// Copyright 2023 The go-ethereum Authors
// This file is part of the go-ethereum library.
//
// The go-ethereum library is free software: you can redistribute it and/or modify
// it under the terms of the GNU Lesser General Public License as published by
// the Free Software Foundation, either version 3 of the License, or
// (at your option) any later version.
//
// The go-ethereum library is distributed in the hope that it will be useful,
// but WITHOUT ANY WARRANTY; without even the implied warranty of
// MERCHANTABILITY or FITNESS FOR A PARTICULAR PURPOSE. See the
// GNU Lesser General Public License for more details.
//
// You should have received a copy of the GNU Lesser General Public License
// along with the go-ethereum library. If not, see <http://www.gnu.org/licenses/>.

// Package pebble implements the key-value database layer based on pebble.
package pebble

import (
	"bytes"
	"fmt"
	"runtime"
	"sync"
	"sync/atomic"
	"time"

	"github.com/cockroachdb/pebble"
	"github.com/cockroachdb/pebble/bloom"
	"github.com/ethereum/go-ethereum/common"
	"github.com/ethereum/go-ethereum/ethdb"
	"github.com/ethereum/go-ethereum/log"
	"github.com/ethereum/go-ethereum/metrics"
)

const (
	// minCache is the minimum amount of memory in megabytes to allocate to pebble
	// read and write caching, split half and half.
	minCache = 16

	// minHandles is the minimum number of files handles to allocate to the open
	// database files.
	minHandles = 16

	// metricsGatheringInterval specifies the interval to retrieve pebble database
	// compaction, io and pause stats to report to the user.
	metricsGatheringInterval = 3 * time.Second

<<<<<<< HEAD
	// numLevels is the level number of pebble sst files
	numLevels = 7
=======
>>>>>>> f3c696fa
	// degradationWarnInterval specifies how often warning should be printed if the
	// leveldb database cannot keep up with requested writes.
	degradationWarnInterval = time.Minute
)

// Database is a persistent key-value store based on the pebble storage engine.
// Apart from basic data storage functionality it also supports batch writes and
// iterating over the keyspace in binary-alphabetical order.
type Database struct {
	fn string     // filename for reporting
	db *pebble.DB // Underlying pebble storage engine

	compTimeMeter       metrics.Meter // Meter for measuring the total time spent in database compaction
	compReadMeter       metrics.Meter // Meter for measuring the data read during compaction
	compWriteMeter      metrics.Meter // Meter for measuring the data written during compaction
	writeDelayNMeter    metrics.Meter // Meter for measuring the write delay number due to database compaction
	writeDelayMeter     metrics.Meter // Meter for measuring the write delay duration due to database compaction
	diskSizeGauge       metrics.Gauge // Gauge for tracking the size of all the levels in the database
	diskReadMeter       metrics.Meter // Meter for measuring the effective amount of data read
	diskWriteMeter      metrics.Meter // Meter for measuring the effective amount of data written
	memCompGauge        metrics.Gauge // Gauge for tracking the number of memory compaction
	level0CompGauge     metrics.Gauge // Gauge for tracking the number of table compaction in level0
	nonlevel0CompGauge  metrics.Gauge // Gauge for tracking the number of table compaction in non0 level
	seekCompGauge       metrics.Gauge // Gauge for tracking the number of table compaction caused by read opt
	manualMemAllocGauge metrics.Gauge // Gauge for tracking amount of non-managed memory currently allocated

	levelsGauge []metrics.Gauge // Gauge for tracking the number of tables in levels

	quitLock sync.RWMutex    // Mutex protecting the quit channel and the closed flag
	quitChan chan chan error // Quit channel to stop the metrics collection before closing the database
	closed   bool            // keep track of whether we're Closed

	log log.Logger // Contextual logger tracking the database path

	activeComp    int           // Current number of active compactions
	compStartTime time.Time     // The start time of the earliest currently-active compaction
	compTime      atomic.Int64  // Total time spent in compaction in ns
	level0Comp    atomic.Uint32 // Total number of level-zero compactions
	nonLevel0Comp atomic.Uint32 // Total number of non level-zero compactions

	writeStalled        atomic.Bool  // Flag whether the write is stalled
	writeDelayStartTime time.Time    // The start time of the latest write stall
	writeDelayCount     atomic.Int64 // Total number of write stall counts
	writeDelayTime      atomic.Int64 // Total time spent in write stalls

	writeOptions *pebble.WriteOptions
}

func (d *Database) onCompactionBegin(info pebble.CompactionInfo) {
	if d.activeComp == 0 {
		d.compStartTime = time.Now()
	}
	l0 := info.Input[0]
	if l0.Level == 0 {
		d.level0Comp.Add(1)
	} else {
		d.nonLevel0Comp.Add(1)
	}
	d.activeComp++
}

func (d *Database) onCompactionEnd(info pebble.CompactionInfo) {
	if d.activeComp == 1 {
		d.compTime.Add(int64(time.Since(d.compStartTime)))
	} else if d.activeComp == 0 {
		panic("should not happen")
	}
	d.activeComp--
}

func (d *Database) onWriteStallBegin(b pebble.WriteStallBeginInfo) {
	d.writeDelayStartTime = time.Now()
	d.writeDelayCount.Add(1)
	d.writeStalled.Store(true)
}

func (d *Database) onWriteStallEnd() {
	d.writeDelayTime.Add(int64(time.Since(d.writeDelayStartTime)))
	d.writeStalled.Store(false)
}

// panicLogger is just a noop logger to disable Pebble's internal logger.
//
// TODO(karalabe): Remove when Pebble sets this as the default.
type panicLogger struct{}

func (l panicLogger) Infof(format string, args ...interface{}) {
}

func (l panicLogger) Errorf(format string, args ...interface{}) {
}

func (l panicLogger) Fatalf(format string, args ...interface{}) {
	panic(fmt.Errorf("fatal: "+format, args...))
}

// New returns a wrapped pebble DB object. The namespace is the prefix that the
// metrics reporting should use for surfacing internal stats.
func New(file string, cache int, handles int, namespace string, readonly bool, ephemeral bool) (*Database, error) {
	// Ensure we have some minimal caching and file guarantees
	if cache < minCache {
		cache = minCache
	}
	if handles < minHandles {
		handles = minHandles
	}
	logger := log.New("database", file)

	// The max memtable size is limited by the uint32 offsets stored in
	// internal/arenaskl.node, DeferredBatchOp, and flushableBatchEntry.
	//
	// - MaxUint32 on 64-bit platforms;
	// - MaxInt on 32-bit platforms.
	//
	// It is used when slices are limited to Uint32 on 64-bit platforms (the
	// length limit for slices is naturally MaxInt on 32-bit platforms).
	//
	// Taken from https://github.com/cockroachdb/pebble/blob/master/internal/constants/constants.go
	maxMemTableSize := (1<<31)<<(^uint(0)>>63) - 1

	// Two memory tables is configured which is identical to leveldb,
	// including a frozen memory table and another live one.
	memTableLimit := 2
	memTableSize := cache * 1024 * 1024 / 2 / memTableLimit

	// The memory table size is currently capped at maxMemTableSize-1 due to a
	// known bug in the pebble where maxMemTableSize is not recognized as a
	// valid size.
	//
	// TODO use the maxMemTableSize as the maximum table size once the issue
	// in pebble is fixed.
	if memTableSize >= maxMemTableSize {
		memTableSize = maxMemTableSize - 1
	}

	logger.Info("Allocated cache and file handles", "cache", common.StorageSize(cache*1024*1024),
		"handles", handles, "memory table", common.StorageSize(memTableSize))

	db := &Database{
		fn:           file,
		log:          logger,
		quitChan:     make(chan chan error),
		writeOptions: &pebble.WriteOptions{Sync: !ephemeral},
	}
	opt := &pebble.Options{
		// Pebble has a single combined cache area and the write
		// buffers are taken from this too. Assign all available
		// memory allowance for cache.
		Cache:        pebble.NewCache(int64(cache * 1024 * 1024)),
		MaxOpenFiles: handles,

		// The size of memory table(as well as the write buffer).
		// Note, there may have more than two memory tables in the system.
		MemTableSize: uint64(memTableSize),

		// MemTableStopWritesThreshold places a hard limit on the size
		// of the existent MemTables(including the frozen one).
		// Note, this must be the number of tables not the size of all memtables
		// according to https://github.com/cockroachdb/pebble/blob/master/options.go#L738-L742
		// and to https://github.com/cockroachdb/pebble/blob/master/db.go#L1892-L1903.
		MemTableStopWritesThreshold: memTableLimit,

		// The default compaction concurrency(1 thread),
		// Here use all available CPUs for faster compaction.
		MaxConcurrentCompactions: runtime.NumCPU,

		// Per-level options. Options for at least one level must be specified. The
		// options for the last level are used for all subsequent levels.
		ReadOnly: readonly,
		EventListener: &pebble.EventListener{
			CompactionBegin: db.onCompactionBegin,
			CompactionEnd:   db.onCompactionEnd,
			WriteStallBegin: db.onWriteStallBegin,
			WriteStallEnd:   db.onWriteStallEnd,
		},
		Levels: make([]pebble.LevelOptions, numLevels),
		Logger: panicLogger{}, // TODO(karalabe): Delete when this is upstreamed in Pebble
	}

	for i := 0; i < len(opt.Levels); i++ {
		l := &opt.Levels[i]
		l.BlockSize = 32 << 10       // 32 KB
		l.IndexBlockSize = 256 << 10 // 256 KB
		l.FilterPolicy = bloom.FilterPolicy(10)
		l.FilterType = pebble.TableFilter
		if i > 0 {
			l.TargetFileSize = opt.Levels[i-1].TargetFileSize * 2
		}
		l.EnsureDefaults()
	}

	// Disable seek compaction explicitly. Check https://github.com/ethereum/go-ethereum/pull/20130
	// for more details.
	opt.Experimental.ReadSamplingMultiplier = -1

	// Open the db and recover any potential corruptions
	innerDB, err := pebble.Open(file, opt)
	if err != nil {
		return nil, err
	}
	db.db = innerDB

	db.compTimeMeter = metrics.GetOrRegisterMeter(namespace+"compact/time", nil)
	db.compReadMeter = metrics.GetOrRegisterMeter(namespace+"compact/input", nil)
	db.compWriteMeter = metrics.GetOrRegisterMeter(namespace+"compact/output", nil)
	db.diskSizeGauge = metrics.GetOrRegisterGauge(namespace+"disk/size", nil)
	db.diskReadMeter = metrics.GetOrRegisterMeter(namespace+"disk/read", nil)
	db.diskWriteMeter = metrics.GetOrRegisterMeter(namespace+"disk/write", nil)
	db.writeDelayMeter = metrics.GetOrRegisterMeter(namespace+"compact/writedelay/duration", nil)
	db.writeDelayNMeter = metrics.GetOrRegisterMeter(namespace+"compact/writedelay/counter", nil)
	db.memCompGauge = metrics.GetOrRegisterGauge(namespace+"compact/memory", nil)
	db.level0CompGauge = metrics.GetOrRegisterGauge(namespace+"compact/level0", nil)
	db.nonlevel0CompGauge = metrics.GetOrRegisterGauge(namespace+"compact/nonlevel0", nil)
	db.seekCompGauge = metrics.GetOrRegisterGauge(namespace+"compact/seek", nil)
	db.manualMemAllocGauge = metrics.GetOrRegisterGauge(namespace+"memory/manualalloc", nil)

	// Start up the metrics gathering and return
	go db.meter(metricsGatheringInterval, namespace)
	return db, nil
}

// Close stops the metrics collection, flushes any pending data to disk and closes
// all io accesses to the underlying key-value store.
func (d *Database) Close() error {
	d.quitLock.Lock()
	defer d.quitLock.Unlock()
	// Allow double closing, simplifies things
	if d.closed {
		return nil
	}
	d.closed = true
	if d.quitChan != nil {
		errc := make(chan error)
		d.quitChan <- errc
		if err := <-errc; err != nil {
			d.log.Error("Metrics collection failed", "err", err)
		}
		d.quitChan = nil
	}
	return d.db.Close()
}

// Has retrieves if a key is present in the key-value store.
func (d *Database) Has(key []byte) (bool, error) {
	d.quitLock.RLock()
	defer d.quitLock.RUnlock()
	if d.closed {
		return false, pebble.ErrClosed
	}
	_, closer, err := d.db.Get(key)
	if err == pebble.ErrNotFound {
		return false, nil
	} else if err != nil {
		return false, err
	}
	if err = closer.Close(); err != nil {
		return false, err
	}
	return true, nil
}

// Get retrieves the given key if it's present in the key-value store.
func (d *Database) Get(key []byte) ([]byte, error) {
	d.quitLock.RLock()
	defer d.quitLock.RUnlock()
	if d.closed {
		return nil, pebble.ErrClosed
	}
	dat, closer, err := d.db.Get(key)
	if err != nil {
		return nil, err
	}
	ret := make([]byte, len(dat))
	copy(ret, dat)
	if err = closer.Close(); err != nil {
		return nil, err
	}
	return ret, nil
}

// Put inserts the given value into the key-value store.
func (d *Database) Put(key []byte, value []byte) error {
	d.quitLock.RLock()
	defer d.quitLock.RUnlock()
	if d.closed {
		return pebble.ErrClosed
	}
	return d.db.Set(key, value, d.writeOptions)
}

// Delete removes the key from the key-value store.
func (d *Database) Delete(key []byte) error {
	d.quitLock.RLock()
	defer d.quitLock.RUnlock()
	if d.closed {
		return pebble.ErrClosed
	}
	return d.db.Delete(key, nil)
}

// NewBatch creates a write-only key-value store that buffers changes to its host
// database until a final write is called.
func (d *Database) NewBatch() ethdb.Batch {
	return &batch{
		b:  d.db.NewBatch(),
		db: d,
	}
}

// NewBatchWithSize creates a write-only database batch with pre-allocated buffer.
func (d *Database) NewBatchWithSize(size int) ethdb.Batch {
	return &batch{
		b:  d.db.NewBatchWithSize(size),
		db: d,
	}
}

// upperBound returns the upper bound for the given prefix
func upperBound(prefix []byte) (limit []byte) {
	for i := len(prefix) - 1; i >= 0; i-- {
		c := prefix[i]
		if c == 0xff {
			continue
		}
		limit = make([]byte, i+1)
		copy(limit, prefix)
		limit[i] = c + 1
		break
	}
	return limit
}

// Stat returns the internal metrics of Pebble in a text format. It's a developer
// method to read everything there is to read, independent of Pebble version.
func (d *Database) Stat() (string, error) {
	return d.db.Metrics().String(), nil
}

// Compact flattens the underlying data store for the given key range. In essence,
// deleted and overwritten versions are discarded, and the data is rearranged to
// reduce the cost of operations needed to access them.
//
// A nil start is treated as a key before all keys in the data store; a nil limit
// is treated as a key after all keys in the data store. If both is nil then it
// will compact entire data store.
func (d *Database) Compact(start []byte, limit []byte) error {
	// There is no special flag to represent the end of key range
	// in pebble(nil in leveldb). Use an ugly hack to construct a
	// large key to represent it.
	// Note any prefixed database entry will be smaller than this
	// flag, as for trie nodes we need the 32 byte 0xff because
	// there might be a shared prefix starting with a number of
	// 0xff-s, so 32 ensures than only a hash collision could touch it.
	// https://github.com/cockroachdb/pebble/issues/2359#issuecomment-1443995833
	if limit == nil {
		limit = bytes.Repeat([]byte{0xff}, 32)
	}
	return d.db.Compact(start, limit, true) // Parallelization is preferred
}

// Path returns the path to the database directory.
func (d *Database) Path() string {
	return d.fn
}

// meter periodically retrieves internal pebble counters and reports them to
// the metrics subsystem.
func (d *Database) meter(refresh time.Duration, namespace string) {
	var errc chan error
	timer := time.NewTimer(refresh)
	defer timer.Stop()

	// Create storage and warning log tracer for write delay.
	var (
		compTimes  [2]int64
		compWrites [2]int64
		compReads  [2]int64

		nWrites [2]int64

		writeDelayTimes      [2]int64
		writeDelayCounts     [2]int64
		lastWriteStallReport time.Time
	)

	// Iterate ad infinitum and collect the stats
	for i := 1; errc == nil; i++ {
		var (
			compWrite int64
			compRead  int64
			nWrite    int64

			stats              = d.db.Metrics()
			compTime           = d.compTime.Load()
			writeDelayCount    = d.writeDelayCount.Load()
			writeDelayTime     = d.writeDelayTime.Load()
			nonLevel0CompCount = int64(d.nonLevel0Comp.Load())
			level0CompCount    = int64(d.level0Comp.Load())
		)
		writeDelayTimes[i%2] = writeDelayTime
		writeDelayCounts[i%2] = writeDelayCount
		compTimes[i%2] = compTime

		for _, levelMetrics := range stats.Levels {
			nWrite += int64(levelMetrics.BytesCompacted)
			nWrite += int64(levelMetrics.BytesFlushed)
			compWrite += int64(levelMetrics.BytesCompacted)
			compRead += int64(levelMetrics.BytesRead)
		}

		nWrite += int64(stats.WAL.BytesWritten)

		compWrites[i%2] = compWrite
		compReads[i%2] = compRead
		nWrites[i%2] = nWrite

		if d.writeDelayNMeter != nil {
			d.writeDelayNMeter.Mark(writeDelayCounts[i%2] - writeDelayCounts[(i-1)%2])
		}
		if d.writeDelayMeter != nil {
			d.writeDelayMeter.Mark(writeDelayTimes[i%2] - writeDelayTimes[(i-1)%2])
		}
		// Print a warning log if writing has been stalled for a while. The log will
		// be printed per minute to avoid overwhelming users.
		if d.writeStalled.Load() && writeDelayCounts[i%2] == writeDelayCounts[(i-1)%2] &&
			time.Now().After(lastWriteStallReport.Add(degradationWarnInterval)) {
			d.log.Warn("Database compacting, degraded performance")
			lastWriteStallReport = time.Now()
		}
		if d.compTimeMeter != nil {
			d.compTimeMeter.Mark(compTimes[i%2] - compTimes[(i-1)%2])
		}
		if d.compReadMeter != nil {
			d.compReadMeter.Mark(compReads[i%2] - compReads[(i-1)%2])
		}
		if d.compWriteMeter != nil {
			d.compWriteMeter.Mark(compWrites[i%2] - compWrites[(i-1)%2])
		}
		if d.diskSizeGauge != nil {
			d.diskSizeGauge.Update(int64(stats.DiskSpaceUsage()))
		}
		if d.diskReadMeter != nil {
			d.diskReadMeter.Mark(0) // pebble doesn't track non-compaction reads
		}
		if d.diskWriteMeter != nil {
			d.diskWriteMeter.Mark(nWrites[i%2] - nWrites[(i-1)%2])
		}
		// See https://github.com/cockroachdb/pebble/pull/1628#pullrequestreview-1026664054
		manuallyAllocated := stats.BlockCache.Size + int64(stats.MemTable.Size) + int64(stats.MemTable.ZombieSize)
		d.manualMemAllocGauge.Update(manuallyAllocated)
		d.memCompGauge.Update(stats.Flush.Count)
		d.nonlevel0CompGauge.Update(nonLevel0CompCount)
		d.level0CompGauge.Update(level0CompCount)
		d.seekCompGauge.Update(stats.Compact.ReadCount)

		for i, level := range stats.Levels {
			// Append metrics for additional layers
			if i >= len(d.levelsGauge) {
				d.levelsGauge = append(d.levelsGauge, metrics.GetOrRegisterGauge(namespace+fmt.Sprintf("tables/level%v", i), nil))
			}
			d.levelsGauge[i].Update(level.NumFiles)
		}

		// Sleep a bit, then repeat the stats collection
		select {
		case errc = <-d.quitChan:
			// Quit requesting, stop hammering the database
		case <-timer.C:
			timer.Reset(refresh)
			// Timeout, gather a new set of stats
		}
	}
	errc <- nil
}

// batch is a write-only batch that commits changes to its host database
// when Write is called. A batch cannot be used concurrently.
type batch struct {
	b    *pebble.Batch
	db   *Database
	size int
}

// Put inserts the given value into the batch for later committing.
func (b *batch) Put(key, value []byte) error {
	if err := b.b.Set(key, value, nil); err != nil {
		return err
	}
	b.size += len(key) + len(value)
	return nil
}

// Delete inserts the key removal into the batch for later committing.
func (b *batch) Delete(key []byte) error {
	if err := b.b.Delete(key, nil); err != nil {
		return err
	}
	b.size += len(key)
	return nil
}

// ValueSize retrieves the amount of data queued up for writing.
func (b *batch) ValueSize() int {
	return b.size
}

// Write flushes any accumulated data to disk.
func (b *batch) Write() error {
	b.db.quitLock.RLock()
	defer b.db.quitLock.RUnlock()
	if b.db.closed {
		return pebble.ErrClosed
	}
	return b.b.Commit(b.db.writeOptions)
}

// Reset resets the batch for reuse.
func (b *batch) Reset() {
	b.b.Reset()
	b.size = 0
}

// Replay replays the batch contents.
func (b *batch) Replay(w ethdb.KeyValueWriter) error {
	reader := b.b.Reader()
	for {
		kind, k, v, ok, err := reader.Next()
		if !ok || err != nil {
<<<<<<< HEAD
			break
=======
			return err
>>>>>>> f3c696fa
		}
		// The (k,v) slices might be overwritten if the batch is reset/reused,
		// and the receiver should copy them if they are to be retained long-term.
		if kind == pebble.InternalKeyKindSet {
			if err = w.Put(k, v); err != nil {
				return err
			}
		} else if kind == pebble.InternalKeyKindDelete {
			if err = w.Delete(k); err != nil {
				return err
			}
		} else {
			return fmt.Errorf("unhandled operation, keytype: %v", kind)
		}
	}
}

// pebbleIterator is a wrapper of underlying iterator in storage engine.
// The purpose of this structure is to implement the missing APIs.
//
// The pebble iterator is not thread-safe.
type pebbleIterator struct {
	iter     *pebble.Iterator
	moved    bool
	released bool
}

// NewIterator creates a binary-alphabetical iterator over a subset
// of database content with a particular key prefix, starting at a particular
// initial key (or after, if it does not exist).
func (d *Database) NewIterator(prefix []byte, start []byte) ethdb.Iterator {
	iter, _ := d.db.NewIter(&pebble.IterOptions{
		LowerBound: append(prefix, start...),
		UpperBound: upperBound(prefix),
	})
	iter.First()
	return &pebbleIterator{iter: iter, moved: true, released: false}
}

// Next moves the iterator to the next key/value pair. It returns whether the
// iterator is exhausted.
func (iter *pebbleIterator) Next() bool {
	if iter.moved {
		iter.moved = false
		return iter.iter.Valid()
	}
	return iter.iter.Next()
}

// Error returns any accumulated error. Exhausting all the key/value pairs
// is not considered to be an error.
func (iter *pebbleIterator) Error() error {
	return iter.iter.Error()
}

// Key returns the key of the current key/value pair, or nil if done. The caller
// should not modify the contents of the returned slice, and its contents may
// change on the next call to Next.
func (iter *pebbleIterator) Key() []byte {
	return iter.iter.Key()
}

// Value returns the value of the current key/value pair, or nil if done. The
// caller should not modify the contents of the returned slice, and its contents
// may change on the next call to Next.
func (iter *pebbleIterator) Value() []byte {
	return iter.iter.Value()
}

// Release releases associated resources. Release should always succeed and can
// be called multiple times without causing error.
func (iter *pebbleIterator) Release() {
	if !iter.released {
		iter.iter.Close()
		iter.released = true
	}
}<|MERGE_RESOLUTION|>--- conflicted
+++ resolved
@@ -46,11 +46,8 @@
 	// compaction, io and pause stats to report to the user.
 	metricsGatheringInterval = 3 * time.Second
 
-<<<<<<< HEAD
 	// numLevels is the level number of pebble sst files
 	numLevels = 7
-=======
->>>>>>> f3c696fa
 	// degradationWarnInterval specifies how often warning should be printed if the
 	// leveldb database cannot keep up with requested writes.
 	degradationWarnInterval = time.Minute
@@ -579,11 +576,7 @@
 	for {
 		kind, k, v, ok, err := reader.Next()
 		if !ok || err != nil {
-<<<<<<< HEAD
-			break
-=======
 			return err
->>>>>>> f3c696fa
 		}
 		// The (k,v) slices might be overwritten if the batch is reset/reused,
 		// and the receiver should copy them if they are to be retained long-term.
