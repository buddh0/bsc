// Copyright 2014 The go-ethereum Authors
// This file is part of the go-ethereum library.
//
// The go-ethereum library is free software: you can redistribute it and/or modify
// it under the terms of the GNU Lesser General Public License as published by
// the Free Software Foundation, either version 3 of the License, or
// (at your option) any later version.
//
// The go-ethereum library is distributed in the hope that it will be useful,
// but WITHOUT ANY WARRANTY; without even the implied warranty of
// MERCHANTABILITY or FITNESS FOR A PARTICULAR PURPOSE. See the
// GNU Lesser General Public License for more details.
//
// You should have received a copy of the GNU Lesser General Public License
// along with the go-ethereum library. If not, see <http://www.gnu.org/licenses/>.

// Package ethdb defines the interfaces for an Ethereum data store.
package ethdb

import (
	"io"

	"github.com/ethereum/go-ethereum/params"
)

// KeyValueReader wraps the Has and Get method of a backing data store.
type KeyValueReader interface {
	// Has retrieves if a key is present in the key-value data store.
	Has(key []byte) (bool, error)

	// Get retrieves the given key if it's present in the key-value data store.
	Get(key []byte) ([]byte, error)
}

// KeyValueWriter wraps the Put method of a backing data store.
type KeyValueWriter interface {
	// Put inserts the given value into the key-value data store.
	Put(key []byte, value []byte) error

	// Delete removes the key from the key-value data store.
	Delete(key []byte) error
}

// KeyValueStater wraps the Stat method of a backing data store.
type KeyValueStater interface {
	// Stat returns the statistic data of the database.
	Stat() (string, error)
}

// Compacter wraps the Compact method of a backing data store.
type Compacter interface {
	// Compact flattens the underlying data store for the given key range. In essence,
	// deleted and overwritten versions are discarded, and the data is rearranged to
	// reduce the cost of operations needed to access them.
	//
	// A nil start is treated as a key before all keys in the data store; a nil limit
	// is treated as a key after all keys in the data store. If both is nil then it
	// will compact entire data store.
	Compact(start []byte, limit []byte) error
}

// KeyValueStore contains all the methods required to allow handling different
// key-value data stores backing the high level database.
type KeyValueStore interface {
	KeyValueReader
	KeyValueWriter
	KeyValueStater
	Batcher
	Iteratee
	Compacter
	Snapshotter
	io.Closer
}

// AncientReaderOp contains the methods required to read from immutable ancient data.
type AncientReaderOp interface {
	// HasAncient returns an indicator whether the specified data exists in the
	// ancient store.
	HasAncient(kind string, number uint64) (bool, error)

	// Ancient retrieves an ancient binary blob from the append-only immutable files.
	Ancient(kind string, number uint64) ([]byte, error)

	// AncientRange retrieves multiple items in sequence, starting from the index 'start'.
	// It will return
	//   - at most 'count' items,
	//   - if maxBytes is specified: at least 1 item (even if exceeding the maxByteSize),
	//     but will otherwise return as many items as fit into maxByteSize.
	//   - if maxBytes is not specified, 'count' items will be returned if they are present
	AncientRange(kind string, start, count, maxBytes uint64) ([][]byte, error)

	// Ancients returns the ancient item numbers in the ancient store.
	Ancients() (uint64, error)

	// Tail returns the number of first stored item in the ancient store.
	// This number can also be interpreted as the total deleted items.
	Tail() (uint64, error)

	// AncientSize returns the ancient size of the specified category.
	AncientSize(kind string) (uint64, error)

	// ItemAmountInAncient returns the actual length of current ancientDB.
	ItemAmountInAncient() (uint64, error)

	// AncientOffSet returns the offset of current ancientDB.
	AncientOffSet() uint64
}

// AncientReader is the extended ancient reader interface including 'batched' or 'atomic' reading.
type AncientReader interface {
	AncientReaderOp

	// ReadAncients runs the given read operation while ensuring that no writes take place
	// on the underlying ancient store.
	ReadAncients(fn func(AncientReaderOp) error) (err error)
}

// AncientWriter contains the methods required to write to immutable ancient data.
type AncientWriter interface {
	// ModifyAncients runs a write operation on the ancient store.
	// If the function returns an error, any changes to the underlying store are reverted.
	// The integer return value is the total size of the written data.
	ModifyAncients(func(AncientWriteOp) error) (int64, error)

	// TruncateHead discards all but the first n ancient data from the ancient store.
	// After the truncation, the latest item can be accessed it item_n-1(start from 0).
	TruncateHead(n uint64) (uint64, error)

	// TruncateTail discards the first n ancient data from the ancient store. The already
	// deleted items are ignored. After the truncation, the earliest item can be accessed
	// is item_n(start from 0). The deleted items may not be removed from the ancient store
	// immediately, but only when the accumulated deleted data reach the threshold then
	// will be removed all together.
	TruncateTail(n uint64) (uint64, error)

	// Sync flushes all in-memory ancient store data to disk.
	Sync() error

	// MigrateTable processes and migrates entries of a given table to a new format.
	// The second argument is a function that takes a raw entry and returns it
	// in the newest format.
	MigrateTable(string, func([]byte) ([]byte, error)) error

	// TruncateTableTail will truncate certain table to new tail
	TruncateTableTail(kind string, tail uint64) (uint64, error)

	// ResetTable will reset certain table with new start point
	ResetTable(kind string, startAt uint64, onlyEmpty bool) error
}

type FreezerEnv struct {
	ChainCfg         *params.ChainConfig
	BlobExtraReserve uint64
}

// AncientFreezer defines the help functions for freezing ancient data
type AncientFreezer interface {
	// SetupFreezerEnv provides params.ChainConfig for checking hark forks, like isCancun.
	SetupFreezerEnv(env *FreezerEnv) error
}

// AncientWriteOp is given to the function argument of ModifyAncients.
type AncientWriteOp interface {
	// Append adds an RLP-encoded item.
	Append(kind string, number uint64, item interface{}) error

	// AppendRaw adds an item without RLP-encoding it.
	AppendRaw(kind string, number uint64, item []byte) error
}

// AncientStater wraps the Stat method of a backing ancient store.
type AncientStater interface {
	// AncientDatadir returns the path of the ancient store directory.
	//
	// If the ancient store is not activated, an error is returned.
	// If an ephemeral ancient store is used, an empty path is returned.
	//
	// The path returned by AncientDatadir can be used as the root path
	// of the ancient store to construct paths for other sub ancient stores.
	AncientDatadir() (string, error)
}

type StateStoreReader interface {
	StateStoreReader() Reader
}

type BlockStoreReader interface {
	BlockStoreReader() Reader
}

type BlockStoreWriter interface {
	BlockStoreWriter() Writer
}

// MultiDatabaseReader contains the methods required to read data from both key-value as well as
// blockStore or stateStore.
type MultiDatabaseReader interface {
	KeyValueReader
	StateStoreReader
	BlockStoreReader
}

// Reader contains the methods required to read data from both key-value as well as
// immutable ancient data.
type Reader interface {
	KeyValueReader
	AncientReader
	StateStoreReader
	BlockStoreReader
}

// Writer contains the methods required to write data to both key-value as well as
// immutable ancient data.
type Writer interface {
	KeyValueWriter
	AncientWriter
	BlockStoreWriter
}

// Stater contains the methods required to retrieve states from both key-value as well as
// immutable ancient data.
type Stater interface {
	KeyValueStater
	AncientStater
}

// AncientStore contains all the methods required to allow handling different
// ancient data stores backing immutable data store.
type AncientStore interface {
	AncientReader
	AncientWriter
	io.Closer
}

<<<<<<< HEAD
type DiffStore interface {
	DiffStore() KeyValueStore
	SetDiffStore(diff KeyValueStore)
}

type StateStore interface {
	StateStore() Database
	SetStateStore(state Database)
	GetStateStore() Database
}

type BlockStore interface {
	BlockStore() Database
	SetBlockStore(block Database)
	HasSeparateBlockStore() bool
=======
// ResettableAncientStore extends the AncientStore interface by adding a Reset method.
type ResettableAncientStore interface {
	AncientStore

	// Reset is designed to reset the entire ancient store to its default state.
	Reset() error
>>>>>>> aadddf3a
}

// Database contains all the methods required by the high level database to not
// only access the key-value data store but also the ancient chain store.
type Database interface {
	Reader
	Writer
	DiffStore
	StateStore
	BlockStore
	Batcher
	Iteratee
	Stater
	Compacter
	Snapshotter
	AncientFreezer
	io.Closer
}<|MERGE_RESOLUTION|>--- conflicted
+++ resolved
@@ -232,7 +232,6 @@
 	io.Closer
 }
 
-<<<<<<< HEAD
 type DiffStore interface {
 	DiffStore() KeyValueStore
 	SetDiffStore(diff KeyValueStore)
@@ -248,14 +247,14 @@
 	BlockStore() Database
 	SetBlockStore(block Database)
 	HasSeparateBlockStore() bool
-=======
+}
+
 // ResettableAncientStore extends the AncientStore interface by adding a Reset method.
 type ResettableAncientStore interface {
 	AncientStore
 
 	// Reset is designed to reset the entire ancient store to its default state.
 	Reset() error
->>>>>>> aadddf3a
 }
 
 // Database contains all the methods required by the high level database to not
