--- conflicted
+++ resolved
@@ -179,17 +179,10 @@
 			if err != nil {
 				return Type{}, err
 			}
-<<<<<<< HEAD
 			used[fieldName] = true
 			if !isValidFieldName(fieldName) {
 				return Type{}, fmt.Errorf("field %d has invalid name", idx)
 			}
-=======
-			if !isValidFieldName(fieldName) {
-				return Type{}, fmt.Errorf("field %d has invalid name", idx)
-			}
-			overloadedNames[fieldName] = fieldName
->>>>>>> 8c0c0434
 			fields = append(fields, reflect.StructField{
 				Name: fieldName, // reflect.StructOf will panic for any exported field.
 				Type: cType.GetType(),
