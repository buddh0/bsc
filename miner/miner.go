--- conflicted
+++ resolved
@@ -45,26 +45,14 @@
 
 // Config is the configuration parameters of mining.
 type Config struct {
-<<<<<<< HEAD
 	Etherbase     common.Address `toml:",omitempty"` // Public address for block mining rewards
-	Notify        []string       `toml:",omitempty"` // HTTP URL list to be notified of new work packages (only useful in ethash).
-	NotifyFull    bool           `toml:",omitempty"` // Notify with pending block headers instead of work packages
 	ExtraData     hexutil.Bytes  `toml:",omitempty"` // Block extra data set by the miner
 	DelayLeftOver time.Duration  // Time reserved to finalize a block(calculate root, distribute income...)
 	GasFloor      uint64         // Target gas floor for mined blocks.
 	GasCeil       uint64         // Target gas ceiling for mined blocks.
 	GasPrice      *big.Int       // Minimum gas price for mining a transaction
 	Recommit      time.Duration  // The time interval for miner to re-create mining work.
-	Noverify      bool           // Disable remote mining solution verification(only useful in ethash).
 	VoteEnable    bool           // Whether to vote when mining
-=======
-	Etherbase common.Address `toml:",omitempty"` // Public address for block mining rewards
-	ExtraData hexutil.Bytes  `toml:",omitempty"` // Block extra data set by the miner
-	GasFloor  uint64         // Target gas floor for mined blocks.
-	GasCeil   uint64         // Target gas ceiling for mined blocks.
-	GasPrice  *big.Int       // Minimum gas price for mining a transaction
-	Recommit  time.Duration  // The time interval for miner to re-create mining work.
->>>>>>> 604da5c8
 
 	NewPayloadTimeout time.Duration // The maximum time allowance for creating a new payload
 }
