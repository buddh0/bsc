--- conflicted
+++ resolved
@@ -45,7 +45,6 @@
 
 // Config is the configuration parameters of mining.
 type Config struct {
-<<<<<<< HEAD
 	Etherbase     common.Address `toml:",omitempty"` // Public address for block mining rewards (default = first account)
 	Notify        []string       `toml:",omitempty"` // HTTP URL list to be notified of new work packages (only useful in ethash).
 	NotifyFull    bool           `toml:",omitempty"` // Notify with pending block headers instead of work packages
@@ -57,16 +56,6 @@
 	Recommit      time.Duration  // The time interval for miner to re-create mining work.
 	Noverify      bool           // Disable remote mining solution verification(only useful in ethash).
 	VoteEnable    bool           // Whether to vote when mining
-=======
-	Etherbase  common.Address `toml:",omitempty"` // Public address for block mining rewards (default = first account)
-	Notify     []string       `toml:",omitempty"` // HTTP URL list to be notified of new work packages (only useful in ethash).
-	NotifyFull bool           `toml:",omitempty"` // Notify with pending block headers instead of work packages
-	ExtraData  hexutil.Bytes  `toml:",omitempty"` // Block extra data set by the miner
-	GasFloor   uint64         // Target gas floor for mined blocks.
-	GasCeil    uint64         // Target gas ceiling for mined blocks.
-	GasPrice   *big.Int       // Minimum gas price for mining a transaction
-	Recommit   time.Duration  // The time interval for miner to re-create mining work.
-	Noverify   bool           // Disable remote mining solution verification(only useful in ethash).
 
 	NewPayloadTimeout time.Duration // The maximum time allowance for creating a new payload
 }
@@ -80,9 +69,9 @@
 	// consensus-layer usually will wait a half slot of time(6s)
 	// for payload generation. It should be enough for Geth to
 	// run 3 rounds.
-	Recommit:          2 * time.Second,
+	Recommit:          3 * time.Second,
 	NewPayloadTimeout: 2 * time.Second,
->>>>>>> ee9ff064
+	DelayLeftOver:     50 * time.Millisecond,
 }
 
 // Miner creates blocks and searches for proof-of-work values.
@@ -273,12 +262,9 @@
 // to the given channel.
 func (miner *Miner) SubscribePendingLogs(ch chan<- []*types.Log) event.Subscription {
 	return miner.worker.pendingLogsFeed.Subscribe(ch)
-<<<<<<< HEAD
-=======
 }
 
 // BuildPayload builds the payload according to the provided parameters.
 func (miner *Miner) BuildPayload(args *BuildPayloadArgs) (*Payload, error) {
 	return miner.worker.buildPayload(args)
->>>>>>> ee9ff064
 }