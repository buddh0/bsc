// Copyright 2014 The go-ethereum Authors
// This file is part of the go-ethereum library.
//
// The go-ethereum library is free software: you can redistribute it and/or modify
// it under the terms of the GNU Lesser General Public License as published by
// the Free Software Foundation, either version 3 of the License, or
// (at your option) any later version.
//
// The go-ethereum library is distributed in the hope that it will be useful,
// but WITHOUT ANY WARRANTY; without even the implied warranty of
// MERCHANTABILITY or FITNESS FOR A PARTICULAR PURPOSE. See the
// GNU Lesser General Public License for more details.
//
// You should have received a copy of the GNU Lesser General Public License
// along with the go-ethereum library. If not, see <http://www.gnu.org/licenses/>.

// Package miner implements Ethereum block creation and mining.
package miner

import (
	"fmt"
	"math/big"
	"sync"
	"time"

	"github.com/ethereum/go-ethereum/common"
	"github.com/ethereum/go-ethereum/common/hexutil"
	"github.com/ethereum/go-ethereum/consensus"
	"github.com/ethereum/go-ethereum/core"
	"github.com/ethereum/go-ethereum/core/state"
	"github.com/ethereum/go-ethereum/core/txpool"
	"github.com/ethereum/go-ethereum/core/types"
	"github.com/ethereum/go-ethereum/eth/downloader"
	"github.com/ethereum/go-ethereum/event"
	"github.com/ethereum/go-ethereum/log"
	"github.com/ethereum/go-ethereum/params"
)

// Backend wraps all methods required for mining. Only full node is capable
// to offer all the functions here.
type Backend interface {
	BlockChain() *core.BlockChain
	TxPool() *txpool.TxPool
}

// Config is the configuration parameters of mining.
type Config struct {
<<<<<<< HEAD
	Etherbase     common.Address `toml:",omitempty"` // Public address for block mining rewards (default = first account)
	Notify        []string       `toml:",omitempty"` // HTTP URL list to be notified of new work packages (only useful in ethash).
	NotifyFull    bool           `toml:",omitempty"` // Notify with pending block headers instead of work packages
	ExtraData     hexutil.Bytes  `toml:",omitempty"` // Block extra data set by the miner
	DelayLeftOver time.Duration  // Time reserved to finalize a block(calculate root, distribute income...)
	GasFloor      uint64         // Target gas floor for mined blocks.
	GasCeil       uint64         // Target gas ceiling for mined blocks.
	GasPrice      *big.Int       // Minimum gas price for mining a transaction
	Recommit      time.Duration  // The time interval for miner to re-create mining work.
	Noverify      bool           // Disable remote mining solution verification(only useful in ethash).
	VoteEnable    bool           // Whether to vote when mining
=======
	Etherbase  common.Address `toml:",omitempty"` // Public address for block mining rewards
	Notify     []string       `toml:",omitempty"` // HTTP URL list to be notified of new work packages (only useful in ethash).
	NotifyFull bool           `toml:",omitempty"` // Notify with pending block headers instead of work packages
	ExtraData  hexutil.Bytes  `toml:",omitempty"` // Block extra data set by the miner
	GasFloor   uint64         // Target gas floor for mined blocks.
	GasCeil    uint64         // Target gas ceiling for mined blocks.
	GasPrice   *big.Int       // Minimum gas price for mining a transaction
	Recommit   time.Duration  // The time interval for miner to re-create mining work.
	Noverify   bool           // Disable remote mining solution verification(only useful in ethash).
>>>>>>> 5ed08c47

	NewPayloadTimeout time.Duration // The maximum time allowance for creating a new payload
}

// DefaultConfig contains default settings for miner.
var DefaultConfig = Config{
	GasCeil:  30000000,
	GasPrice: big.NewInt(params.GWei),

	// The default recommit time is chosen as two seconds since
	// consensus-layer usually will wait a half slot of time(6s)
	// for payload generation. It should be enough for Geth to
	// run 3 rounds.
	Recommit:          3 * time.Second,
	NewPayloadTimeout: 2 * time.Second,
	DelayLeftOver:     50 * time.Millisecond,
}

// Miner creates blocks and searches for proof-of-work values.
type Miner struct {
	mux     *event.TypeMux
	eth     Backend
	engine  consensus.Engine
	exitCh  chan struct{}
	startCh chan struct{}
	stopCh  chan struct{}
	worker  *worker

	wg sync.WaitGroup
}

func New(eth Backend, config *Config, chainConfig *params.ChainConfig, mux *event.TypeMux, engine consensus.Engine, isLocalBlock func(header *types.Header) bool) *Miner {
	miner := &Miner{
		mux:     mux,
		eth:     eth,
		engine:  engine,
		exitCh:  make(chan struct{}),
		startCh: make(chan struct{}),
		stopCh:  make(chan struct{}),
		worker:  newWorker(config, chainConfig, engine, eth, mux, isLocalBlock, false),
	}
	miner.wg.Add(1)
	go miner.update()
	return miner
}

// update keeps track of the downloader events. Please be aware that this is a one shot type of update loop.
// It's entered once and as soon as `Done` or `Failed` has been broadcasted the events are unregistered and
// the loop is exited. This to prevent a major security vuln where external parties can DOS you with blocks
// and halt your mining operation for as long as the DOS continues.
func (miner *Miner) update() {
	defer miner.wg.Done()

	events := miner.mux.Subscribe(downloader.StartEvent{}, downloader.DoneEvent{}, downloader.FailedEvent{})
	defer func() {
		if !events.Closed() {
			events.Unsubscribe()
		}
	}()

	shouldStart := false
	canStart := true
	dlEventCh := events.Chan()
	for {
		select {
		case ev := <-dlEventCh:
			if ev == nil {
				// Unsubscription done, stop listening
				dlEventCh = nil
				continue
			}
			switch ev.Data.(type) {
			case downloader.StartEvent:
				wasMining := miner.Mining()
				miner.worker.stop()
				canStart = false
				if wasMining {
					// Resume mining after sync was finished
					shouldStart = true
					log.Info("Mining aborted due to sync")
				}
			case downloader.FailedEvent:
				canStart = true
				if shouldStart {
					miner.worker.start()
				}
			case downloader.DoneEvent:
				canStart = true
				if shouldStart {
					miner.worker.start()
				}
				// Stop reacting to downloader events
				events.Unsubscribe()
			}
		case <-miner.startCh:
			if canStart {
				miner.worker.start()
			}
			shouldStart = true
		case <-miner.stopCh:
			shouldStart = false
			miner.worker.stop()
		case <-miner.exitCh:
			miner.worker.close()
			return
		}
	}
}

func (miner *Miner) Start() {
	miner.startCh <- struct{}{}
}

func (miner *Miner) Stop() {
	miner.stopCh <- struct{}{}
}

func (miner *Miner) Close() {
	close(miner.exitCh)
	miner.wg.Wait()
}

func (miner *Miner) Mining() bool {
	return miner.worker.isRunning()
}

func (miner *Miner) Hashrate() uint64 {
	if pow, ok := miner.engine.(consensus.PoW); ok {
		return uint64(pow.Hashrate())
	}
	return 0
}

func (miner *Miner) SetExtra(extra []byte) error {
	if uint64(len(extra)) > params.MaximumExtraDataSize {
		return fmt.Errorf("extra exceeds max length. %d > %v", len(extra), params.MaximumExtraDataSize)
	}
	miner.worker.setExtra(extra)
	return nil
}

// SetRecommitInterval sets the interval for sealing work resubmitting.
func (miner *Miner) SetRecommitInterval(interval time.Duration) {
	miner.worker.setRecommitInterval(interval)
}

// Pending returns the currently pending block and associated state.
func (miner *Miner) Pending() (*types.Block, *state.StateDB) {
	if miner.worker.isRunning() {
		pendingBlock, pendingState := miner.worker.pending()
		if pendingState != nil && pendingBlock != nil {
			return pendingBlock, pendingState
		}
	}
	// fallback to latest block
	block := miner.worker.chain.CurrentBlock()
	if block == nil {
		return nil, nil
	}
	stateDb, err := miner.worker.chain.StateAt(block.Root())
	if err != nil {
		return nil, nil
	}
	return block, stateDb
}

// PendingBlock returns the currently pending block.
//
// Note, to access both the pending block and the pending state
// simultaneously, please use Pending(), as the pending state can
// change between multiple method calls
func (miner *Miner) PendingBlock() *types.Block {
	if miner.worker.isRunning() {
		pendingBlock := miner.worker.pendingBlock()
		if pendingBlock != nil {
			return pendingBlock
		}
	}
	// fallback to latest block
	return miner.worker.chain.CurrentBlock()
}

// PendingBlockAndReceipts returns the currently pending block and corresponding receipts.
func (miner *Miner) PendingBlockAndReceipts() (*types.Block, types.Receipts) {
	return miner.worker.pendingBlockAndReceipts()
}

func (miner *Miner) SetEtherbase(addr common.Address) {
	miner.worker.setEtherbase(addr)
}

// SetGasCeil sets the gaslimit to strive for when mining blocks post 1559.
// For pre-1559 blocks, it sets the ceiling.
func (miner *Miner) SetGasCeil(ceil uint64) {
	miner.worker.setGasCeil(ceil)
}

// SubscribePendingLogs starts delivering logs from pending transactions
// to the given channel.
func (miner *Miner) SubscribePendingLogs(ch chan<- []*types.Log) event.Subscription {
	return miner.worker.pendingLogsFeed.Subscribe(ch)
}

// BuildPayload builds the payload according to the provided parameters.
func (miner *Miner) BuildPayload(args *BuildPayloadArgs) (*Payload, error) {
	return miner.worker.buildPayload(args)
}<|MERGE_RESOLUTION|>--- conflicted
+++ resolved
@@ -45,8 +45,7 @@
 
 // Config is the configuration parameters of mining.
 type Config struct {
-<<<<<<< HEAD
-	Etherbase     common.Address `toml:",omitempty"` // Public address for block mining rewards (default = first account)
+	Etherbase     common.Address `toml:",omitempty"` // Public address for block mining rewards
 	Notify        []string       `toml:",omitempty"` // HTTP URL list to be notified of new work packages (only useful in ethash).
 	NotifyFull    bool           `toml:",omitempty"` // Notify with pending block headers instead of work packages
 	ExtraData     hexutil.Bytes  `toml:",omitempty"` // Block extra data set by the miner
@@ -57,17 +56,6 @@
 	Recommit      time.Duration  // The time interval for miner to re-create mining work.
 	Noverify      bool           // Disable remote mining solution verification(only useful in ethash).
 	VoteEnable    bool           // Whether to vote when mining
-=======
-	Etherbase  common.Address `toml:",omitempty"` // Public address for block mining rewards
-	Notify     []string       `toml:",omitempty"` // HTTP URL list to be notified of new work packages (only useful in ethash).
-	NotifyFull bool           `toml:",omitempty"` // Notify with pending block headers instead of work packages
-	ExtraData  hexutil.Bytes  `toml:",omitempty"` // Block extra data set by the miner
-	GasFloor   uint64         // Target gas floor for mined blocks.
-	GasCeil    uint64         // Target gas ceiling for mined blocks.
-	GasPrice   *big.Int       // Minimum gas price for mining a transaction
-	Recommit   time.Duration  // The time interval for miner to re-create mining work.
-	Noverify   bool           // Disable remote mining solution verification(only useful in ethash).
->>>>>>> 5ed08c47
 
 	NewPayloadTimeout time.Duration // The maximum time allowance for creating a new payload
 }
@@ -227,11 +215,11 @@
 	if block == nil {
 		return nil, nil
 	}
-	stateDb, err := miner.worker.chain.StateAt(block.Root())
+	stateDb, err := miner.worker.chain.StateAt(block.Root)
 	if err != nil {
 		return nil, nil
 	}
-	return block, stateDb
+	return miner.worker.chain.GetBlockByHash(block.Hash()), stateDb
 }
 
 // PendingBlock returns the currently pending block.
@@ -247,7 +235,7 @@
 		}
 	}
 	// fallback to latest block
-	return miner.worker.chain.CurrentBlock()
+	return miner.worker.chain.GetBlockByHash(miner.worker.chain.CurrentBlock().Hash())
 }
 
 // PendingBlockAndReceipts returns the currently pending block and corresponding receipts.
