// Copyright 2018 The go-ethereum Authors
// This file is part of the go-ethereum library.
//
// The go-ethereum library is free software: you can redistribute it and/or modify
// it under the terms of the GNU Lesser General Public License as published by
// the Free Software Foundation, either version 3 of the License, or
// (at your option) any later version.
//
// The go-ethereum library is distributed in the hope that it will be useful,
// but WITHOUT ANY WARRANTY; without even the implied warranty of
// MERCHANTABILITY or FITNESS FOR A PARTICULAR PURPOSE. See the
// GNU Lesser General Public License for more details.
//
// You should have received a copy of the GNU Lesser General Public License
// along with the go-ethereum library. If not, see <http://www.gnu.org/licenses/>.

package miner

import (
	"errors"
	"math/big"
	"math/rand"
	"testing"
	"time"

	"github.com/ethereum/go-ethereum/accounts"
	"github.com/ethereum/go-ethereum/common"
	"github.com/ethereum/go-ethereum/consensus"
	"github.com/ethereum/go-ethereum/consensus/clique"
	"github.com/ethereum/go-ethereum/consensus/ethash"
	"github.com/ethereum/go-ethereum/core"
	"github.com/ethereum/go-ethereum/core/rawdb"
	"github.com/ethereum/go-ethereum/core/state"
	"github.com/ethereum/go-ethereum/core/types"
	"github.com/ethereum/go-ethereum/core/vm"
	"github.com/ethereum/go-ethereum/crypto"
	"github.com/ethereum/go-ethereum/ethdb"
	"github.com/ethereum/go-ethereum/event"
	"github.com/ethereum/go-ethereum/params"
)

const (
	// testCode is the testing contract binary code which will initialises some
	// variables in constructor
	testCode = "0x60806040527fffffffffffffffffffffffffffffffffffffffffffffffffffffffffffffff0060005534801561003457600080fd5b5060fc806100436000396000f3fe6080604052348015600f57600080fd5b506004361060325760003560e01c80630c4dae8814603757806398a213cf146053575b600080fd5b603d607e565b6040518082815260200191505060405180910390f35b607c60048036036020811015606757600080fd5b81019080803590602001909291905050506084565b005b60005481565b806000819055507fe9e44f9f7da8c559de847a3232b57364adc0354f15a2cd8dc636d54396f9587a6000546040518082815260200191505060405180910390a15056fea265627a7a723058208ae31d9424f2d0bc2a3da1a5dd659db2d71ec322a17db8f87e19e209e3a1ff4a64736f6c634300050a0032"

	// testGas is the gas required for contract deployment.
	testGas = 144109
)

var (
	// Test chain configurations
	testTxPoolConfig  core.TxPoolConfig
	ethashChainConfig *params.ChainConfig
	cliqueChainConfig *params.ChainConfig

	// Test accounts
	testBankKey, _  = crypto.GenerateKey()
	testBankAddress = crypto.PubkeyToAddress(testBankKey.PublicKey)
	testBankFunds   = big.NewInt(1000000000000000000)

	testUserKey, _  = crypto.GenerateKey()
	testUserAddress = crypto.PubkeyToAddress(testUserKey.PublicKey)

	// Test transactions
	pendingTxs []*types.Transaction
	newTxs     []*types.Transaction

	testConfig = &Config{
		Recommit: time.Second,
		GasCeil:  params.GenesisGasLimit,
	}
)

func init() {
	testTxPoolConfig = core.DefaultTxPoolConfig
	testTxPoolConfig.Journal = ""
	ethashChainConfig = new(params.ChainConfig)
	*ethashChainConfig = *params.TestChainConfig
	cliqueChainConfig = new(params.ChainConfig)
	*cliqueChainConfig = *params.TestChainConfig
	cliqueChainConfig.Clique = &params.CliqueConfig{
		Period: 10,
		Epoch:  30000,
	}

	signer := types.LatestSigner(params.TestChainConfig)
	tx1 := types.MustSignNewTx(testBankKey, signer, &types.AccessListTx{
		ChainID:  params.TestChainConfig.ChainID,
		Nonce:    0,
		To:       &testUserAddress,
		Value:    big.NewInt(1000),
		Gas:      params.TxGas,
		GasPrice: big.NewInt(params.InitialBaseFee),
	})
	pendingTxs = append(pendingTxs, tx1)

	tx2 := types.MustSignNewTx(testBankKey, signer, &types.LegacyTx{
		Nonce:    1,
		To:       &testUserAddress,
		Value:    big.NewInt(1000),
		Gas:      params.TxGas,
		GasPrice: big.NewInt(params.InitialBaseFee),
	})
	newTxs = append(newTxs, tx2)

	rand.Seed(time.Now().UnixNano())
}

// testWorkerBackend implements worker.Backend interfaces and wraps all information needed during the testing.
type testWorkerBackend struct {
	db         ethdb.Database
	txPool     *core.TxPool
	chain      *core.BlockChain
	genesis    *core.Genesis
	uncleBlock *types.Block
}

func newTestWorkerBackend(t *testing.T, chainConfig *params.ChainConfig, engine consensus.Engine, db ethdb.Database, n int) *testWorkerBackend {
	var gspec = core.Genesis{
		Config: chainConfig,
		Alloc:  core.GenesisAlloc{testBankAddress: {Balance: testBankFunds}},
	}

	switch e := engine.(type) {
	case *clique.Clique:
		gspec.ExtraData = make([]byte, 32+common.AddressLength+crypto.SignatureLength)
		copy(gspec.ExtraData[32:32+common.AddressLength], testBankAddress.Bytes())
		e.Authorize(testBankAddress, func(account accounts.Account, s string, data []byte) ([]byte, error) {
			return crypto.Sign(crypto.Keccak256(data), testBankKey)
		})
	case *ethash.Ethash:
	default:
		t.Fatalf("unexpected consensus engine type: %T", engine)
	}
	genesis := gspec.MustCommit(db)

	chain, _ := core.NewBlockChain(db, &core.CacheConfig{TrieDirtyDisabled: true}, gspec.Config, engine, vm.Config{}, nil, nil)
	txpool := core.NewTxPool(testTxPoolConfig, chainConfig, chain)

	// Generate a small n-block chain and an uncle block for it
	if n > 0 {
		blocks, _ := core.GenerateChain(chainConfig, genesis, engine, db, n, func(i int, gen *core.BlockGen) {
			gen.SetCoinbase(testBankAddress)
		})
		if _, err := chain.InsertChain(blocks); err != nil {
			t.Fatalf("failed to insert origin chain: %v", err)
		}
	}
	parent := genesis
	if n > 0 {
		parent = chain.GetBlockByHash(chain.CurrentBlock().ParentHash())
	}
	blocks, _ := core.GenerateChain(chainConfig, parent, engine, db, 1, func(i int, gen *core.BlockGen) {
		gen.SetCoinbase(testUserAddress)
	})

	return &testWorkerBackend{
		db:         db,
		chain:      chain,
		txPool:     txpool,
		genesis:    &gspec,
		uncleBlock: blocks[0],
	}
}

func (b *testWorkerBackend) BlockChain() *core.BlockChain { return b.chain }
func (b *testWorkerBackend) TxPool() *core.TxPool         { return b.txPool }
func (b *testWorkerBackend) StateAtBlock(block *types.Block, reexec uint64, base *state.StateDB, checkLive bool, preferDisk bool) (statedb *state.StateDB, err error) {
	return nil, errors.New("not supported")
}

func (b *testWorkerBackend) newRandomUncle() *types.Block {
	var parent *types.Block
	cur := b.chain.CurrentBlock()
	if cur.NumberU64() == 0 {
		parent = b.chain.Genesis()
	} else {
		parent = b.chain.GetBlockByHash(b.chain.CurrentBlock().ParentHash())
	}
	blocks, _ := core.GenerateChain(b.chain.Config(), parent, b.chain.Engine(), b.db, 1, func(i int, gen *core.BlockGen) {
		var addr = make([]byte, common.AddressLength)
		rand.Read(addr)
		gen.SetCoinbase(common.BytesToAddress(addr))
	})
	return blocks[0]
}

func (b *testWorkerBackend) newRandomTx(creation bool) *types.Transaction {
	var tx *types.Transaction
	gasPrice := big.NewInt(10 * params.InitialBaseFee)
	if creation {
		tx, _ = types.SignTx(types.NewContractCreation(b.txPool.Nonce(testBankAddress), big.NewInt(0), testGas, gasPrice, common.FromHex(testCode)), types.HomesteadSigner{}, testBankKey)
	} else {
		tx, _ = types.SignTx(types.NewTransaction(b.txPool.Nonce(testBankAddress), testUserAddress, big.NewInt(1000), params.TxGas, gasPrice, nil), types.HomesteadSigner{}, testBankKey)
	}
	return tx
}

func newTestWorker(t *testing.T, chainConfig *params.ChainConfig, engine consensus.Engine, db ethdb.Database, blocks int) (*worker, *testWorkerBackend) {
	backend := newTestWorkerBackend(t, chainConfig, engine, db, blocks)
	backend.txPool.AddLocals(pendingTxs)
	w := newWorker(testConfig, chainConfig, engine, backend, new(event.TypeMux), nil, false)
	w.setEtherbase(testBankAddress)
	return w, backend
}

func TestGenerateBlockAndImportEthash(t *testing.T) {
	testGenerateBlockAndImport(t, false)
}

func TestGenerateBlockAndImportClique(t *testing.T) {
	testGenerateBlockAndImport(t, true)
}

func testGenerateBlockAndImport(t *testing.T, isClique bool) {
	var (
		engine      consensus.Engine
		chainConfig *params.ChainConfig
		db          = rawdb.NewMemoryDatabase()
	)
	if isClique {
		chainConfig = params.AllCliqueProtocolChanges
		chainConfig.Clique = &params.CliqueConfig{Period: 1, Epoch: 30000}
		engine = clique.New(chainConfig.Clique, db)
	} else {
		chainConfig = params.AllEthashProtocolChanges
		engine = ethash.NewFaker()
	}

	chainConfig.LondonBlock = big.NewInt(0)
	w, b := newTestWorker(t, chainConfig, engine, db, 0)
	defer w.close()

	// This test chain imports the mined blocks.
	db2 := rawdb.NewMemoryDatabase()
	b.genesis.MustCommit(db2)
	chain, _ := core.NewBlockChain(db2, nil, b.chain.Config(), engine, vm.Config{}, nil, nil)
	defer chain.Stop()

	// Ignore empty commit here for less noise.
	w.skipSealHook = func(task *task) bool {
		return len(task.receipts) == 0
	}

	// Wait for mined blocks.
	sub := w.mux.Subscribe(core.NewMinedBlockEvent{})
	defer sub.Unsubscribe()

	// Start mining!
	w.start()

	for i := 0; i < 5; i++ {
		b.txPool.AddLocal(b.newRandomTx(true))
		b.txPool.AddLocal(b.newRandomTx(false))
		w.postSideBlock(core.ChainSideEvent{Block: b.newRandomUncle()})
		w.postSideBlock(core.ChainSideEvent{Block: b.newRandomUncle()})

		select {
		case ev := <-sub.Chan():
			block := ev.Data.(core.NewMinedBlockEvent).Block
			if _, err := chain.InsertChain([]*types.Block{block}); err != nil {
				t.Fatalf("failed to insert new mined block %d: %v", block.NumberU64(), err)
			}
		case <-time.After(3 * time.Second): // Worker needs 1s to include new changes.
			t.Fatalf("timeout")
		}
	}
}

<<<<<<< HEAD
=======
func TestEmptyWorkEthash(t *testing.T) {
	testEmptyWork(t, ethashChainConfig, ethash.NewFaker())
}
func TestEmptyWorkClique(t *testing.T) {
	testEmptyWork(t, cliqueChainConfig, clique.New(cliqueChainConfig.Clique, rawdb.NewMemoryDatabase()))
}

func testEmptyWork(t *testing.T, chainConfig *params.ChainConfig, engine consensus.Engine) {
	defer engine.Close()

	w, _ := newTestWorker(t, chainConfig, engine, rawdb.NewMemoryDatabase(), 0)
	defer w.close()

	var (
		taskIndex int
		taskCh    = make(chan struct{}, 2)
	)
	checkEqual := func(t *testing.T, task *task, index int) {
		// The first empty work without any txs included
		receiptLen, balance := 0, big.NewInt(0)
		if index == 1 {
			// The second full work with 1 tx included
			receiptLen, balance = 1, big.NewInt(1000)
		}
		if len(task.receipts) != receiptLen {
			t.Fatalf("receipt number mismatch: have %d, want %d", len(task.receipts), receiptLen)
		}
		if task.state.GetBalance(testUserAddress).Cmp(balance) != 0 {
			t.Fatalf("account balance mismatch: have %d, want %d", task.state.GetBalance(testUserAddress), balance)
		}
	}
	w.newTaskHook = func(task *task) {
		if task.block.NumberU64() == 1 {
			checkEqual(t, task, taskIndex)
			taskIndex += 1
			taskCh <- struct{}{}
		}
	}
	w.skipSealHook = func(task *task) bool { return true }
	w.fullTaskHook = func() {
		time.Sleep(100 * time.Millisecond)
	}
	w.start() // Start mining!
	for i := 0; i < 2; i += 1 {
		select {
		case <-taskCh:
		case <-time.NewTimer(3 * time.Second).C:
			t.Error("new task timeout")
		}
	}
}

func TestStreamUncleBlock(t *testing.T) {
	ethash := ethash.NewFaker()
	defer ethash.Close()

	w, b := newTestWorker(t, ethashChainConfig, ethash, rawdb.NewMemoryDatabase(), 1)
	defer w.close()

	var taskCh = make(chan struct{})

	taskIndex := 0
	w.newTaskHook = func(task *task) {
		if task.block.NumberU64() == 2 {
			// The first task is an empty task, the second
			// one has 1 pending tx, the third one has 1 tx
			// and 1 uncle.
			if taskIndex == 2 {
				have := task.block.Header().UncleHash
				want := types.CalcUncleHash([]*types.Header{b.uncleBlock.Header()})
				if have != want {
					t.Errorf("uncle hash mismatch: have %s, want %s", have.Hex(), want.Hex())
				}
			}
			taskCh <- struct{}{}
			taskIndex += 1
		}
	}
	w.skipSealHook = func(task *task) bool {
		return true
	}
	w.fullTaskHook = func() {
		time.Sleep(100 * time.Millisecond)
	}
	w.start()

	for i := 0; i < 2; i += 1 {
		select {
		case <-taskCh:
		case <-time.NewTimer(time.Second).C:
			t.Error("new task timeout")
		}
	}

	w.postSideBlock(core.ChainSideEvent{Block: b.uncleBlock})

	select {
	case <-taskCh:
	case <-time.NewTimer(time.Second).C:
		t.Error("new task timeout")
	}
}

func TestRegenerateMiningBlockEthash(t *testing.T) {
	testRegenerateMiningBlock(t, ethashChainConfig, ethash.NewFaker())
}

func TestRegenerateMiningBlockClique(t *testing.T) {
	testRegenerateMiningBlock(t, cliqueChainConfig, clique.New(cliqueChainConfig.Clique, rawdb.NewMemoryDatabase()))
}

func testRegenerateMiningBlock(t *testing.T, chainConfig *params.ChainConfig, engine consensus.Engine) {
	defer engine.Close()

	w, b := newTestWorker(t, chainConfig, engine, rawdb.NewMemoryDatabase(), 0)
	defer w.close()

	var taskCh = make(chan struct{}, 3)

	taskIndex := 0
	w.newTaskHook = func(task *task) {
		if task.block.NumberU64() == 1 {
			// The first task is an empty task, the second
			// one has 1 pending tx, the third one has 2 txs
			if taskIndex == 2 {
				receiptLen, balance := 2, big.NewInt(2000)
				if len(task.receipts) != receiptLen {
					t.Errorf("receipt number mismatch: have %d, want %d", len(task.receipts), receiptLen)
				}
				if task.state.GetBalance(testUserAddress).Cmp(balance) != 0 {
					t.Errorf("account balance mismatch: have %d, want %d", task.state.GetBalance(testUserAddress), balance)
				}
			}
			taskCh <- struct{}{}
			taskIndex += 1
		}
	}
	w.skipSealHook = func(task *task) bool {
		return true
	}
	w.fullTaskHook = func() {
		time.Sleep(100 * time.Millisecond)
	}

	w.start()
	// Ignore the first two works
	for i := 0; i < 2; i += 1 {
		select {
		case <-taskCh:
		case <-time.NewTimer(time.Second).C:
			t.Error("new task timeout")
		}
	}
	b.txPool.AddLocals(newTxs)
	time.Sleep(time.Second)

	select {
	case <-taskCh:
	case <-time.NewTimer(time.Second).C:
		t.Error("new task timeout")
	}
}

func TestAdjustIntervalEthash(t *testing.T) {
	testAdjustInterval(t, ethashChainConfig, ethash.NewFaker())
}

func TestAdjustIntervalClique(t *testing.T) {
	testAdjustInterval(t, cliqueChainConfig, clique.New(cliqueChainConfig.Clique, rawdb.NewMemoryDatabase()))
}

func testAdjustInterval(t *testing.T, chainConfig *params.ChainConfig, engine consensus.Engine) {
	defer engine.Close()

	w, _ := newTestWorker(t, chainConfig, engine, rawdb.NewMemoryDatabase(), 0)
	defer w.close()

	w.skipSealHook = func(task *task) bool {
		return true
	}
	w.fullTaskHook = func() {
		time.Sleep(100 * time.Millisecond)
	}
	var (
		progress = make(chan struct{}, 10)
		result   = make([]float64, 0, 10)
		index    = 0
		start    uint32
	)
	w.resubmitHook = func(minInterval time.Duration, recommitInterval time.Duration) {
		// Short circuit if interval checking hasn't started.
		if atomic.LoadUint32(&start) == 0 {
			return
		}
		var wantMinInterval, wantRecommitInterval time.Duration

		switch index {
		case 0:
			wantMinInterval, wantRecommitInterval = 3*time.Second, 3*time.Second
		case 1:
			origin := float64(3 * time.Second.Nanoseconds())
			estimate := origin*(1-intervalAdjustRatio) + intervalAdjustRatio*(origin/0.8+intervalAdjustBias)
			wantMinInterval, wantRecommitInterval = 3*time.Second, time.Duration(estimate)*time.Nanosecond
		case 2:
			estimate := result[index-1]
			min := float64(3 * time.Second.Nanoseconds())
			estimate = estimate*(1-intervalAdjustRatio) + intervalAdjustRatio*(min-intervalAdjustBias)
			wantMinInterval, wantRecommitInterval = 3*time.Second, time.Duration(estimate)*time.Nanosecond
		case 3:
			wantMinInterval, wantRecommitInterval = time.Second, time.Second
		}

		// Check interval
		if minInterval != wantMinInterval {
			t.Errorf("resubmit min interval mismatch: have %v, want %v ", minInterval, wantMinInterval)
		}
		if recommitInterval != wantRecommitInterval {
			t.Errorf("resubmit interval mismatch: have %v, want %v", recommitInterval, wantRecommitInterval)
		}
		result = append(result, float64(recommitInterval.Nanoseconds()))
		index += 1
		progress <- struct{}{}
	}
	w.start()

	time.Sleep(time.Second) // Ensure two tasks have been submitted due to start opt
	atomic.StoreUint32(&start, 1)

	w.setRecommitInterval(3 * time.Second)
	select {
	case <-progress:
	case <-time.NewTimer(time.Second).C:
		t.Error("interval reset timeout")
	}

	w.resubmitAdjustCh <- &intervalAdjust{inc: true, ratio: 0.8}
	select {
	case <-progress:
	case <-time.NewTimer(time.Second).C:
		t.Error("interval reset timeout")
	}

	w.resubmitAdjustCh <- &intervalAdjust{inc: false}
	select {
	case <-progress:
	case <-time.NewTimer(time.Second).C:
		t.Error("interval reset timeout")
	}

	w.setRecommitInterval(500 * time.Millisecond)
	select {
	case <-progress:
	case <-time.NewTimer(time.Second).C:
		t.Error("interval reset timeout")
	}
}

>>>>>>> 2de49b04
func TestGetSealingWorkEthash(t *testing.T) {
	testGetSealingWork(t, ethashChainConfig, ethash.NewFaker(), false)
}

func TestGetSealingWorkClique(t *testing.T) {
	testGetSealingWork(t, cliqueChainConfig, clique.New(cliqueChainConfig.Clique, rawdb.NewMemoryDatabase()), false)
}

func TestGetSealingWorkPostMerge(t *testing.T) {
	local := new(params.ChainConfig)
	*local = *ethashChainConfig
	local.TerminalTotalDifficulty = big.NewInt(0)
	testGetSealingWork(t, local, ethash.NewFaker(), true)
}

func testGetSealingWork(t *testing.T, chainConfig *params.ChainConfig, engine consensus.Engine, postMerge bool) {
	defer engine.Close()

	w, b := newTestWorker(t, chainConfig, engine, rawdb.NewMemoryDatabase(), 0)
	defer w.close()

	w.setExtra([]byte{0x01, 0x02})
	w.postSideBlock(core.ChainSideEvent{Block: b.uncleBlock})

	w.skipSealHook = func(task *task) bool {
		return true
	}
	w.fullTaskHook = func() {
		time.Sleep(100 * time.Millisecond)
	}
	timestamp := uint64(time.Now().Unix())
	assertBlock := func(block *types.Block, number uint64, coinbase common.Address, random common.Hash) {
		if block.Time() != timestamp {
			// Sometime the timestamp will be mutated if the timestamp
			// is even smaller than parent block's. It's OK.
			t.Logf("Invalid timestamp, want %d, get %d", timestamp, block.Time())
		}
		if len(block.Uncles()) != 0 {
			t.Error("Unexpected uncle block")
		}
		_, isClique := engine.(*clique.Clique)
		if !isClique {
			if len(block.Extra()) != 0 {
				t.Error("Unexpected extra field")
			}
			if block.Coinbase() != coinbase {
				t.Errorf("Unexpected coinbase got %x want %x", block.Coinbase(), coinbase)
			}
		} else {
			if block.Coinbase() != (common.Address{}) {
				t.Error("Unexpected coinbase")
			}
		}
		if !isClique {
			if block.MixDigest() != random {
				t.Error("Unexpected mix digest")
			}
		}
		if block.Nonce() != 0 {
			t.Error("Unexpected block nonce")
		}
		if block.NumberU64() != number {
			t.Errorf("Mismatched block number, want %d got %d", number, block.NumberU64())
		}
	}
	var cases = []struct {
		parent       common.Hash
		coinbase     common.Address
		random       common.Hash
		expectNumber uint64
		expectErr    bool
	}{
		{
			b.chain.Genesis().Hash(),
			common.HexToAddress("0xdeadbeef"),
			common.HexToHash("0xcafebabe"),
			uint64(1),
			false,
		},
		{
			b.chain.CurrentBlock().Hash(),
			common.HexToAddress("0xdeadbeef"),
			common.HexToHash("0xcafebabe"),
			b.chain.CurrentBlock().NumberU64() + 1,
			false,
		},
		{
			b.chain.CurrentBlock().Hash(),
			common.Address{},
			common.HexToHash("0xcafebabe"),
			b.chain.CurrentBlock().NumberU64() + 1,
			false,
		},
		{
			b.chain.CurrentBlock().Hash(),
			common.Address{},
			common.Hash{},
			b.chain.CurrentBlock().NumberU64() + 1,
			false,
		},
		{
			common.HexToHash("0xdeadbeef"),
			common.HexToAddress("0xdeadbeef"),
			common.HexToHash("0xcafebabe"),
			0,
			true,
		},
	}

	// This API should work even when the automatic sealing is not enabled
	for _, c := range cases {
		resChan, errChan, _ := w.getSealingBlock(c.parent, timestamp, c.coinbase, c.random, false)
		block := <-resChan
		err := <-errChan
		if c.expectErr {
			if err == nil {
				t.Error("Expect error but get nil")
			}
		} else {
			if err != nil {
				t.Errorf("Unexpected error %v", err)
			}
			assertBlock(block, c.expectNumber, c.coinbase, c.random)
		}
	}

	// This API should work even when the automatic sealing is enabled
	w.start()
	for _, c := range cases {
		resChan, errChan, _ := w.getSealingBlock(c.parent, timestamp, c.coinbase, c.random, false)
		block := <-resChan
		err := <-errChan
		if c.expectErr {
			if err == nil {
				t.Error("Expect error but get nil")
			}
		} else {
			if err != nil {
				t.Errorf("Unexpected error %v", err)
			}
			assertBlock(block, c.expectNumber, c.coinbase, c.random)
		}
	}
}<|MERGE_RESOLUTION|>--- conflicted
+++ resolved
@@ -20,6 +20,7 @@
 	"errors"
 	"math/big"
 	"math/rand"
+	"sync/atomic"
 	"testing"
 	"time"
 
@@ -268,8 +269,6 @@
 	}
 }
 
-<<<<<<< HEAD
-=======
 func TestEmptyWorkEthash(t *testing.T) {
 	testEmptyWork(t, ethashChainConfig, ethash.NewFaker())
 }
@@ -527,7 +526,6 @@
 	}
 }
 
->>>>>>> 2de49b04
 func TestGetSealingWorkEthash(t *testing.T) {
 	testGetSealingWork(t, ethashChainConfig, ethash.NewFaker(), false)
 }
