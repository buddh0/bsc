--- conflicted
+++ resolved
@@ -20,11 +20,7 @@
 	"crypto/rand"
 	"errors"
 	"math/big"
-<<<<<<< HEAD
 	"math/rand"
-=======
-	"sync/atomic"
->>>>>>> 5ed08c47
 	"testing"
 	"time"
 
