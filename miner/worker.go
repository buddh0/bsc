--- conflicted
+++ resolved
@@ -35,11 +35,8 @@
 	"github.com/ethereum/go-ethereum/consensus/parlia"
 	"github.com/ethereum/go-ethereum/core"
 	"github.com/ethereum/go-ethereum/core/state"
-<<<<<<< HEAD
+	"github.com/ethereum/go-ethereum/core/stateless"
 	"github.com/ethereum/go-ethereum/core/systemcontracts"
-=======
-	"github.com/ethereum/go-ethereum/core/stateless"
->>>>>>> db6ae7fa
 	"github.com/ethereum/go-ethereum/core/txpool"
 	"github.com/ethereum/go-ethereum/core/types"
 	"github.com/ethereum/go-ethereum/core/vm"
@@ -176,16 +173,11 @@
 type newPayloadResult struct {
 	err      error
 	block    *types.Block
-<<<<<<< HEAD
 	fees     *big.Int           // total block fees
 	sidecars types.BlobSidecars // collected blobs of blob transactions
-=======
-	fees     *big.Int               // total block fees
-	sidecars []*types.BlobTxSidecar // collected blobs of blob transactions
-	stateDB  *state.StateDB         // StateDB after executing the transactions
-	receipts []*types.Receipt       // Receipts collected during construction
-	witness  *stateless.Witness     // Witness is an optional stateless proof
->>>>>>> db6ae7fa
+	stateDB  *state.StateDB     // StateDB after executing the transactions
+	receipts []*types.Receipt   // Receipts collected during construction
+	witness  *stateless.Witness // Witness is an optional stateless proof
 }
 
 // getWorkReq represents a request for getting a new sealing work with provided parameters.
@@ -194,25 +186,10 @@
 	result chan *newPayloadResult // non-blocking channel
 }
 
-<<<<<<< HEAD
 type bidFetcher interface {
 	GetBestBid(parentHash common.Hash) *BidRuntime
 	GetSimulatingBid(prevBlockHash common.Hash) *BidRuntime
 }
-=======
-// generateWork generates a sealing block based on the given parameters.
-func (miner *Miner) generateWork(params *generateParams, witness bool) *newPayloadResult {
-	work, err := miner.prepareWork(params, witness)
-	if err != nil {
-		return &newPayloadResult{err: err}
-	}
-	if !params.noTxs {
-		interrupt := new(atomic.Int32)
-		timer := time.AfterFunc(miner.config.Recommit, func() {
-			interrupt.Store(commitInterruptTimeout)
-		})
-		defer timer.Stop()
->>>>>>> db6ae7fa
 
 // worker is the main object which takes care of submitting new work to consensus engine
 // and gathering the sealing result.
@@ -374,7 +351,6 @@
 	case w.resubmitIntervalCh <- interval:
 	case <-w.exitCh:
 	}
-<<<<<<< HEAD
 }
 
 // Pending returns the currently pending block, associated receipts and statedb.
@@ -384,33 +360,15 @@
 	defer w.snapshotMu.RUnlock()
 	if w.snapshotState == nil {
 		return nil, nil, nil
-=======
-	return &newPayloadResult{
-		block:    block,
-		fees:     totalFees(block, work.receipts),
-		sidecars: work.sidecars,
-		stateDB:  work.state,
-		receipts: work.receipts,
-		witness:  work.witness,
->>>>>>> db6ae7fa
 	}
 	return w.snapshotBlock, w.snapshotReceipts, w.snapshotState.Copy()
 }
 
-<<<<<<< HEAD
 // start sets the running status as 1 and triggers new work submitting.
 func (w *worker) start() {
 	w.running.Store(true)
 	w.startCh <- struct{}{}
 }
-=======
-// prepareWork constructs the sealing task according to the given parameters,
-// either based on the last chain head or specified parent. In this function
-// the pending transactions are not filled yet, only the empty task returned.
-func (miner *Miner) prepareWork(genParams *generateParams, witness bool) (*environment, error) {
-	miner.confMu.RLock()
-	defer miner.confMu.RUnlock()
->>>>>>> db6ae7fa
 
 // stop sets the running status as 0.
 func (w *worker) stop() {
@@ -541,7 +499,7 @@
 			w.commitWork(req.interruptCh, req.timestamp)
 
 		case req := <-w.getWorkCh:
-			req.result <- w.generateWork(req.params)
+			req.result <- w.generateWork(req.params, false)
 
 		// System stopped
 		case <-w.exitCh:
@@ -550,7 +508,6 @@
 			return
 		}
 	}
-<<<<<<< HEAD
 }
 
 // taskLoop is a standalone goroutine to fetch sealing task from the generator and
@@ -568,15 +525,6 @@
 			close(stopCh)
 			stopCh = nil
 		}
-=======
-	// Could potentially happen if starting to mine in an odd state.
-	// Note genParams.coinbase can be different with header.Coinbase
-	// since clique algorithm can modify the coinbase field in header.
-	env, err := miner.makeEnv(parent, header, genParams.coinbase, witness)
-	if err != nil {
-		log.Error("Failed to create sealing context", "err", err)
-		return nil, err
->>>>>>> db6ae7fa
 	}
 	for {
 		select {
@@ -714,51 +662,38 @@
 }
 
 // makeEnv creates a new environment for the sealing block.
-<<<<<<< HEAD
 func (w *worker) makeEnv(parent *types.Header, header *types.Header, coinbase common.Address,
-	prevEnv *environment) (*environment, error) {
+	prevEnv *environment, witness bool) (*environment, error) {
 	// Retrieve the parent state to execute on top and start a prefetcher for
 	// the miner to speed block sealing up a bit
 	state, err := w.chain.StateAt(parent.Root)
 	if err != nil {
 		return nil, err
 	}
+	if witness {
+		bundle, err := stateless.NewWitness(header, w.chain)
+		if err != nil {
+			return nil, err
+		}
+		state.StartPrefetcher("miner", bundle)
+	}
 	if prevEnv == nil {
 		state.StartPrefetcher("miner", nil)
 	} else {
 		state.TransferPrefetcher(prevEnv.state)
 	}
 
-=======
-func (miner *Miner) makeEnv(parent *types.Header, header *types.Header, coinbase common.Address, witness bool) (*environment, error) {
-	// Retrieve the parent state to execute on top.
-	state, err := miner.chain.StateAt(parent.Root)
-	if err != nil {
-		return nil, err
-	}
-	if witness {
-		bundle, err := stateless.NewWitness(header, miner.chain)
-		if err != nil {
-			return nil, err
-		}
-		state.StartPrefetcher("miner", bundle)
-	}
->>>>>>> db6ae7fa
 	// Note the passed coinbase may be different with header.Coinbase.
 	env := &environment{
 		signer:   types.MakeSigner(w.chainConfig, header.Number, header.Time),
 		state:    state,
 		coinbase: coinbase,
 		header:   header,
-<<<<<<< HEAD
+		witness:  state.Witness(),
 	}
 	// Keep track of transactions which return errors so they can be removed
 	env.tcount = 0
 	return env, nil
-=======
-		witness:  state.Witness(),
-	}, nil
->>>>>>> db6ae7fa
 }
 
 // updateSnapshot updates pending snapshot block, receipts and state.
@@ -1020,7 +955,7 @@
 // prepareWork constructs the sealing task according to the given parameters,
 // either based on the last chain head or specified parent. In this function
 // the pending transactions are not filled yet, only the empty task returned.
-func (w *worker) prepareWork(genParams *generateParams) (*environment, error) {
+func (w *worker) prepareWork(genParams *generateParams, witness bool) (*environment, error) {
 	w.mu.RLock()
 	defer w.mu.RUnlock()
 
@@ -1095,7 +1030,7 @@
 	// Could potentially happen if starting to mine in an odd state.
 	// Note genParams.coinbase can be different with header.Coinbase
 	// since clique algorithm can modify the coinbase field in header.
-	env, err := w.makeEnv(parent, header, genParams.coinbase, genParams.prevWork)
+	env, err := w.makeEnv(parent, header, genParams.coinbase, genParams.prevWork, witness)
 	if err != nil {
 		log.Error("Failed to create sealing context", "err", err)
 		return nil, err
@@ -1210,8 +1145,8 @@
 }
 
 // generateWork generates a sealing block based on the given parameters.
-func (w *worker) generateWork(params *generateParams) *newPayloadResult {
-	work, err := w.prepareWork(params)
+func (w *worker) generateWork(params *generateParams, witness bool) *newPayloadResult {
+	work, err := w.prepareWork(params, witness)
 	if err != nil {
 		return &newPayloadResult{err: err}
 	}
@@ -1233,6 +1168,7 @@
 		block:    block,
 		fees:     fees.ToBig(),
 		sidecars: work.sidecars,
+		witness:  work.witness,
 	}
 }
 
@@ -1284,7 +1220,7 @@
 			timestamp: uint64(timestamp),
 			coinbase:  coinbase,
 			prevWork:  prevWork,
-		})
+		}, false)
 		if err != nil {
 			return
 		}
