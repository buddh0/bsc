--- conflicted
+++ resolved
@@ -51,17 +51,6 @@
 	// chainHeadChanSize is the size of channel listening to ChainHeadEvent.
 	chainHeadChanSize = 10
 
-<<<<<<< HEAD
-	// chainSideChanSize is the size of channel listening to ChainSideEvent.
-	chainSideChanSize = 10
-
-	// sealingLogAtDepth is the number of confirmations before logging successful mining.
-	sealingLogAtDepth = 11
-=======
-	// resubmitAdjustChanSize is the size of resubmitting interval adjustment channel.
-	resubmitAdjustChanSize = 10
->>>>>>> 604da5c8
-
 	// minRecommitInterval is the minimal time interval to recreate the sealing block with
 	// any newly arrived transactions.
 	minRecommitInterval = 1 * time.Second
@@ -145,13 +134,8 @@
 
 // newWorkReq represents a request for new sealing work submitting with relative interrupt notifier.
 type newWorkReq struct {
-<<<<<<< HEAD
 	interruptCh chan int32
 	timestamp   int64
-=======
-	interrupt *atomic.Int32
-	timestamp int64
->>>>>>> 604da5c8
 }
 
 // newPayloadResult represents a result struct corresponds to payload generation.
@@ -211,13 +195,8 @@
 	snapshotState    *state.StateDB
 
 	// atomic status counters
-<<<<<<< HEAD
 	running atomic.Bool // The indicator whether the consensus engine is running or not.
-=======
-	running atomic.Bool  // The indicator whether the consensus engine is running or not.
-	newTxs  atomic.Int32 // New arrival transaction count since last sealing work submitting.
-	syncing atomic.Bool  // The indicator whether the node is still syncing.
->>>>>>> 604da5c8
+	syncing atomic.Bool // The indicator whether the node is still syncing.
 
 	// newpayloadTimeout is the maximum timeout allowance for creating payload.
 	// The default value is 2 seconds but node operator can set it to arbitrary
@@ -335,12 +314,8 @@
 	}
 }
 
-<<<<<<< HEAD
-// pending returns the pending state and corresponding block.
-=======
 // pending returns the pending state and corresponding block. The returned
 // values can be nil in case the pending block is not initialized.
->>>>>>> 604da5c8
 func (w *worker) pending() (*types.Block, *state.StateDB) {
 	w.snapshotMu.RLock()
 	defer w.snapshotMu.RUnlock()
@@ -404,25 +379,15 @@
 	<-timer.C // discard the initial tick
 
 	// commit aborts in-flight transaction execution with given signal and resubmits a new one.
-<<<<<<< HEAD
 	commit := func(reason int32) {
 		if interruptCh != nil {
 			// each commit work will have its own interruptCh to stop work with a reason
 			interruptCh <- reason
 			close(interruptCh)
-=======
-	commit := func(s int32) {
-		if interrupt != nil {
-			interrupt.Store(s)
->>>>>>> 604da5c8
 		}
 		interruptCh = make(chan int32, 1)
 		select {
-<<<<<<< HEAD
 		case w.newWorkCh <- &newWorkReq{interruptCh: interruptCh, timestamp: timestamp}:
-=======
-		case w.newWorkCh <- &newWorkReq{interrupt: interrupt, timestamp: timestamp}:
->>>>>>> 604da5c8
 		case <-w.exitCh:
 			return
 		}
@@ -452,7 +417,6 @@
 			}
 			clearPending(head.Block.NumberU64())
 			timestamp = time.Now().Unix()
-<<<<<<< HEAD
 			if p, ok := w.engine.(*parlia.Parlia); ok {
 				signedRecent, err := p.SignRecently(w.chain, head.Block)
 				if err != nil {
@@ -464,23 +428,14 @@
 					continue
 				}
 			}
-=======
->>>>>>> 604da5c8
 			commit(commitInterruptNewHead)
 
 		case <-timer.C:
 			// If sealing is running resubmit a new work cycle periodically to pull in
 			// higher priced transactions. Disable this overhead for pending blocks.
-			if w.isRunning() && ((w.chainConfig.Ethash != nil) || (w.chainConfig.Clique != nil &&
+			if w.isRunning() && ((w.chainConfig.Clique != nil &&
 				w.chainConfig.Clique.Period > 0) || (w.chainConfig.Parlia != nil && w.chainConfig.Parlia.Period > 0)) {
 				// Short circuit if no new transaction arrives.
-<<<<<<< HEAD
-=======
-				if w.newTxs.Load() == 0 {
-					timer.Reset(recommit)
-					continue
-				}
->>>>>>> 604da5c8
 				commit(commitInterruptResubmit)
 			}
 
@@ -518,11 +473,7 @@
 	for {
 		select {
 		case req := <-w.newWorkCh:
-<<<<<<< HEAD
 			w.commitWork(req.interruptCh, req.timestamp)
-=======
-			w.commitWork(req.interrupt, req.timestamp)
->>>>>>> 604da5c8
 
 		case req := <-w.getWorkCh:
 			block, fees, err := w.generateWork(req.params)
@@ -531,85 +482,7 @@
 				block: block,
 				fees:  fees,
 			}
-<<<<<<< HEAD
-		case ev := <-w.chainSideCh:
-			// Short circuit for duplicate side blocks
-			if _, ok := w.engine.(*parlia.Parlia); ok {
-				continue
-			}
-			if _, exist := w.localUncles[ev.Block.Hash()]; exist {
-				continue
-			}
-			if _, exist := w.remoteUncles[ev.Block.Hash()]; exist {
-				continue
-			}
-			// Add side block to possible uncle block set depending on the author.
-			if w.isLocalBlock != nil && w.isLocalBlock(ev.Block.Header()) {
-				w.localUncles[ev.Block.Hash()] = ev.Block
-			} else {
-				w.remoteUncles[ev.Block.Hash()] = ev.Block
-			}
-			// If our sealing block contains less than 2 uncle blocks,
-			// add the new uncle block if valid and regenerate a new
-			// sealing block for higher profit.
-			if w.isRunning() && w.current != nil && len(w.current.uncles) < 2 {
-				start := time.Now()
-				if err := w.commitUncle(w.current, ev.Block.Header()); err == nil {
-					w.commit(w.current, nil, false, start)
-				}
-			}
-
-		case <-cleanTicker.C:
-			chainHead := w.chain.CurrentBlock()
-			for hash, uncle := range w.localUncles {
-				if uncle.NumberU64()+staleThreshold <= chainHead.Number.Uint64() {
-					delete(w.localUncles, hash)
-				}
-			}
-			for hash, uncle := range w.remoteUncles {
-				if uncle.NumberU64()+staleThreshold <= chainHead.Number.Uint64() {
-					delete(w.remoteUncles, hash)
-				}
-			}
-
-=======
-
-		case ev := <-w.txsCh:
-			// Apply transactions to the pending state if we're not sealing
-			//
-			// Note all transactions received may not be continuous with transactions
-			// already included in the current sealing block. These transactions will
-			// be automatically eliminated.
-			if !w.isRunning() && w.current != nil {
-				// If block is already full, abort
-				if gp := w.current.gasPool; gp != nil && gp.Gas() < params.TxGas {
-					continue
-				}
-				txs := make(map[common.Address]types.Transactions, len(ev.Txs))
-				for _, tx := range ev.Txs {
-					acc, _ := types.Sender(w.current.signer, tx)
-					txs[acc] = append(txs[acc], tx)
-				}
-				txset := types.NewTransactionsByPriceAndNonce(w.current.signer, txs, w.current.header.BaseFee)
-				tcount := w.current.tcount
-				w.commitTransactions(w.current, txset, nil)
-
-				// Only update the snapshot if any new transactions were added
-				// to the pending block
-				if tcount != w.current.tcount {
-					w.updateSnapshot(w.current)
-				}
-			} else {
-				// Special case, if the consensus engine is 0 period clique(dev mode),
-				// submit sealing work here since all empty submission will be rejected
-				// by clique. Of course the advance sealing(empty submission) is disabled.
-				if w.chainConfig.Clique != nil && w.chainConfig.Clique.Period == 0 {
-					w.commitWork(nil, time.Now().Unix())
-				}
-			}
-			w.newTxs.Add(int32(len(ev.Txs)))
-
->>>>>>> 604da5c8
+
 		// System stopped
 		case <-w.exitCh:
 			return
@@ -788,20 +661,10 @@
 
 	// Note the passed coinbase may be different with header.Coinbase.
 	env := &environment{
-<<<<<<< HEAD
-		signer:    types.MakeSigner(w.chainConfig, header.Number),
-		state:     state,
-		coinbase:  coinbase,
-		ancestors: mapset.NewSet[common.Hash](),
-		family:    mapset.NewSet[common.Hash](),
-		header:    header,
-		uncles:    make(map[common.Hash]*types.Header),
-=======
 		signer:   types.MakeSigner(w.chainConfig, header.Number, header.Time),
 		state:    state,
 		coinbase: coinbase,
 		header:   header,
->>>>>>> 604da5c8
 	}
 	// Keep track of transactions which return errors so they can be removed
 	env.tcount = 0
@@ -972,14 +835,9 @@
 	coinbase    common.Address    // The fee recipient address for including transaction
 	random      common.Hash       // The randomness generated by beacon chain, empty before the merge
 	withdrawals types.Withdrawals // List of withdrawals to include in block.
-<<<<<<< HEAD
-	noUncle     bool              // Flag whether the uncle block inclusion is allowed
 	noExtra     bool              // Flag whether the extra field assignment is allowed
 	prevWork    *environment
 	noTxs       bool // Flag whether an empty block without any transaction is expected
-=======
-	noTxs       bool              // Flag whether an empty block without any transaction is expected
->>>>>>> 604da5c8
 }
 
 // prepareWork constructs the sealing task according to the given parameters,
@@ -1044,31 +902,10 @@
 		log.Error("Failed to create sealing context", "err", err)
 		return nil, err
 	}
-<<<<<<< HEAD
 
 	// Handle upgrade build-in system contract code
 	systemcontracts.UpgradeBuildInSystemContract(w.chainConfig, header.Number, env.state)
 
-	// Accumulate the uncles for the sealing work only if it's allowed.
-	if !genParams.noUncle {
-		commitUncles := func(blocks map[common.Hash]*types.Block) {
-			for hash, uncle := range blocks {
-				if len(env.uncles) == 2 {
-					break
-				}
-				if err := w.commitUncle(env, uncle.Header()); err != nil {
-					log.Trace("Possible uncle rejected", "hash", hash, "reason", err)
-				} else {
-					log.Debug("Committing new uncle to block", "hash", hash)
-				}
-			}
-		}
-		// Prefer to locally generated uncle
-		commitUncles(w.localUncles)
-		commitUncles(w.remoteUncles)
-	}
-=======
->>>>>>> 604da5c8
 	return env, nil
 }
 
@@ -1123,11 +960,7 @@
 			log.Warn("Block building is interrupted", "allowance", common.PrettyDuration(w.newpayloadTimeout))
 		}
 	}
-<<<<<<< HEAD
-	block, _, err := w.engine.FinalizeAndAssemble(w.chain, work.header, work.state, work.txs, work.unclelist(), work.receipts, params.withdrawals)
-=======
-	block, err := w.engine.FinalizeAndAssemble(w.chain, work.header, work.state, work.txs, nil, work.receipts, params.withdrawals)
->>>>>>> 604da5c8
+	block, _, err := w.engine.FinalizeAndAssemble(w.chain, work.header, work.state, work.txs, nil, work.receipts, params.withdrawals)
 	if err != nil {
 		return nil, nil, err
 	}
@@ -1136,15 +969,11 @@
 
 // commitWork generates several new sealing tasks based on the parent block
 // and submit them to the sealer.
-<<<<<<< HEAD
 func (w *worker) commitWork(interruptCh chan int32, timestamp int64) {
-=======
-func (w *worker) commitWork(interrupt *atomic.Int32, timestamp int64) {
 	// Abort committing if node is still syncing
 	if w.syncing.Load() {
 		return
 	}
->>>>>>> 604da5c8
 	start := time.Now()
 
 	// Set the coinbase if the worker is running or it's required
@@ -1156,7 +985,6 @@
 			return
 		}
 	}
-<<<<<<< HEAD
 
 	stopTimer := time.NewTimer(0)
 	defer stopTimer.Stop()
@@ -1190,30 +1018,6 @@
 		})
 		if err != nil {
 			return
-=======
-	work, err := w.prepareWork(&generateParams{
-		timestamp: uint64(timestamp),
-		coinbase:  coinbase,
-	})
-	if err != nil {
-		return
-	}
-	// Fill pending transactions from the txpool into the block.
-	err = w.fillTransactions(interrupt, work)
-	switch {
-	case err == nil:
-		// The entire block is filled, decrease resubmit interval in case
-		// of current interval is larger than the user-specified one.
-		w.resubmitAdjustCh <- &intervalAdjust{inc: false}
-
-	case errors.Is(err, errBlockInterruptedByRecommit):
-		// Notify resubmit loop to increase resubmitting interval if the
-		// interruption is due to frequent commits.
-		gaslimit := work.header.GasLimit
-		ratio := float64(gaslimit-work.gasPool.Gas()) / float64(gaslimit)
-		if ratio < 0.1 {
-			ratio = 0.1
->>>>>>> 604da5c8
 		}
 		prevWork = work
 		workList = append(workList, work)
@@ -1355,12 +1159,8 @@
 		env.state.CorrectAccountsRoot(w.chain.CurrentBlock().Root)
 
 		// Withdrawals are set to nil here, because this is only called in PoW.
-<<<<<<< HEAD
 		finalizeStart := time.Now()
-		block, receipts, err := w.engine.FinalizeAndAssemble(w.chain, types.CopyHeader(env.header), env.state, env.txs, env.unclelist(), env.receipts, nil)
-=======
-		block, err := w.engine.FinalizeAndAssemble(w.chain, env.header, env.state, env.txs, nil, env.receipts, nil)
->>>>>>> 604da5c8
+		block, receipts, err := w.engine.FinalizeAndAssemble(w.chain, types.CopyHeader(env.header), env.state, env.txs, nil, env.receipts, nil)
 		if err != nil {
 			return err
 		}
@@ -1373,13 +1173,7 @@
 		// If we're post merge, just ignore
 		if !w.isTTDReached(block.Header()) {
 			select {
-<<<<<<< HEAD
 			case w.taskCh <- &task{receipts: receipts, state: env.state, block: block, createdAt: time.Now()}:
-				w.unconfirmed.Shift(block.NumberU64() - 1)
-
-=======
-			case w.taskCh <- &task{receipts: env.receipts, state: env.state, block: block, createdAt: time.Now()}:
->>>>>>> 604da5c8
 				fees := totalFees(block, env.receipts)
 				feesInEther := new(big.Float).Quo(new(big.Float).SetInt(fees), big.NewFloat(params.Ether))
 				log.Info("Commit new sealing work", "number", block.Number(), "sealhash", w.engine.SealHash(block.Header()),
@@ -1440,25 +1234,6 @@
 		result[i] = &cpy
 	}
 	return result
-}
-
-<<<<<<< HEAD
-// postSideBlock fires a side chain event, only use it for testing.
-func (w *worker) postSideBlock(event core.ChainSideEvent) {
-	select {
-	case w.chainSideCh <- event:
-	case <-w.exitCh:
-	}
-=======
-// totalFees computes total consumed miner fees in Wei. Block transactions and receipts have to have the same order.
-func totalFees(block *types.Block, receipts []*types.Receipt) *big.Int {
-	feesWei := new(big.Int)
-	for i, tx := range block.Transactions() {
-		minerFee, _ := tx.EffectiveGasTip(block.BaseFee())
-		feesWei.Add(feesWei, new(big.Int).Mul(new(big.Int).SetUint64(receipts[i].GasUsed), minerFee))
-	}
-	return feesWei
->>>>>>> 604da5c8
 }
 
 // signalToErr converts the interruption signal to a concrete error type for return.
