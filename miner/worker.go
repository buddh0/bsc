--- conflicted
+++ resolved
@@ -279,7 +279,6 @@
 		log.Warn("Sanitizing miner recommit interval", "provided", recommit, "updated", minRecommitInterval)
 		recommit = minRecommitInterval
 	}
-<<<<<<< HEAD
 	worker.recommit = recommit
 
 	worker.wg.Add(4)
@@ -291,25 +290,6 @@
 	// Submit first work to initialize pending state.
 	if init {
 		worker.startCh <- struct{}{}
-=======
-
-	body := types.Body{Transactions: work.txs, Withdrawals: params.withdrawals}
-	allLogs := make([]*types.Log, 0)
-	for _, r := range work.receipts {
-		allLogs = append(allLogs, r.Logs...)
-	}
-	// Read requests if Prague is enabled.
-	if miner.chainConfig.IsPrague(work.header.Number, work.header.Time) {
-		requests, err := core.ParseDepositLogs(allLogs, miner.chainConfig)
-		if err != nil {
-			return &newPayloadResult{err: err}
-		}
-		body.Requests = requests
-	}
-	block, err := miner.engine.FinalizeAndAssemble(miner.chain, work.header, work.state, &body, work.receipts)
-	if err != nil {
-		return &newPayloadResult{err: err}
->>>>>>> dfd33c77
 	}
 
 	return worker
@@ -673,7 +653,6 @@
 			return
 		}
 	}
-<<<<<<< HEAD
 }
 
 // makeEnv creates a new environment for the sealing block.
@@ -682,20 +661,6 @@
 	// Retrieve the parent state to execute on top and start a prefetcher for
 	// the miner to speed block sealing up a bit
 	state, err := w.chain.StateAt(parent.Root)
-=======
-	if miner.chainConfig.IsPrague(header.Number, header.Time) {
-		context := core.NewEVMBlockContext(header, miner.chain, nil)
-		vmenv := vm.NewEVM(context, vm.TxContext{}, env.state, miner.chainConfig, vm.Config{})
-		core.ProcessParentBlockHash(header.ParentHash, vmenv, env.state)
-	}
-	return env, nil
-}
-
-// makeEnv creates a new environment for the sealing block.
-func (miner *Miner) makeEnv(parent *types.Header, header *types.Header, coinbase common.Address) (*environment, error) {
-	// Retrieve the parent state to execute on top.
-	state, err := miner.chain.StateAt(parent.Root)
->>>>>>> dfd33c77
 	if err != nil {
 		return nil, err
 	}
@@ -1066,6 +1031,12 @@
 		context := core.NewEVMBlockContext(header, w.chain, nil)
 		vmenv := vm.NewEVM(context, vm.TxContext{}, env.state, w.chainConfig, vm.Config{})
 		core.ProcessBeaconBlockRoot(*header.ParentBeaconRoot, vmenv, env.state)
+	}
+
+	if w.chainConfig.IsPrague(header.Number, header.Time) {
+		context := core.NewEVMBlockContext(header, w.chain, nil)
+		vmenv := vm.NewEVM(context, vm.TxContext{}, env.state, w.chainConfig, vm.Config{})
+		core.ProcessParentBlockHash(header.ParentHash, vmenv, env.state)
 	}
 
 	env.size = uint32(env.header.Size())
