--- conflicted
+++ resolved
@@ -162,14 +162,8 @@
 
 // newWorkReq represents a request for new sealing work submitting with relative interrupt notifier.
 type newWorkReq struct {
-<<<<<<< HEAD
 	interruptCh chan int32
 	timestamp   int64
-=======
-	interrupt *atomic.Int32
-	noempty   bool
-	timestamp int64
->>>>>>> ea9e62ca
 }
 
 // newPayloadResult represents a result struct corresponds to payload generation.
@@ -234,19 +228,7 @@
 	snapshotState    *state.StateDB
 
 	// atomic status counters
-<<<<<<< HEAD
-	running int32 // The indicator whether the consensus engine is running or not.
-=======
-	running atomic.Bool  // The indicator whether the consensus engine is running or not.
-	newTxs  atomic.Int32 // New arrival transaction count since last sealing work submitting.
-
-	// noempty is the flag used to control whether the feature of pre-seal empty
-	// block is enabled. The default value is false(pre-seal is enabled by default).
-	// But in some special scenario the consensus engine will seal blocks instantaneously,
-	// in this case this feature will add all empty blocks into canonical chain
-	// non-stop and no real transaction will be included.
-	noempty atomic.Bool
->>>>>>> ea9e62ca
+	running atomic.Bool // The indicator whether the consensus engine is running or not.
 
 	// newpayloadTimeout is the maximum timeout allowance for creating payload.
 	// The default value is 2 seconds but node operator can set it to arbitrary
@@ -369,19 +351,6 @@
 	}
 }
 
-<<<<<<< HEAD
-=======
-// disablePreseal disables pre-sealing feature
-func (w *worker) disablePreseal() {
-	w.noempty.Store(true)
-}
-
-// enablePreseal enables pre-sealing feature
-func (w *worker) enablePreseal() {
-	w.noempty.Store(false)
-}
-
->>>>>>> ea9e62ca
 // pending returns the pending state and corresponding block.
 func (w *worker) pending() (*types.Block, *state.StateDB) {
 	// return a snapshot to avoid contention on currentMu mutex
@@ -437,11 +406,7 @@
 func (w *worker) newWorkLoop(recommit time.Duration) {
 	defer w.wg.Done()
 	var (
-<<<<<<< HEAD
 		interruptCh chan int32
-=======
-		interrupt   *atomic.Int32
->>>>>>> ea9e62ca
 		minRecommit = recommit // minimal resubmit interval specified by user.
 		timestamp   int64      // timestamp for each round of sealing.
 	)
@@ -451,7 +416,6 @@
 	<-timer.C // discard the initial tick
 
 	// commit aborts in-flight transaction execution with given signal and resubmits a new one.
-<<<<<<< HEAD
 	commit := func(reason int32) {
 		if interruptCh != nil {
 			// each commit work will have its own interruptCh to stop work with a reason
@@ -459,23 +423,12 @@
 			close(interruptCh)
 		}
 		interruptCh = make(chan int32, 1)
-=======
-	commit := func(noempty bool, s int32) {
-		if interrupt != nil {
-			interrupt.Store(s)
-		}
-		interrupt = new(atomic.Int32)
->>>>>>> ea9e62ca
 		select {
 		case w.newWorkCh <- &newWorkReq{interruptCh: interruptCh, timestamp: timestamp}:
 		case <-w.exitCh:
 			return
 		}
 		timer.Reset(recommit)
-<<<<<<< HEAD
-=======
-		w.newTxs.Store(0)
->>>>>>> ea9e62ca
 	}
 	// clearPending cleans the stale pending tasks.
 	clearPending := func(number uint64) {
@@ -520,15 +473,7 @@
 			if w.isRunning() && ((w.chainConfig.Ethash != nil) || (w.chainConfig.Clique != nil &&
 				w.chainConfig.Clique.Period > 0) || (w.chainConfig.Parlia != nil && w.chainConfig.Parlia.Period > 0)) {
 				// Short circuit if no new transaction arrives.
-<<<<<<< HEAD
 				commit(commitInterruptResubmit)
-=======
-				if w.newTxs.Load() == 0 {
-					timer.Reset(recommit)
-					continue
-				}
-				commit(true, commitInterruptResubmit)
->>>>>>> ea9e62ca
 			}
 
 		case interval := <-w.resubmitIntervalCh:
@@ -618,44 +563,6 @@
 				}
 			}
 
-<<<<<<< HEAD
-=======
-		case ev := <-w.txsCh:
-			// Apply transactions to the pending state if we're not sealing
-			//
-			// Note all transactions received may not be continuous with transactions
-			// already included in the current sealing block. These transactions will
-			// be automatically eliminated.
-			if !w.isRunning() && w.current != nil {
-				// If block is already full, abort
-				if gp := w.current.gasPool; gp != nil && gp.Gas() < params.TxGas {
-					continue
-				}
-				txs := make(map[common.Address]types.Transactions)
-				for _, tx := range ev.Txs {
-					acc, _ := types.Sender(w.current.signer, tx)
-					txs[acc] = append(txs[acc], tx)
-				}
-				txset := types.NewTransactionsByPriceAndNonce(w.current.signer, txs, w.current.header.BaseFee)
-				tcount := w.current.tcount
-				w.commitTransactions(w.current, txset, nil)
-
-				// Only update the snapshot if any new transactions were added
-				// to the pending block
-				if tcount != w.current.tcount {
-					w.updateSnapshot(w.current)
-				}
-			} else {
-				// Special case, if the consensus engine is 0 period clique(dev mode),
-				// submit sealing work here since all empty submission will be rejected
-				// by clique. Of course the advance sealing(empty submission) is disabled.
-				if w.chainConfig.Clique != nil && w.chainConfig.Clique.Period == 0 {
-					w.commitWork(nil, true, time.Now().Unix())
-				}
-			}
-			w.newTxs.Add(int32(len(ev.Txs)))
-
->>>>>>> ea9e62ca
 		// System stopped
 		case <-w.exitCh:
 			return
@@ -908,12 +815,8 @@
 	return receipt.Logs, nil
 }
 
-<<<<<<< HEAD
 func (w *worker) commitTransactions(env *environment, txs *types.TransactionsByPriceAndNonce,
 	interruptCh chan int32, stopTimer *time.Timer) error {
-=======
-func (w *worker) commitTransactions(env *environment, txs *types.TransactionsByPriceAndNonce, interrupt *atomic.Int32) error {
->>>>>>> ea9e62ca
 	gasLimit := env.header.GasLimit
 	if env.gasPool == nil {
 		env.gasPool = new(core.GasPool).AddGas(gasLimit)
@@ -943,7 +846,6 @@
 	signal := commitInterruptNone
 LOOP:
 	for {
-<<<<<<< HEAD
 		// In the following three cases, we will interrupt the execution of the transaction.
 		// (1) new head block event arrival, the reason is 1
 		// (2) worker start or restart, the reason is 1
@@ -957,11 +859,6 @@
 					// should never be here, since interruptCh should not be read before
 					log.Warn("commit transactions stopped unknown")
 				}
-=======
-		// Check interruption signal and abort building if it's fired.
-		if interrupt != nil {
-			if signal := interrupt.Load(); signal != commitInterruptNone {
->>>>>>> ea9e62ca
 				return signalToErr(signal)
 			default:
 			}
@@ -1003,51 +900,22 @@
 
 		logs, err := w.commitTransaction(env, tx, bloomProcessors)
 		switch {
-<<<<<<< HEAD
-		case errors.Is(err, core.ErrGasLimitReached):
-			// Pop the current out-of-gas transaction without shifting in the next from the account
-			//log.Trace("Gas limit exceeded for current block", "sender", from)
-			txs.Pop()
-
-=======
->>>>>>> ea9e62ca
 		case errors.Is(err, core.ErrNonceTooLow):
 			// New head notification data race between the transaction pool and miner, shift
 			//log.Trace("Skipping transaction with low nonce", "sender", from, "nonce", tx.Nonce())
 			txs.Shift()
 
-<<<<<<< HEAD
-		case errors.Is(err, core.ErrNonceTooHigh):
-			// Reorg notification data race between the transaction pool and miner, skip account =
-			//log.Trace("Skipping account with hight nonce", "sender", from, "nonce", tx.Nonce())
-			txs.Pop()
-
-=======
->>>>>>> ea9e62ca
 		case errors.Is(err, nil):
 			// Everything ok, collect the logs and shift in the next transaction from the same account
 			coalescedLogs = append(coalescedLogs, logs...)
 			env.tcount++
 			txs.Shift()
 
-<<<<<<< HEAD
-		case errors.Is(err, types.ErrTxTypeNotSupported):
-			// Pop the unsupported transaction without shifting in the next from the account
-			//log.Trace("Skipping unsupported transaction type", "sender", from, "type", tx.Type())
-			txs.Pop()
-
-		default:
-			// Strange error, discard the transaction and get the next in line (note, the
-			// nonce-too-high clause will prevent us from executing in vain).
-			//log.Debug("Transaction failed, account skipped", "hash", tx.Hash(), "err", err)
-			txs.Shift()
-=======
 		default:
 			// Transaction is regarded as invalid, drop all consecutive transactions from
 			// the same sender because of `nonce-too-high` clause.
 			log.Debug("Transaction failed, account skipped", "hash", tx.Hash(), "err", err)
 			txs.Pop()
->>>>>>> ea9e62ca
 		}
 	}
 	bloomProcessors.Close()
@@ -1173,11 +1041,7 @@
 // fillTransactions retrieves the pending transactions from the txpool and fills them
 // into the given sealing block. The transaction selection and ordering strategy can
 // be customized with the plugin in the future.
-<<<<<<< HEAD
 func (w *worker) fillTransactions(interruptCh chan int32, env *environment, stopTimer *time.Timer) (err error) {
-=======
-func (w *worker) fillTransactions(interrupt *atomic.Int32, env *environment) error {
->>>>>>> ea9e62ca
 	// Split the pending transactions into locals and remotes
 	// Fill the block with all available pending transactions.
 	pending := w.eth.TxPool().Pending(false)
@@ -1220,20 +1084,10 @@
 	defer work.discard()
 
 	if !params.noTxs {
-<<<<<<< HEAD
-		w.fillTransactions(nil, work, nil)
-=======
-		interrupt := new(atomic.Int32)
-		timer := time.AfterFunc(w.newpayloadTimeout, func() {
-			interrupt.Store(commitInterruptTimeout)
-		})
-		defer timer.Stop()
-
-		err := w.fillTransactions(interrupt, work)
+		err := w.fillTransactions(nil, work, nil)
 		if errors.Is(err, errBlockInterruptedByTimeout) {
 			log.Warn("Block building is interrupted", "allowance", common.PrettyDuration(w.newpayloadTimeout))
 		}
->>>>>>> ea9e62ca
 	}
 	block, _, err := w.engine.FinalizeAndAssemble(w.chain, work.header, work.state, work.txs, work.unclelist(), work.receipts, params.withdrawals)
 	if err != nil {
@@ -1244,11 +1098,7 @@
 
 // commitWork generates several new sealing tasks based on the parent block
 // and submit them to the sealer.
-<<<<<<< HEAD
 func (w *worker) commitWork(interruptCh chan int32, timestamp int64) {
-=======
-func (w *worker) commitWork(interrupt *atomic.Int32, noempty bool, timestamp int64) {
->>>>>>> ea9e62ca
 	start := time.Now()
 
 	// Set the coinbase if the worker is running or it's required
@@ -1260,7 +1110,6 @@
 			return
 		}
 	}
-<<<<<<< HEAD
 
 	stopTimer := time.NewTimer(0)
 	defer stopTimer.Stop()
@@ -1294,35 +1143,6 @@
 		})
 		if err != nil {
 			return
-=======
-	work, err := w.prepareWork(&generateParams{
-		timestamp: uint64(timestamp),
-		coinbase:  coinbase,
-	})
-	if err != nil {
-		return
-	}
-	// Create an empty block based on temporary copied state for
-	// sealing in advance without waiting block execution finished.
-	if !noempty && !w.noempty.Load() {
-		w.commit(work.copy(), nil, false, start)
-	}
-	// Fill pending transactions from the txpool into the block.
-	err = w.fillTransactions(interrupt, work)
-	switch {
-	case err == nil:
-		// The entire block is filled, decrease resubmit interval in case
-		// of current interval is larger than the user-specified one.
-		w.resubmitAdjustCh <- &intervalAdjust{inc: false}
-
-	case errors.Is(err, errBlockInterruptedByRecommit):
-		// Notify resubmit loop to increase resubmitting interval if the
-		// interruption is due to frequent commits.
-		gaslimit := work.header.GasLimit
-		ratio := float64(gaslimit-work.gasPool.Gas()) / float64(gaslimit)
-		if ratio < 0.1 {
-			ratio = 0.1
->>>>>>> ea9e62ca
 		}
 		prevWork = work
 		workList = append(workList, work)
