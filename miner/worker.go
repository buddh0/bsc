// Copyright 2015 The go-ethereum Authors
// This file is part of the go-ethereum library.
//
// The go-ethereum library is free software: you can redistribute it and/or modify
// it under the terms of the GNU Lesser General Public License as published by
// the Free Software Foundation, either version 3 of the License, or
// (at your option) any later version.
//
// The go-ethereum library is distributed in the hope that it will be useful,
// but WITHOUT ANY WARRANTY; without even the implied warranty of
// MERCHANTABILITY or FITNESS FOR A PARTICULAR PURPOSE. See the
// GNU Lesser General Public License for more details.
//
// You should have received a copy of the GNU Lesser General Public License
// along with the go-ethereum library. If not, see <http://www.gnu.org/licenses/>.

package miner

import (
	"errors"
	"fmt"
	"math/big"
	"sync"
	"sync/atomic"
	"time"

	"github.com/ethereum/go-ethereum/common"
	"github.com/ethereum/go-ethereum/consensus"
<<<<<<< HEAD
	"github.com/ethereum/go-ethereum/consensus/misc"
	"github.com/ethereum/go-ethereum/consensus/parlia"
	"github.com/ethereum/go-ethereum/core"
	"github.com/ethereum/go-ethereum/core/state"
	"github.com/ethereum/go-ethereum/core/systemcontracts"
=======
	"github.com/ethereum/go-ethereum/consensus/misc/eip1559"
	"github.com/ethereum/go-ethereum/core"
	"github.com/ethereum/go-ethereum/core/state"
	"github.com/ethereum/go-ethereum/core/txpool"
>>>>>>> bed84606
	"github.com/ethereum/go-ethereum/core/types"
	"github.com/ethereum/go-ethereum/event"
	"github.com/ethereum/go-ethereum/log"
	"github.com/ethereum/go-ethereum/metrics"
	"github.com/ethereum/go-ethereum/params"
	"github.com/ethereum/go-ethereum/trie"
	lru "github.com/hashicorp/golang-lru"
)

const (
	// resultQueueSize is the size of channel listening to sealing result.
	resultQueueSize = 10

	// txChanSize is the size of channel listening to NewTxsEvent.
	// The number is referenced from the size of tx pool.
	txChanSize = 4096

	// chainHeadChanSize is the size of channel listening to ChainHeadEvent.
	chainHeadChanSize = 10

	// minRecommitInterval is the minimal time interval to recreate the sealing block with
	// any newly arrived transactions.
	minRecommitInterval = 1 * time.Second

	// staleThreshold is the maximum depth of the acceptable stale block.
	staleThreshold = 11

	// the current 4 mining loops could have asynchronous risk of mining block with
	// save height, keep recently mined blocks to avoid double sign for safety,
	recentMinedCacheLimit = 20
)

var (
	writeBlockTimer    = metrics.NewRegisteredTimer("worker/writeblock", nil)
	finalizeBlockTimer = metrics.NewRegisteredTimer("worker/finalizeblock", nil)

	errBlockInterruptedByNewHead  = errors.New("new head arrived while building block")
	errBlockInterruptedByRecommit = errors.New("recommit interrupt while building block")
	errBlockInterruptedByTimeout  = errors.New("timeout while building block")
	errBlockInterruptedByOutOfGas = errors.New("out of gas while building block")
)

// environment is the worker's current environment and holds all
// information of the sealing block generation.
type environment struct {
	signer   types.Signer
	state    *state.StateDB // apply state changes here
	tcount   int            // tx count in cycle
	gasPool  *core.GasPool  // available gas used to pack transactions
	coinbase common.Address

	header   *types.Header
	txs      []*types.Transaction
	receipts []*types.Receipt
}

// copy creates a deep copy of environment.
func (env *environment) copy() *environment {
	cpy := &environment{
		signer:   env.signer,
		state:    env.state.Copy(),
		tcount:   env.tcount,
		coinbase: env.coinbase,
		header:   types.CopyHeader(env.header),
		receipts: copyReceipts(env.receipts),
	}
	if env.gasPool != nil {
		gasPool := *env.gasPool
		cpy.gasPool = &gasPool
	}
	cpy.txs = make([]*types.Transaction, len(env.txs))
	copy(cpy.txs, env.txs)
	return cpy
}

// discard terminates the background prefetcher go-routine. It should
// always be called for all created environment instances otherwise
// the go-routine leak can happen.
func (env *environment) discard() {
	if env.state == nil {
		return
	}
	env.state.StopPrefetcher()
}

// task contains all information for consensus engine sealing and result submitting.
type task struct {
	receipts  []*types.Receipt
	state     *state.StateDB
	block     *types.Block
	createdAt time.Time
}

const (
	commitInterruptNone int32 = iota
	commitInterruptNewHead
	commitInterruptResubmit
	commitInterruptTimeout
	commitInterruptOutOfGas
)

// newWorkReq represents a request for new sealing work submitting with relative interrupt notifier.
type newWorkReq struct {
	interruptCh chan int32
	timestamp   int64
}

// newPayloadResult represents a result struct corresponds to payload generation.
type newPayloadResult struct {
	err   error
	block *types.Block
	fees  *big.Int
}

// getWorkReq represents a request for getting a new sealing work with provided parameters.
type getWorkReq struct {
	params *generateParams
	result chan *newPayloadResult // non-blocking channel
}

// worker is the main object which takes care of submitting new work to consensus engine
// and gathering the sealing result.
type worker struct {
	prefetcher  core.Prefetcher
	config      *Config
	chainConfig *params.ChainConfig
	engine      consensus.Engine
	eth         Backend
	chain       *core.BlockChain

	// Feeds
	pendingLogsFeed event.Feed

	// Subscriptions
	mux          *event.TypeMux
	chainHeadCh  chan core.ChainHeadEvent
	chainHeadSub event.Subscription

	// Channels
	newWorkCh          chan *newWorkReq
	getWorkCh          chan *getWorkReq
	taskCh             chan *task
	resultCh           chan *types.Block
	startCh            chan struct{}
	exitCh             chan struct{}
	resubmitIntervalCh chan time.Duration

	wg sync.WaitGroup

	current *environment // An environment for current running cycle.

	mu       sync.RWMutex // The lock used to protect the coinbase and extra fields
	coinbase common.Address
	extra    []byte

	pendingMu    sync.RWMutex
	pendingTasks map[common.Hash]*task

	snapshotMu       sync.RWMutex // The lock used to protect the snapshots below
	snapshotBlock    *types.Block
	snapshotReceipts types.Receipts
	snapshotState    *state.StateDB

	// atomic status counters
	running atomic.Bool // The indicator whether the consensus engine is running or not.
	syncing atomic.Bool // The indicator whether the node is still syncing.

	// newpayloadTimeout is the maximum timeout allowance for creating payload.
	// The default value is 2 seconds but node operator can set it to arbitrary
	// large value. A large timeout allowance may cause Geth to fail creating
	// a non-empty payload within the specified time and eventually miss the slot
	// in case there are some computation expensive transactions in txpool.
	newpayloadTimeout time.Duration

	// recommit is the time interval to re-create sealing work or to re-build
	// payload in proof-of-stake stage.
	recommit time.Duration

	// External functions
	isLocalBlock func(header *types.Header) bool // Function used to determine whether the specified block is mined by local miner.

	// Test hooks
	newTaskHook       func(*task)                        // Method to call upon receiving a new sealing task.
	skipSealHook      func(*task) bool                   // Method to decide whether skipping the sealing.
	fullTaskHook      func()                             // Method to call before pushing the full sealing task.
	resubmitHook      func(time.Duration, time.Duration) // Method to call upon updating resubmitting interval.
	recentMinedBlocks *lru.Cache
}

func newWorker(config *Config, chainConfig *params.ChainConfig, engine consensus.Engine, eth Backend, mux *event.TypeMux, isLocalBlock func(header *types.Header) bool, init bool) *worker {
	recentMinedBlocks, _ := lru.New(recentMinedCacheLimit)
	worker := &worker{
		prefetcher:         core.NewStatePrefetcher(chainConfig, eth.BlockChain(), engine),
		config:             config,
		chainConfig:        chainConfig,
		engine:             engine,
		eth:                eth,
		chain:              eth.BlockChain(),
		mux:                mux,
		isLocalBlock:       isLocalBlock,
		coinbase:           config.Etherbase,
		extra:              config.ExtraData,
		pendingTasks:       make(map[common.Hash]*task),
		chainHeadCh:        make(chan core.ChainHeadEvent, chainHeadChanSize),
		newWorkCh:          make(chan *newWorkReq),
		getWorkCh:          make(chan *getWorkReq),
		taskCh:             make(chan *task),
		resultCh:           make(chan *types.Block, resultQueueSize),
		startCh:            make(chan struct{}, 1),
		exitCh:             make(chan struct{}),
		resubmitIntervalCh: make(chan time.Duration),
		recentMinedBlocks:  recentMinedBlocks,
	}
	// Subscribe events for blockchain
	worker.chainHeadSub = eth.BlockChain().SubscribeChainHeadEvent(worker.chainHeadCh)

	// Sanitize recommit interval if the user-specified one is too short.
	recommit := worker.config.Recommit
	if recommit < minRecommitInterval {
		log.Warn("Sanitizing miner recommit interval", "provided", recommit, "updated", minRecommitInterval)
		recommit = minRecommitInterval
	}
	worker.recommit = recommit

	// Sanitize the timeout config for creating payload.
	newpayloadTimeout := worker.config.NewPayloadTimeout
	if newpayloadTimeout == 0 {
		log.Warn("Sanitizing new payload timeout to default", "provided", newpayloadTimeout, "updated", DefaultConfig.NewPayloadTimeout)
		newpayloadTimeout = DefaultConfig.NewPayloadTimeout
	}
	if newpayloadTimeout < time.Millisecond*100 {
		log.Warn("Low payload timeout may cause high amount of non-full blocks", "provided", newpayloadTimeout, "default", DefaultConfig.NewPayloadTimeout)
	}
	worker.newpayloadTimeout = newpayloadTimeout

	worker.wg.Add(4)
	go worker.mainLoop()
	go worker.newWorkLoop(recommit)
	go worker.resultLoop()
	go worker.taskLoop()

	// Submit first work to initialize pending state.
	if init {
		worker.startCh <- struct{}{}
	}
	return worker
}

// setEtherbase sets the etherbase used to initialize the block coinbase field.
func (w *worker) setEtherbase(addr common.Address) {
	w.mu.Lock()
	defer w.mu.Unlock()
	w.coinbase = addr
}

// etherbase retrieves the configured etherbase address.
func (w *worker) etherbase() common.Address {
	w.mu.RLock()
	defer w.mu.RUnlock()
	return w.coinbase
}

func (w *worker) setGasCeil(ceil uint64) {
	w.mu.Lock()
	defer w.mu.Unlock()
	w.config.GasCeil = ceil
}

// setExtra sets the content used to initialize the block extra field.
func (w *worker) setExtra(extra []byte) {
	w.mu.Lock()
	defer w.mu.Unlock()
	w.extra = extra
}

// setRecommitInterval updates the interval for miner sealing work recommitting.
func (w *worker) setRecommitInterval(interval time.Duration) {
	select {
	case w.resubmitIntervalCh <- interval:
	case <-w.exitCh:
	}
}

// pending returns the pending state and corresponding block. The returned
// values can be nil in case the pending block is not initialized.
func (w *worker) pending() (*types.Block, *state.StateDB) {
	w.snapshotMu.RLock()
	defer w.snapshotMu.RUnlock()
	if w.snapshotState == nil {
		return nil, nil
	}
	return w.snapshotBlock, w.snapshotState.Copy()
}

// pendingBlock returns pending block. The returned block can be nil in case the
// pending block is not initialized.
func (w *worker) pendingBlock() *types.Block {
	w.snapshotMu.RLock()
	defer w.snapshotMu.RUnlock()
	return w.snapshotBlock
}

// pendingBlockAndReceipts returns pending block and corresponding receipts.
// The returned values can be nil in case the pending block is not initialized.
func (w *worker) pendingBlockAndReceipts() (*types.Block, types.Receipts) {
	w.snapshotMu.RLock()
	defer w.snapshotMu.RUnlock()
	return w.snapshotBlock, w.snapshotReceipts
}

// start sets the running status as 1 and triggers new work submitting.
func (w *worker) start() {
	w.running.Store(true)
	w.startCh <- struct{}{}
}

// stop sets the running status as 0.
func (w *worker) stop() {
	w.running.Store(false)
}

// isRunning returns an indicator whether worker is running or not.
func (w *worker) isRunning() bool {
	return w.running.Load()
}

// close terminates all background threads maintained by the worker.
// Note the worker does not support being closed multiple times.
func (w *worker) close() {
	w.running.Store(false)
	close(w.exitCh)
	w.wg.Wait()
}

// newWorkLoop is a standalone goroutine to submit new sealing work upon received events.
func (w *worker) newWorkLoop(recommit time.Duration) {
	defer w.wg.Done()
	var (
		interruptCh chan int32
		minRecommit = recommit // minimal resubmit interval specified by user.
		timestamp   int64      // timestamp for each round of sealing.
	)

	timer := time.NewTimer(0)
	defer timer.Stop()
	<-timer.C // discard the initial tick

	// commit aborts in-flight transaction execution with given signal and resubmits a new one.
	commit := func(reason int32) {
		if interruptCh != nil {
			// each commit work will have its own interruptCh to stop work with a reason
			interruptCh <- reason
			close(interruptCh)
		}
		interruptCh = make(chan int32, 1)
		select {
		case w.newWorkCh <- &newWorkReq{interruptCh: interruptCh, timestamp: timestamp}:
		case <-w.exitCh:
			return
		}
		timer.Reset(recommit)
	}
	// clearPending cleans the stale pending tasks.
	clearPending := func(number uint64) {
		w.pendingMu.Lock()
		for h, t := range w.pendingTasks {
			if t.block.NumberU64()+staleThreshold <= number {
				delete(w.pendingTasks, h)
			}
		}
		w.pendingMu.Unlock()
	}

	for {
		select {
		case <-w.startCh:
			clearPending(w.chain.CurrentBlock().Number.Uint64())
			timestamp = time.Now().Unix()
			commit(commitInterruptNewHead)

		case head := <-w.chainHeadCh:
			if !w.isRunning() {
				continue
			}
			clearPending(head.Block.NumberU64())
			timestamp = time.Now().Unix()
			if p, ok := w.engine.(*parlia.Parlia); ok {
				signedRecent, err := p.SignRecently(w.chain, head.Block)
				if err != nil {
					log.Debug("Not allowed to propose block", "err", err)
					continue
				}
				if signedRecent {
					log.Info("Signed recently, must wait")
					continue
				}
			}
			commit(commitInterruptNewHead)

		case <-timer.C:
			// If sealing is running resubmit a new work cycle periodically to pull in
			// higher priced transactions. Disable this overhead for pending blocks.
			if w.isRunning() && ((w.chainConfig.Clique != nil &&
				w.chainConfig.Clique.Period > 0) || (w.chainConfig.Parlia != nil && w.chainConfig.Parlia.Period > 0)) {
				// Short circuit if no new transaction arrives.
				commit(commitInterruptResubmit)
			}

		case interval := <-w.resubmitIntervalCh:
			// Adjust resubmit interval explicitly by user.
			if interval < minRecommitInterval {
				log.Warn("Sanitizing miner recommit interval", "provided", interval, "updated", minRecommitInterval)
				interval = minRecommitInterval
			}
			log.Info("Miner recommit interval update", "from", minRecommit, "to", interval)
			minRecommit, recommit = interval, interval

			if w.resubmitHook != nil {
				w.resubmitHook(minRecommit, recommit)
			}

		case <-w.exitCh:
			return
		}
	}
}

// mainLoop is responsible for generating and submitting sealing work based on
// the received event. It can support two modes: automatically generate task and
// submit it or return task according to given parameters for various proposes.
func (w *worker) mainLoop() {
	defer w.wg.Done()
	defer w.chainHeadSub.Unsubscribe()
	defer func() {
		if w.current != nil {
			w.current.discard()
		}
	}()

	for {
		select {
		case req := <-w.newWorkCh:
			w.commitWork(req.interruptCh, req.timestamp)

		case req := <-w.getWorkCh:
			block, fees, err := w.generateWork(req.params)
			req.result <- &newPayloadResult{
				err:   err,
				block: block,
				fees:  fees,
			}

<<<<<<< HEAD
=======
		case ev := <-w.txsCh:
			// Apply transactions to the pending state if we're not sealing
			//
			// Note all transactions received may not be continuous with transactions
			// already included in the current sealing block. These transactions will
			// be automatically eliminated.
			if !w.isRunning() && w.current != nil {
				// If block is already full, abort
				if gp := w.current.gasPool; gp != nil && gp.Gas() < params.TxGas {
					continue
				}
				txs := make(map[common.Address][]*txpool.LazyTransaction, len(ev.Txs))
				for _, tx := range ev.Txs {
					acc, _ := types.Sender(w.current.signer, tx)
					txs[acc] = append(txs[acc], &txpool.LazyTransaction{
						Hash:      tx.Hash(),
						Tx:        &txpool.Transaction{Tx: tx},
						Time:      tx.Time(),
						GasFeeCap: tx.GasFeeCap(),
						GasTipCap: tx.GasTipCap(),
					})
				}
				txset := newTransactionsByPriceAndNonce(w.current.signer, txs, w.current.header.BaseFee)
				tcount := w.current.tcount
				w.commitTransactions(w.current, txset, nil)

				// Only update the snapshot if any new transactions were added
				// to the pending block
				if tcount != w.current.tcount {
					w.updateSnapshot(w.current)
				}
			} else {
				// Special case, if the consensus engine is 0 period clique(dev mode),
				// submit sealing work here since all empty submission will be rejected
				// by clique. Of course the advance sealing(empty submission) is disabled.
				if w.chainConfig.Clique != nil && w.chainConfig.Clique.Period == 0 {
					w.commitWork(nil, time.Now().Unix())
				}
			}
			w.newTxs.Add(int32(len(ev.Txs)))

>>>>>>> bed84606
		// System stopped
		case <-w.exitCh:
			return
		case <-w.chainHeadSub.Err():
			return
		}
	}
}

// taskLoop is a standalone goroutine to fetch sealing task from the generator and
// push them to consensus engine.
func (w *worker) taskLoop() {
	defer w.wg.Done()
	var (
		stopCh chan struct{}
		prev   common.Hash
	)

	// interrupt aborts the in-flight sealing task.
	interrupt := func() {
		if stopCh != nil {
			close(stopCh)
			stopCh = nil
		}
	}
	for {
		select {
		case task := <-w.taskCh:
			if w.newTaskHook != nil {
				w.newTaskHook(task)
			}
			// Reject duplicate sealing work due to resubmitting.
			sealHash := w.engine.SealHash(task.block.Header())
			if sealHash == prev {
				continue
			}
			// Interrupt previous sealing operation
			interrupt()
			stopCh, prev = make(chan struct{}), sealHash

			if w.skipSealHook != nil && w.skipSealHook(task) {
				continue
			}
			w.pendingMu.Lock()
			w.pendingTasks[sealHash] = task
			w.pendingMu.Unlock()

			if err := w.engine.Seal(w.chain, task.block, w.resultCh, stopCh); err != nil {
				log.Warn("Block sealing failed", "err", err)
				w.pendingMu.Lock()
				delete(w.pendingTasks, sealHash)
				w.pendingMu.Unlock()
			}
		case <-w.exitCh:
			interrupt()
			return
		}
	}
}

// resultLoop is a standalone goroutine to handle sealing result submitting
// and flush relative data to the database.
func (w *worker) resultLoop() {
	defer w.wg.Done()
	for {
		select {
		case block := <-w.resultCh:
			// Short circuit when receiving empty result.
			if block == nil {
				continue
			}
			// Short circuit when receiving duplicate result caused by resubmitting.
			if w.chain.HasBlock(block.Hash(), block.NumberU64()) {
				continue
			}
			var (
				sealhash = w.engine.SealHash(block.Header())
				hash     = block.Hash()
			)
			w.pendingMu.RLock()
			task, exist := w.pendingTasks[sealhash]
			w.pendingMu.RUnlock()
			if !exist {
				log.Error("Block found but no relative pending task", "number", block.Number(), "sealhash", sealhash, "hash", hash)
				continue
			}
			// Different block could share same sealhash, deep copy here to prevent write-write conflict.
			var (
				receipts = make([]*types.Receipt, len(task.receipts))
				logs     []*types.Log
			)
			for i, taskReceipt := range task.receipts {
				receipt := new(types.Receipt)
				receipts[i] = receipt
				*receipt = *taskReceipt

				// add block location fields
				receipt.BlockHash = hash
				receipt.BlockNumber = block.Number()
				receipt.TransactionIndex = uint(i)

				// Update the block hash in all logs since it is now available and not when the
				// receipt/log of individual transactions were created.
				receipt.Logs = make([]*types.Log, len(taskReceipt.Logs))
				for i, taskLog := range taskReceipt.Logs {
					log := new(types.Log)
					receipt.Logs[i] = log
					*log = *taskLog
					log.BlockHash = hash
				}
				logs = append(logs, receipt.Logs...)
			}

			if prev, ok := w.recentMinedBlocks.Get(block.NumberU64()); ok {
				doubleSign := false
				prevParents, _ := prev.([]common.Hash)
				for _, prevParent := range prevParents {
					if prevParent == block.ParentHash() {
						log.Error("Reject Double Sign!!", "block", block.NumberU64(),
							"hash", block.Hash(),
							"root", block.Root(),
							"ParentHash", block.ParentHash())
						doubleSign = true
						break
					}
				}
				if doubleSign {
					continue
				}
				prevParents = append(prevParents, block.ParentHash())
				w.recentMinedBlocks.Add(block.NumberU64(), prevParents)
			} else {
				// Add() will call removeOldest internally to remove the oldest element
				// if the LRU Cache is full
				w.recentMinedBlocks.Add(block.NumberU64(), []common.Hash{block.ParentHash()})
			}

			// Commit block and state to database.
			task.state.SetExpectedStateRoot(block.Root())
			start := time.Now()
			status, err := w.chain.WriteBlockAndSetHead(block, receipts, logs, task.state, true)
			if status != core.CanonStatTy {
				if err != nil {
					log.Error("Failed writing block to chain", "err", err, "status", status)
				} else {
					log.Info("Written block as SideChain and avoid broadcasting", "status", status)
				}
				continue
			}
			writeBlockTimer.UpdateSince(start)
			log.Info("Successfully sealed new block", "number", block.Number(), "sealhash", sealhash, "hash", hash,
				"elapsed", common.PrettyDuration(time.Since(task.createdAt)))
			// Broadcast the block and announce chain insertion event
			w.mux.Post(core.NewMinedBlockEvent{Block: block})

		case <-w.exitCh:
			return
		}
	}
}

// makeEnv creates a new environment for the sealing block.
func (w *worker) makeEnv(parent *types.Header, header *types.Header, coinbase common.Address,
	prevEnv *environment) (*environment, error) {
	// Retrieve the parent state to execute on top and start a prefetcher for
	// the miner to speed block sealing up a bit
	state, err := w.chain.StateAtWithSharedPool(parent.Root)
	if err != nil {
		return nil, err
	}
	if prevEnv == nil {
		state.StartPrefetcher("miner")
	} else {
		state.TransferPrefetcher(prevEnv.state)
	}

	// Note the passed coinbase may be different with header.Coinbase.
	env := &environment{
		signer:   types.MakeSigner(w.chainConfig, header.Number, header.Time),
		state:    state,
		coinbase: coinbase,
		header:   header,
	}
	// Keep track of transactions which return errors so they can be removed
	env.tcount = 0
	return env, nil
}

// updateSnapshot updates pending snapshot block, receipts and state.
func (w *worker) updateSnapshot(env *environment) {
	w.snapshotMu.Lock()
	defer w.snapshotMu.Unlock()

	w.snapshotBlock = types.NewBlock(
		env.header,
		env.txs,
		nil,
		env.receipts,
		trie.NewStackTrie(nil),
	)
	w.snapshotReceipts = copyReceipts(env.receipts)
	w.snapshotState = env.state.Copy()
}

<<<<<<< HEAD
func (w *worker) commitTransaction(env *environment, tx *types.Transaction, receiptProcessors ...core.ReceiptProcessor) ([]*types.Log, error) {
=======
func (w *worker) commitTransaction(env *environment, tx *txpool.Transaction) ([]*types.Log, error) {
>>>>>>> bed84606
	var (
		snap = env.state.Snapshot()
		gp   = env.gasPool.Gas()
	)
<<<<<<< HEAD

	receipt, err := core.ApplyTransaction(w.chainConfig, w.chain, &env.coinbase, env.gasPool, env.state, env.header, tx, &env.header.GasUsed, *w.chain.GetVMConfig(), receiptProcessors...)
=======
	receipt, err := core.ApplyTransaction(w.chainConfig, w.chain, &env.coinbase, env.gasPool, env.state, env.header, tx.Tx, &env.header.GasUsed, *w.chain.GetVMConfig())
>>>>>>> bed84606
	if err != nil {
		env.state.RevertToSnapshot(snap)
		env.gasPool.SetGas(gp)
		return nil, err
	}
	env.txs = append(env.txs, tx.Tx)
	env.receipts = append(env.receipts, receipt)

	return receipt.Logs, nil
}

<<<<<<< HEAD
func (w *worker) commitTransactions(env *environment, txs *types.TransactionsByPriceAndNonce,
	interruptCh chan int32, stopTimer *time.Timer) error {
=======
func (w *worker) commitTransactions(env *environment, txs *transactionsByPriceAndNonce, interrupt *atomic.Int32) error {
>>>>>>> bed84606
	gasLimit := env.header.GasLimit
	if env.gasPool == nil {
		env.gasPool = new(core.GasPool).AddGas(gasLimit)
		if w.chain.Config().IsEuler(env.header.Number) {
			env.gasPool.SubGas(params.SystemTxsGas * 3)
		} else {
			env.gasPool.SubGas(params.SystemTxsGas)
		}
	}

	var coalescedLogs []*types.Log
	// initialize bloom processors
	processorCapacity := 100
	if txs.CurrentSize() < processorCapacity {
		processorCapacity = txs.CurrentSize()
	}
	bloomProcessors := core.NewAsyncReceiptBloomGenerator(processorCapacity)

	stopPrefetchCh := make(chan struct{})
	defer close(stopPrefetchCh)
	//prefetch txs from all pending txs
	txsPrefetch := txs.Copy()
	tx := txsPrefetch.Peek()
	txCurr := &tx
	w.prefetcher.PrefetchMining(txsPrefetch, env.header, env.gasPool.Gas(), env.state.CopyDoPrefetch(), *w.chain.GetVMConfig(), stopPrefetchCh, txCurr)

	signal := commitInterruptNone
LOOP:
	for {
		// In the following three cases, we will interrupt the execution of the transaction.
		// (1) new head block event arrival, the reason is 1
		// (2) worker start or restart, the reason is 1
		// (3) worker recreate the sealing block with any newly arrived transactions, the reason is 2.
		// For the first two cases, the semi-finished work will be discarded.
		// For the third case, the semi-finished work will be submitted to the consensus engine.
		if interruptCh != nil {
			select {
			case signal, ok := <-interruptCh:
				if !ok {
					// should never be here, since interruptCh should not be read before
					log.Warn("commit transactions stopped unknown")
				}
				return signalToErr(signal)
			default:
			}
		}
		// If we don't have enough gas for any further transactions then we're done.
		if env.gasPool.Gas() < params.TxGas {
			log.Trace("Not enough gas for further transactions", "have", env.gasPool, "want", params.TxGas)
			signal = commitInterruptOutOfGas
			break
		}
<<<<<<< HEAD
		if stopTimer != nil {
			select {
			case <-stopTimer.C:
				log.Info("Not enough time for further transactions", "txs", len(env.txs))
				stopTimer.Reset(0) // re-active the timer, in case it will be used later.
				signal = commitInterruptTimeout
				break LOOP
			default:
			}
		}
		// Retrieve the next transaction and abort if all done
		tx = txs.Peek()
		if tx == nil {
=======
		// Retrieve the next transaction and abort if all done.
		ltx := txs.Peek()
		if ltx == nil {
>>>>>>> bed84606
			break
		}
		tx := ltx.Resolve()
		if tx == nil {
			log.Warn("Ignoring evicted transaction")

			txs.Pop()
			continue
		}
		// Error may be ignored here. The error has already been checked
		// during transaction acceptance is the transaction pool.
<<<<<<< HEAD
		_, _ = types.Sender(env.signer, tx)

		// Check whether the tx is replay protected. If we're not in the EIP155 hf
		// phase, start ignoring the sender until we do.
		if tx.Protected() && !w.chainConfig.IsEIP155(env.header.Number) {
			//log.Trace("Ignoring reply protected transaction", "hash", tx.Hash(), "eip155", w.chainConfig.EIP155Block)
=======
		from, _ := types.Sender(env.signer, tx.Tx)

		// Check whether the tx is replay protected. If we're not in the EIP155 hf
		// phase, start ignoring the sender until we do.
		if tx.Tx.Protected() && !w.chainConfig.IsEIP155(env.header.Number) {
			log.Trace("Ignoring reply protected transaction", "hash", tx.Tx.Hash(), "eip155", w.chainConfig.EIP155Block)

>>>>>>> bed84606
			txs.Pop()
			continue
		}
		// Start executing the transaction
		env.state.SetTxContext(tx.Tx.Hash(), env.tcount)

		logs, err := w.commitTransaction(env, tx, bloomProcessors)
		switch {
		case errors.Is(err, core.ErrNonceTooLow):
			// New head notification data race between the transaction pool and miner, shift
<<<<<<< HEAD
			//log.Trace("Skipping transaction with low nonce", "sender", from, "nonce", tx.Nonce())
=======
			log.Trace("Skipping transaction with low nonce", "sender", from, "nonce", tx.Tx.Nonce())
>>>>>>> bed84606
			txs.Shift()

		case errors.Is(err, nil):
			// Everything ok, collect the logs and shift in the next transaction from the same account
			coalescedLogs = append(coalescedLogs, logs...)
			env.tcount++
			txs.Shift()

		default:
			// Transaction is regarded as invalid, drop all consecutive transactions from
			// the same sender because of `nonce-too-high` clause.
			log.Debug("Transaction failed, account skipped", "hash", tx.Tx.Hash(), "err", err)
			txs.Pop()
		}
	}
	bloomProcessors.Close()
	if !w.isRunning() && len(coalescedLogs) > 0 {
		// We don't push the pendingLogsEvent while we are sealing. The reason is that
		// when we are sealing, the worker will regenerate a sealing block every 3 seconds.
		// In order to avoid pushing the repeated pendingLog, we disable the pending log pushing.

		// make a copy, the state caches the logs and these logs get "upgraded" from pending to mined
		// logs by filling in the block hash when the block was mined by the local miner. This can
		// cause a race condition if a log was "upgraded" before the PendingLogsEvent is processed.
		cpy := make([]*types.Log, len(coalescedLogs))
		for i, l := range coalescedLogs {
			cpy[i] = new(types.Log)
			*cpy[i] = *l
		}
		w.pendingLogsFeed.Send(cpy)
	}
	return signalToErr(signal)
}

// generateParams wraps various of settings for generating sealing task.
type generateParams struct {
	timestamp   uint64            // The timestamp for sealing task
	forceTime   bool              // Flag whether the given timestamp is immutable or not
	parentHash  common.Hash       // Parent block hash, empty means the latest chain head
	coinbase    common.Address    // The fee recipient address for including transaction
	random      common.Hash       // The randomness generated by beacon chain, empty before the merge
	withdrawals types.Withdrawals // List of withdrawals to include in block.
	noExtra     bool              // Flag whether the extra field assignment is allowed
	prevWork    *environment
	noTxs       bool // Flag whether an empty block without any transaction is expected
}

// prepareWork constructs the sealing task according to the given parameters,
// either based on the last chain head or specified parent. In this function
// the pending transactions are not filled yet, only the empty task returned.
func (w *worker) prepareWork(genParams *generateParams) (*environment, error) {
	w.mu.RLock()
	defer w.mu.RUnlock()

	// Find the parent block for sealing task
	parent := w.chain.CurrentBlock()
	if genParams.parentHash != (common.Hash{}) {
		block := w.chain.GetBlockByHash(genParams.parentHash)
		if block == nil {
			return nil, fmt.Errorf("missing parent")
		}
		parent = block.Header()
	}
	// Sanity check the timestamp correctness, recap the timestamp
	// to parent+1 if the mutation is allowed.
	timestamp := genParams.timestamp
	if parent.Time >= timestamp {
		if genParams.forceTime {
			return nil, fmt.Errorf("invalid timestamp, parent %d given %d", parent.Time, timestamp)
		}
		timestamp = parent.Time + 1
	}
	// Construct the sealing block header.
	header := &types.Header{
		ParentHash: parent.Hash(),
		Number:     new(big.Int).Add(parent.Number, common.Big1),
		GasLimit:   core.CalcGasLimit(parent.GasLimit, w.config.GasCeil),
		Time:       timestamp,
		Coinbase:   genParams.coinbase,
	}
	// Set the extra field.
	if len(w.extra) != 0 {
		header.Extra = w.extra
	}
	// Set the randomness field from the beacon chain if it's available.
	if genParams.random != (common.Hash{}) {
		header.MixDigest = genParams.random
	}
	// Set baseFee and GasLimit if we are on an EIP-1559 chain
	if w.chainConfig.IsLondon(header.Number) {
		header.BaseFee = eip1559.CalcBaseFee(w.chainConfig, parent)
		if !w.chainConfig.IsLondon(parent.Number) {
			parentGasLimit := parent.GasLimit * w.chainConfig.ElasticityMultiplier()
			header.GasLimit = core.CalcGasLimit(parentGasLimit, w.config.GasCeil)
		}
	}
	// Run the consensus preparation with the default or customized consensus engine.
	if err := w.engine.Prepare(w.chain, header); err != nil {
		log.Error("Failed to prepare header for sealing", "err", err)
		return nil, err
	}
	// Could potentially happen if starting to mine in an odd state.
	// Note genParams.coinbase can be different with header.Coinbase
	// since clique algorithm can modify the coinbase field in header.
	env, err := w.makeEnv(parent, header, genParams.coinbase, genParams.prevWork)
	if err != nil {
		log.Error("Failed to create sealing context", "err", err)
		return nil, err
	}

	// Handle upgrade build-in system contract code
	systemcontracts.UpgradeBuildInSystemContract(w.chainConfig, header.Number, env.state)

	return env, nil
}

// fillTransactions retrieves the pending transactions from the txpool and fills them
// into the given sealing block. The transaction selection and ordering strategy can
// be customized with the plugin in the future.
func (w *worker) fillTransactions(interruptCh chan int32, env *environment, stopTimer *time.Timer) (err error) {
	// Split the pending transactions into locals and remotes
	// Fill the block with all available pending transactions.
<<<<<<< HEAD
	pending := w.eth.TxPool().Pending(false)
	localTxs, remoteTxs := make(map[common.Address]types.Transactions), pending
=======
	pending := w.eth.TxPool().Pending(true)

	localTxs, remoteTxs := make(map[common.Address][]*txpool.LazyTransaction), pending
>>>>>>> bed84606
	for _, account := range w.eth.TxPool().Locals() {
		if txs := remoteTxs[account]; len(txs) > 0 {
			delete(remoteTxs, account)
			localTxs[account] = txs
		}
	}

	err = nil
	if len(localTxs) > 0 {
<<<<<<< HEAD
		txs := types.NewTransactionsByPriceAndNonce(env.signer, localTxs, env.header.BaseFee)
		err = w.commitTransactions(env, txs, interruptCh, stopTimer)
		// we will abort here when:
		//   1.new block was imported
		//   2.out of Gas, no more transaction can be added.
		//   3.the mining timer has expired, stop adding transactions.
		//   4.interrupted resubmit timer, which is by default 10s.
		//     resubmit is for PoW only, can be deleted for PoS consensus later
		if err != nil {
			return
		}
	}
	if len(remoteTxs) > 0 {
		txs := types.NewTransactionsByPriceAndNonce(env.signer, remoteTxs, env.header.BaseFee)
		err = w.commitTransactions(env, txs, interruptCh, stopTimer)
=======
		txs := newTransactionsByPriceAndNonce(env.signer, localTxs, env.header.BaseFee)
		if err := w.commitTransactions(env, txs, interrupt); err != nil {
			return err
		}
	}
	if len(remoteTxs) > 0 {
		txs := newTransactionsByPriceAndNonce(env.signer, remoteTxs, env.header.BaseFee)
		if err := w.commitTransactions(env, txs, interrupt); err != nil {
			return err
		}
>>>>>>> bed84606
	}

	return
}

// generateWork generates a sealing block based on the given parameters.
func (w *worker) generateWork(params *generateParams) (*types.Block, *big.Int, error) {
	work, err := w.prepareWork(params)
	if err != nil {
		return nil, nil, err
	}
	defer work.discard()

	if !params.noTxs {
		err := w.fillTransactions(nil, work, nil)
		if errors.Is(err, errBlockInterruptedByTimeout) {
			log.Warn("Block building is interrupted", "allowance", common.PrettyDuration(w.newpayloadTimeout))
		}
	}
	block, _, err := w.engine.FinalizeAndAssemble(w.chain, work.header, work.state, work.txs, nil, work.receipts, params.withdrawals)
	if err != nil {
		return nil, nil, err
	}
	return block, totalFees(block, work.receipts), nil
}

// commitWork generates several new sealing tasks based on the parent block
// and submit them to the sealer.
func (w *worker) commitWork(interruptCh chan int32, timestamp int64) {
	// Abort committing if node is still syncing
	if w.syncing.Load() {
		return
	}
	start := time.Now()

	// Set the coinbase if the worker is running or it's required
	var coinbase common.Address
	if w.isRunning() {
		coinbase = w.etherbase()
		if coinbase == (common.Address{}) {
			log.Error("Refusing to mine without etherbase")
			return
		}
	}

	stopTimer := time.NewTimer(0)
	defer stopTimer.Stop()
	<-stopTimer.C // discard the initial tick

	stopWaitTimer := time.NewTimer(0)
	defer stopWaitTimer.Stop()
	<-stopWaitTimer.C // discard the initial tick

	// validator can try several times to get the most profitable block,
	// as long as the timestamp is not reached.
	workList := make([]*environment, 0, 10)
	var prevWork *environment
	// workList clean up
	defer func() {
		for _, wk := range workList {
			// only keep the best work, discard others.
			if wk == w.current {
				continue
			}
			wk.discard()
		}
	}()

LOOP:
	for {
		work, err := w.prepareWork(&generateParams{
			timestamp: uint64(timestamp),
			coinbase:  coinbase,
			prevWork:  prevWork,
		})
		if err != nil {
			return
		}
		prevWork = work
		workList = append(workList, work)

		delay := w.engine.Delay(w.chain, work.header, &w.config.DelayLeftOver)
		if delay == nil {
			log.Warn("commitWork delay is nil, something is wrong")
			stopTimer = nil
		} else if *delay <= 0 {
			log.Debug("Not enough time for commitWork")
			break
		} else {
			log.Debug("commitWork stopTimer", "block", work.header.Number,
				"header time", time.Until(time.Unix(int64(work.header.Time), 0)),
				"commit delay", *delay, "DelayLeftOver", w.config.DelayLeftOver)
			stopTimer.Reset(*delay)
		}

		// subscribe before fillTransactions
		txsCh := make(chan core.NewTxsEvent, txChanSize)
		sub := w.eth.TxPool().SubscribeNewTxsEvent(txsCh)
		// if TxPool has been stopped, `sub` would be nil, it could happen on shutdown.
		if sub == nil {
			log.Info("commitWork SubscribeNewTxsEvent return nil")
		} else {
			defer sub.Unsubscribe()
		}

		// Fill pending transactions from the txpool into the block.
		fillStart := time.Now()
		err = w.fillTransactions(interruptCh, work, stopTimer)
		fillDuration := time.Since(fillStart)
		switch {
		case errors.Is(err, errBlockInterruptedByNewHead):
			// work.discard()
			log.Debug("commitWork abort", "err", err)
			return
		case errors.Is(err, errBlockInterruptedByRecommit):
			fallthrough
		case errors.Is(err, errBlockInterruptedByTimeout):
			fallthrough
		case errors.Is(err, errBlockInterruptedByOutOfGas):
			// break the loop to get the best work
			log.Debug("commitWork finish", "reason", err)
			break LOOP
		}

		if interruptCh == nil || stopTimer == nil {
			// it is single commit work, no need to try several time.
			log.Info("commitWork interruptCh or stopTimer is nil")
			break
		}

		newTxsNum := 0
		// stopTimer was the maximum delay for each fillTransactions
		// but now it is used to wait until (head.Time - DelayLeftOver) is reached.
		stopTimer.Reset(time.Until(time.Unix(int64(work.header.Time), 0)) - w.config.DelayLeftOver)
	LOOP_WAIT:
		for {
			select {
			case <-stopTimer.C:
				log.Debug("commitWork stopTimer expired")
				break LOOP
			case <-interruptCh:
				log.Debug("commitWork interruptCh closed, new block imported or resubmit triggered")
				return
			case ev := <-txsCh:
				delay := w.engine.Delay(w.chain, work.header, &w.config.DelayLeftOver)
				log.Debug("commitWork txsCh arrived", "fillDuration", fillDuration.String(),
					"delay", delay.String(), "work.tcount", work.tcount,
					"newTxsNum", newTxsNum, "len(ev.Txs)", len(ev.Txs))
				if *delay < fillDuration {
					// There may not have enough time for another fillTransactions.
					break LOOP
				} else if *delay < fillDuration*2 {
					// We can schedule another fillTransactions, but the time is limited,
					// probably it is the last chance, schedule it immediately.
					break LOOP_WAIT
				} else {
					// There is still plenty of time left.
					// We can wait a while to collect more transactions before
					// schedule another fillTransaction to reduce CPU cost.
					// There will be 2 cases to schedule another fillTransactions:
					//   1.newTxsNum >= work.tcount
					//   2.no much time left, have to schedule it immediately.
					newTxsNum = newTxsNum + len(ev.Txs)
					if newTxsNum >= work.tcount {
						break LOOP_WAIT
					}
					stopWaitTimer.Reset(*delay - fillDuration*2)
				}
			case <-stopWaitTimer.C:
				if newTxsNum > 0 {
					break LOOP_WAIT
				}
			}
		}
		// if sub's channel if full, it will block other NewTxsEvent subscribers,
		// so unsubscribe ASAP and Unsubscribe() is re-enterable, safe to call several time.
		if sub != nil {
			sub.Unsubscribe()
		}
	}
	// get the most profitable work
	bestWork := workList[0]
	bestReward := new(big.Int)
	for i, wk := range workList {
		balance := wk.state.GetBalance(consensus.SystemAddress)
		log.Debug("Get the most profitable work", "index", i, "balance", balance, "bestReward", bestReward)
		if balance.Cmp(bestReward) > 0 {
			bestWork = wk
			bestReward = balance
		}
	}
	w.commit(bestWork, w.fullTaskHook, true, start)

	// Swap out the old work with the new one, terminating any leftover
	// prefetcher processes in the mean time and starting a new one.
	if w.current != nil {
		w.current.discard()
	}
	w.current = bestWork
}

// commit runs any post-transaction state modifications, assembles the final block
// and commits new work if consensus engine is running.
// Note the assumption is held that the mutation is allowed to the passed env, do
// the deep copy first.
func (w *worker) commit(env *environment, interval func(), update bool, start time.Time) error {
	if w.isRunning() {
		if interval != nil {
			interval()
		}

		err := env.state.WaitPipeVerification()
		if err != nil {
			return err
		}
		env.state.CorrectAccountsRoot(w.chain.CurrentBlock().Root)

		// Withdrawals are set to nil here, because this is only called in PoW.
		finalizeStart := time.Now()
		block, receipts, err := w.engine.FinalizeAndAssemble(w.chain, types.CopyHeader(env.header), env.state, env.txs, nil, env.receipts, nil)
		if err != nil {
			return err
		}
		finalizeBlockTimer.UpdateSince(finalizeStart)

		// Create a local environment copy, avoid the data race with snapshot state.
		// https://github.com/ethereum/go-ethereum/issues/24299
		env := env.copy()

		// If we're post merge, just ignore
		if !w.isTTDReached(block.Header()) {
			select {
			case w.taskCh <- &task{receipts: receipts, state: env.state, block: block, createdAt: time.Now()}:
				fees := totalFees(block, env.receipts)
				feesInEther := new(big.Float).Quo(new(big.Float).SetInt(fees), big.NewFloat(params.Ether))
				log.Info("Commit new sealing work", "number", block.Number(), "sealhash", w.engine.SealHash(block.Header()),
					"txs", env.tcount, "gas", block.GasUsed(), "fees", feesInEther,
					"elapsed", common.PrettyDuration(time.Since(start)))

			case <-w.exitCh:
				log.Info("Worker has exited")
			}
		}
	}
	if update {
		w.updateSnapshot(env)
	}
	return nil
}

// getSealingBlock generates the sealing block based on the given parameters.
// The generation result will be passed back via the given channel no matter
// the generation itself succeeds or not.
func (w *worker) getSealingBlock(parent common.Hash, timestamp uint64, coinbase common.Address, random common.Hash, withdrawals types.Withdrawals, noTxs bool) (*types.Block, *big.Int, error) {
	req := &getWorkReq{
		params: &generateParams{
			timestamp:   timestamp,
			forceTime:   true,
			parentHash:  parent,
			coinbase:    coinbase,
			random:      random,
			withdrawals: withdrawals,
			noTxs:       noTxs,
		},
		result: make(chan *newPayloadResult, 1),
	}
	select {
	case w.getWorkCh <- req:
		result := <-req.result
		if result.err != nil {
			return nil, nil, result.err
		}
		return result.block, result.fees, nil
	case <-w.exitCh:
		return nil, nil, errors.New("miner closed")
	}
}

// isTTDReached returns the indicator if the given block has reached the total
// terminal difficulty for The Merge transition.
func (w *worker) isTTDReached(header *types.Header) bool {
	td, ttd := w.chain.GetTd(header.ParentHash, header.Number.Uint64()-1), w.chain.Config().TerminalTotalDifficulty
	return td != nil && ttd != nil && td.Cmp(ttd) >= 0
}

// copyReceipts makes a deep copy of the given receipts.
func copyReceipts(receipts []*types.Receipt) []*types.Receipt {
	result := make([]*types.Receipt, len(receipts))
	for i, l := range receipts {
		cpy := *l
		result[i] = &cpy
	}
	return result
}

// signalToErr converts the interruption signal to a concrete error type for return.
// The given signal must be a valid interruption signal.
func signalToErr(signal int32) error {
	switch signal {
	case commitInterruptNone:
		return nil
	case commitInterruptNewHead:
		return errBlockInterruptedByNewHead
	case commitInterruptResubmit:
		return errBlockInterruptedByRecommit
	case commitInterruptTimeout:
		return errBlockInterruptedByTimeout
	case commitInterruptOutOfGas:
		return errBlockInterruptedByOutOfGas
	default:
		panic(fmt.Errorf("undefined signal %d", signal))
	}
}

// totalFees computes total consumed miner fees in Wei. Block transactions and receipts have to have the same order.
func totalFees(block *types.Block, receipts []*types.Receipt) *big.Int {
	feesWei := new(big.Int)
	for i, tx := range block.Transactions() {
		minerFee, _ := tx.EffectiveGasTip(block.BaseFee())
		feesWei.Add(feesWei, new(big.Int).Mul(new(big.Int).SetUint64(receipts[i].GasUsed), minerFee))
	}
	return feesWei
}<|MERGE_RESOLUTION|>--- conflicted
+++ resolved
@@ -26,18 +26,12 @@
 
 	"github.com/ethereum/go-ethereum/common"
 	"github.com/ethereum/go-ethereum/consensus"
-<<<<<<< HEAD
-	"github.com/ethereum/go-ethereum/consensus/misc"
+	"github.com/ethereum/go-ethereum/consensus/misc/eip1559"
 	"github.com/ethereum/go-ethereum/consensus/parlia"
 	"github.com/ethereum/go-ethereum/core"
 	"github.com/ethereum/go-ethereum/core/state"
 	"github.com/ethereum/go-ethereum/core/systemcontracts"
-=======
-	"github.com/ethereum/go-ethereum/consensus/misc/eip1559"
-	"github.com/ethereum/go-ethereum/core"
-	"github.com/ethereum/go-ethereum/core/state"
 	"github.com/ethereum/go-ethereum/core/txpool"
->>>>>>> bed84606
 	"github.com/ethereum/go-ethereum/core/types"
 	"github.com/ethereum/go-ethereum/event"
 	"github.com/ethereum/go-ethereum/log"
@@ -490,50 +484,6 @@
 				fees:  fees,
 			}
 
-<<<<<<< HEAD
-=======
-		case ev := <-w.txsCh:
-			// Apply transactions to the pending state if we're not sealing
-			//
-			// Note all transactions received may not be continuous with transactions
-			// already included in the current sealing block. These transactions will
-			// be automatically eliminated.
-			if !w.isRunning() && w.current != nil {
-				// If block is already full, abort
-				if gp := w.current.gasPool; gp != nil && gp.Gas() < params.TxGas {
-					continue
-				}
-				txs := make(map[common.Address][]*txpool.LazyTransaction, len(ev.Txs))
-				for _, tx := range ev.Txs {
-					acc, _ := types.Sender(w.current.signer, tx)
-					txs[acc] = append(txs[acc], &txpool.LazyTransaction{
-						Hash:      tx.Hash(),
-						Tx:        &txpool.Transaction{Tx: tx},
-						Time:      tx.Time(),
-						GasFeeCap: tx.GasFeeCap(),
-						GasTipCap: tx.GasTipCap(),
-					})
-				}
-				txset := newTransactionsByPriceAndNonce(w.current.signer, txs, w.current.header.BaseFee)
-				tcount := w.current.tcount
-				w.commitTransactions(w.current, txset, nil)
-
-				// Only update the snapshot if any new transactions were added
-				// to the pending block
-				if tcount != w.current.tcount {
-					w.updateSnapshot(w.current)
-				}
-			} else {
-				// Special case, if the consensus engine is 0 period clique(dev mode),
-				// submit sealing work here since all empty submission will be rejected
-				// by clique. Of course the advance sealing(empty submission) is disabled.
-				if w.chainConfig.Clique != nil && w.chainConfig.Clique.Period == 0 {
-					w.commitWork(nil, time.Now().Unix())
-				}
-			}
-			w.newTxs.Add(int32(len(ev.Txs)))
-
->>>>>>> bed84606
 		// System stopped
 		case <-w.exitCh:
 			return
@@ -738,21 +688,13 @@
 	w.snapshotState = env.state.Copy()
 }
 
-<<<<<<< HEAD
-func (w *worker) commitTransaction(env *environment, tx *types.Transaction, receiptProcessors ...core.ReceiptProcessor) ([]*types.Log, error) {
-=======
-func (w *worker) commitTransaction(env *environment, tx *txpool.Transaction) ([]*types.Log, error) {
->>>>>>> bed84606
+func (w *worker) commitTransaction(env *environment, tx *txpool.Transaction, receiptProcessors ...core.ReceiptProcessor) ([]*types.Log, error) {
 	var (
 		snap = env.state.Snapshot()
 		gp   = env.gasPool.Gas()
 	)
-<<<<<<< HEAD
-
-	receipt, err := core.ApplyTransaction(w.chainConfig, w.chain, &env.coinbase, env.gasPool, env.state, env.header, tx, &env.header.GasUsed, *w.chain.GetVMConfig(), receiptProcessors...)
-=======
-	receipt, err := core.ApplyTransaction(w.chainConfig, w.chain, &env.coinbase, env.gasPool, env.state, env.header, tx.Tx, &env.header.GasUsed, *w.chain.GetVMConfig())
->>>>>>> bed84606
+
+	receipt, err := core.ApplyTransaction(w.chainConfig, w.chain, &env.coinbase, env.gasPool, env.state, env.header, tx.Tx, &env.header.GasUsed, *w.chain.GetVMConfig(), receiptProcessors...)
 	if err != nil {
 		env.state.RevertToSnapshot(snap)
 		env.gasPool.SetGas(gp)
@@ -764,12 +706,8 @@
 	return receipt.Logs, nil
 }
 
-<<<<<<< HEAD
-func (w *worker) commitTransactions(env *environment, txs *types.TransactionsByPriceAndNonce,
+func (w *worker) commitTransactions(env *environment, txs *transactionsByPriceAndNonce,
 	interruptCh chan int32, stopTimer *time.Timer) error {
-=======
-func (w *worker) commitTransactions(env *environment, txs *transactionsByPriceAndNonce, interrupt *atomic.Int32) error {
->>>>>>> bed84606
 	gasLimit := env.header.GasLimit
 	if env.gasPool == nil {
 		env.gasPool = new(core.GasPool).AddGas(gasLimit)
@@ -792,9 +730,11 @@
 	defer close(stopPrefetchCh)
 	//prefetch txs from all pending txs
 	txsPrefetch := txs.Copy()
-	tx := txsPrefetch.Peek()
-	txCurr := &tx
-	w.prefetcher.PrefetchMining(txsPrefetch, env.header, env.gasPool.Gas(), env.state.CopyDoPrefetch(), *w.chain.GetVMConfig(), stopPrefetchCh, txCurr)
+	tx := txsPrefetch.PeekWithUnwrap()
+	if tx != nil {
+		txCurr := &tx
+		w.prefetcher.PrefetchMining(txsPrefetch, env.header, env.gasPool.Gas(), env.state.CopyDoPrefetch(), *w.chain.GetVMConfig(), stopPrefetchCh, txCurr)
+	}
 
 	signal := commitInterruptNone
 LOOP:
@@ -822,7 +762,6 @@
 			signal = commitInterruptOutOfGas
 			break
 		}
-<<<<<<< HEAD
 		if stopTimer != nil {
 			select {
 			case <-stopTimer.C:
@@ -834,13 +773,8 @@
 			}
 		}
 		// Retrieve the next transaction and abort if all done
-		tx = txs.Peek()
-		if tx == nil {
-=======
-		// Retrieve the next transaction and abort if all done.
 		ltx := txs.Peek()
 		if ltx == nil {
->>>>>>> bed84606
 			break
 		}
 		tx := ltx.Resolve()
@@ -852,14 +786,6 @@
 		}
 		// Error may be ignored here. The error has already been checked
 		// during transaction acceptance is the transaction pool.
-<<<<<<< HEAD
-		_, _ = types.Sender(env.signer, tx)
-
-		// Check whether the tx is replay protected. If we're not in the EIP155 hf
-		// phase, start ignoring the sender until we do.
-		if tx.Protected() && !w.chainConfig.IsEIP155(env.header.Number) {
-			//log.Trace("Ignoring reply protected transaction", "hash", tx.Hash(), "eip155", w.chainConfig.EIP155Block)
-=======
 		from, _ := types.Sender(env.signer, tx.Tx)
 
 		// Check whether the tx is replay protected. If we're not in the EIP155 hf
@@ -867,7 +793,6 @@
 		if tx.Tx.Protected() && !w.chainConfig.IsEIP155(env.header.Number) {
 			log.Trace("Ignoring reply protected transaction", "hash", tx.Tx.Hash(), "eip155", w.chainConfig.EIP155Block)
 
->>>>>>> bed84606
 			txs.Pop()
 			continue
 		}
@@ -878,11 +803,7 @@
 		switch {
 		case errors.Is(err, core.ErrNonceTooLow):
 			// New head notification data race between the transaction pool and miner, shift
-<<<<<<< HEAD
-			//log.Trace("Skipping transaction with low nonce", "sender", from, "nonce", tx.Nonce())
-=======
 			log.Trace("Skipping transaction with low nonce", "sender", from, "nonce", tx.Tx.Nonce())
->>>>>>> bed84606
 			txs.Shift()
 
 		case errors.Is(err, nil):
@@ -1005,14 +926,9 @@
 func (w *worker) fillTransactions(interruptCh chan int32, env *environment, stopTimer *time.Timer) (err error) {
 	// Split the pending transactions into locals and remotes
 	// Fill the block with all available pending transactions.
-<<<<<<< HEAD
 	pending := w.eth.TxPool().Pending(false)
-	localTxs, remoteTxs := make(map[common.Address]types.Transactions), pending
-=======
-	pending := w.eth.TxPool().Pending(true)
 
 	localTxs, remoteTxs := make(map[common.Address][]*txpool.LazyTransaction), pending
->>>>>>> bed84606
 	for _, account := range w.eth.TxPool().Locals() {
 		if txs := remoteTxs[account]; len(txs) > 0 {
 			delete(remoteTxs, account)
@@ -1022,8 +938,7 @@
 
 	err = nil
 	if len(localTxs) > 0 {
-<<<<<<< HEAD
-		txs := types.NewTransactionsByPriceAndNonce(env.signer, localTxs, env.header.BaseFee)
+		txs := newTransactionsByPriceAndNonce(env.signer, localTxs, env.header.BaseFee)
 		err = w.commitTransactions(env, txs, interruptCh, stopTimer)
 		// we will abort here when:
 		//   1.new block was imported
@@ -1036,20 +951,8 @@
 		}
 	}
 	if len(remoteTxs) > 0 {
-		txs := types.NewTransactionsByPriceAndNonce(env.signer, remoteTxs, env.header.BaseFee)
+		txs := newTransactionsByPriceAndNonce(env.signer, remoteTxs, env.header.BaseFee)
 		err = w.commitTransactions(env, txs, interruptCh, stopTimer)
-=======
-		txs := newTransactionsByPriceAndNonce(env.signer, localTxs, env.header.BaseFee)
-		if err := w.commitTransactions(env, txs, interrupt); err != nil {
-			return err
-		}
-	}
-	if len(remoteTxs) > 0 {
-		txs := newTransactionsByPriceAndNonce(env.signer, remoteTxs, env.header.BaseFee)
-		if err := w.commitTransactions(env, txs, interrupt); err != nil {
-			return err
-		}
->>>>>>> bed84606
 	}
 
 	return
