--- conflicted
+++ resolved
@@ -263,18 +263,11 @@
 			expOut: "exp.json",
 		},
 		// TODO(Nathan): Cancun not ready
-		/*
-			{ // Cancun tests
-				base: "./testdata/28",
-				input: t8nInput{
-					"alloc.json", "txs.rlp", "env.json", "Cancun", "",
-				},
-				output: t8nOutput{alloc: true, result: true},
-				expOut: "exp.json",
-			},
-<<<<<<< HEAD
-		*/
-=======
+		{ // Cancun tests
+			base: "./testdata/28",
+			input: t8nInput{
+				"alloc.json", "txs.rlp", "env.json", "Cancun", "",
+			},
 			output: t8nOutput{alloc: true, result: true},
 			expOut: "exp.json",
 		},
@@ -286,7 +279,6 @@
 			output: t8nOutput{alloc: true, result: true},
 			expOut: "exp.json",
 		},
->>>>>>> 3f40e65c
 	} {
 		args := []string{"t8n"}
 		args = append(args, tc.output.get()...)
