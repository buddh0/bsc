--- conflicted
+++ resolved
@@ -1374,7 +1374,6 @@
 	}
 	if ctx.IsSet(LightNoSyncServeFlag.Name) {
 		log.Warn("The light server has been deprecated, please remove this flag", "flag", LightNoSyncServeFlag.Name)
-<<<<<<< HEAD
 	}
 }
 
@@ -1385,8 +1384,6 @@
 	}
 	if ctx.Bool(EnableMaliciousVoteMonitorFlag.Name) {
 		cfg.EnableMaliciousVoteMonitor = true
-=======
->>>>>>> 8f7eb9cc
 	}
 }
 
@@ -1489,7 +1486,6 @@
 
 	if ctx.IsSet(MaxPeersFlag.Name) {
 		cfg.MaxPeers = ctx.Int(MaxPeersFlag.Name)
-<<<<<<< HEAD
 	}
 	// if max peers per ip is not set, use max peers
 	if cfg.MaxPeersPerIP <= 0 {
@@ -1500,9 +1496,6 @@
 		cfg.MaxPeersPerIP = ctx.Int(MaxPeersPerIPFlag.Name)
 	}
 
-=======
-	}
->>>>>>> 8f7eb9cc
 	ethPeers := cfg.MaxPeers
 	log.Info("Maximum peer count", "ETH", ethPeers, "total", cfg.MaxPeers)
 
@@ -1638,7 +1631,6 @@
 	}
 }
 
-<<<<<<< HEAD
 func setVoteJournalDir(ctx *cli.Context, cfg *node.Config) {
 	dataDir := cfg.DataDir
 	if ctx.IsSet(VoteJournalDirFlag.Name) {
@@ -1657,8 +1649,6 @@
 	}
 }
 
-=======
->>>>>>> 8f7eb9cc
 func setGPO(ctx *cli.Context, cfg *gasprice.Config) {
 	if ctx.IsSet(GpoBlocksFlag.Name) {
 		cfg.Blocks = ctx.Int(GpoBlocksFlag.Name)
@@ -1819,11 +1809,7 @@
 // SetEthConfig applies eth-related command line flags to the config.
 func SetEthConfig(ctx *cli.Context, stack *node.Node, cfg *ethconfig.Config) {
 	// Avoid conflicting network flags
-<<<<<<< HEAD
 	CheckExclusive(ctx, BSCMainnetFlag, DeveloperFlag)
-=======
-	CheckExclusive(ctx, MainnetFlag, DeveloperFlag, GoerliFlag, SepoliaFlag, HoleskyFlag)
->>>>>>> 8f7eb9cc
 	CheckExclusive(ctx, DeveloperFlag, ExternalSignerFlag) // Can't use both ephemeral unlocked and external signer
 
 	// Set configurations from CLI flags
@@ -2199,11 +2185,7 @@
 	})
 	stack.RegisterAPIs([]rpc.API{{
 		Namespace: "eth",
-<<<<<<< HEAD
 		Service:   filters.NewFilterAPI(filterSystem, ethcfg.RangeLimit),
-=======
-		Service:   filters.NewFilterAPI(filterSystem, false),
->>>>>>> 8f7eb9cc
 	}})
 	return filterSystem
 }
