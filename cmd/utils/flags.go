// Copyright 2015 The go-ethereum Authors
// This file is part of go-ethereum.
//
// go-ethereum is free software: you can redistribute it and/or modify
// it under the terms of the GNU General Public License as published by
// the Free Software Foundation, either version 3 of the License, or
// (at your option) any later version.
//
// go-ethereum is distributed in the hope that it will be useful,
// but WITHOUT ANY WARRANTY; without even the implied warranty of
// MERCHANTABILITY or FITNESS FOR A PARTICULAR PURPOSE. See the
// GNU General Public License for more details.
//
// You should have received a copy of the GNU General Public License
// along with go-ethereum. If not, see <http://www.gnu.org/licenses/>.

// Package utils contains internal helper functions for go-ethereum commands.
package utils

import (
<<<<<<< HEAD
	"bufio"
=======
>>>>>>> 916d6a44
	"context"
	"crypto/ecdsa"
	"encoding/hex"
	"errors"
	"fmt"
	"math"
	"math/big"
	"net"
	"net/http"
	"os"
	"path/filepath"
	"runtime"
	godebug "runtime/debug"
	"strconv"
	"strings"
	"time"

	"github.com/ethereum/go-ethereum/accounts"
	"github.com/ethereum/go-ethereum/accounts/keystore"
	"github.com/ethereum/go-ethereum/common"
	"github.com/ethereum/go-ethereum/common/fdlimit"
	"github.com/ethereum/go-ethereum/core"
	"github.com/ethereum/go-ethereum/core/rawdb"
	"github.com/ethereum/go-ethereum/core/txpool/legacypool"
	"github.com/ethereum/go-ethereum/core/vm"
	"github.com/ethereum/go-ethereum/crypto"
	"github.com/ethereum/go-ethereum/crypto/kzg4844"
	"github.com/ethereum/go-ethereum/eth"
	"github.com/ethereum/go-ethereum/eth/downloader"
	"github.com/ethereum/go-ethereum/eth/ethconfig"
	"github.com/ethereum/go-ethereum/eth/filters"
	"github.com/ethereum/go-ethereum/eth/gasprice"
	"github.com/ethereum/go-ethereum/eth/tracers"
	"github.com/ethereum/go-ethereum/ethdb"
	"github.com/ethereum/go-ethereum/ethdb/remotedb"
	"github.com/ethereum/go-ethereum/ethstats"
	"github.com/ethereum/go-ethereum/graphql"
	"github.com/ethereum/go-ethereum/internal/ethapi"
	"github.com/ethereum/go-ethereum/internal/flags"
	"github.com/ethereum/go-ethereum/log"
	"github.com/ethereum/go-ethereum/metrics"
	"github.com/ethereum/go-ethereum/metrics/exp"
	"github.com/ethereum/go-ethereum/metrics/influxdb"
	"github.com/ethereum/go-ethereum/miner"
	"github.com/ethereum/go-ethereum/node"
	"github.com/ethereum/go-ethereum/p2p"
	"github.com/ethereum/go-ethereum/p2p/enode"
	"github.com/ethereum/go-ethereum/p2p/nat"
	"github.com/ethereum/go-ethereum/p2p/netutil"
	"github.com/ethereum/go-ethereum/params"
	"github.com/ethereum/go-ethereum/rpc"
	"github.com/ethereum/go-ethereum/trie"
	"github.com/ethereum/go-ethereum/trie/triedb/hashdb"
	"github.com/ethereum/go-ethereum/trie/triedb/pathdb"
	"github.com/fatih/structs"
	pcsclite "github.com/gballet/go-libpcsclite"
	gopsutil "github.com/shirou/gopsutil/mem"
	"github.com/urfave/cli/v2"
)

// These are all the command line flags we support.
// If you add to this list, please remember to include the
// flag in the appropriate command definition.
//
// The flags are defined here so their names and help texts
// are the same for all commands.

var (
	// General settings
	DataDirFlag = &flags.DirectoryFlag{
		Name:     "datadir",
		Usage:    "Data directory for the databases and keystore",
		Value:    flags.DirectoryString(node.DefaultDataDir()),
		Category: flags.EthCategory,
	}
	DirectBroadcastFlag = &cli.BoolFlag{
		Name:     "directbroadcast",
		Usage:    "Enable directly broadcast mined block to all peers",
		Category: flags.EthCategory,
	}
	DisableSnapProtocolFlag = &cli.BoolFlag{
		Name:     "disablesnapprotocol",
		Usage:    "Disable snap protocol",
		Category: flags.EthCategory,
	}
	EnableTrustProtocolFlag = &cli.BoolFlag{
		Name:     "enabletrustprotocol",
		Usage:    "Enable trust protocol",
		Category: flags.FastNodeCategory,
	}
	PipeCommitFlag = &cli.BoolFlag{
		Name:     "pipecommit",
		Usage:    "Enable MPT pipeline commit, it will improve syncing performance. It is an experimental feature(default is false)",
		Category: flags.DeprecatedCategory,
	}
	RangeLimitFlag = &cli.BoolFlag{
		Name:     "rangelimit",
		Usage:    "Enable 5000 blocks limit for range query",
		Category: flags.APICategory,
	}
	DiffFlag = flags.DirectoryFlag{
		Name:     "datadir.diff",
		Usage:    "Data directory for difflayer segments (default = inside chaindata)",
		Category: flags.FastNodeCategory,
	}
	RemoteDBFlag = &cli.StringFlag{
		Name:     "remotedb",
		Usage:    "URL for remote database",
		Category: flags.LoggingCategory,
	}
	DBEngineFlag = &cli.StringFlag{
		Name:     "db.engine",
		Usage:    "Backing database implementation to use ('pebble' or 'leveldb')",
		Value:    node.DefaultConfig.DBEngine,
		Category: flags.EthCategory,
	}
	AncientFlag = &flags.DirectoryFlag{
		Name:     "datadir.ancient",
		Usage:    "Root directory for ancient data (default = inside chaindata)",
		Category: flags.EthCategory,
	}
	MinFreeDiskSpaceFlag = &flags.DirectoryFlag{
		Name:     "datadir.minfreedisk",
		Usage:    "Minimum free disk space in MB, once reached triggers auto shut down (default = --cache.gc converted to MB, 0 = disabled)",
		Category: flags.EthCategory,
	}
	KeyStoreDirFlag = &flags.DirectoryFlag{
		Name:     "keystore",
		Usage:    "Directory for the keystore (default = inside the datadir)",
		Category: flags.AccountCategory,
	}
	USBFlag = &cli.BoolFlag{
		Name:     "usb",
		Usage:    "Enable monitoring and management of USB hardware wallets",
		Category: flags.AccountCategory,
	}
	SmartCardDaemonPathFlag = &cli.StringFlag{
		Name:     "pcscdpath",
		Usage:    "Path to the smartcard daemon (pcscd) socket file",
		Value:    pcsclite.PCSCDSockName,
		Category: flags.AccountCategory,
	}
	NetworkIdFlag = &cli.Uint64Flag{
		Name:     "networkid",
		Usage:    "Explicitly set network id (integer)(For testnets: use --chapel instead)",
		Value:    ethconfig.Defaults.NetworkId,
		Category: flags.EthCategory,
	}
	BSCMainnetFlag = &cli.BoolFlag{
		Name:     "mainnet",
		Usage:    "BSC mainnet",
		Category: flags.EthCategory,
	}
	ChapelFlag = &cli.BoolFlag{
		Name:     "chapel",
		Usage:    "Chapel network: pre-configured Proof-of-Stake-Authority BSC test network",
		Category: flags.EthCategory,
	}
	DeveloperFlag = &cli.BoolFlag{
		Name:     "dev",
		Usage:    "Ephemeral proof-of-authority network with a pre-funded developer account, mining enabled",
		Category: flags.DevCategory,
	}
	DeveloperPeriodFlag = &cli.Uint64Flag{
		Name:     "dev.period",
		Usage:    "Block period to use in developer mode (0 = mine only if transaction pending)",
		Category: flags.DevCategory,
	}
	DeveloperGasLimitFlag = &cli.Uint64Flag{
		Name:     "dev.gaslimit",
		Usage:    "Initial block gas limit",
		Value:    11500000,
		Category: flags.DevCategory,
	}

	IdentityFlag = &cli.StringFlag{
		Name:     "identity",
		Usage:    "Custom node name",
		Category: flags.NetworkingCategory,
	}
	DocRootFlag = &flags.DirectoryFlag{
		Name:     "docroot",
		Usage:    "Document Root for HTTPClient file scheme",
		Value:    flags.DirectoryString(flags.HomeDir()),
		Category: flags.APICategory,
	}
	ExitWhenSyncedFlag = &cli.BoolFlag{
		Name:     "exitwhensynced",
		Usage:    "Exits after block synchronisation completes",
		Category: flags.EthCategory,
	}
	// hbss2pbss command options
	ForceFlag = &cli.BoolFlag{
		Name:  "force",
		Usage: "Force convert hbss trie node to pbss trie node. Ingore any metadata",
		Value: false,
	}
	// Dump command options.
	IterativeOutputFlag = &cli.BoolFlag{
		Name:  "iterative",
		Usage: "Print streaming JSON iteratively, delimited by newlines",
		Value: true,
	}
	ExcludeStorageFlag = &cli.BoolFlag{
		Name:  "nostorage",
		Usage: "Exclude storage entries (save db lookups)",
	}
	IncludeIncompletesFlag = &cli.BoolFlag{
		Name:  "incompletes",
		Usage: "Include accounts for which we don't have the address (missing preimage)",
	}
	ExcludeCodeFlag = &cli.BoolFlag{
		Name:  "nocode",
		Usage: "Exclude contract code (save db lookups)",
	}
	StartKeyFlag = &cli.StringFlag{
		Name:  "start",
		Usage: "Start position. Either a hash or address",
		Value: "0x0000000000000000000000000000000000000000000000000000000000000000",
	}
	DumpLimitFlag = &cli.Uint64Flag{
		Name:  "limit",
		Usage: "Max number of elements (0 = no limit)",
		Value: 0,
	}

	defaultSyncMode = ethconfig.Defaults.SyncMode
	SnapshotFlag    = &cli.BoolFlag{
		Name:     "snapshot",
		Usage:    `Enables snapshot-database mode (default = enable)`,
		Value:    true,
		Category: flags.EthCategory,
	}
	LightKDFFlag = &cli.BoolFlag{
		Name:     "lightkdf",
		Usage:    "Reduce key-derivation RAM & CPU usage at some expense of KDF strength",
		Category: flags.AccountCategory,
	}
	EthRequiredBlocksFlag = &cli.StringFlag{
		Name:     "eth.requiredblocks",
		Usage:    "Comma separated block number-to-hash mappings to require for peering (<number>=<hash>)",
		Category: flags.EthCategory,
	}
	BloomFilterSizeFlag = &cli.Uint64Flag{
		Name:     "bloomfilter.size",
		Usage:    "Megabytes of memory allocated to bloom-filter for pruning",
		Value:    2048,
		Category: flags.EthCategory,
	}
	TriesInMemoryFlag = &cli.Uint64Flag{
		Name:     "triesInMemory",
		Usage:    "The layer of tries trees that keep in memory",
		Value:    128,
		Category: flags.PerfCategory,
	}
	defaultVerifyMode   = ethconfig.Defaults.TriesVerifyMode
	TriesVerifyModeFlag = &flags.TextMarshalerFlag{
		Name: "tries-verify-mode",
		Usage: `tries verify mode:
				"local(default): a normal full node with complete state world(both MPT and snapshot), merkle state root will
				                 be verified against the block header.",
				"full: a fast node with only snapshot state world. Merkle state root is verified by the trustworthy remote verify node
					   by comparing the diffhash(an identify of difflayer generated by the block) and state root.",
				"insecure: same as full mode, except that it can tolerate without verifying the diffhash when verify node does not have it.",
				"none: no merkle state root verification at all, there is no need to setup or connect remote verify node at all,
				       it is more light comparing to full and insecure mode, but get a very small chance that the state is not consistent
						with other peers."`,
		Value:    &defaultVerifyMode,
		Category: flags.FastNodeCategory,
	}
	RialtoHash = &cli.StringFlag{
		Name:     "rialtohash",
		Usage:    "Manually specify the Rialto Genesis Hash, to trigger builtin network logic",
		Category: flags.EthCategory,
	}
	OverrideShanghai = &cli.Uint64Flag{
		Name:     "override.shanghai",
		Usage:    "Manually specify the Shanghai fork timestamp, overriding the bundled setting",
		Category: flags.EthCategory,
	}
	OverrideKepler = &cli.Uint64Flag{
		Name:     "override.kepler",
		Usage:    "Manually specify the Kepler fork timestamp, overriding the bundled setting",
		Category: flags.EthCategory,
	}
	OverrideCancun = &cli.Uint64Flag{
		Name:     "override.cancun",
		Usage:    "Manually specify the Cancun fork timestamp, overriding the bundled setting",
		Category: flags.EthCategory,
	}
	OverrideVerkle = &cli.Uint64Flag{
		Name:     "override.verkle",
		Usage:    "Manually specify the Verkle fork timestamp, overriding the bundled setting",
		Category: flags.EthCategory,
	}
	SyncModeFlag = &flags.TextMarshalerFlag{
		Name:     "syncmode",
		Usage:    `Blockchain sync mode ("snap" or "full")`,
		Value:    &defaultSyncMode,
		Category: flags.StateCategory,
	}
	GCModeFlag = &cli.StringFlag{
		Name:     "gcmode",
		Usage:    `Blockchain garbage collection mode, only relevant in state.scheme=hash ("full", "archive")`,
		Value:    "full",
		Category: flags.StateCategory,
	}
	StateSchemeFlag = &cli.StringFlag{
		Name:     "state.scheme",
		Usage:    "Scheme to use for storing ethereum state ('hash' or 'path')",
<<<<<<< HEAD
		Category: flags.StateCategory,
	}
	PathDBSyncFlag = &cli.BoolFlag{
		Name:     "pathdb.sync",
		Usage:    "sync flush nodes cache to disk in path schema",
		Value:    false,
=======
>>>>>>> 916d6a44
		Category: flags.StateCategory,
	}
	StateHistoryFlag = &cli.Uint64Flag{
		Name:     "history.state",
		Usage:    "Number of recent blocks to retain state history for (default = 90,000 blocks, 0 = entire chain)",
		Value:    ethconfig.Defaults.StateHistory,
		Category: flags.StateCategory,
	}
	TransactionHistoryFlag = &cli.Uint64Flag{
		Name:     "history.transactions",
		Usage:    "Number of recent blocks to maintain transactions index for (default = about one year, 0 = entire chain)",
		Value:    ethconfig.Defaults.TransactionHistory,
		Category: flags.StateCategory,
	}
	// Transaction pool settings
	TxPoolLocalsFlag = &cli.StringFlag{
		Name:     "txpool.locals",
		Usage:    "Comma separated accounts to treat as locals (no flush, priority inclusion)",
		Category: flags.TxPoolCategory,
	}
	TxPoolNoLocalsFlag = &cli.BoolFlag{
		Name:     "txpool.nolocals",
		Usage:    "Disables price exemptions for locally submitted transactions",
		Category: flags.TxPoolCategory,
	}
	TxPoolJournalFlag = &cli.StringFlag{
		Name:     "txpool.journal",
		Usage:    "Disk journal for local transaction to survive node restarts",
		Value:    ethconfig.Defaults.TxPool.Journal,
		Category: flags.TxPoolCategory,
	}
	TxPoolRejournalFlag = &cli.DurationFlag{
		Name:     "txpool.rejournal",
		Usage:    "Time interval to regenerate the local transaction journal",
		Value:    ethconfig.Defaults.TxPool.Rejournal,
		Category: flags.TxPoolCategory,
	}
	TxPoolPriceLimitFlag = &cli.Uint64Flag{
		Name:     "txpool.pricelimit",
		Usage:    "Minimum gas price tip to enforce for acceptance into the pool",
		Value:    ethconfig.Defaults.TxPool.PriceLimit,
		Category: flags.TxPoolCategory,
	}
	TxPoolPriceBumpFlag = &cli.Uint64Flag{
		Name:     "txpool.pricebump",
		Usage:    "Price bump percentage to replace an already existing transaction",
		Value:    ethconfig.Defaults.TxPool.PriceBump,
		Category: flags.TxPoolCategory,
	}
	TxPoolAccountSlotsFlag = &cli.Uint64Flag{
		Name:     "txpool.accountslots",
		Usage:    "Minimum number of executable transaction slots guaranteed per account",
		Value:    ethconfig.Defaults.TxPool.AccountSlots,
		Category: flags.TxPoolCategory,
	}
	TxPoolGlobalSlotsFlag = &cli.Uint64Flag{
		Name:     "txpool.globalslots",
		Usage:    "Maximum number of executable transaction slots for all accounts",
		Value:    ethconfig.Defaults.TxPool.GlobalSlots,
		Category: flags.TxPoolCategory,
	}
	TxPoolAccountQueueFlag = &cli.Uint64Flag{
		Name:     "txpool.accountqueue",
		Usage:    "Maximum number of non-executable transaction slots permitted per account",
		Value:    ethconfig.Defaults.TxPool.AccountQueue,
		Category: flags.TxPoolCategory,
	}
	TxPoolGlobalQueueFlag = &cli.Uint64Flag{
		Name:     "txpool.globalqueue",
		Usage:    "Maximum number of non-executable transaction slots for all accounts",
		Value:    ethconfig.Defaults.TxPool.GlobalQueue,
		Category: flags.TxPoolCategory,
	}
	TxPoolLifetimeFlag = &cli.DurationFlag{
		Name:     "txpool.lifetime",
		Usage:    "Maximum amount of time non-executable transaction are queued",
		Value:    ethconfig.Defaults.TxPool.Lifetime,
		Category: flags.TxPoolCategory,
	}
	TxPoolReannounceTimeFlag = &cli.DurationFlag{
		Name:     "txpool.reannouncetime",
		Usage:    "Duration for announcing local pending transactions again (default = 10 years, minimum = 1 minute)",
		Value:    ethconfig.Defaults.TxPool.ReannounceTime,
		Category: flags.TxPoolCategory,
	}
	// Blob transaction pool settings
	BlobPoolDataDirFlag = &cli.StringFlag{
		Name:     "blobpool.datadir",
		Usage:    "Data directory to store blob transactions in",
		Value:    ethconfig.Defaults.BlobPool.Datadir,
		Category: flags.BlobPoolCategory,
	}
	BlobPoolDataCapFlag = &cli.Uint64Flag{
		Name:     "blobpool.datacap",
		Usage:    "Disk space to allocate for pending blob transactions (soft limit)",
		Value:    ethconfig.Defaults.BlobPool.Datacap,
		Category: flags.BlobPoolCategory,
	}
	BlobPoolPriceBumpFlag = &cli.Uint64Flag{
		Name:     "blobpool.pricebump",
		Usage:    "Price bump percentage to replace an already existing blob transaction",
		Value:    ethconfig.Defaults.BlobPool.PriceBump,
		Category: flags.BlobPoolCategory,
	}
	// Performance tuning settings
	CacheFlag = &cli.IntFlag{
		Name:     "cache",
		Usage:    "Megabytes of memory allocated to internal caching (default = 4096 mainnet full node, 128 light mode)",
		Value:    1024,
		Category: flags.PerfCategory,
	}
	CacheDatabaseFlag = &cli.IntFlag{
		Name:     "cache.database",
		Usage:    "Percentage of cache memory allowance to use for database io",
		Value:    40,
		Category: flags.PerfCategory,
	}
	CacheTrieFlag = &cli.IntFlag{
		Name:     "cache.trie",
		Usage:    "Percentage of cache memory allowance to use for trie caching (default = 15% full mode, 30% archive mode)",
		Value:    15,
		Category: flags.PerfCategory,
	}
	CacheGCFlag = &cli.IntFlag{
		Name:     "cache.gc",
		Usage:    "Percentage of cache memory allowance to use for trie pruning (default = 25% full mode, 0% archive mode)",
		Value:    25,
		Category: flags.PerfCategory,
	}
	CacheSnapshotFlag = &cli.IntFlag{
		Name:     "cache.snapshot",
		Usage:    "Percentage of cache memory allowance to use for snapshot caching (default = 20%)",
		Value:    20,
		Category: flags.PerfCategory,
	}
	CacheNoPrefetchFlag = &cli.BoolFlag{
		Name:     "cache.noprefetch",
		Usage:    "Disable heuristic state prefetch during block import (less CPU and disk IO, more time waiting for data)",
		Category: flags.PerfCategory,
	}
	CachePreimagesFlag = &cli.BoolFlag{
		Name:     "cache.preimages",
		Usage:    "Enable recording the SHA3/keccak preimages of trie keys",
		Category: flags.PerfCategory,
	}
	PersistDiffFlag = &cli.BoolFlag{
		Name:     "persistdiff",
		Usage:    "Enable persistence of the diff layer",
		Category: flags.FastNodeCategory,
	}
	DiffBlockFlag = &cli.Uint64Flag{
		Name:     "diffblock",
		Usage:    "The number of blocks should be persisted in db (default = 86400)",
		Value:    uint64(86400),
		Category: flags.FastNodeCategory,
	}
	PruneAncientDataFlag = &cli.BoolFlag{
		Name:     "pruneancient",
		Usage:    "Prune ancient data, is an optional config and disabled by default. Only keep the latest 9w blocks' data,the older blocks' data will be permanently pruned. Notice:the geth/chaindata/ancient dir will be removed, if restart without the flag, the ancient data will start with the previous point that the oldest unpruned block number. Recommends to the user who don't care about the ancient data.",
		Category: flags.BlockHistoryCategory,
	}
	CacheLogSizeFlag = &cli.IntFlag{
		Name:     "cache.blocklogs",
		Usage:    "Size (in number of blocks) of the log cache for filtering",
		Category: flags.PerfCategory,
		Value:    ethconfig.Defaults.FilterLogCacheSize,
	}
	FDLimitFlag = &cli.IntFlag{
		Name:     "fdlimit",
		Usage:    "Raise the open file descriptor resource limit (default = system fd limit)",
		Category: flags.PerfCategory,
	}
	CryptoKZGFlag = &cli.StringFlag{
		Name:     "crypto.kzg",
		Usage:    "KZG library implementation to use; gokzg (recommended) or ckzg",
		Value:    "gokzg",
		Category: flags.PerfCategory,
	}

	// Miner settings
	MiningEnabledFlag = &cli.BoolFlag{
		Name:     "mine",
		Usage:    "Enable mining",
		Category: flags.MinerCategory,
	}
	MinerGasLimitFlag = &cli.Uint64Flag{
		Name:     "miner.gaslimit",
		Usage:    "Target gas ceiling for mined blocks",
		Value:    ethconfig.Defaults.Miner.GasCeil,
		Category: flags.MinerCategory,
	}
	MinerGasPriceFlag = &flags.BigFlag{
		Name:     "miner.gasprice",
		Usage:    "Minimum gas price for mining a transaction",
		Value:    ethconfig.Defaults.Miner.GasPrice,
		Category: flags.MinerCategory,
	}
	MinerEtherbaseFlag = &cli.StringFlag{
		Name:     "miner.etherbase",
		Usage:    "0x prefixed public address for block mining rewards",
		Category: flags.MinerCategory,
	}
	MinerExtraDataFlag = &cli.StringFlag{
		Name:     "miner.extradata",
		Usage:    "Block extra data set by the miner (default = client version)",
		Category: flags.MinerCategory,
	}
	MinerRecommitIntervalFlag = &cli.DurationFlag{
		Name:     "miner.recommit",
		Usage:    "Time interval to recreate the block being mined",
		Value:    ethconfig.Defaults.Miner.Recommit,
		Category: flags.MinerCategory,
	}
	MinerDelayLeftoverFlag = &cli.DurationFlag{
		Name:     "miner.delayleftover",
		Usage:    "Time reserved to finalize a block",
		Value:    ethconfig.Defaults.Miner.DelayLeftOver,
		Category: flags.MinerCategory,
	}
	MinerNewPayloadTimeout = &cli.DurationFlag{
		Name:     "miner.newpayload-timeout",
		Usage:    "Specify the maximum time allowance for creating a new payload",
		Value:    ethconfig.Defaults.Miner.NewPayloadTimeout,
		Category: flags.MinerCategory,
	}

	// Account settings
	UnlockedAccountFlag = &cli.StringFlag{
		Name:     "unlock",
		Usage:    "Comma separated list of accounts to unlock",
		Value:    "",
		Category: flags.AccountCategory,
	}
	PasswordFileFlag = &cli.PathFlag{
		Name:      "password",
		Usage:     "Password file to use for non-interactive password input",
		TakesFile: true,
		Category:  flags.AccountCategory,
	}
	ExternalSignerFlag = &cli.StringFlag{
		Name:     "signer",
		Usage:    "External signer (url or path to ipc file)",
		Value:    "",
		Category: flags.AccountCategory,
	}
	InsecureUnlockAllowedFlag = &cli.BoolFlag{
		Name:     "allow-insecure-unlock",
		Usage:    "Allow insecure account unlocking when account-related RPCs are exposed by http",
		Category: flags.AccountCategory,
	}

	// EVM settings
	VMEnableDebugFlag = &cli.BoolFlag{
		Name:     "vmdebug",
		Usage:    "Record information useful for VM and contract debugging",
		Category: flags.VMCategory,
	}

	// API options.
	RPCGlobalGasCapFlag = &cli.Uint64Flag{
		Name:     "rpc.gascap",
		Usage:    "Sets a cap on gas that can be used in eth_call/estimateGas (0=infinite)",
		Value:    ethconfig.Defaults.RPCGasCap,
		Category: flags.APICategory,
	}
	RPCGlobalEVMTimeoutFlag = &cli.DurationFlag{
		Name:     "rpc.evmtimeout",
		Usage:    "Sets a timeout used for eth_call (0=infinite)",
		Value:    ethconfig.Defaults.RPCEVMTimeout,
		Category: flags.APICategory,
	}
	RPCGlobalTxFeeCapFlag = &cli.Float64Flag{
		Name:     "rpc.txfeecap",
		Usage:    "Sets a cap on transaction fee (in ether) that can be sent via the RPC APIs (0 = no cap)",
		Value:    ethconfig.Defaults.RPCTxFeeCap,
		Category: flags.APICategory,
	}
	// Authenticated RPC HTTP settings
	AuthListenFlag = &cli.StringFlag{
		Name:  "authrpc.addr",
		Usage: "Listening address for authenticated APIs",
		Value: node.DefaultConfig.AuthAddr,
		// Category: flags.APICategory,
	}
	AuthPortFlag = &cli.IntFlag{
		Name:  "authrpc.port",
		Usage: "Listening port for authenticated APIs",
		Value: node.DefaultConfig.AuthPort,
		// Category: flags.APICategory,
	}
	AuthVirtualHostsFlag = &cli.StringFlag{
		Name:  "authrpc.vhosts",
		Usage: "Comma separated list of virtual hostnames from which to accept requests (server enforced). Accepts '*' wildcard.",
		Value: strings.Join(node.DefaultConfig.AuthVirtualHosts, ","),
		// Category: flags.APICategory,
	}
	JWTSecretFlag = &flags.DirectoryFlag{
		Name:  "authrpc.jwtsecret",
		Usage: "Path to a JWT secret to use for authenticated RPC endpoints",
		// Category: flags.APICategory,
	}

	// Logging and debug settings
	EthStatsURLFlag = &cli.StringFlag{
		Name:     "ethstats",
		Usage:    "Reporting URL of a ethstats service (nodename:secret@host:port)",
		Category: flags.MetricsCategory,
	}
	NoCompactionFlag = &cli.BoolFlag{
		Name:     "nocompaction",
		Usage:    "Disables db compaction after import",
		Category: flags.LoggingCategory,
	}

	// MISC settings
	SyncTargetFlag = &cli.StringFlag{
		Name:      "synctarget",
		Usage:     `Hash of the block to full sync to (dev testing feature)`,
		TakesFile: true,
		Category:  flags.MiscCategory,
	}

	// RPC settings
	IPCDisabledFlag = &cli.BoolFlag{
		Name:     "ipcdisable",
		Usage:    "Disable the IPC-RPC server",
		Category: flags.APICategory,
	}
	IPCPathFlag = &flags.DirectoryFlag{
		Name:     "ipcpath",
		Usage:    "Filename for IPC socket/pipe within the datadir (explicit paths escape it)",
		Category: flags.APICategory,
	}
	HTTPEnabledFlag = &cli.BoolFlag{
		Name:     "http",
		Usage:    "Enable the HTTP-RPC server",
		Category: flags.APICategory,
	}
	HTTPListenAddrFlag = &cli.StringFlag{
		Name:     "http.addr",
		Usage:    "HTTP-RPC server listening interface",
		Value:    node.DefaultHTTPHost,
		Category: flags.APICategory,
	}
	HTTPPortFlag = &cli.IntFlag{
		Name:     "http.port",
		Usage:    "HTTP-RPC server listening port",
		Value:    node.DefaultHTTPPort,
		Category: flags.APICategory,
	}
	HTTPCORSDomainFlag = &cli.StringFlag{
		Name:     "http.corsdomain",
		Usage:    "Comma separated list of domains from which to accept cross origin requests (browser enforced)",
		Value:    "",
		Category: flags.APICategory,
	}
	HTTPVirtualHostsFlag = &cli.StringFlag{
		Name:     "http.vhosts",
		Usage:    "Comma separated list of virtual hostnames from which to accept requests (server enforced). Accepts '*' wildcard.",
		Value:    strings.Join(node.DefaultConfig.HTTPVirtualHosts, ","),
		Category: flags.APICategory,
	}
	HTTPApiFlag = &cli.StringFlag{
		Name:     "http.api",
		Usage:    "API's offered over the HTTP-RPC interface",
		Value:    "",
		Category: flags.APICategory,
	}
	HTTPPathPrefixFlag = &cli.StringFlag{
		Name:     "http.rpcprefix",
		Usage:    "HTTP path path prefix on which JSON-RPC is served. Use '/' to serve on all paths.",
		Value:    "",
		Category: flags.APICategory,
	}
	GraphQLEnabledFlag = &cli.BoolFlag{
		Name:     "graphql",
		Usage:    "Enable GraphQL on the HTTP-RPC server. Note that GraphQL can only be started if an HTTP server is started as well.",
		Category: flags.APICategory,
	}
	GraphQLCORSDomainFlag = &cli.StringFlag{
		Name:     "graphql.corsdomain",
		Usage:    "Comma separated list of domains from which to accept cross origin requests (browser enforced)",
		Value:    "",
		Category: flags.APICategory,
	}
	GraphQLVirtualHostsFlag = &cli.StringFlag{
		Name:     "graphql.vhosts",
		Usage:    "Comma separated list of virtual hostnames from which to accept requests (server enforced). Accepts '*' wildcard.",
		Value:    strings.Join(node.DefaultConfig.GraphQLVirtualHosts, ","),
		Category: flags.APICategory,
	}
	WSEnabledFlag = &cli.BoolFlag{
		Name:     "ws",
		Usage:    "Enable the WS-RPC server",
		Category: flags.APICategory,
	}
	WSListenAddrFlag = &cli.StringFlag{
		Name:     "ws.addr",
		Usage:    "WS-RPC server listening interface",
		Value:    node.DefaultWSHost,
		Category: flags.APICategory,
	}
	WSPortFlag = &cli.IntFlag{
		Name:     "ws.port",
		Usage:    "WS-RPC server listening port",
		Value:    node.DefaultWSPort,
		Category: flags.APICategory,
	}
	WSApiFlag = &cli.StringFlag{
		Name:     "ws.api",
		Usage:    "API's offered over the WS-RPC interface",
		Value:    "",
		Category: flags.APICategory,
	}
	WSAllowedOriginsFlag = &cli.StringFlag{
		Name:     "ws.origins",
		Usage:    "Origins from which to accept websockets requests",
		Value:    "",
		Category: flags.APICategory,
	}
	WSPathPrefixFlag = &cli.StringFlag{
		Name:     "ws.rpcprefix",
		Usage:    "HTTP path prefix on which JSON-RPC is served. Use '/' to serve on all paths.",
		Value:    "",
		Category: flags.APICategory,
	}
	ExecFlag = &cli.StringFlag{
		Name:     "exec",
		Usage:    "Execute JavaScript statement",
		Category: flags.APICategory,
	}
	PreloadJSFlag = &cli.StringFlag{
		Name:     "preload",
		Usage:    "Comma separated list of JavaScript files to preload into the console",
		Category: flags.APICategory,
	}
	AllowUnprotectedTxs = &cli.BoolFlag{
		Name:     "rpc.allow-unprotected-txs",
		Usage:    "Allow for unprotected (non EIP155 signed) transactions to be submitted via RPC",
		Category: flags.APICategory,
	}
	BatchRequestLimit = &cli.IntFlag{
		Name:     "rpc.batch-request-limit",
		Usage:    "Maximum number of requests in a batch",
		Value:    node.DefaultConfig.BatchRequestLimit,
		Category: flags.APICategory,
	}
	BatchResponseMaxSize = &cli.IntFlag{
		Name:     "rpc.batch-response-max-size",
		Usage:    "Maximum number of bytes returned from a batched call",
		Value:    node.DefaultConfig.BatchResponseMaxSize,
		Category: flags.APICategory,
	}
	EnablePersonal = &cli.BoolFlag{
		Name:     "rpc.enabledeprecatedpersonal",
		Usage:    "Enables the (deprecated) personal namespace",
		Category: flags.APICategory,
	}

	// Network Settings
	MaxPeersFlag = &cli.IntFlag{
		Name:     "maxpeers",
		Usage:    "Maximum number of network peers (network disabled if set to 0)",
		Value:    node.DefaultConfig.P2P.MaxPeers,
		Category: flags.NetworkingCategory,
	}

	MaxPeersPerIPFlag = &cli.IntFlag{
		Name:     "maxpeersperip",
		Usage:    "Maximum number of network peers from a single IP address, (default used if set to <= 0, which is same as MaxPeers)",
		Value:    node.DefaultConfig.P2P.MaxPeersPerIP,
		Category: flags.NetworkingCategory,
	}

	MaxPendingPeersFlag = &cli.IntFlag{
		Name:     "maxpendpeers",
		Usage:    "Maximum number of pending connection attempts (defaults used if set to 0)",
		Value:    node.DefaultConfig.P2P.MaxPendingPeers,
		Category: flags.NetworkingCategory,
	}
	ListenPortFlag = &cli.IntFlag{
		Name:     "port",
		Usage:    "Network listening port",
		Value:    30303,
		Category: flags.NetworkingCategory,
	}
	BootnodesFlag = &cli.StringFlag{
		Name:     "bootnodes",
		Usage:    "Comma separated enode URLs for P2P discovery bootstrap",
		Value:    "",
		Category: flags.NetworkingCategory,
	}
	NodeKeyFileFlag = &cli.StringFlag{
		Name:     "nodekey",
		Usage:    "P2P node key file",
		Category: flags.NetworkingCategory,
	}
	NodeKeyHexFlag = &cli.StringFlag{
		Name:     "nodekeyhex",
		Usage:    "P2P node key as hex (for testing)",
		Category: flags.NetworkingCategory,
	}
	NATFlag = &cli.StringFlag{
		Name:     "nat",
		Usage:    "NAT port mapping mechanism (any|none|upnp|pmp|pmp:<IP>|extip:<IP>)",
		Value:    "any",
		Category: flags.NetworkingCategory,
	}
	NoDiscoverFlag = &cli.BoolFlag{
		Name:     "nodiscover",
		Usage:    "Disables the peer discovery mechanism (manual peer addition)",
		Category: flags.NetworkingCategory,
	}
	DiscoveryV4Flag = &cli.BoolFlag{
		Name:     "discovery.v4",
		Aliases:  []string{"discv4"},
		Usage:    "Enables the V4 discovery mechanism",
		Category: flags.NetworkingCategory,
		Value:    true,
	}
	DiscoveryV5Flag = &cli.BoolFlag{
		Name:     "discovery.v5",
		Aliases:  []string{"discv5"},
		Usage:    "Enables the experimental RLPx V5 (Topic Discovery) mechanism",
		Category: flags.NetworkingCategory,
	}
	NetrestrictFlag = &cli.StringFlag{
		Name:     "netrestrict",
		Usage:    "Restricts network communication to the given IP networks (CIDR masks)",
		Category: flags.NetworkingCategory,
	}
	DNSDiscoveryFlag = &cli.StringFlag{
		Name:     "discovery.dns",
		Usage:    "Sets DNS discovery entry points (use \"\" to disable DNS)",
		Category: flags.NetworkingCategory,
	}
	DiscoveryPortFlag = &cli.IntFlag{
		Name:     "discovery.port",
		Usage:    "Use a custom UDP port for P2P discovery",
		Value:    30303,
		Category: flags.NetworkingCategory,
	}

	// Console
	JSpathFlag = &flags.DirectoryFlag{
		Name:     "jspath",
		Usage:    "JavaScript root path for `loadScript`",
		Value:    flags.DirectoryString("."),
		Category: flags.APICategory,
	}
	HttpHeaderFlag = &cli.StringSliceFlag{
		Name:     "header",
		Aliases:  []string{"H"},
		Usage:    "Pass custom headers to the RPC server when using --" + RemoteDBFlag.Name + " or the geth attach console. This flag can be given multiple times.",
		Category: flags.APICategory,
	}

	// Gas price oracle settings
	GpoBlocksFlag = &cli.IntFlag{
		Name:     "gpo.blocks",
		Usage:    "Number of recent blocks to check for gas prices",
		Value:    ethconfig.Defaults.GPO.Blocks,
		Category: flags.GasPriceCategory,
	}
	GpoPercentileFlag = &cli.IntFlag{
		Name:     "gpo.percentile",
		Usage:    "Suggested gas price is the given percentile of a set of recent transaction gas prices",
		Value:    ethconfig.Defaults.GPO.Percentile,
		Category: flags.GasPriceCategory,
	}
	GpoMaxGasPriceFlag = &cli.Int64Flag{
		Name:     "gpo.maxprice",
		Usage:    "Maximum transaction priority fee (or gasprice before London fork) to be recommended by gpo",
		Value:    ethconfig.Defaults.GPO.MaxPrice.Int64(),
		Category: flags.GasPriceCategory,
	}
	GpoIgnoreGasPriceFlag = &cli.Int64Flag{
		Name:     "gpo.ignoreprice",
		Usage:    "Gas price below which gpo will ignore transactions",
		Value:    ethconfig.Defaults.GPO.IgnorePrice.Int64(),
		Category: flags.GasPriceCategory,
	}

	// Metrics flags
	MetricsEnabledFlag = &cli.BoolFlag{
		Name:     "metrics",
		Usage:    "Enable metrics collection and reporting",
		Category: flags.MetricsCategory,
	}
	MetricsEnabledExpensiveFlag = &cli.BoolFlag{
		Name:     "metrics.expensive",
		Usage:    "Enable expensive metrics collection and reporting",
		Category: flags.MetricsCategory,
	}

	// MetricsHTTPFlag defines the endpoint for a stand-alone metrics HTTP endpoint.
	// Since the pprof service enables sensitive/vulnerable behavior, this allows a user
	// to enable a public-OK metrics endpoint without having to worry about ALSO exposing
	// other profiling behavior or information.
	MetricsHTTPFlag = &cli.StringFlag{
		Name:     "metrics.addr",
		Usage:    `Enable stand-alone metrics HTTP server listening interface.`,
		Category: flags.MetricsCategory,
	}
	MetricsPortFlag = &cli.IntFlag{
		Name: "metrics.port",
		Usage: `Metrics HTTP server listening port.
Please note that --` + MetricsHTTPFlag.Name + ` must be set to start the server.`,
		Value:    metrics.DefaultConfig.Port,
		Category: flags.MetricsCategory,
	}
	MetricsEnableInfluxDBFlag = &cli.BoolFlag{
		Name:     "metrics.influxdb",
		Usage:    "Enable metrics export/push to an external InfluxDB database",
		Category: flags.MetricsCategory,
	}
	MetricsInfluxDBEndpointFlag = &cli.StringFlag{
		Name:     "metrics.influxdb.endpoint",
		Usage:    "InfluxDB API endpoint to report metrics to",
		Value:    metrics.DefaultConfig.InfluxDBEndpoint,
		Category: flags.MetricsCategory,
	}
	MetricsInfluxDBDatabaseFlag = &cli.StringFlag{
		Name:     "metrics.influxdb.database",
		Usage:    "InfluxDB database name to push reported metrics to",
		Value:    metrics.DefaultConfig.InfluxDBDatabase,
		Category: flags.MetricsCategory,
	}
	MetricsInfluxDBUsernameFlag = &cli.StringFlag{
		Name:     "metrics.influxdb.username",
		Usage:    "Username to authorize access to the database",
		Value:    metrics.DefaultConfig.InfluxDBUsername,
		Category: flags.MetricsCategory,
	}
	MetricsInfluxDBPasswordFlag = &cli.StringFlag{
		Name:     "metrics.influxdb.password",
		Usage:    "Password to authorize access to the database",
		Value:    metrics.DefaultConfig.InfluxDBPassword,
		Category: flags.MetricsCategory,
	}
	// Tags are part of every measurement sent to InfluxDB. Queries on tags are faster in InfluxDB.
	// For example `host` tag could be used so that we can group all nodes and average a measurement
	// across all of them, but also so that we can select a specific node and inspect its measurements.
	// https://docs.influxdata.com/influxdb/v1.4/concepts/key_concepts/#tag-key
	MetricsInfluxDBTagsFlag = &cli.StringFlag{
		Name:     "metrics.influxdb.tags",
		Usage:    "Comma-separated InfluxDB tags (key/values) attached to all measurements",
		Value:    metrics.DefaultConfig.InfluxDBTags,
		Category: flags.MetricsCategory,
	}

	MetricsEnableInfluxDBV2Flag = &cli.BoolFlag{
		Name:     "metrics.influxdbv2",
		Usage:    "Enable metrics export/push to an external InfluxDB v2 database",
		Category: flags.MetricsCategory,
	}

	MetricsInfluxDBTokenFlag = &cli.StringFlag{
		Name:     "metrics.influxdb.token",
		Usage:    "Token to authorize access to the database (v2 only)",
		Value:    metrics.DefaultConfig.InfluxDBToken,
		Category: flags.MetricsCategory,
	}

	MetricsInfluxDBBucketFlag = &cli.StringFlag{
		Name:     "metrics.influxdb.bucket",
		Usage:    "InfluxDB bucket name to push reported metrics to (v2 only)",
		Value:    metrics.DefaultConfig.InfluxDBBucket,
		Category: flags.MetricsCategory,
	}

	// Init network
	InitNetworkSize = &cli.IntFlag{
		Name:  "init.size",
		Usage: "the size of the network",
		Value: 1,
	}

	InitNetworkDir = &cli.StringFlag{
		Name:  "init.dir",
		Usage: "the direction to store initial network data",
		Value: "",
	}

	InitNetworkIps = &cli.StringFlag{
		Name:  "init.ips",
		Usage: "the ips of each node in the network, example '192.168.0.1,192.168.0.2'",
		Value: "",
	}

	InitNetworkPort = &cli.IntFlag{
		Name:  "init.p2p-port",
		Usage: "the p2p port of the nodes in the network",
		Value: 30311,
	}
	MetricsInfluxDBOrganizationFlag = &cli.StringFlag{
		Name:     "metrics.influxdb.organization",
		Usage:    "InfluxDB organization name (v2 only)",
		Value:    metrics.DefaultConfig.InfluxDBOrganization,
		Category: flags.MetricsCategory,
	}

	BlockAmountReserved = &cli.Uint64Flag{
		Name:     "block-amount-reserved",
		Usage:    "Sets the expected remained amount of blocks for offline block prune",
		Category: flags.BlockHistoryCategory,
	}

	CheckSnapshotWithMPT = &cli.BoolFlag{
		Name:     "check-snapshot-with-mpt",
		Usage:    "Enable checking between snapshot and MPT ",
		Category: flags.FastNodeCategory,
	}

	EnableDoubleSignMonitorFlag = &cli.BoolFlag{
		Name:     "monitor.doublesign",
		Usage:    "Enable double sign monitor to check whether any validator signs multiple blocks",
		Category: flags.MinerCategory,
	}

	VotingEnabledFlag = &cli.BoolFlag{
		Name:     "vote",
		Usage:    "Enable voting when mining",
		Category: flags.FastFinalityCategory,
	}

	DisableVoteAttestationFlag = &cli.BoolFlag{
		Name:     "disablevoteattestation",
		Usage:    "Disable assembling vote attestation ",
		Category: flags.FastFinalityCategory,
	}

	EnableMaliciousVoteMonitorFlag = &cli.BoolFlag{
		Name:     "monitor.maliciousvote",
		Usage:    "Enable malicious vote monitor to check whether any validator violates the voting rules of fast finality",
		Category: flags.FastFinalityCategory,
	}

	BLSPasswordFileFlag = &cli.StringFlag{
		Name:     "blspassword",
		Usage:    "Password file path for the BLS wallet, which contains the password to unlock BLS wallet for managing votes in fast_finality feature",
		Category: flags.AccountCategory,
	}

	BLSWalletDirFlag = &flags.DirectoryFlag{
		Name:     "blswallet",
		Usage:    "Path for the blsWallet dir in fast finality feature (default = inside the datadir)",
		Category: flags.AccountCategory,
	}

	VoteJournalDirFlag = &flags.DirectoryFlag{
		Name:     "vote-journal-path",
		Usage:    "Path for the voteJournal dir in fast finality feature (default = inside the datadir)",
		Category: flags.FastFinalityCategory,
	}
)

var (
	// TestnetFlags is the flag group of all built-in supported testnets.
	TestnetFlags = []cli.Flag{
		ChapelFlag,
	}
	// NetworkFlags is the flag group of all built-in supported networks.
	NetworkFlags = append([]cli.Flag{BSCMainnetFlag}, TestnetFlags...)

	// DatabaseFlags is the flag group of all database flags.
	DatabaseFlags = []cli.Flag{
		DataDirFlag,
		AncientFlag,
		RemoteDBFlag,
		DBEngineFlag,
<<<<<<< HEAD
=======
		StateSchemeFlag,
>>>>>>> 916d6a44
		HttpHeaderFlag,
	}
)

// MakeDataDir retrieves the currently requested data directory, terminating
// if none (or the empty string) is specified. If the node is starting a testnet,
// then a subdirectory of the specified datadir will be used.
func MakeDataDir(ctx *cli.Context) string {
	if path := ctx.String(DataDirFlag.Name); path != "" {
		return path
	}
	Fatalf("Cannot determine default data directory, please set manually (--datadir)")
	return ""
}

// setNodeKey creates a node key from set command line flags, either loading it
// from a file or as a specified hex value. If neither flags were provided, this
// method returns nil and an ephemeral key is to be generated.
func setNodeKey(ctx *cli.Context, cfg *p2p.Config) {
	var (
		hex  = ctx.String(NodeKeyHexFlag.Name)
		file = ctx.String(NodeKeyFileFlag.Name)
		key  *ecdsa.PrivateKey
		err  error
	)
	switch {
	case file != "" && hex != "":
		Fatalf("Options %q and %q are mutually exclusive", NodeKeyFileFlag.Name, NodeKeyHexFlag.Name)
	case file != "":
		if key, err = crypto.LoadECDSA(file); err != nil {
			Fatalf("Option %q: %v", NodeKeyFileFlag.Name, err)
		}
		cfg.PrivateKey = key
	case hex != "":
		if key, err = crypto.HexToECDSA(hex); err != nil {
			Fatalf("Option %q: %v", NodeKeyHexFlag.Name, err)
		}
		cfg.PrivateKey = key
	}
}

// setNodeUserIdent creates the user identifier from CLI flags.
func setNodeUserIdent(ctx *cli.Context, cfg *node.Config) {
	if identity := ctx.String(IdentityFlag.Name); len(identity) > 0 {
		cfg.UserIdent = identity
	}
}

// setBootstrapNodes creates a list of bootstrap nodes from the command line
// flags, reverting to pre-configured ones if none have been specified.
// Priority order for bootnodes configuration:
//
// 1. --bootnodes flag
// 2. Config file
// 3. Network preset flags (e.g. --goerli)
// 4. default to mainnet nodes
func setBootstrapNodes(ctx *cli.Context, cfg *p2p.Config) {
	urls := params.MainnetBootnodes
	if ctx.IsSet(BootnodesFlag.Name) {
		urls = SplitAndTrim(ctx.String(BootnodesFlag.Name))
<<<<<<< HEAD
	case cfg.BootstrapNodes != nil:
		return // already set, don't apply defaults.
=======
	} else {
		if cfg.BootstrapNodes != nil {
			return // Already set by config file, don't apply defaults.
		}
		switch {
		case ctx.Bool(HoleskyFlag.Name):
			urls = params.HoleskyBootnodes
		case ctx.Bool(SepoliaFlag.Name):
			urls = params.SepoliaBootnodes
		case ctx.Bool(GoerliFlag.Name):
			urls = params.GoerliBootnodes
		}
>>>>>>> 916d6a44
	}
	cfg.BootstrapNodes = mustParseBootnodes(urls)
}

func mustParseBootnodes(urls []string) []*enode.Node {
	nodes := make([]*enode.Node, 0, len(urls))
	for _, url := range urls {
		if url != "" {
			node, err := enode.Parse(enode.ValidSchemes, url)
			if err != nil {
				log.Crit("Bootstrap URL invalid", "enode", url, "err", err)
				return nil
			}
			nodes = append(nodes, node)
		}
	}
	return nodes
}

// setBootstrapNodesV5 creates a list of bootstrap nodes from the command line
// flags, reverting to pre-configured ones if none have been specified.
func setBootstrapNodesV5(ctx *cli.Context, cfg *p2p.Config) {
	urls := params.V5Bootnodes
	switch {
	case ctx.IsSet(BootnodesFlag.Name):
		urls = SplitAndTrim(ctx.String(BootnodesFlag.Name))
	case cfg.BootstrapNodesV5 != nil:
		return // already set, don't apply defaults.
	}

	cfg.BootstrapNodesV5 = make([]*enode.Node, 0, len(urls))
	for _, url := range urls {
		if url != "" {
			node, err := enode.Parse(enode.ValidSchemes, url)
			if err != nil {
				log.Error("Bootstrap URL invalid", "enode", url, "err", err)
				continue
			}
			cfg.BootstrapNodesV5 = append(cfg.BootstrapNodesV5, node)
		}
	}
}

// setListenAddress creates TCP/UDP listening address strings from set command
// line flags
func setListenAddress(ctx *cli.Context, cfg *p2p.Config) {
	if ctx.IsSet(ListenPortFlag.Name) {
		cfg.ListenAddr = fmt.Sprintf(":%d", ctx.Int(ListenPortFlag.Name))
	}
	if ctx.IsSet(DiscoveryPortFlag.Name) {
		cfg.DiscAddr = fmt.Sprintf(":%d", ctx.Int(DiscoveryPortFlag.Name))
	}
}

// setNAT creates a port mapper from command line flags.
func setNAT(ctx *cli.Context, cfg *p2p.Config) {
	if ctx.IsSet(NATFlag.Name) {
		natif, err := nat.Parse(ctx.String(NATFlag.Name))
		if err != nil {
			Fatalf("Option %s: %v", NATFlag.Name, err)
		}
		cfg.NAT = natif
	}
}

// SplitAndTrim splits input separated by a comma
// and trims excessive white space from the substrings.
func SplitAndTrim(input string) (ret []string) {
	l := strings.Split(input, ",")
	for _, r := range l {
		if r = strings.TrimSpace(r); r != "" {
			ret = append(ret, r)
		}
	}
	return ret
}

// setHTTP creates the HTTP RPC listener interface string from the set
// command line flags, returning empty if the HTTP endpoint is disabled.
func setHTTP(ctx *cli.Context, cfg *node.Config) {
	if ctx.Bool(HTTPEnabledFlag.Name) {
		if cfg.HTTPHost == "" {
			cfg.HTTPHost = "127.0.0.1"
		}
		if ctx.IsSet(HTTPListenAddrFlag.Name) {
			cfg.HTTPHost = ctx.String(HTTPListenAddrFlag.Name)
		}
	}

	if ctx.IsSet(HTTPPortFlag.Name) {
		cfg.HTTPPort = ctx.Int(HTTPPortFlag.Name)
	}

	if ctx.IsSet(AuthListenFlag.Name) {
		cfg.AuthAddr = ctx.String(AuthListenFlag.Name)
	}

	if ctx.IsSet(AuthPortFlag.Name) {
		cfg.AuthPort = ctx.Int(AuthPortFlag.Name)
	}

	if ctx.IsSet(AuthVirtualHostsFlag.Name) {
		cfg.AuthVirtualHosts = SplitAndTrim(ctx.String(AuthVirtualHostsFlag.Name))
	}

	if ctx.IsSet(HTTPCORSDomainFlag.Name) {
		cfg.HTTPCors = SplitAndTrim(ctx.String(HTTPCORSDomainFlag.Name))
	}

	if ctx.IsSet(HTTPApiFlag.Name) {
		cfg.HTTPModules = SplitAndTrim(ctx.String(HTTPApiFlag.Name))
	}

	if ctx.IsSet(HTTPVirtualHostsFlag.Name) {
		cfg.HTTPVirtualHosts = SplitAndTrim(ctx.String(HTTPVirtualHostsFlag.Name))
	}

	if ctx.IsSet(HTTPPathPrefixFlag.Name) {
		cfg.HTTPPathPrefix = ctx.String(HTTPPathPrefixFlag.Name)
	}
	if ctx.IsSet(AllowUnprotectedTxs.Name) {
		cfg.AllowUnprotectedTxs = ctx.Bool(AllowUnprotectedTxs.Name)
	}

	if ctx.IsSet(BatchRequestLimit.Name) {
		cfg.BatchRequestLimit = ctx.Int(BatchRequestLimit.Name)
	}

	if ctx.IsSet(BatchResponseMaxSize.Name) {
		cfg.BatchResponseMaxSize = ctx.Int(BatchResponseMaxSize.Name)
	}
}

// setGraphQL creates the GraphQL listener interface string from the set
// command line flags, returning empty if the GraphQL endpoint is disabled.
func setGraphQL(ctx *cli.Context, cfg *node.Config) {
	if ctx.IsSet(GraphQLCORSDomainFlag.Name) {
		cfg.GraphQLCors = SplitAndTrim(ctx.String(GraphQLCORSDomainFlag.Name))
	}
	if ctx.IsSet(GraphQLVirtualHostsFlag.Name) {
		cfg.GraphQLVirtualHosts = SplitAndTrim(ctx.String(GraphQLVirtualHostsFlag.Name))
	}
}

// setWS creates the WebSocket RPC listener interface string from the set
// command line flags, returning empty if the HTTP endpoint is disabled.
func setWS(ctx *cli.Context, cfg *node.Config) {
	if ctx.Bool(WSEnabledFlag.Name) {
		if cfg.WSHost == "" {
			cfg.WSHost = "127.0.0.1"
		}
		if ctx.IsSet(WSListenAddrFlag.Name) {
			cfg.WSHost = ctx.String(WSListenAddrFlag.Name)
		}
	}
	if ctx.IsSet(WSPortFlag.Name) {
		cfg.WSPort = ctx.Int(WSPortFlag.Name)
	}

	if ctx.IsSet(WSAllowedOriginsFlag.Name) {
		cfg.WSOrigins = SplitAndTrim(ctx.String(WSAllowedOriginsFlag.Name))
	}

	if ctx.IsSet(WSApiFlag.Name) {
		cfg.WSModules = SplitAndTrim(ctx.String(WSApiFlag.Name))
	}

	if ctx.IsSet(WSPathPrefixFlag.Name) {
		cfg.WSPathPrefix = ctx.String(WSPathPrefixFlag.Name)
	}
}

// setIPC creates an IPC path configuration from the set command line flags,
// returning an empty string if IPC was explicitly disabled, or the set path.
func setIPC(ctx *cli.Context, cfg *node.Config) {
	CheckExclusive(ctx, IPCDisabledFlag, IPCPathFlag)
	switch {
	case ctx.Bool(IPCDisabledFlag.Name):
		cfg.IPCPath = ""
	case ctx.IsSet(IPCPathFlag.Name):
		cfg.IPCPath = ctx.String(IPCPathFlag.Name)
	}
}

// setLes shows the deprecation warnings for LES flags.
func setLes(ctx *cli.Context, cfg *ethconfig.Config) {
	if ctx.IsSet(LightServeFlag.Name) {
		log.Warn("The light server has been deprecated, please remove this flag", "flag", LightServeFlag.Name)
	}
	if ctx.IsSet(LightIngressFlag.Name) {
		log.Warn("The light server has been deprecated, please remove this flag", "flag", LightIngressFlag.Name)
	}
	if ctx.IsSet(LightEgressFlag.Name) {
		log.Warn("The light server has been deprecated, please remove this flag", "flag", LightEgressFlag.Name)
	}
	if ctx.IsSet(LightMaxPeersFlag.Name) {
		log.Warn("The light server has been deprecated, please remove this flag", "flag", LightMaxPeersFlag.Name)
	}
	if ctx.IsSet(LightNoPruneFlag.Name) {
		log.Warn("The light server has been deprecated, please remove this flag", "flag", LightNoPruneFlag.Name)
	}
	if ctx.IsSet(LightNoSyncServeFlag.Name) {
		log.Warn("The light server has been deprecated, please remove this flag", "flag", LightNoSyncServeFlag.Name)
	}
}

// setMonitors enable monitors from the command line flags.
func setMonitors(ctx *cli.Context, cfg *node.Config) {
	if ctx.Bool(EnableDoubleSignMonitorFlag.Name) {
		cfg.EnableDoubleSignMonitor = true
	}
	if ctx.Bool(EnableMaliciousVoteMonitorFlag.Name) {
		cfg.EnableMaliciousVoteMonitor = true
	}
}

// MakeDatabaseHandles raises out the number of allowed file handles per process
// for Geth and returns half of the allowance to assign to the database.
func MakeDatabaseHandles(max int) int {
	limit, err := fdlimit.Maximum()
	if err != nil {
		Fatalf("Failed to retrieve file descriptor allowance: %v", err)
	}
	switch {
	case max == 0:
		// User didn't specify a meaningful value, use system limits
	case max < 128:
		// User specified something unhealthy, just use system defaults
		log.Error("File descriptor limit invalid (<128)", "had", max, "updated", limit)
	case max > limit:
		// User requested more than the OS allows, notify that we can't allocate it
		log.Warn("Requested file descriptors denied by OS", "req", max, "limit", limit)
	default:
		// User limit is meaningful and within allowed range, use that
		limit = max
	}
	raised, err := fdlimit.Raise(uint64(limit))
	if err != nil {
		Fatalf("Failed to raise file descriptor allowance: %v", err)
	}
	return int(raised / 2) // Leave half for networking and other stuff
}

// MakeAddress converts an account specified directly as a hex encoded string or
// a key index in the key store to an internal account representation.
func MakeAddress(ks *keystore.KeyStore, account string) (accounts.Account, error) {
	// If the specified account is a valid address, return it
	if common.IsHexAddress(account) {
		return accounts.Account{Address: common.HexToAddress(account)}, nil
	}
	// Otherwise try to interpret the account as a keystore index
	index, err := strconv.Atoi(account)
	if err != nil || index < 0 {
		return accounts.Account{}, fmt.Errorf("invalid account address or index %q", account)
	}
	log.Warn("-------------------------------------------------------------------")
	log.Warn("Referring to accounts by order in the keystore folder is dangerous!")
	log.Warn("This functionality is deprecated and will be removed in the future!")
	log.Warn("Please use explicit addresses! (can search via `geth account list`)")
	log.Warn("-------------------------------------------------------------------")

	accs := ks.Accounts()
	if len(accs) <= index {
		return accounts.Account{}, fmt.Errorf("index %d higher than number of accounts %d", index, len(accs))
	}
	return accs[index], nil
}

// setEtherbase retrieves the etherbase from the directly specified command line flags.
func setEtherbase(ctx *cli.Context, cfg *ethconfig.Config) {
	if !ctx.IsSet(MinerEtherbaseFlag.Name) {
		return
	}
	addr := ctx.String(MinerEtherbaseFlag.Name)
	if strings.HasPrefix(addr, "0x") || strings.HasPrefix(addr, "0X") {
		addr = addr[2:]
	}
	b, err := hex.DecodeString(addr)
	if err != nil || len(b) != common.AddressLength {
		Fatalf("-%s: invalid etherbase address %q", MinerEtherbaseFlag.Name, addr)
		return
	}
	cfg.Miner.Etherbase = common.BytesToAddress(b)
}

// MakePasswordList reads password lines from the file specified by the global --password flag.
func MakePasswordList(ctx *cli.Context) []string {
	return MakePasswordListFromPath(ctx.Path(PasswordFileFlag.Name))
}

func MakePasswordListFromPath(path string) []string {
	if path == "" {
		return nil
	}
	text, err := os.ReadFile(path)
	if err != nil {
		Fatalf("Failed to read password file: %v", err)
	}
	lines := strings.Split(string(text), "\n")
	// Sanitise DOS line endings.
	for i := range lines {
		lines[i] = strings.TrimRight(lines[i], "\r")
	}
	return lines
}

func SetP2PConfig(ctx *cli.Context, cfg *p2p.Config) {
	setNodeKey(ctx, cfg)
	setNAT(ctx, cfg)
	setListenAddress(ctx, cfg)
	setBootstrapNodes(ctx, cfg)
	setBootstrapNodesV5(ctx, cfg)

	if ctx.IsSet(MaxPeersFlag.Name) {
		cfg.MaxPeers = ctx.Int(MaxPeersFlag.Name)
	}
	// if max peers per ip is not set, use max peers
	if cfg.MaxPeersPerIP <= 0 {
		cfg.MaxPeersPerIP = cfg.MaxPeers
	}
	// flag like: `--maxpeersperip 10` could override the setting in config.toml
	if ctx.IsSet(MaxPeersPerIPFlag.Name) {
		cfg.MaxPeersPerIP = ctx.Int(MaxPeersPerIPFlag.Name)
	}

	ethPeers := cfg.MaxPeers
	log.Info("Maximum peer count", "ETH", ethPeers, "total", cfg.MaxPeers)

	if ctx.IsSet(MaxPendingPeersFlag.Name) {
		cfg.MaxPendingPeers = ctx.Int(MaxPendingPeersFlag.Name)
	}
	if ctx.IsSet(NoDiscoverFlag.Name) {
		cfg.NoDiscovery = true
	}

	CheckExclusive(ctx, DiscoveryV4Flag, NoDiscoverFlag)
	CheckExclusive(ctx, DiscoveryV5Flag, NoDiscoverFlag)
	cfg.DiscoveryV4 = ctx.Bool(DiscoveryV4Flag.Name)
	cfg.DiscoveryV5 = ctx.Bool(DiscoveryV5Flag.Name)

	if netrestrict := ctx.String(NetrestrictFlag.Name); netrestrict != "" {
		list, err := netutil.ParseNetlist(netrestrict)
		if err != nil {
			Fatalf("Option %q: %v", NetrestrictFlag.Name, err)
		}
		cfg.NetRestrict = list
	}

	if ctx.Bool(DeveloperFlag.Name) {
		// --dev mode can't use p2p networking.
		cfg.MaxPeers = 0
		cfg.ListenAddr = ""
		cfg.NoDial = true
		cfg.NoDiscovery = true
		cfg.DiscoveryV5 = false
	}
}

// SetNodeConfig applies node-related command line flags to the config.
func SetNodeConfig(ctx *cli.Context, cfg *node.Config) {
	SetP2PConfig(ctx, &cfg.P2P)
	setIPC(ctx, cfg)
	setHTTP(ctx, cfg)
	setGraphQL(ctx, cfg)
	setWS(ctx, cfg)
	setNodeUserIdent(ctx, cfg)
	SetDataDir(ctx, cfg)
	setSmartCard(ctx, cfg)
	setMonitors(ctx, cfg)
	setBLSWalletDir(ctx, cfg)
	setVoteJournalDir(ctx, cfg)

	if ctx.IsSet(JWTSecretFlag.Name) {
		cfg.JWTSecret = ctx.String(JWTSecretFlag.Name)
	}

	if ctx.IsSet(EnablePersonal.Name) {
		cfg.EnablePersonal = true
	}

	if ctx.IsSet(ExternalSignerFlag.Name) {
		cfg.ExternalSigner = ctx.String(ExternalSignerFlag.Name)
	}

	if ctx.IsSet(KeyStoreDirFlag.Name) {
		cfg.KeyStoreDir = ctx.String(KeyStoreDirFlag.Name)
	}
	if ctx.IsSet(DeveloperFlag.Name) {
		cfg.UseLightweightKDF = true
	}
	if ctx.IsSet(LightKDFFlag.Name) {
		cfg.UseLightweightKDF = ctx.Bool(LightKDFFlag.Name)
	}
	if ctx.IsSet(NoUSBFlag.Name) || cfg.NoUSB {
		log.Warn("Option nousb is deprecated and USB is deactivated by default. Use --usb to enable")
	}
	if ctx.IsSet(USBFlag.Name) {
		cfg.USB = ctx.Bool(USBFlag.Name)
	}
	if ctx.IsSet(DirectBroadcastFlag.Name) {
		cfg.DirectBroadcast = ctx.Bool(DirectBroadcastFlag.Name)
	}
	if ctx.IsSet(DisableSnapProtocolFlag.Name) {
		cfg.DisableSnapProtocol = ctx.Bool(DisableSnapProtocolFlag.Name)
	}
	if ctx.IsSet(RangeLimitFlag.Name) {
		cfg.RangeLimit = ctx.Bool(RangeLimitFlag.Name)
	}
	if ctx.IsSet(InsecureUnlockAllowedFlag.Name) {
		cfg.InsecureUnlockAllowed = ctx.Bool(InsecureUnlockAllowedFlag.Name)
	}
	if ctx.IsSet(BLSPasswordFileFlag.Name) {
		cfg.BLSPasswordFile = ctx.String(BLSPasswordFileFlag.Name)
	}
	if ctx.IsSet(DBEngineFlag.Name) {
		dbEngine := ctx.String(DBEngineFlag.Name)
		if dbEngine != "leveldb" && dbEngine != "pebble" {
			Fatalf("Invalid choice for db.engine '%s', allowed 'leveldb' or 'pebble'", dbEngine)
		}
		log.Info(fmt.Sprintf("Using %s as db engine", dbEngine))
		cfg.DBEngine = dbEngine
	}
}

func setSmartCard(ctx *cli.Context, cfg *node.Config) {
	// Skip enabling smartcards if no path is set
	path := ctx.String(SmartCardDaemonPathFlag.Name)
	if path == "" {
		return
	}
	// Sanity check that the smartcard path is valid
	fi, err := os.Stat(path)
	if err != nil {
		log.Info("Smartcard socket not found, disabling", "err", err)
		return
	}
	if fi.Mode()&os.ModeType != os.ModeSocket {
		log.Error("Invalid smartcard daemon path", "path", path, "type", fi.Mode().String())
		return
	}
	// Smartcard daemon path exists and is a socket, enable it
	cfg.SmartCardDaemonPath = path
}

func SetDataDir(ctx *cli.Context, cfg *node.Config) {
	switch {
	case ctx.IsSet(DataDirFlag.Name):
		cfg.DataDir = ctx.String(DataDirFlag.Name)
	case ctx.Bool(DeveloperFlag.Name):
		cfg.DataDir = "" // unless explicitly requested, use memory databases
	}
}

func setVoteJournalDir(ctx *cli.Context, cfg *node.Config) {
	dataDir := cfg.DataDir
	if ctx.IsSet(VoteJournalDirFlag.Name) {
		cfg.VoteJournalDir = ctx.String(VoteJournalDirFlag.Name)
	} else if cfg.VoteJournalDir == "" {
		cfg.VoteJournalDir = filepath.Join(dataDir, "voteJournal")
	}
}

func setBLSWalletDir(ctx *cli.Context, cfg *node.Config) {
	dataDir := cfg.DataDir
	if ctx.IsSet(BLSWalletDirFlag.Name) {
		cfg.BLSWalletDir = ctx.String(BLSWalletDirFlag.Name)
	} else if cfg.BLSWalletDir == "" {
		cfg.BLSWalletDir = filepath.Join(dataDir, "bls/wallet")
	}
}

func setGPO(ctx *cli.Context, cfg *gasprice.Config) {
	if ctx.IsSet(GpoBlocksFlag.Name) {
		cfg.Blocks = ctx.Int(GpoBlocksFlag.Name)
	}
	if ctx.IsSet(GpoPercentileFlag.Name) {
		cfg.Percentile = ctx.Int(GpoPercentileFlag.Name)
	}
	if ctx.IsSet(GpoMaxGasPriceFlag.Name) {
		cfg.MaxPrice = big.NewInt(ctx.Int64(GpoMaxGasPriceFlag.Name))
	}
	if ctx.IsSet(GpoIgnoreGasPriceFlag.Name) {
		cfg.IgnorePrice = big.NewInt(ctx.Int64(GpoIgnoreGasPriceFlag.Name))
	}
}

func setTxPool(ctx *cli.Context, cfg *legacypool.Config) {
	if ctx.IsSet(TxPoolLocalsFlag.Name) {
		locals := strings.Split(ctx.String(TxPoolLocalsFlag.Name), ",")
		for _, account := range locals {
			if trimmed := strings.TrimSpace(account); !common.IsHexAddress(trimmed) {
				Fatalf("Invalid account in --txpool.locals: %s", trimmed)
			} else {
				cfg.Locals = append(cfg.Locals, common.HexToAddress(account))
			}
		}
	}
	if ctx.IsSet(TxPoolNoLocalsFlag.Name) {
		cfg.NoLocals = ctx.Bool(TxPoolNoLocalsFlag.Name)
	}
	if ctx.IsSet(TxPoolJournalFlag.Name) {
		cfg.Journal = ctx.String(TxPoolJournalFlag.Name)
	}
	if ctx.IsSet(TxPoolRejournalFlag.Name) {
		cfg.Rejournal = ctx.Duration(TxPoolRejournalFlag.Name)
	}
	if ctx.IsSet(TxPoolPriceLimitFlag.Name) {
		cfg.PriceLimit = ctx.Uint64(TxPoolPriceLimitFlag.Name)
	}
	if ctx.IsSet(TxPoolPriceBumpFlag.Name) {
		cfg.PriceBump = ctx.Uint64(TxPoolPriceBumpFlag.Name)
	}
	if ctx.IsSet(TxPoolAccountSlotsFlag.Name) {
		cfg.AccountSlots = ctx.Uint64(TxPoolAccountSlotsFlag.Name)
	}
	if ctx.IsSet(TxPoolGlobalSlotsFlag.Name) {
		cfg.GlobalSlots = ctx.Uint64(TxPoolGlobalSlotsFlag.Name)
	}
	if ctx.IsSet(TxPoolAccountQueueFlag.Name) {
		cfg.AccountQueue = ctx.Uint64(TxPoolAccountQueueFlag.Name)
	}
	if ctx.IsSet(TxPoolGlobalQueueFlag.Name) {
		cfg.GlobalQueue = ctx.Uint64(TxPoolGlobalQueueFlag.Name)
	}
	if ctx.IsSet(TxPoolLifetimeFlag.Name) {
		cfg.Lifetime = ctx.Duration(TxPoolLifetimeFlag.Name)
	}
	if ctx.IsSet(TxPoolReannounceTimeFlag.Name) {
		cfg.ReannounceTime = ctx.Duration(TxPoolReannounceTimeFlag.Name)
	}
}

func setMiner(ctx *cli.Context, cfg *miner.Config) {
	if ctx.IsSet(MinerExtraDataFlag.Name) {
		cfg.ExtraData = []byte(ctx.String(MinerExtraDataFlag.Name))
	}
	if ctx.IsSet(MinerGasLimitFlag.Name) {
		cfg.GasCeil = ctx.Uint64(MinerGasLimitFlag.Name)
	}
	if ctx.IsSet(MinerGasPriceFlag.Name) {
		cfg.GasPrice = flags.GlobalBig(ctx, MinerGasPriceFlag.Name)
	}
	if ctx.IsSet(MinerRecommitIntervalFlag.Name) {
		cfg.Recommit = ctx.Duration(MinerRecommitIntervalFlag.Name)
	}
	if ctx.IsSet(MinerDelayLeftoverFlag.Name) {
		cfg.DelayLeftOver = ctx.Duration(MinerDelayLeftoverFlag.Name)
	}
	if ctx.Bool(VotingEnabledFlag.Name) {
		cfg.VoteEnable = true
	}
	if ctx.IsSet(MinerNewPayloadTimeout.Name) {
		cfg.NewPayloadTimeout = ctx.Duration(MinerNewPayloadTimeout.Name)
	}
	if ctx.Bool(DisableVoteAttestationFlag.Name) {
		cfg.DisableVoteAttestation = true
	}
}

func setRequiredBlocks(ctx *cli.Context, cfg *ethconfig.Config) {
	requiredBlocks := ctx.String(EthRequiredBlocksFlag.Name)
	if requiredBlocks == "" {
		if ctx.IsSet(LegacyWhitelistFlag.Name) {
			log.Warn("The flag --whitelist is deprecated and will be removed, please use --eth.requiredblocks")
			requiredBlocks = ctx.String(LegacyWhitelistFlag.Name)
		} else {
			return
		}
	}
	cfg.RequiredBlocks = make(map[uint64]common.Hash)
	for _, entry := range strings.Split(requiredBlocks, ",") {
		parts := strings.Split(entry, "=")
		if len(parts) != 2 {
			Fatalf("Invalid required block entry: %s", entry)
		}
		number, err := strconv.ParseUint(parts[0], 0, 64)
		if err != nil {
			Fatalf("Invalid required block number %s: %v", parts[0], err)
		}
		var hash common.Hash
		if err = hash.UnmarshalText([]byte(parts[1])); err != nil {
			Fatalf("Invalid required block hash %s: %v", parts[1], err)
		}
		cfg.RequiredBlocks[number] = hash
	}
}

// CheckExclusive verifies that only a single instance of the provided flags was
// set by the user. Each flag might optionally be followed by a string type to
// specialize it further.
func CheckExclusive(ctx *cli.Context, args ...interface{}) {
	set := make([]string, 0, 1)
	for i := 0; i < len(args); i++ {
		// Make sure the next argument is a flag and skip if not set
		flag, ok := args[i].(cli.Flag)
		if !ok {
			panic(fmt.Sprintf("invalid argument, not cli.Flag type: %T", args[i]))
		}
		// Check if next arg extends current and expand its name if so
		name := flag.Names()[0]

		if i+1 < len(args) {
			switch option := args[i+1].(type) {
			case string:
				// Extended flag check, make sure value set doesn't conflict with passed in option
				if ctx.String(flag.Names()[0]) == option {
					name += "=" + option
					set = append(set, "--"+name)
				}
				// shift arguments and continue
				i++
				continue

			case cli.Flag:
			default:
				panic(fmt.Sprintf("invalid argument, not cli.Flag or string extension: %T", args[i+1]))
			}
		}
		// Mark the flag if it's set
		if ctx.IsSet(flag.Names()[0]) {
			set = append(set, "--"+name)
		}
	}
	if len(set) > 1 {
		Fatalf("Flags %v can't be used at the same time", strings.Join(set, ", "))
	}
}

// SetEthConfig applies eth-related command line flags to the config.
func SetEthConfig(ctx *cli.Context, stack *node.Node, cfg *ethconfig.Config) {
	// Avoid conflicting network flags
	CheckExclusive(ctx, BSCMainnetFlag, DeveloperFlag)
	CheckExclusive(ctx, DeveloperFlag, ExternalSignerFlag) // Can't use both ephemeral unlocked and external signer

	// Set configurations from CLI flags
	setEtherbase(ctx, cfg)
	setGPO(ctx, &cfg.GPO)
	setTxPool(ctx, &cfg.TxPool)
	setMiner(ctx, &cfg.Miner)
	setRequiredBlocks(ctx, cfg)
	setLes(ctx, cfg)

	// Cap the cache allowance and tune the garbage collector
	mem, err := gopsutil.VirtualMemory()
	if err == nil {
		if 32<<(^uintptr(0)>>63) == 32 && mem.Total > 2*1024*1024*1024 {
			log.Warn("Lowering memory allowance on 32bit arch", "available", mem.Total/1024/1024, "addressable", 2*1024)
			mem.Total = 2 * 1024 * 1024 * 1024
		}
		allowance := int(mem.Total / 1024 / 1024 / 3)
		if cache := ctx.Int(CacheFlag.Name); cache > allowance {
			log.Warn("Sanitizing cache to Go's GC limits", "provided", cache, "updated", allowance)
			ctx.Set(CacheFlag.Name, strconv.Itoa(allowance))
		}
	}
	// Ensure Go's GC ignores the database cache for trigger percentage
	cache := ctx.Int(CacheFlag.Name)
	gogc := math.Max(20, math.Min(100, 100/(float64(cache)/1024)))

	log.Debug("Sanitizing Go's GC trigger", "percent", int(gogc))
	godebug.SetGCPercent(int(gogc))

	if ctx.IsSet(SyncTargetFlag.Name) {
		cfg.SyncMode = downloader.FullSync // dev sync target forces full sync
	} else if ctx.IsSet(SyncModeFlag.Name) {
		cfg.SyncMode = *flags.GlobalTextMarshaler(ctx, SyncModeFlag.Name).(*downloader.SyncMode)
	}
	if ctx.IsSet(NetworkIdFlag.Name) {
		cfg.NetworkId = ctx.Uint64(NetworkIdFlag.Name)
	}
	if ctx.IsSet(CacheFlag.Name) || ctx.IsSet(CacheDatabaseFlag.Name) {
		cfg.DatabaseCache = ctx.Int(CacheFlag.Name) * ctx.Int(CacheDatabaseFlag.Name) / 100
	}
	cfg.DatabaseHandles = MakeDatabaseHandles(ctx.Int(FDLimitFlag.Name))
	if ctx.IsSet(AncientFlag.Name) {
		cfg.DatabaseFreezer = ctx.String(AncientFlag.Name)
	}
	if ctx.IsSet(DiffFlag.Name) {
		cfg.DatabaseDiff = ctx.String(DiffFlag.Name)
	}
	if ctx.IsSet(PersistDiffFlag.Name) {
		cfg.PersistDiff = ctx.Bool(PersistDiffFlag.Name)
	}
	if ctx.IsSet(DiffBlockFlag.Name) {
		cfg.DiffBlock = ctx.Uint64(DiffBlockFlag.Name)
	}
	if ctx.IsSet(PruneAncientDataFlag.Name) {
		if cfg.SyncMode == downloader.FullSync {
			cfg.PruneAncientData = ctx.Bool(PruneAncientDataFlag.Name)
		} else {
			log.Crit("pruneancient parameter didn't take effect for current syncmode")
		}
	}
	if gcmode := ctx.String(GCModeFlag.Name); gcmode != "full" && gcmode != "archive" {
		Fatalf("--%s must be either 'full' or 'archive'", GCModeFlag.Name)
	}
	if ctx.IsSet(GCModeFlag.Name) {
		cfg.NoPruning = ctx.String(GCModeFlag.Name) == "archive"
	}
	if ctx.IsSet(DirectBroadcastFlag.Name) {
		cfg.DirectBroadcast = ctx.Bool(DirectBroadcastFlag.Name)
	}
	if ctx.IsSet(DisableSnapProtocolFlag.Name) {
		cfg.DisableSnapProtocol = ctx.Bool(DisableSnapProtocolFlag.Name)
	}
	if ctx.IsSet(EnableTrustProtocolFlag.Name) {
		cfg.EnableTrustProtocol = ctx.IsSet(EnableTrustProtocolFlag.Name)
	}
	if ctx.IsSet(PipeCommitFlag.Name) {
		log.Warn("The --pipecommit flag is deprecated and could be removed in the future!")
	}
	if ctx.IsSet(RangeLimitFlag.Name) {
		cfg.RangeLimit = ctx.Bool(RangeLimitFlag.Name)
	}
	if ctx.IsSet(CacheNoPrefetchFlag.Name) {
		cfg.NoPrefetch = ctx.Bool(CacheNoPrefetchFlag.Name)
	}
	// Read the value from the flag no matter if it's set or not.
	cfg.Preimages = ctx.Bool(CachePreimagesFlag.Name)
	if cfg.NoPruning && !cfg.Preimages {
		cfg.Preimages = true
		log.Info("Enabling recording of key preimages since archive mode is used")
	}
	if ctx.IsSet(StateHistoryFlag.Name) {
		cfg.StateHistory = ctx.Uint64(StateHistoryFlag.Name)
	}
	if ctx.IsSet(StateSchemeFlag.Name) {
		cfg.StateScheme = ctx.String(StateSchemeFlag.Name)
	}
	// Parse transaction history flag, if user is still using legacy config
	// file with 'TxLookupLimit' configured, copy the value to 'TransactionHistory'.
	if cfg.TransactionHistory == ethconfig.Defaults.TransactionHistory && cfg.TxLookupLimit != ethconfig.Defaults.TxLookupLimit {
		log.Warn("The config option 'TxLookupLimit' is deprecated and will be removed, please use 'TransactionHistory'")
		cfg.TransactionHistory = cfg.TxLookupLimit
	}
	if ctx.IsSet(TransactionHistoryFlag.Name) {
		cfg.TransactionHistory = ctx.Uint64(TransactionHistoryFlag.Name)
	} else if ctx.IsSet(TxLookupLimitFlag.Name) {
		log.Warn("The flag --txlookuplimit is deprecated and will be removed, please use --history.transactions")
		cfg.TransactionHistory = ctx.Uint64(TxLookupLimitFlag.Name)
	}
	if ctx.IsSet(PathDBSyncFlag.Name) {
		cfg.PathSyncFlush = true
	}
	if ctx.String(GCModeFlag.Name) == "archive" && cfg.TransactionHistory != 0 {
		cfg.TransactionHistory = 0
		log.Warn("Disabled transaction unindexing for archive node")
	}
	if ctx.IsSet(CacheFlag.Name) || ctx.IsSet(CacheTrieFlag.Name) {
		cfg.TrieCleanCache = ctx.Int(CacheFlag.Name) * ctx.Int(CacheTrieFlag.Name) / 100
	}
	if ctx.IsSet(CacheFlag.Name) || ctx.IsSet(CacheGCFlag.Name) {
		cfg.TrieDirtyCache = ctx.Int(CacheFlag.Name) * ctx.Int(CacheGCFlag.Name) / 100
	}
	if ctx.IsSet(TriesInMemoryFlag.Name) {
		cfg.TriesInMemory = ctx.Uint64(TriesInMemoryFlag.Name)
	}
	if ctx.IsSet(TriesVerifyModeFlag.Name) {
		cfg.TriesVerifyMode = *flags.GlobalTextMarshaler(ctx, TriesVerifyModeFlag.Name).(*core.VerifyMode)
		// If a node sets verify mode to full or insecure, it's a fast node and need
		// to verify blocks from verify nodes, then it should enable trust protocol.
		if cfg.TriesVerifyMode.NeedRemoteVerify() {
			cfg.EnableTrustProtocol = true
		}
	}
	if ctx.IsSet(CacheFlag.Name) || ctx.IsSet(CacheSnapshotFlag.Name) {
		cfg.SnapshotCache = ctx.Int(CacheFlag.Name) * ctx.Int(CacheSnapshotFlag.Name) / 100
	}
	if ctx.IsSet(CacheLogSizeFlag.Name) {
		cfg.FilterLogCacheSize = ctx.Int(CacheLogSizeFlag.Name)
	}
	if !ctx.Bool(SnapshotFlag.Name) {
		// If snap-sync is requested, this flag is also required
		if cfg.SyncMode == downloader.SnapSync {
			log.Info("Snap sync requested, enabling --snapshot")
		} else {
			cfg.TrieCleanCache += cfg.SnapshotCache
			cfg.SnapshotCache = 0 // Disabled
		}
	}
	if ctx.IsSet(DocRootFlag.Name) {
		cfg.DocRoot = ctx.String(DocRootFlag.Name)
	}
	if ctx.IsSet(VMEnableDebugFlag.Name) {
		// TODO(fjl): force-enable this in --dev mode
		cfg.EnablePreimageRecording = ctx.Bool(VMEnableDebugFlag.Name)
	}

	if ctx.IsSet(RPCGlobalGasCapFlag.Name) {
		cfg.RPCGasCap = ctx.Uint64(RPCGlobalGasCapFlag.Name)
	}
	if cfg.RPCGasCap != 0 {
		log.Info("Set global gas cap", "cap", cfg.RPCGasCap)
	} else {
		log.Info("Global gas cap disabled")
	}
	if ctx.IsSet(RPCGlobalEVMTimeoutFlag.Name) {
		cfg.RPCEVMTimeout = ctx.Duration(RPCGlobalEVMTimeoutFlag.Name)
	}
	if ctx.IsSet(RPCGlobalTxFeeCapFlag.Name) {
		cfg.RPCTxFeeCap = ctx.Float64(RPCGlobalTxFeeCapFlag.Name)
	}
	if ctx.IsSet(NoDiscoverFlag.Name) {
		cfg.EthDiscoveryURLs, cfg.SnapDiscoveryURLs, cfg.TrustDiscoveryURLs, cfg.BscDiscoveryURLs = []string{}, []string{}, []string{}, []string{}
	} else if ctx.IsSet(DNSDiscoveryFlag.Name) {
		urls := ctx.String(DNSDiscoveryFlag.Name)
		if urls == "" {
			cfg.EthDiscoveryURLs = []string{}
		} else {
			cfg.EthDiscoveryURLs = SplitAndTrim(urls)
		}
	}
	// Override any default configs for hard coded networks.
	switch {
	case ctx.Bool(BSCMainnetFlag.Name):
		if !ctx.IsSet(NetworkIdFlag.Name) {
			cfg.NetworkId = 56
		}
		cfg.Genesis = core.DefaultBSCGenesisBlock()
		SetDNSDiscoveryDefaults(cfg, params.BSCGenesisHash)
	case ctx.Bool(ChapelFlag.Name):
		if !ctx.IsSet(NetworkIdFlag.Name) {
			cfg.NetworkId = 97
		}
		cfg.Genesis = core.DefaultChapelGenesisBlock()
		SetDNSDiscoveryDefaults(cfg, params.ChapelGenesisHash)
	case ctx.Bool(DeveloperFlag.Name):
		if !ctx.IsSet(NetworkIdFlag.Name) {
			cfg.NetworkId = 1337
		}
		cfg.SyncMode = downloader.FullSync
		// Create new developer account or reuse existing one
		var (
			developer  accounts.Account
			passphrase string
			err        error
		)
		if list := MakePasswordList(ctx); len(list) > 0 {
			// Just take the first value. Although the function returns a possible multiple values and
			// some usages iterate through them as attempts, that doesn't make sense in this setting,
			// when we're definitely concerned with only one account.
			passphrase = list[0]
		}

		// Unlock the developer account by local keystore.
		var ks *keystore.KeyStore
		if keystores := stack.AccountManager().Backends(keystore.KeyStoreType); len(keystores) > 0 {
			ks = keystores[0].(*keystore.KeyStore)
		}
		if ks == nil {
			Fatalf("Keystore is not available")
		}

		// Figure out the dev account address.
		// setEtherbase has been called above, configuring the miner address from command line flags.
		if cfg.Miner.Etherbase != (common.Address{}) {
			developer = accounts.Account{Address: cfg.Miner.Etherbase}
		} else if accs := ks.Accounts(); len(accs) > 0 {
			developer = ks.Accounts()[0]
		} else {
			developer, err = ks.NewAccount(passphrase)
			if err != nil {
				Fatalf("Failed to create developer account: %v", err)
			}
		}
		// Make sure the address is configured as fee recipient, otherwise
		// the miner will fail to start.
		cfg.Miner.Etherbase = developer.Address

		if err := ks.Unlock(developer, passphrase); err != nil {
			Fatalf("Failed to unlock developer account: %v", err)
		}
		log.Info("Using developer account", "address", developer.Address)

		// Create a new developer genesis block or reuse existing one
		cfg.Genesis = core.DeveloperGenesisBlock(ctx.Uint64(DeveloperGasLimitFlag.Name), developer.Address)
		if ctx.IsSet(DataDirFlag.Name) {
			chaindb := tryMakeReadOnlyDatabase(ctx, stack)
			if rawdb.ReadCanonicalHash(chaindb, 0) != (common.Hash{}) {
				cfg.Genesis = nil // fallback to db content
			}
			chaindb.Close()
		}
		if !ctx.IsSet(MinerGasPriceFlag.Name) {
			cfg.Miner.GasPrice = big.NewInt(1)
		}
	default:
		if cfg.NetworkId == 1 {
			SetDNSDiscoveryDefaults(cfg, params.MainnetGenesisHash)
		}
	}
	// Set any dangling config values
	if ctx.String(CryptoKZGFlag.Name) != "gokzg" && ctx.String(CryptoKZGFlag.Name) != "ckzg" {
		Fatalf("--%s flag must be 'gokzg' or 'ckzg'", CryptoKZGFlag.Name)
	}
	log.Info("Initializing the KZG library", "backend", ctx.String(CryptoKZGFlag.Name))
	if err := kzg4844.UseCKZG(ctx.String(CryptoKZGFlag.Name) == "ckzg"); err != nil {
		Fatalf("Failed to set KZG library implementation to %s: %v", ctx.String(CryptoKZGFlag.Name), err)
	}
}

// SetDNSDiscoveryDefaults configures DNS discovery with the given URL if
// no URLs are set.
func SetDNSDiscoveryDefaults(cfg *ethconfig.Config, genesis common.Hash) {
	if cfg.EthDiscoveryURLs != nil {
		return // already set through flags/config
	}
	protocol := "all"
	if url := params.KnownDNSNetwork(genesis, protocol); url != "" {
		cfg.EthDiscoveryURLs = []string{url}
		cfg.SnapDiscoveryURLs = cfg.EthDiscoveryURLs
		cfg.TrustDiscoveryURLs = cfg.EthDiscoveryURLs
		cfg.BscDiscoveryURLs = cfg.EthDiscoveryURLs
	}
}

// RegisterEthService adds an Ethereum client to the stack.
// The second return value is the full node instance.
func RegisterEthService(stack *node.Node, cfg *ethconfig.Config) (ethapi.Backend, *eth.Ethereum) {
	backend, err := eth.New(stack, cfg)
	if err != nil {
		Fatalf("Failed to register the Ethereum service: %v", err)
	}
	stack.RegisterAPIs(tracers.APIs(backend.APIBackend))
	return backend.APIBackend, backend
}

// RegisterEthStatsService configures the Ethereum Stats daemon and adds it to the node.
func RegisterEthStatsService(stack *node.Node, backend ethapi.Backend, url string) {
	if err := ethstats.New(stack, backend, backend.Engine(), url); err != nil {
		Fatalf("Failed to register the Ethereum Stats service: %v", err)
	}
}

// RegisterGraphQLService adds the GraphQL API to the node.
func RegisterGraphQLService(stack *node.Node, backend ethapi.Backend, filterSystem *filters.FilterSystem, cfg *node.Config) {
	err := graphql.New(stack, backend, filterSystem, cfg.GraphQLCors, cfg.GraphQLVirtualHosts)
	if err != nil {
		Fatalf("Failed to register the GraphQL service: %v", err)
	}
}

type SetupMetricsOption func()

func EnableBuildInfo(gitCommit, gitDate string) SetupMetricsOption {
	return func() {
		// register build info into metrics
		metrics.NewRegisteredLabel("build-info", nil).Mark(map[string]interface{}{
			"version":          params.VersionWithMeta,
			"git-commit":       gitCommit,
			"git-commit-date":  gitDate,
			"go-version":       runtime.Version(),
			"operating-system": runtime.GOOS,
			"architecture":     runtime.GOARCH,
		})
	}
}

func EnableMinerInfo(ctx *cli.Context, minerConfig miner.Config) SetupMetricsOption {
	return func() {
		if ctx.Bool(MiningEnabledFlag.Name) {
			// register miner info into metrics
			minerInfo := structs.Map(minerConfig)
			minerInfo[UnlockedAccountFlag.Name] = ctx.String(UnlockedAccountFlag.Name)
			metrics.NewRegisteredLabel("miner-info", nil).Mark(minerInfo)
		}
	}
}

// RegisterFilterAPI adds the eth log filtering RPC API to the node.
func RegisterFilterAPI(stack *node.Node, backend ethapi.Backend, ethcfg *ethconfig.Config) *filters.FilterSystem {
	filterSystem := filters.NewFilterSystem(backend, filters.Config{
		LogCacheSize: ethcfg.FilterLogCacheSize,
	})
	stack.RegisterAPIs([]rpc.API{{
		Namespace: "eth",
		Service:   filters.NewFilterAPI(filterSystem, ethcfg.RangeLimit),
	}})
	return filterSystem
}

<<<<<<< HEAD
func EnableNodeInfo(poolConfig legacypool.Config) SetupMetricsOption {
	return func() {
		// register node info into metrics
		metrics.NewRegisteredLabel("node-info", nil).Mark(map[string]interface{}{
			"PriceLimit":   poolConfig.PriceLimit,
			"PriceBump":    poolConfig.PriceBump,
			"AccountSlots": poolConfig.AccountSlots,
			"GlobalSlots":  poolConfig.GlobalSlots,
			"AccountQueue": poolConfig.AccountQueue,
			"GlobalQueue":  poolConfig.GlobalQueue,
			"Lifetime":     poolConfig.Lifetime,
		})
	}
=======
// RegisterFullSyncTester adds the full-sync tester service into node.
func RegisterFullSyncTester(stack *node.Node, eth *eth.Ethereum, target common.Hash) {
	catalyst.RegisterFullSyncTester(stack, eth, target)
	log.Info("Registered full-sync tester", "hash", target)
>>>>>>> 916d6a44
}

func SetupMetrics(ctx *cli.Context, options ...SetupMetricsOption) {
	if metrics.Enabled {
		log.Info("Enabling metrics collection")

		var (
			enableExport   = ctx.Bool(MetricsEnableInfluxDBFlag.Name)
			enableExportV2 = ctx.Bool(MetricsEnableInfluxDBV2Flag.Name)
		)

		if enableExport || enableExportV2 {
			CheckExclusive(ctx, MetricsEnableInfluxDBFlag, MetricsEnableInfluxDBV2Flag)

			v1FlagIsSet := ctx.IsSet(MetricsInfluxDBUsernameFlag.Name) ||
				ctx.IsSet(MetricsInfluxDBPasswordFlag.Name)

			v2FlagIsSet := ctx.IsSet(MetricsInfluxDBTokenFlag.Name) ||
				ctx.IsSet(MetricsInfluxDBOrganizationFlag.Name) ||
				ctx.IsSet(MetricsInfluxDBBucketFlag.Name)

			if enableExport && v2FlagIsSet {
				Fatalf("Flags --influxdb.metrics.organization, --influxdb.metrics.token, --influxdb.metrics.bucket are only available for influxdb-v2")
			} else if enableExportV2 && v1FlagIsSet {
				Fatalf("Flags --influxdb.metrics.username, --influxdb.metrics.password are only available for influxdb-v1")
			}
		}

		var (
			endpoint = ctx.String(MetricsInfluxDBEndpointFlag.Name)
			database = ctx.String(MetricsInfluxDBDatabaseFlag.Name)
			username = ctx.String(MetricsInfluxDBUsernameFlag.Name)
			password = ctx.String(MetricsInfluxDBPasswordFlag.Name)

			token        = ctx.String(MetricsInfluxDBTokenFlag.Name)
			bucket       = ctx.String(MetricsInfluxDBBucketFlag.Name)
			organization = ctx.String(MetricsInfluxDBOrganizationFlag.Name)
		)

		if enableExport {
			tagsMap := SplitTagsFlag(ctx.String(MetricsInfluxDBTagsFlag.Name))

			log.Info("Enabling metrics export to InfluxDB")

			go influxdb.InfluxDBWithTags(metrics.DefaultRegistry, 10*time.Second, endpoint, database, username, password, "geth.", tagsMap)
		} else if enableExportV2 {
			tagsMap := SplitTagsFlag(ctx.String(MetricsInfluxDBTagsFlag.Name))

			log.Info("Enabling metrics export to InfluxDB (v2)")

			go influxdb.InfluxDBV2WithTags(metrics.DefaultRegistry, 10*time.Second, endpoint, token, bucket, organization, "geth.", tagsMap)
		}

		if ctx.IsSet(MetricsHTTPFlag.Name) {
			address := net.JoinHostPort(ctx.String(MetricsHTTPFlag.Name), fmt.Sprintf("%d", ctx.Int(MetricsPortFlag.Name)))
			log.Info("Enabling stand-alone metrics HTTP endpoint", "address", address)
			exp.Setup(address)
		} else if ctx.IsSet(MetricsPortFlag.Name) {
			log.Warn(fmt.Sprintf("--%s specified without --%s, metrics server will not start.", MetricsPortFlag.Name, MetricsHTTPFlag.Name))
		}

		for _, opt := range options {
			opt()
		}

		// Start system runtime metrics collection
		go metrics.CollectProcessMetrics(3 * time.Second)
	}
}

func SplitTagsFlag(tagsFlag string) map[string]string {
	tags := strings.Split(tagsFlag, ",")
	tagsMap := map[string]string{}

	for _, t := range tags {
		if t != "" {
			kv := strings.Split(t, "=")

			if len(kv) == 2 {
				tagsMap[kv[0]] = kv[1]
			}
		}
	}

	return tagsMap
}

<<<<<<< HEAD
// MakeChainDatabase open an LevelDB using the flags passed to the client and will hard crash if it fails.
func MakeChainDatabase(ctx *cli.Context, stack *node.Node, readonly, disableFreeze bool) ethdb.Database {
=======
// MakeChainDatabase opens a database using the flags passed to the client and will hard crash if it fails.
func MakeChainDatabase(ctx *cli.Context, stack *node.Node, readonly bool) ethdb.Database {
>>>>>>> 916d6a44
	var (
		cache   = ctx.Int(CacheFlag.Name) * ctx.Int(CacheDatabaseFlag.Name) / 100
		handles = MakeDatabaseHandles(ctx.Int(FDLimitFlag.Name))
		err     error
		chainDb ethdb.Database
	)
	switch {
	case ctx.IsSet(RemoteDBFlag.Name):
		log.Info("Using remote db", "url", ctx.String(RemoteDBFlag.Name), "headers", len(ctx.StringSlice(HttpHeaderFlag.Name)))
		client, err := DialRPCWithHeaders(ctx.String(RemoteDBFlag.Name), ctx.StringSlice(HttpHeaderFlag.Name))
		if err != nil {
			break
		}
		chainDb = remotedb.New(client)
	case ctx.String(SyncModeFlag.Name) == "light":
		chainDb, err = stack.OpenDatabase("lightchaindata", cache, handles, "", readonly)
	default:
		chainDb, err = stack.OpenDatabaseWithFreezer("chaindata", cache, handles, ctx.String(AncientFlag.Name), "", readonly, disableFreeze, false, false)
	}
	if err != nil {
		Fatalf("Could not open database: %v", err)
	}
	return chainDb
}

// tryMakeReadOnlyDatabase try to open the chain database in read-only mode,
// or fallback to write mode if the database is not initialized.
func tryMakeReadOnlyDatabase(ctx *cli.Context, stack *node.Node) ethdb.Database {
	// If datadir doesn't exist we need to open db in write-mode
	// so database engine can create files.
	readonly := true
	if !common.FileExist(stack.ResolvePath("chaindata")) || ctx.Bool(PruneAncientDataFlag.Name) {
		readonly = false
	}
	return MakeChainDatabase(ctx, stack, readonly, false)
}

func IsNetworkPreset(ctx *cli.Context) bool {
	for _, flag := range NetworkFlags {
		bFlag, _ := flag.(*cli.BoolFlag)
		if ctx.IsSet(bFlag.Name) {
			return true
		}
	}
	return false
}

func DialRPCWithHeaders(endpoint string, headers []string) (*rpc.Client, error) {
	if endpoint == "" {
		return nil, errors.New("endpoint must be specified")
	}
	if strings.HasPrefix(endpoint, "rpc:") || strings.HasPrefix(endpoint, "ipc:") {
		// Backwards compatibility with geth < 1.5 which required
		// these prefixes.
		endpoint = endpoint[4:]
	}
	var opts []rpc.ClientOption
	if len(headers) > 0 {
		customHeaders := make(http.Header)
		for _, h := range headers {
			kv := strings.Split(h, ":")
			if len(kv) != 2 {
				return nil, fmt.Errorf("invalid http header directive: %q", h)
			}
			customHeaders.Add(kv[0], kv[1])
		}
		opts = append(opts, rpc.WithHeaders(customHeaders))
	}
	return rpc.DialOptions(context.Background(), endpoint, opts...)
}

func MakeGenesis(ctx *cli.Context) *core.Genesis {
	var genesis *core.Genesis
	switch {
	case ctx.Bool(BSCMainnetFlag.Name):
		genesis = core.DefaultBSCGenesisBlock()
	case ctx.Bool(ChapelFlag.Name):
		genesis = core.DefaultChapelGenesisBlock()
	case ctx.Bool(DeveloperFlag.Name):
		Fatalf("Developer chains are ephemeral")
	}
	return genesis
}

// MakeChain creates a chain manager from set command line flags.
func MakeChain(ctx *cli.Context, stack *node.Node, readonly bool) (*core.BlockChain, ethdb.Database) {
	var (
		gspec   = MakeGenesis(ctx)
		chainDb = MakeChainDatabase(ctx, stack, readonly, false)
	)
	config, genesisHash, err := core.LoadChainConfig(chainDb, gspec)
	if err != nil {
		Fatalf("%v", err)
	}
	engine, err := ethconfig.CreateConsensusEngine(config, chainDb, nil, genesisHash)
	if err != nil {
		Fatalf("%v", err)
	}
	if gcmode := ctx.String(GCModeFlag.Name); gcmode != "full" && gcmode != "archive" {
		Fatalf("--%s must be either 'full' or 'archive'", GCModeFlag.Name)
	}
	scheme, err := rawdb.ParseStateScheme(ctx.String(StateSchemeFlag.Name), chainDb)
	if err != nil {
		Fatalf("%v", err)
	}
	cache := &core.CacheConfig{
		TrieCleanLimit:      ethconfig.Defaults.TrieCleanCache,
		TrieCleanNoPrefetch: ctx.Bool(CacheNoPrefetchFlag.Name),
		TrieDirtyLimit:      ethconfig.Defaults.TrieDirtyCache,
		TrieDirtyDisabled:   ctx.String(GCModeFlag.Name) == "archive",
		TrieTimeLimit:       ethconfig.Defaults.TrieTimeout,
		TriesInMemory:       ethconfig.Defaults.TriesInMemory,
		SnapshotLimit:       ethconfig.Defaults.SnapshotCache,
		Preimages:           ctx.Bool(CachePreimagesFlag.Name),
		StateScheme:         scheme,
		StateHistory:        ctx.Uint64(StateHistoryFlag.Name),
	}
	if cache.TrieDirtyDisabled && !cache.Preimages {
		cache.Preimages = true
		log.Info("Enabling recording of key preimages since archive mode is used")
	}
	if !ctx.Bool(SnapshotFlag.Name) {
		cache.SnapshotLimit = 0 // Disabled
	}
	// If we're in readonly, do not bother generating snapshot data.
	if readonly {
		cache.SnapshotNoBuild = true
	}

	if ctx.IsSet(CacheFlag.Name) || ctx.IsSet(CacheTrieFlag.Name) {
		cache.TrieCleanLimit = ctx.Int(CacheFlag.Name) * ctx.Int(CacheTrieFlag.Name) / 100
	}
	if ctx.IsSet(CacheFlag.Name) || ctx.IsSet(CacheGCFlag.Name) {
		cache.TrieDirtyLimit = ctx.Int(CacheFlag.Name) * ctx.Int(CacheGCFlag.Name) / 100
	}
	if ctx.IsSet(TriesInMemoryFlag.Name) {
		cache.TriesInMemory = ctx.Uint64(TriesInMemoryFlag.Name)
	}
	vmcfg := vm.Config{EnablePreimageRecording: ctx.Bool(VMEnableDebugFlag.Name)}

	// Disable transaction indexing/unindexing by default.
	chain, err := core.NewBlockChain(chainDb, cache, gspec, nil, engine, vmcfg, nil, nil)
	if err != nil {
		Fatalf("Can't create BlockChain: %v", err)
	}
	return chain, chainDb
}

// MakeConsolePreloads retrieves the absolute paths for the console JavaScript
// scripts to preload before starting.
func MakeConsolePreloads(ctx *cli.Context) []string {
	// Skip preloading if there's nothing to preload
	if ctx.String(PreloadJSFlag.Name) == "" {
		return nil
	}
	// Otherwise resolve absolute paths and return them
	var preloads []string

	for _, file := range strings.Split(ctx.String(PreloadJSFlag.Name), ",") {
		preloads = append(preloads, strings.TrimSpace(file))
	}
	return preloads
}

<<<<<<< HEAD
// ParseStateScheme checks if the specified state scheme is compatible with
// the stored state.
//
//   - If the provided scheme is none, use the scheme consistent with persistent
//     state, or fallback to hash-based scheme if state is empty.
//
//   - If the provided scheme is hash, use hash-based scheme or error out if not
//     compatible with persistent state scheme.
//
//   - If the provided scheme is path: use path-based scheme or error out if not
//     compatible with persistent state scheme.
func ParseStateScheme(ctx *cli.Context, disk ethdb.Database) (string, error) {
	// If state scheme is not specified, use the scheme consistent
	// with persistent state, or fallback to hash mode if database
	// is empty.
	provided, err := compareCLIWithConfig(ctx)
	if err != nil {
		log.Error("failed to compare CLI with config", "error", err)
		return "", err
	}

	stored := rawdb.ReadStateScheme(disk)
	if provided == "" {
		if stored == "" {
			// use default scheme for empty database, flip it when
			// path mode is chosen as default
			log.Info("State scheme set to default", "scheme", rawdb.HashScheme)
			return rawdb.HashScheme, nil
		}
		log.Info("State scheme set to already existing disk db", "scheme", stored)
		return stored, nil // reuse scheme of persistent scheme
	}
	// If state scheme is specified, ensure it's compatible with persistent state.
	if stored == "" || provided == stored {
		log.Info("State scheme set by user", "scheme", provided)
		return provided, nil
	}
	return "", fmt.Errorf("incompatible state scheme, db stored: %s, user provided: %s", stored, provided)
}

=======
>>>>>>> 916d6a44
// MakeTrieDatabase constructs a trie database based on the configured scheme.
func MakeTrieDatabase(ctx *cli.Context, disk ethdb.Database, preimage bool, readOnly bool) *trie.Database {
	config := &trie.Config{
		Preimages: preimage,
	}
	scheme, err := rawdb.ParseStateScheme(ctx.String(StateSchemeFlag.Name), disk)
	if err != nil {
		Fatalf("%v", err)
	}
	if scheme == rawdb.HashScheme {
		// Read-only mode is not implemented in hash mode,
		// ignore the parameter silently. TODO(rjl493456442)
		// please config it if read mode is implemented.
		config.HashDB = hashdb.Defaults
		return trie.NewDatabase(disk, config)
	}
	if readOnly {
		config.PathDB = pathdb.ReadOnly
	} else {
		config.PathDB = pathdb.Defaults
	}
	return trie.NewDatabase(disk, config)
}

func compareCLIWithConfig(ctx *cli.Context) (string, error) {
	var (
		cfgScheme string
		err       error
	)
	if file := ctx.String("config"); file != "" {
		// we don't validate cfgScheme because it's already checked in cmd/geth/loadBaseConfig
		if cfgScheme, err = scanConfigForStateScheme(file); err != nil {
			log.Error("Failed to parse config file", "error", err)
			return "", err
		}
	}
	if !ctx.IsSet(StateSchemeFlag.Name) {
		if cfgScheme != "" {
			log.Info("Use config state scheme", "config", cfgScheme)
		}
		return cfgScheme, nil
	}

	cliScheme := ctx.String(StateSchemeFlag.Name)
	if !rawdb.ValidateStateScheme(cliScheme) {
		return "", fmt.Errorf("invalid state scheme in CLI: %s", cliScheme)
	}
	if cfgScheme == "" || cliScheme == cfgScheme {
		log.Info("Use CLI state scheme", "CLI", cliScheme)
		return cliScheme, nil
	}
	return "", fmt.Errorf("incompatible state scheme, CLI: %s, config: %s", cliScheme, cfgScheme)
}

func scanConfigForStateScheme(file string) (string, error) {
	f, err := os.Open(file)
	if err != nil {
		return "", err
	}
	defer f.Close()

	scanner := bufio.NewScanner(f)
	targetStr := "StateScheme"
	for scanner.Scan() {
		line := scanner.Text()
		if strings.Contains(line, targetStr) {
			return indexStateScheme(line), nil
		}
	}

	if err = scanner.Err(); err != nil {
		return "", err
	}
	return "", nil
}

func indexStateScheme(str string) string {
	i1 := strings.Index(str, "\"")
	i2 := strings.LastIndex(str, "\"")

	if i1 != -1 && i2 != -1 && i1 < i2 {
		return str[i1+1 : i2]
	}
	return ""
}<|MERGE_RESOLUTION|>--- conflicted
+++ resolved
@@ -18,10 +18,7 @@
 package utils
 
 import (
-<<<<<<< HEAD
 	"bufio"
-=======
->>>>>>> 916d6a44
 	"context"
 	"crypto/ecdsa"
 	"encoding/hex"
@@ -332,15 +329,12 @@
 	StateSchemeFlag = &cli.StringFlag{
 		Name:     "state.scheme",
 		Usage:    "Scheme to use for storing ethereum state ('hash' or 'path')",
-<<<<<<< HEAD
 		Category: flags.StateCategory,
 	}
 	PathDBSyncFlag = &cli.BoolFlag{
 		Name:     "pathdb.sync",
 		Usage:    "sync flush nodes cache to disk in path schema",
 		Value:    false,
-=======
->>>>>>> 916d6a44
 		Category: flags.StateCategory,
 	}
 	StateHistoryFlag = &cli.Uint64Flag{
@@ -1112,10 +1106,7 @@
 		AncientFlag,
 		RemoteDBFlag,
 		DBEngineFlag,
-<<<<<<< HEAD
-=======
 		StateSchemeFlag,
->>>>>>> 916d6a44
 		HttpHeaderFlag,
 	}
 )
@@ -1176,23 +1167,10 @@
 	urls := params.MainnetBootnodes
 	if ctx.IsSet(BootnodesFlag.Name) {
 		urls = SplitAndTrim(ctx.String(BootnodesFlag.Name))
-<<<<<<< HEAD
-	case cfg.BootstrapNodes != nil:
-		return // already set, don't apply defaults.
-=======
 	} else {
 		if cfg.BootstrapNodes != nil {
 			return // Already set by config file, don't apply defaults.
 		}
-		switch {
-		case ctx.Bool(HoleskyFlag.Name):
-			urls = params.HoleskyBootnodes
-		case ctx.Bool(SepoliaFlag.Name):
-			urls = params.SepoliaBootnodes
-		case ctx.Bool(GoerliFlag.Name):
-			urls = params.GoerliBootnodes
-		}
->>>>>>> 916d6a44
 	}
 	cfg.BootstrapNodes = mustParseBootnodes(urls)
 }
@@ -2174,7 +2152,6 @@
 	return filterSystem
 }
 
-<<<<<<< HEAD
 func EnableNodeInfo(poolConfig legacypool.Config) SetupMetricsOption {
 	return func() {
 		// register node info into metrics
@@ -2188,12 +2165,6 @@
 			"Lifetime":     poolConfig.Lifetime,
 		})
 	}
-=======
-// RegisterFullSyncTester adds the full-sync tester service into node.
-func RegisterFullSyncTester(stack *node.Node, eth *eth.Ethereum, target common.Hash) {
-	catalyst.RegisterFullSyncTester(stack, eth, target)
-	log.Info("Registered full-sync tester", "hash", target)
->>>>>>> 916d6a44
 }
 
 func SetupMetrics(ctx *cli.Context, options ...SetupMetricsOption) {
@@ -2281,13 +2252,8 @@
 	return tagsMap
 }
 
-<<<<<<< HEAD
-// MakeChainDatabase open an LevelDB using the flags passed to the client and will hard crash if it fails.
+// MakeChainDatabase opens a database using the flags passed to the client and will hard crash if it fails.
 func MakeChainDatabase(ctx *cli.Context, stack *node.Node, readonly, disableFreeze bool) ethdb.Database {
-=======
-// MakeChainDatabase opens a database using the flags passed to the client and will hard crash if it fails.
-func MakeChainDatabase(ctx *cli.Context, stack *node.Node, readonly bool) ethdb.Database {
->>>>>>> 916d6a44
 	var (
 		cache   = ctx.Int(CacheFlag.Name) * ctx.Int(CacheDatabaseFlag.Name) / 100
 		handles = MakeDatabaseHandles(ctx.Int(FDLimitFlag.Name))
@@ -2452,49 +2418,6 @@
 	return preloads
 }
 
-<<<<<<< HEAD
-// ParseStateScheme checks if the specified state scheme is compatible with
-// the stored state.
-//
-//   - If the provided scheme is none, use the scheme consistent with persistent
-//     state, or fallback to hash-based scheme if state is empty.
-//
-//   - If the provided scheme is hash, use hash-based scheme or error out if not
-//     compatible with persistent state scheme.
-//
-//   - If the provided scheme is path: use path-based scheme or error out if not
-//     compatible with persistent state scheme.
-func ParseStateScheme(ctx *cli.Context, disk ethdb.Database) (string, error) {
-	// If state scheme is not specified, use the scheme consistent
-	// with persistent state, or fallback to hash mode if database
-	// is empty.
-	provided, err := compareCLIWithConfig(ctx)
-	if err != nil {
-		log.Error("failed to compare CLI with config", "error", err)
-		return "", err
-	}
-
-	stored := rawdb.ReadStateScheme(disk)
-	if provided == "" {
-		if stored == "" {
-			// use default scheme for empty database, flip it when
-			// path mode is chosen as default
-			log.Info("State scheme set to default", "scheme", rawdb.HashScheme)
-			return rawdb.HashScheme, nil
-		}
-		log.Info("State scheme set to already existing disk db", "scheme", stored)
-		return stored, nil // reuse scheme of persistent scheme
-	}
-	// If state scheme is specified, ensure it's compatible with persistent state.
-	if stored == "" || provided == stored {
-		log.Info("State scheme set by user", "scheme", provided)
-		return provided, nil
-	}
-	return "", fmt.Errorf("incompatible state scheme, db stored: %s, user provided: %s", stored, provided)
-}
-
-=======
->>>>>>> 916d6a44
 // MakeTrieDatabase constructs a trie database based on the configured scheme.
 func MakeTrieDatabase(ctx *cli.Context, disk ethdb.Database, preimage bool, readOnly bool) *trie.Database {
 	config := &trie.Config{
