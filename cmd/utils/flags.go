// Copyright 2015 The go-ethereum Authors
// This file is part of go-ethereum.
//
// go-ethereum is free software: you can redistribute it and/or modify
// it under the terms of the GNU General Public License as published by
// the Free Software Foundation, either version 3 of the License, or
// (at your option) any later version.
//
// go-ethereum is distributed in the hope that it will be useful,
// but WITHOUT ANY WARRANTY; without even the implied warranty of
// MERCHANTABILITY or FITNESS FOR A PARTICULAR PURPOSE. See the
// GNU General Public License for more details.
//
// You should have received a copy of the GNU General Public License
// along with go-ethereum. If not, see <http://www.gnu.org/licenses/>.

// Package utils contains internal helper functions for go-ethereum commands.
package utils

import (
	"crypto/ecdsa"
	"fmt"
	"io"
	"io/ioutil"
	"math"
	"math/big"
	"os"
	"path/filepath"
	"runtime"
	godebug "runtime/debug"
	"strconv"
	"strings"
	"text/tabwriter"
	"text/template"
	"time"

	"github.com/fatih/structs"
	pcsclite "github.com/gballet/go-libpcsclite"
	gopsutil "github.com/shirou/gopsutil/mem"
	"gopkg.in/urfave/cli.v1"

	"github.com/ethereum/go-ethereum/accounts"
	"github.com/ethereum/go-ethereum/accounts/keystore"
	"github.com/ethereum/go-ethereum/common"
	"github.com/ethereum/go-ethereum/common/fdlimit"
	"github.com/ethereum/go-ethereum/consensus"
	"github.com/ethereum/go-ethereum/consensus/ethash"
	"github.com/ethereum/go-ethereum/core"
	"github.com/ethereum/go-ethereum/core/rawdb"
	"github.com/ethereum/go-ethereum/core/vm"
	"github.com/ethereum/go-ethereum/crypto"
	"github.com/ethereum/go-ethereum/eth"
	ethcatalyst "github.com/ethereum/go-ethereum/eth/catalyst"
	"github.com/ethereum/go-ethereum/eth/downloader"
	"github.com/ethereum/go-ethereum/eth/ethconfig"
	"github.com/ethereum/go-ethereum/eth/gasprice"
	"github.com/ethereum/go-ethereum/eth/tracers"
	"github.com/ethereum/go-ethereum/ethdb"
	"github.com/ethereum/go-ethereum/ethstats"
	"github.com/ethereum/go-ethereum/graphql"
	"github.com/ethereum/go-ethereum/internal/ethapi"
	"github.com/ethereum/go-ethereum/internal/flags"
	"github.com/ethereum/go-ethereum/les"
	lescatalyst "github.com/ethereum/go-ethereum/les/catalyst"
	"github.com/ethereum/go-ethereum/log"
	"github.com/ethereum/go-ethereum/metrics"
	"github.com/ethereum/go-ethereum/metrics/exp"
	"github.com/ethereum/go-ethereum/metrics/influxdb"
	"github.com/ethereum/go-ethereum/miner"
	"github.com/ethereum/go-ethereum/node"
	"github.com/ethereum/go-ethereum/p2p"
	"github.com/ethereum/go-ethereum/p2p/enode"
	"github.com/ethereum/go-ethereum/p2p/nat"
	"github.com/ethereum/go-ethereum/p2p/netutil"
	"github.com/ethereum/go-ethereum/params"
)

func init() {
	cli.AppHelpTemplate = `{{.Name}} {{if .Flags}}[global options] {{end}}command{{if .Flags}} [command options]{{end}} [arguments...]

VERSION:
   {{.Version}}

COMMANDS:
   {{range .Commands}}{{.Name}}{{with .ShortName}}, {{.}}{{end}}{{ "\t" }}{{.Usage}}
   {{end}}{{if .Flags}}
GLOBAL OPTIONS:
   {{range .Flags}}{{.}}
   {{end}}{{end}}
`
	cli.CommandHelpTemplate = flags.CommandHelpTemplate
	cli.HelpPrinter = printHelp
}

func printHelp(out io.Writer, templ string, data interface{}) {
	funcMap := template.FuncMap{"join": strings.Join}
	t := template.Must(template.New("help").Funcs(funcMap).Parse(templ))
	w := tabwriter.NewWriter(out, 38, 8, 2, ' ', 0)
	err := t.Execute(w, data)
	if err != nil {
		panic(err)
	}
	w.Flush()
}

// These are all the command line flags we support.
// If you add to this list, please remember to include the
// flag in the appropriate command definition.
//
// The flags are defined here so their names and help texts
// are the same for all commands.

var (
	// General settings
	DataDirFlag = DirectoryFlag{
		Name:  "datadir",
		Usage: "Data directory for the databases and keystore",
		Value: DirectoryString(node.DefaultDataDir()),
	}
	DirectBroadcastFlag = cli.BoolFlag{
		Name:  "directbroadcast",
		Usage: "Enable directly broadcast mined block to all peers",
	}
	DisableSnapProtocolFlag = cli.BoolFlag{
		Name:  "disablesnapprotocol",
		Usage: "Disable snap protocol",
	}
	DisableDiffProtocolFlag = cli.BoolFlag{
		Name:  "disablediffprotocol",
		Usage: "Disable diff protocol",
	}
	EnableTrustProtocolFlag = cli.BoolFlag{
		Name:  "enabletrustprotocol",
		Usage: "Enable trust protocol",
	}
	DisableBscProtocolFlag = cli.BoolFlag{
		Name:  "disablebscprotocol",
		Usage: "Disable bsc protocol",
	}

	DiffSyncFlag = cli.BoolFlag{
		Name:  "diffsync",
		Usage: "warn: diff sync has been deprecated, the flag will be removed in the future",
	}
	PipeCommitFlag = cli.BoolFlag{
		Name:  "pipecommit",
		Usage: "Enable MPT pipeline commit, it will improve syncing performance. It is an experimental feature(default is false), diffsync will be disable if pipeline commit is enabled",
	}
	RangeLimitFlag = cli.BoolFlag{
		Name:  "rangelimit",
		Usage: "Enable 5000 blocks limit for range query",
	}
	AncientFlag = DirectoryFlag{
		Name:  "datadir.ancient",
		Usage: "Data directory for ancient chain segments (default = inside chaindata, '${datadir}/geth/chaindata/ancient/')",
	}
	DiffFlag = DirectoryFlag{
		Name:  "datadir.diff",
		Usage: "Data directory for difflayer segments (default = inside chaindata)",
	}
	MinFreeDiskSpaceFlag = DirectoryFlag{
		Name:  "datadir.minfreedisk",
		Usage: "Minimum free disk space in MB, once reached triggers auto shut down (default = --cache.gc converted to MB, 0 = disabled)",
	}
	KeyStoreDirFlag = DirectoryFlag{
		Name:  "keystore",
		Usage: "Directory for the keystore (default = inside the datadir)",
	}
	USBFlag = cli.BoolFlag{
		Name:  "usb",
		Usage: "Enable monitoring and management of USB hardware wallets",
	}
	SmartCardDaemonPathFlag = cli.StringFlag{
		Name:  "pcscdpath",
		Usage: "Path to the smartcard daemon (pcscd) socket file",
		Value: pcsclite.PCSCDSockName,
	}
	NetworkIdFlag = cli.Uint64Flag{
		Name:  "networkid",
		Usage: "Explicitly set network id (integer)(For testnets: use --ropsten, --rinkeby, --goerli instead)",
		Value: ethconfig.Defaults.NetworkId,
	}
	MainnetFlag = cli.BoolFlag{
		Name:  "mainnet",
		Usage: "Ethereum mainnet",
	}
<<<<<<< HEAD
=======
	RopstenFlag = cli.BoolFlag{
		Name:  "ropsten",
		Usage: "Ropsten network: pre-configured proof-of-work test network",
	}
	RinkebyFlag = cli.BoolFlag{
		Name:  "rinkeby",
		Usage: "Rinkeby network: pre-configured proof-of-authority test network",
	}
	GoerliFlag = cli.BoolFlag{
		Name:  "goerli",
		Usage: "Görli network: pre-configured proof-of-authority test network",
	}
	SepoliaFlag = cli.BoolFlag{
		Name:  "sepolia",
		Usage: "Sepolia network: pre-configured proof-of-work test network",
	}
	KilnFlag = cli.BoolFlag{
		Name:  "kiln",
		Usage: "Kiln network: pre-configured proof-of-work to proof-of-stake test network",
	}
>>>>>>> 256aae0b
	DeveloperFlag = cli.BoolFlag{
		Name:  "dev",
		Usage: "Ephemeral proof-of-authority network with a pre-funded developer account, mining enabled",
	}
	DeveloperPeriodFlag = cli.IntFlag{
		Name:  "dev.period",
		Usage: "Block period to use in developer mode (0 = mine only if transaction pending)",
	}
	DeveloperGasLimitFlag = cli.Uint64Flag{
		Name:  "dev.gaslimit",
		Usage: "Initial block gas limit",
		Value: 11500000,
	}
	IdentityFlag = cli.StringFlag{
		Name:  "identity",
		Usage: "Custom node name",
	}
	DocRootFlag = DirectoryFlag{
		Name:  "docroot",
		Usage: "Document Root for HTTPClient file scheme",
		Value: DirectoryString(HomeDir()),
	}
	ExitWhenSyncedFlag = cli.BoolFlag{
		Name:  "exitwhensynced",
		Usage: "Exits after block synchronisation completes",
	}
	IterativeOutputFlag = cli.BoolTFlag{
		Name:  "iterative",
		Usage: "Print streaming JSON iteratively, delimited by newlines",
	}
	ExcludeStorageFlag = cli.BoolFlag{
		Name:  "nostorage",
		Usage: "Exclude storage entries (save db lookups)",
	}
	IncludeIncompletesFlag = cli.BoolFlag{
		Name:  "incompletes",
		Usage: "Include accounts for which we don't have the address (missing preimage)",
	}
	ExcludeCodeFlag = cli.BoolFlag{
		Name:  "nocode",
		Usage: "Exclude contract code (save db lookups)",
	}
	StartKeyFlag = cli.StringFlag{
		Name:  "start",
		Usage: "Start position. Either a hash or address",
		Value: "0x0000000000000000000000000000000000000000000000000000000000000000",
	}
	DumpLimitFlag = cli.Uint64Flag{
		Name:  "limit",
		Usage: "Max number of elements (0 = no limit)",
		Value: 0,
	}
	defaultSyncMode = ethconfig.Defaults.SyncMode
	SyncModeFlag    = TextMarshalerFlag{
		Name:  "syncmode",
		Usage: `Blockchain sync mode ("snap", "full" or "light")`,
		Value: &defaultSyncMode,
	}
	GCModeFlag = cli.StringFlag{
		Name:  "gcmode",
		Usage: `Blockchain garbage collection mode ("full", "archive")`,
		Value: "full",
	}
	SnapshotFlag = cli.BoolTFlag{
		Name:  "snapshot",
		Usage: `Enables snapshot-database mode (default = enable)`,
	}
	TxLookupLimitFlag = cli.Uint64Flag{
		Name:  "txlookuplimit",
		Usage: "Number of recent blocks to maintain transactions index for (default = about one year, 0 = entire chain)",
		Value: ethconfig.Defaults.TxLookupLimit,
	}
	LightKDFFlag = cli.BoolFlag{
		Name:  "lightkdf",
		Usage: "Reduce key-derivation RAM & CPU usage at some expense of KDF strength",
	}
	EthRequiredBlocksFlag = cli.StringFlag{
		Name:  "eth.requiredblocks",
		Usage: "Comma separated block number-to-hash mappings to require for peering (<number>=<hash>)",
	}
	LegacyWhitelistFlag = cli.StringFlag{
		Name:  "whitelist",
		Usage: "Comma separated block number-to-hash mappings to enforce (<number>=<hash>) (deprecated in favor of --eth.requiredblocks)",
	}
	BloomFilterSizeFlag = cli.Uint64Flag{
		Name:  "bloomfilter.size",
		Usage: "Megabytes of memory allocated to bloom-filter for pruning",
		Value: 2048,
	}
	OverrideArrowGlacierFlag = cli.Uint64Flag{
		Name:  "override.arrowglacier",
		Usage: "Manually specify Arrow Glacier fork-block, overriding the bundled setting",
	}
	OverrideTerminalTotalDifficulty = BigFlag{
		Name:  "override.terminaltotaldifficulty",
		Usage: "Manually specify TerminalTotalDifficulty, overriding the bundled setting",
	}
	TriesInMemoryFlag = cli.Uint64Flag{
		Name:  "triesInMemory",
		Usage: "The layer of tries trees that keep in memory",
		Value: 128,
	}
	defaultVerifyMode   = ethconfig.Defaults.TriesVerifyMode
	TriesVerifyModeFlag = TextMarshalerFlag{
		Name: "tries-verify-mode",
		Usage: `tries verify mode:
				"local(default): a normal full node with complete state world(both MPT and snapshot), merkle state root will
				                 be verified against the block header.",
				"full: a fast node with only snapshot state world. Merkle state root is verified by the trustworthy remote verify node
					   by comparing the diffhash(an identify of difflayer generated by the block) and state root.",
				"insecure: same as full mode, except that it can tolerate without verifying the diffhash when verify node does not have it.",
				"none: no merkle state root verification at all, there is no need to setup or connect remote verify node at all,
				       it is more light comparing to full and insecure mode, but get a very small chance that the state is not consistent
						with other peers."`,
		Value: &defaultVerifyMode,
	}
	OverrideBerlinFlag = cli.Uint64Flag{
		Name:  "override.berlin",
		Usage: "Manually specify Berlin fork-block, overriding the bundled setting",
	}
	// Light server and client settings
	LightServeFlag = cli.IntFlag{
		Name:  "light.serve",
		Usage: "Maximum percentage of time allowed for serving LES requests (multi-threaded processing allows values over 100)",
		Value: ethconfig.Defaults.LightServ,
	}
	LightIngressFlag = cli.IntFlag{
		Name:  "light.ingress",
		Usage: "Incoming bandwidth limit for serving light clients (kilobytes/sec, 0 = unlimited)",
		Value: ethconfig.Defaults.LightIngress,
	}
	LightEgressFlag = cli.IntFlag{
		Name:  "light.egress",
		Usage: "Outgoing bandwidth limit for serving light clients (kilobytes/sec, 0 = unlimited)",
		Value: ethconfig.Defaults.LightEgress,
	}
	LightMaxPeersFlag = cli.IntFlag{
		Name:  "light.maxpeers",
		Usage: "Maximum number of light clients to serve, or light servers to attach to",
		Value: ethconfig.Defaults.LightPeers,
	}
	UltraLightServersFlag = cli.StringFlag{
		Name:  "ulc.servers",
		Usage: "List of trusted ultra-light servers",
		Value: strings.Join(ethconfig.Defaults.UltraLightServers, ","),
	}
	UltraLightFractionFlag = cli.IntFlag{
		Name:  "ulc.fraction",
		Usage: "Minimum % of trusted ultra-light servers required to announce a new head",
		Value: ethconfig.Defaults.UltraLightFraction,
	}
	UltraLightOnlyAnnounceFlag = cli.BoolFlag{
		Name:  "ulc.onlyannounce",
		Usage: "Ultra light server sends announcements only",
	}
	LightNoPruneFlag = cli.BoolFlag{
		Name:  "light.nopruning",
		Usage: "Disable ancient light chain data pruning",
	}
	LightNoSyncServeFlag = cli.BoolFlag{
		Name:  "light.nosyncserve",
		Usage: "Enables serving light clients before syncing",
	}
	// Ethash settings
	EthashCacheDirFlag = DirectoryFlag{
		Name:  "ethash.cachedir",
		Usage: "Directory to store the ethash verification caches (default = inside the datadir)",
	}
	EthashCachesInMemoryFlag = cli.IntFlag{
		Name:  "ethash.cachesinmem",
		Usage: "Number of recent ethash caches to keep in memory (16MB each)",
		Value: ethconfig.Defaults.Ethash.CachesInMem,
	}
	EthashCachesOnDiskFlag = cli.IntFlag{
		Name:  "ethash.cachesondisk",
		Usage: "Number of recent ethash caches to keep on disk (16MB each)",
		Value: ethconfig.Defaults.Ethash.CachesOnDisk,
	}
	EthashCachesLockMmapFlag = cli.BoolFlag{
		Name:  "ethash.cacheslockmmap",
		Usage: "Lock memory maps of recent ethash caches",
	}
	EthashDatasetDirFlag = DirectoryFlag{
		Name:  "ethash.dagdir",
		Usage: "Directory to store the ethash mining DAGs",
		Value: DirectoryString(ethconfig.Defaults.Ethash.DatasetDir),
	}
	EthashDatasetsInMemoryFlag = cli.IntFlag{
		Name:  "ethash.dagsinmem",
		Usage: "Number of recent ethash mining DAGs to keep in memory (1+GB each)",
		Value: ethconfig.Defaults.Ethash.DatasetsInMem,
	}
	EthashDatasetsOnDiskFlag = cli.IntFlag{
		Name:  "ethash.dagsondisk",
		Usage: "Number of recent ethash mining DAGs to keep on disk (1+GB each)",
		Value: ethconfig.Defaults.Ethash.DatasetsOnDisk,
	}
	EthashDatasetsLockMmapFlag = cli.BoolFlag{
		Name:  "ethash.dagslockmmap",
		Usage: "Lock memory maps for recent ethash mining DAGs",
	}
	// Transaction pool settings
	TxPoolLocalsFlag = cli.StringFlag{
		Name:  "txpool.locals",
		Usage: "Comma separated accounts to treat as locals (no flush, priority inclusion)",
	}
	TxPoolNoLocalsFlag = cli.BoolFlag{
		Name:  "txpool.nolocals",
		Usage: "Disables price exemptions for locally submitted transactions",
	}
	TxPoolJournalFlag = cli.StringFlag{
		Name:  "txpool.journal",
		Usage: "Disk journal for local transaction to survive node restarts",
		Value: core.DefaultTxPoolConfig.Journal,
	}
	TxPoolRejournalFlag = cli.DurationFlag{
		Name:  "txpool.rejournal",
		Usage: "Time interval to regenerate the local transaction journal",
		Value: core.DefaultTxPoolConfig.Rejournal,
	}
	TxPoolPriceLimitFlag = cli.Uint64Flag{
		Name:  "txpool.pricelimit",
		Usage: "Minimum gas price limit to enforce for acceptance into the pool",
		Value: ethconfig.Defaults.TxPool.PriceLimit,
	}
	TxPoolPriceBumpFlag = cli.Uint64Flag{
		Name:  "txpool.pricebump",
		Usage: "Price bump percentage to replace an already existing transaction",
		Value: ethconfig.Defaults.TxPool.PriceBump,
	}
	TxPoolAccountSlotsFlag = cli.Uint64Flag{
		Name:  "txpool.accountslots",
		Usage: "Minimum number of executable transaction slots guaranteed per account",
		Value: ethconfig.Defaults.TxPool.AccountSlots,
	}
	TxPoolGlobalSlotsFlag = cli.Uint64Flag{
		Name:  "txpool.globalslots",
		Usage: "Maximum number of executable transaction slots for all accounts",
		Value: ethconfig.Defaults.TxPool.GlobalSlots,
	}
	TxPoolAccountQueueFlag = cli.Uint64Flag{
		Name:  "txpool.accountqueue",
		Usage: "Maximum number of non-executable transaction slots permitted per account",
		Value: ethconfig.Defaults.TxPool.AccountQueue,
	}
	TxPoolGlobalQueueFlag = cli.Uint64Flag{
		Name:  "txpool.globalqueue",
		Usage: "Maximum number of non-executable transaction slots for all accounts",
		Value: ethconfig.Defaults.TxPool.GlobalQueue,
	}
	TxPoolLifetimeFlag = cli.DurationFlag{
		Name:  "txpool.lifetime",
		Usage: "Maximum amount of time non-executable transaction are queued",
		Value: ethconfig.Defaults.TxPool.Lifetime,
	}
	TxPoolReannounceTimeFlag = cli.DurationFlag{
		Name:  "txpool.reannouncetime",
		Usage: "Duration for announcing local pending transactions again (default = 10 years, minimum = 1 minute)",
		Value: ethconfig.Defaults.TxPool.ReannounceTime,
	}
	// Performance tuning settings
	CacheFlag = cli.IntFlag{
		Name:  "cache",
		Usage: "Megabytes of memory allocated to internal caching (default = 4096 mainnet full node, 128 light mode)",
		Value: 1024,
	}
	CacheDatabaseFlag = cli.IntFlag{
		Name:  "cache.database",
		Usage: "Percentage of cache memory allowance to use for database io",
		Value: 40,
	}
	CacheTrieFlag = cli.IntFlag{
		Name:  "cache.trie",
		Usage: "Percentage of cache memory allowance to use for trie caching (default = 15% full mode, 30% archive mode)",
		Value: 15,
	}
	CacheTrieJournalFlag = cli.StringFlag{
		Name:  "cache.trie.journal",
		Usage: "Disk journal directory for trie cache to survive node restarts",
		Value: ethconfig.Defaults.TrieCleanCacheJournal,
	}
	CacheTrieRejournalFlag = cli.DurationFlag{
		Name:  "cache.trie.rejournal",
		Usage: "Time interval to regenerate the trie cache journal",
		Value: ethconfig.Defaults.TrieCleanCacheRejournal,
	}
	CacheGCFlag = cli.IntFlag{
		Name:  "cache.gc",
		Usage: "Percentage of cache memory allowance to use for trie pruning (default = 25% full mode, 0% archive mode)",
		Value: 25,
	}
	CacheSnapshotFlag = cli.IntFlag{
		Name:  "cache.snapshot",
		Usage: "Percentage of cache memory allowance to use for snapshot caching (default = 20%)",
		Value: 20,
	}
	CachePreimagesFlag = cli.BoolFlag{
		Name:  "cache.preimages",
		Usage: "Enable recording the SHA3/keccak preimages of trie keys",
	}
	PersistDiffFlag = cli.BoolFlag{
		Name:  "persistdiff",
		Usage: "Enable persistence of the diff layer",
	}
	DiffBlockFlag = cli.Uint64Flag{
		Name:  "diffblock",
		Usage: "The number of blocks should be persisted in db (default = 86400)",
		Value: uint64(86400),
	}
	PruneAncientDataFlag = cli.BoolFlag{
		Name:  "pruneancient",
		Usage: "Prune ancient data, is an optional config and disabled by default. Only keep the latest 9w blocks' data,the older blocks' data will be permanently pruned. Notice:the geth/chaindata/ancient dir will be removed, if restart without the flag, the ancient data will start with the previous point that the oldest unpruned block number. Recommends to the user who don't care about the ancient data.",
	}
	FDLimitFlag = cli.IntFlag{
		Name:  "fdlimit",
		Usage: "Raise the open file descriptor resource limit (default = system fd limit)",
	}
	// Miner settings
	MiningEnabledFlag = cli.BoolFlag{
		Name:  "mine",
		Usage: "Enable mining",
	}
	MinerThreadsFlag = cli.IntFlag{
		Name:  "miner.threads",
		Usage: "Number of CPU threads to use for mining",
		Value: 0,
	}
	MinerNotifyFlag = cli.StringFlag{
		Name:  "miner.notify",
		Usage: "Comma separated HTTP URL list to notify of new work packages",
	}
	MinerNotifyFullFlag = cli.BoolFlag{
		Name:  "miner.notify.full",
		Usage: "Notify with pending block headers instead of work packages",
	}
	MinerGasLimitFlag = cli.Uint64Flag{
		Name:  "miner.gaslimit",
		Usage: "Target gas ceiling for mined blocks",
		Value: ethconfig.Defaults.Miner.GasCeil,
	}
	MinerGasPriceFlag = BigFlag{
		Name:  "miner.gasprice",
		Usage: "Minimum gas price for mining a transaction",
		Value: ethconfig.Defaults.Miner.GasPrice,
	}
	MinerEtherbaseFlag = cli.StringFlag{
		Name:  "miner.etherbase",
		Usage: "Public address for block mining rewards (default = first account)",
		Value: "0",
	}
	MinerExtraDataFlag = cli.StringFlag{
		Name:  "miner.extradata",
		Usage: "Block extra data set by the miner (default = client version)",
	}
	MinerRecommitIntervalFlag = cli.DurationFlag{
		Name:  "miner.recommit",
		Usage: "Time interval to recreate the block being mined",
		Value: ethconfig.Defaults.Miner.Recommit,
	}
	MinerDelayLeftoverFlag = cli.DurationFlag{
		Name:  "miner.delayleftover",
		Usage: "Time reserved to finalize a block",
		Value: ethconfig.Defaults.Miner.DelayLeftOver,
	}
	MinerNoVerfiyFlag = cli.BoolFlag{
		Name:  "miner.noverify",
		Usage: "Disable remote sealing verification",
	}
	// Account settings
	UnlockedAccountFlag = cli.StringFlag{
		Name:  "unlock",
		Usage: "Comma separated list of accounts to unlock",
		Value: "",
	}
	PasswordFileFlag = cli.StringFlag{
		Name:  "password",
		Usage: "Password file to use for non-interactive password input",
		Value: "",
	}
	ExternalSignerFlag = cli.StringFlag{
		Name:  "signer",
		Usage: "External signer (url or path to ipc file)",
		Value: "",
	}
	VMEnableDebugFlag = cli.BoolFlag{
		Name:  "vmdebug",
		Usage: "Record information useful for VM and contract debugging",
	}
	InsecureUnlockAllowedFlag = cli.BoolFlag{
		Name:  "allow-insecure-unlock",
		Usage: "Allow insecure account unlocking when account-related RPCs are exposed by http",
	}
	RPCGlobalGasCapFlag = cli.Uint64Flag{
		Name:  "rpc.gascap",
		Usage: "Sets a cap on gas that can be used in eth_call/estimateGas (0=infinite)",
		Value: ethconfig.Defaults.RPCGasCap,
	}
	RPCGlobalEVMTimeoutFlag = cli.DurationFlag{
		Name:  "rpc.evmtimeout",
		Usage: "Sets a timeout used for eth_call (0=infinite)",
		Value: ethconfig.Defaults.RPCEVMTimeout,
	}
	RPCGlobalTxFeeCapFlag = cli.Float64Flag{
		Name:  "rpc.txfeecap",
		Usage: "Sets a cap on transaction fee (in ether) that can be sent via the RPC APIs (0 = no cap)",
		Value: ethconfig.Defaults.RPCTxFeeCap,
	}
	// Authenticated RPC HTTP settings
	AuthListenFlag = cli.StringFlag{
		Name:  "authrpc.addr",
		Usage: "Listening address for authenticated APIs",
		Value: node.DefaultConfig.AuthAddr,
	}
	AuthPortFlag = cli.IntFlag{
		Name:  "authrpc.port",
		Usage: "Listening port for authenticated APIs",
		Value: node.DefaultConfig.AuthPort,
	}
	AuthVirtualHostsFlag = cli.StringFlag{
		Name:  "authrpc.vhosts",
		Usage: "Comma separated list of virtual hostnames from which to accept requests (server enforced). Accepts '*' wildcard.",
		Value: strings.Join(node.DefaultConfig.AuthVirtualHosts, ","),
	}
	JWTSecretFlag = cli.StringFlag{
		Name:  "authrpc.jwtsecret",
		Usage: "Path to a JWT secret to use for authenticated RPC endpoints",
	}
	// Logging and debug settings
	EthStatsURLFlag = cli.StringFlag{
		Name:  "ethstats",
		Usage: "Reporting URL of a ethstats service (nodename:secret@host:port)",
	}
	FakePoWFlag = cli.BoolFlag{
		Name:  "fakepow",
		Usage: "Disables proof-of-work verification",
	}
	NoCompactionFlag = cli.BoolFlag{
		Name:  "nocompaction",
		Usage: "Disables db compaction after import",
	}
	// RPC settings
	IPCDisabledFlag = cli.BoolFlag{
		Name:  "ipcdisable",
		Usage: "Disable the IPC-RPC server",
	}
	IPCPathFlag = DirectoryFlag{
		Name:  "ipcpath",
		Usage: "Filename for IPC socket/pipe within the datadir (explicit paths escape it)",
	}
	HTTPEnabledFlag = cli.BoolFlag{
		Name:  "http",
		Usage: "Enable the HTTP-RPC server",
	}
	HTTPListenAddrFlag = cli.StringFlag{
		Name:  "http.addr",
		Usage: "HTTP-RPC server listening interface",
		Value: node.DefaultHTTPHost,
	}
	HTTPPortFlag = cli.IntFlag{
		Name:  "http.port",
		Usage: "HTTP-RPC server listening port",
		Value: node.DefaultHTTPPort,
	}
	HTTPCORSDomainFlag = cli.StringFlag{
		Name:  "http.corsdomain",
		Usage: "Comma separated list of domains from which to accept cross origin requests (browser enforced)",
		Value: "",
	}
	HTTPVirtualHostsFlag = cli.StringFlag{
		Name:  "http.vhosts",
		Usage: "Comma separated list of virtual hostnames from which to accept requests (server enforced). Accepts '*' wildcard.",
		Value: strings.Join(node.DefaultConfig.HTTPVirtualHosts, ","),
	}
	HTTPApiFlag = cli.StringFlag{
		Name:  "http.api",
		Usage: "API's offered over the HTTP-RPC interface",
		Value: "",
	}
	HTTPPathPrefixFlag = cli.StringFlag{
		Name:  "http.rpcprefix",
		Usage: "HTTP path path prefix on which JSON-RPC is served. Use '/' to serve on all paths.",
		Value: "",
	}
	GraphQLEnabledFlag = cli.BoolFlag{
		Name:  "graphql",
		Usage: "Enable GraphQL on the HTTP-RPC server. Note that GraphQL can only be started if an HTTP server is started as well.",
	}
	GraphQLCORSDomainFlag = cli.StringFlag{
		Name:  "graphql.corsdomain",
		Usage: "Comma separated list of domains from which to accept cross origin requests (browser enforced)",
		Value: "",
	}
	GraphQLVirtualHostsFlag = cli.StringFlag{
		Name:  "graphql.vhosts",
		Usage: "Comma separated list of virtual hostnames from which to accept requests (server enforced). Accepts '*' wildcard.",
		Value: strings.Join(node.DefaultConfig.GraphQLVirtualHosts, ","),
	}
	WSEnabledFlag = cli.BoolFlag{
		Name:  "ws",
		Usage: "Enable the WS-RPC server",
	}
	WSListenAddrFlag = cli.StringFlag{
		Name:  "ws.addr",
		Usage: "WS-RPC server listening interface",
		Value: node.DefaultWSHost,
	}
	WSPortFlag = cli.IntFlag{
		Name:  "ws.port",
		Usage: "WS-RPC server listening port",
		Value: node.DefaultWSPort,
	}
	WSApiFlag = cli.StringFlag{
		Name:  "ws.api",
		Usage: "API's offered over the WS-RPC interface",
		Value: "",
	}
	WSAllowedOriginsFlag = cli.StringFlag{
		Name:  "ws.origins",
		Usage: "Origins from which to accept websockets requests",
		Value: "",
	}
	WSPathPrefixFlag = cli.StringFlag{
		Name:  "ws.rpcprefix",
		Usage: "HTTP path prefix on which JSON-RPC is served. Use '/' to serve on all paths.",
		Value: "",
	}
	ExecFlag = cli.StringFlag{
		Name:  "exec",
		Usage: "Execute JavaScript statement",
	}
	PreloadJSFlag = cli.StringFlag{
		Name:  "preload",
		Usage: "Comma separated list of JavaScript files to preload into the console",
	}
	AllowUnprotectedTxs = cli.BoolFlag{
		Name:  "rpc.allow-unprotected-txs",
		Usage: "Allow for unprotected (non EIP155 signed) transactions to be submitted via RPC",
	}

	// Network Settings
	MaxPeersFlag = cli.IntFlag{
		Name:  "maxpeers",
		Usage: "Maximum number of network peers (network disabled if set to 0)",
		Value: node.DefaultConfig.P2P.MaxPeers,
	}

	MaxPeersPerIPFlag = cli.IntFlag{
		Name:  "maxpeersperip",
		Usage: "Maximum number of network peers from a single IP address, (default used if set to <= 0, which is same as MaxPeers)",
		Value: node.DefaultConfig.P2P.MaxPeersPerIP,
	}

	MaxPendingPeersFlag = cli.IntFlag{
		Name:  "maxpendpeers",
		Usage: "Maximum number of pending connection attempts (defaults used if set to 0)",
		Value: node.DefaultConfig.P2P.MaxPendingPeers,
	}
	ListenPortFlag = cli.IntFlag{
		Name:  "port",
		Usage: "Network listening port",
		Value: 30303,
	}
	BootnodesFlag = cli.StringFlag{
		Name:  "bootnodes",
		Usage: "Comma separated enode URLs for P2P discovery bootstrap",
		Value: "",
	}
	NodeKeyFileFlag = cli.StringFlag{
		Name:  "nodekey",
		Usage: "P2P node key file",
	}
	NodeKeyHexFlag = cli.StringFlag{
		Name:  "nodekeyhex",
		Usage: "P2P node key as hex (for testing)",
	}
	NATFlag = cli.StringFlag{
		Name:  "nat",
		Usage: "NAT port mapping mechanism (any|none|upnp|pmp|extip:<IP>)",
		Value: "any",
	}
	NoDiscoverFlag = cli.BoolFlag{
		Name:  "nodiscover",
		Usage: "Disables the peer discovery mechanism (manual peer addition)",
	}
	DiscoveryV5Flag = cli.BoolFlag{
		Name:  "v5disc",
		Usage: "Enables the experimental RLPx V5 (Topic Discovery) mechanism",
	}
	NetrestrictFlag = cli.StringFlag{
		Name:  "netrestrict",
		Usage: "Restricts network communication to the given IP networks (CIDR masks)",
	}
	DNSDiscoveryFlag = cli.StringFlag{
		Name:  "discovery.dns",
		Usage: "Sets DNS discovery entry points (use \"\" to disable DNS)",
	}

	// ATM the url is left to the user and deployment to
	JSpathFlag = DirectoryFlag{
		Name:  "jspath",
		Usage: "JavaScript root path for `loadScript`",
		Value: DirectoryString("."),
	}

	// Gas price oracle settings
	GpoBlocksFlag = cli.IntFlag{
		Name:  "gpo.blocks",
		Usage: "Number of recent blocks to check for gas prices",
		Value: ethconfig.Defaults.GPO.Blocks,
	}
	GpoPercentileFlag = cli.IntFlag{
		Name:  "gpo.percentile",
		Usage: "Suggested gas price is the given percentile of a set of recent transaction gas prices",
		Value: ethconfig.Defaults.GPO.Percentile,
	}
	GpoMaxGasPriceFlag = cli.Int64Flag{
		Name:  "gpo.maxprice",
		Usage: "Maximum transaction priority fee (or gasprice before London fork) to be recommended by gpo",
		Value: ethconfig.Defaults.GPO.MaxPrice.Int64(),
	}
	GpoIgnoreGasPriceFlag = cli.Int64Flag{
		Name:  "gpo.ignoreprice",
		Usage: "Gas price below which gpo will ignore transactions",
		Value: ethconfig.Defaults.GPO.IgnorePrice.Int64(),
	}

	// Metrics flags
	MetricsEnabledFlag = cli.BoolFlag{
		Name:  "metrics",
		Usage: "Enable metrics collection and reporting",
	}
	MetricsEnabledExpensiveFlag = cli.BoolFlag{
		Name:  "metrics.expensive",
		Usage: "Enable expensive metrics collection and reporting",
	}

	// MetricsHTTPFlag defines the endpoint for a stand-alone metrics HTTP endpoint.
	// Since the pprof service enables sensitive/vulnerable behavior, this allows a user
	// to enable a public-OK metrics endpoint without having to worry about ALSO exposing
	// other profiling behavior or information.
	MetricsHTTPFlag = cli.StringFlag{
		Name:  "metrics.addr",
		Usage: "Enable stand-alone metrics HTTP server listening interface",
		Value: metrics.DefaultConfig.HTTP,
	}
	MetricsPortFlag = cli.IntFlag{
		Name:  "metrics.port",
		Usage: "Metrics HTTP server listening port",
		Value: metrics.DefaultConfig.Port,
	}
	MetricsEnableInfluxDBFlag = cli.BoolFlag{
		Name:  "metrics.influxdb",
		Usage: "Enable metrics export/push to an external InfluxDB database",
	}
	MetricsInfluxDBEndpointFlag = cli.StringFlag{
		Name:  "metrics.influxdb.endpoint",
		Usage: "InfluxDB API endpoint to report metrics to",
		Value: metrics.DefaultConfig.InfluxDBEndpoint,
	}
	MetricsInfluxDBDatabaseFlag = cli.StringFlag{
		Name:  "metrics.influxdb.database",
		Usage: "InfluxDB database name to push reported metrics to",
		Value: metrics.DefaultConfig.InfluxDBDatabase,
	}
	MetricsInfluxDBUsernameFlag = cli.StringFlag{
		Name:  "metrics.influxdb.username",
		Usage: "Username to authorize access to the database",
		Value: metrics.DefaultConfig.InfluxDBUsername,
	}
	MetricsInfluxDBPasswordFlag = cli.StringFlag{
		Name:  "metrics.influxdb.password",
		Usage: "Password to authorize access to the database",
		Value: metrics.DefaultConfig.InfluxDBPassword,
	}
	// Tags are part of every measurement sent to InfluxDB. Queries on tags are faster in InfluxDB.
	// For example `host` tag could be used so that we can group all nodes and average a measurement
	// across all of them, but also so that we can select a specific node and inspect its measurements.
	// https://docs.influxdata.com/influxdb/v1.4/concepts/key_concepts/#tag-key
	MetricsInfluxDBTagsFlag = cli.StringFlag{
		Name:  "metrics.influxdb.tags",
		Usage: "Comma-separated InfluxDB tags (key/values) attached to all measurements",
		Value: metrics.DefaultConfig.InfluxDBTags,
	}

	MetricsEnableInfluxDBV2Flag = cli.BoolFlag{
		Name:  "metrics.influxdbv2",
		Usage: "Enable metrics export/push to an external InfluxDB v2 database",
	}

	MetricsInfluxDBTokenFlag = cli.StringFlag{
		Name:  "metrics.influxdb.token",
		Usage: "Token to authorize access to the database (v2 only)",
		Value: metrics.DefaultConfig.InfluxDBToken,
	}

	MetricsInfluxDBBucketFlag = cli.StringFlag{
		Name:  "metrics.influxdb.bucket",
		Usage: "InfluxDB bucket name to push reported metrics to (v2 only)",
		Value: metrics.DefaultConfig.InfluxDBBucket,
	}

	// Init network
	InitNetworkSize = cli.IntFlag{
		Name:  "init.size",
		Usage: "the size of the network",
		Value: 1,
	}

	InitNetworkDir = cli.StringFlag{
		Name:  "init.dir",
		Usage: "the direction to store initial network data",
		Value: "",
	}

	InitNetworkIps = cli.StringFlag{
		Name:  "init.ips",
		Usage: "the ips of each node in the network, example '192.168.0.1,192.168.0.2'",
		Value: "",
	}

	InitNetworkPort = cli.IntFlag{
		Name:  "init.p2p-port",
		Usage: "the p2p port of the nodes in the network",
		Value: 30311,
	}
	MetricsInfluxDBOrganizationFlag = cli.StringFlag{
		Name:  "metrics.influxdb.organization",
		Usage: "InfluxDB organization name (v2 only)",
		Value: metrics.DefaultConfig.InfluxDBOrganization,
	}

	BlockAmountReserved = cli.Uint64Flag{
		Name:  "block-amount-reserved",
		Usage: "Sets the expected remained amount of blocks for offline block prune",
	}

	CheckSnapshotWithMPT = cli.BoolFlag{
		Name:  "check-snapshot-with-mpt",
		Usage: "Enable checking between snapshot and MPT ",
	}

	EnableDoubleSignMonitorFlag = cli.BoolFlag{
		Name:  "monitor.doublesign",
		Usage: "Enable double sign monitor to check whether any validator signs multiple blocks",
	}

	VotingEnabledFlag = cli.BoolFlag{
		Name:  "vote",
		Usage: "Enable voting when mining",
	}

	EnableMaliciousVoteMonitorFlag = cli.BoolFlag{
		Name:  "monitor.maliciousvote",
		Usage: "Enable malicious vote monitor to check whether any validator violates the voting rules of fast finality",
	}

	BLSPasswordFileFlag = cli.StringFlag{
		Name:  "blspassword",
		Usage: "File path for the BLS password, which contains the password to unlock BLS wallet for managing votes in fast_finality feature",
	}

	BLSWalletDirFlag = DirectoryFlag{
		Name:  "blswallet",
		Usage: "Path for the blsWallet dir in fast finality feature (default = inside the datadir)",
	}

	VoteJournalDirFlag = DirectoryFlag{
		Name:  "vote-journal-path",
		Usage: "Path for the voteJournal dir in fast finality feature (default = inside the datadir)",
	}
)

var (
	// TestnetFlags is the flag group of all built-in supported testnets.
	TestnetFlags = []cli.Flag{
		RopstenFlag,
		RinkebyFlag,
		GoerliFlag,
		SepoliaFlag,
		KilnFlag,
	}
	// NetworkFlags is the flag group of all built-in supported networks.
	NetworkFlags = append([]cli.Flag{
		MainnetFlag,
	}, TestnetFlags...)

	// DatabasePathFlags is the flag group of all database path flags.
	DatabasePathFlags = []cli.Flag{
		DataDirFlag,
		AncientFlag,
	}
)

// GroupFlags combines the given flag slices together and returns the merged one.
func GroupFlags(groups ...[]cli.Flag) []cli.Flag {
	var ret []cli.Flag
	for _, group := range groups {
		ret = append(ret, group...)
	}
	return ret
}

// MakeDataDir retrieves the currently requested data directory, terminating
// if none (or the empty string) is specified. If the node is starting a testnet,
// then a subdirectory of the specified datadir will be used.
func MakeDataDir(ctx *cli.Context) string {
	if path := ctx.GlobalString(DataDirFlag.Name); path != "" {
		return path
	}
	Fatalf("Cannot determine default data directory, please set manually (--datadir)")
	return ""
}

// setNodeKey creates a node key from set command line flags, either loading it
// from a file or as a specified hex value. If neither flags were provided, this
// method returns nil and an emphemeral key is to be generated.
func setNodeKey(ctx *cli.Context, cfg *p2p.Config) {
	var (
		hex  = ctx.GlobalString(NodeKeyHexFlag.Name)
		file = ctx.GlobalString(NodeKeyFileFlag.Name)
		key  *ecdsa.PrivateKey
		err  error
	)
	switch {
	case file != "" && hex != "":
		Fatalf("Options %q and %q are mutually exclusive", NodeKeyFileFlag.Name, NodeKeyHexFlag.Name)
	case file != "":
		if key, err = crypto.LoadECDSA(file); err != nil {
			Fatalf("Option %q: %v", NodeKeyFileFlag.Name, err)
		}
		cfg.PrivateKey = key
	case hex != "":
		if key, err = crypto.HexToECDSA(hex); err != nil {
			Fatalf("Option %q: %v", NodeKeyHexFlag.Name, err)
		}
		cfg.PrivateKey = key
	}
}

// setNodeUserIdent creates the user identifier from CLI flags.
func setNodeUserIdent(ctx *cli.Context, cfg *node.Config) {
	if identity := ctx.GlobalString(IdentityFlag.Name); len(identity) > 0 {
		cfg.UserIdent = identity
	}
}

// setBootstrapNodes creates a list of bootstrap nodes from the command line
// flags, reverting to pre-configured ones if none have been specified.
func setBootstrapNodes(ctx *cli.Context, cfg *p2p.Config) {
	urls := params.MainnetBootnodes
	switch {
	case ctx.GlobalIsSet(BootnodesFlag.Name):
		urls = SplitAndTrim(ctx.GlobalString(BootnodesFlag.Name))
	case cfg.BootstrapNodes != nil:
		return // already set, don't apply defaults.
	}
	cfg.BootstrapNodes = make([]*enode.Node, 0, len(urls))
	for _, url := range urls {
		if url != "" {
			node, err := enode.Parse(enode.ValidSchemes, url)
			if err != nil {
				log.Crit("Bootstrap URL invalid", "enode", url, "err", err)
				continue
			}
			cfg.BootstrapNodes = append(cfg.BootstrapNodes, node)
		}
	}
}

// setBootstrapNodesV5 creates a list of bootstrap nodes from the command line
// flags, reverting to pre-configured ones if none have been specified.
func setBootstrapNodesV5(ctx *cli.Context, cfg *p2p.Config) {
	urls := params.V5Bootnodes
	switch {
	case ctx.GlobalIsSet(BootnodesFlag.Name):
		urls = SplitAndTrim(ctx.GlobalString(BootnodesFlag.Name))
	case cfg.BootstrapNodesV5 != nil:
		return // already set, don't apply defaults.
	}

	cfg.BootstrapNodesV5 = make([]*enode.Node, 0, len(urls))
	for _, url := range urls {
		if url != "" {
			node, err := enode.Parse(enode.ValidSchemes, url)
			if err != nil {
				log.Error("Bootstrap URL invalid", "enode", url, "err", err)
				continue
			}
			cfg.BootstrapNodesV5 = append(cfg.BootstrapNodesV5, node)
		}
	}
}

// setListenAddress creates a TCP listening address string from set command
// line flags.
func setListenAddress(ctx *cli.Context, cfg *p2p.Config) {
	if ctx.GlobalIsSet(ListenPortFlag.Name) {
		cfg.ListenAddr = fmt.Sprintf(":%d", ctx.GlobalInt(ListenPortFlag.Name))
	}
}

// setNAT creates a port mapper from command line flags.
func setNAT(ctx *cli.Context, cfg *p2p.Config) {
	if ctx.GlobalIsSet(NATFlag.Name) {
		natif, err := nat.Parse(ctx.GlobalString(NATFlag.Name))
		if err != nil {
			Fatalf("Option %s: %v", NATFlag.Name, err)
		}
		cfg.NAT = natif
	}
}

// SplitAndTrim splits input separated by a comma
// and trims excessive white space from the substrings.
func SplitAndTrim(input string) (ret []string) {
	l := strings.Split(input, ",")
	for _, r := range l {
		if r = strings.TrimSpace(r); r != "" {
			ret = append(ret, r)
		}
	}
	return ret
}

// setHTTP creates the HTTP RPC listener interface string from the set
// command line flags, returning empty if the HTTP endpoint is disabled.
func setHTTP(ctx *cli.Context, cfg *node.Config) {
	if ctx.GlobalBool(HTTPEnabledFlag.Name) {
		if cfg.HTTPHost == "" {
			cfg.HTTPHost = "127.0.0.1"
		}
		if ctx.GlobalIsSet(HTTPListenAddrFlag.Name) {
			cfg.HTTPHost = ctx.GlobalString(HTTPListenAddrFlag.Name)
		}
	}

	if ctx.GlobalIsSet(HTTPPortFlag.Name) {
		cfg.HTTPPort = ctx.GlobalInt(HTTPPortFlag.Name)
	}

	if ctx.GlobalIsSet(AuthListenFlag.Name) {
		cfg.AuthAddr = ctx.GlobalString(AuthListenFlag.Name)
	}

	if ctx.GlobalIsSet(AuthPortFlag.Name) {
		cfg.AuthPort = ctx.GlobalInt(AuthPortFlag.Name)
	}

	if ctx.GlobalIsSet(AuthVirtualHostsFlag.Name) {
		cfg.AuthVirtualHosts = SplitAndTrim(ctx.GlobalString(AuthVirtualHostsFlag.Name))
	}

	if ctx.GlobalIsSet(HTTPCORSDomainFlag.Name) {
		cfg.HTTPCors = SplitAndTrim(ctx.GlobalString(HTTPCORSDomainFlag.Name))
	}

	if ctx.GlobalIsSet(HTTPApiFlag.Name) {
		cfg.HTTPModules = SplitAndTrim(ctx.GlobalString(HTTPApiFlag.Name))
	}

	if ctx.GlobalIsSet(HTTPVirtualHostsFlag.Name) {
		cfg.HTTPVirtualHosts = SplitAndTrim(ctx.GlobalString(HTTPVirtualHostsFlag.Name))
	}

	if ctx.GlobalIsSet(HTTPPathPrefixFlag.Name) {
		cfg.HTTPPathPrefix = ctx.GlobalString(HTTPPathPrefixFlag.Name)
	}
	if ctx.GlobalIsSet(AllowUnprotectedTxs.Name) {
		cfg.AllowUnprotectedTxs = ctx.GlobalBool(AllowUnprotectedTxs.Name)
	}
}

// setGraphQL creates the GraphQL listener interface string from the set
// command line flags, returning empty if the GraphQL endpoint is disabled.
func setGraphQL(ctx *cli.Context, cfg *node.Config) {
	if ctx.GlobalIsSet(GraphQLCORSDomainFlag.Name) {
		cfg.GraphQLCors = SplitAndTrim(ctx.GlobalString(GraphQLCORSDomainFlag.Name))
	}
	if ctx.GlobalIsSet(GraphQLVirtualHostsFlag.Name) {
		cfg.GraphQLVirtualHosts = SplitAndTrim(ctx.GlobalString(GraphQLVirtualHostsFlag.Name))
	}
}

// setWS creates the WebSocket RPC listener interface string from the set
// command line flags, returning empty if the HTTP endpoint is disabled.
func setWS(ctx *cli.Context, cfg *node.Config) {
	if ctx.GlobalBool(WSEnabledFlag.Name) && cfg.WSHost == "" {
		cfg.WSHost = "127.0.0.1"
		if ctx.GlobalIsSet(WSListenAddrFlag.Name) {
			cfg.WSHost = ctx.GlobalString(WSListenAddrFlag.Name)
		}
	}
	if ctx.GlobalIsSet(WSPortFlag.Name) {
		cfg.WSPort = ctx.GlobalInt(WSPortFlag.Name)
	}

	if ctx.GlobalIsSet(WSAllowedOriginsFlag.Name) {
		cfg.WSOrigins = SplitAndTrim(ctx.GlobalString(WSAllowedOriginsFlag.Name))
	}

	if ctx.GlobalIsSet(WSApiFlag.Name) {
		cfg.WSModules = SplitAndTrim(ctx.GlobalString(WSApiFlag.Name))
	}

	if ctx.GlobalIsSet(WSPathPrefixFlag.Name) {
		cfg.WSPathPrefix = ctx.GlobalString(WSPathPrefixFlag.Name)
	}
}

// setIPC creates an IPC path configuration from the set command line flags,
// returning an empty string if IPC was explicitly disabled, or the set path.
func setIPC(ctx *cli.Context, cfg *node.Config) {
	CheckExclusive(ctx, IPCDisabledFlag, IPCPathFlag)
	switch {
	case ctx.GlobalBool(IPCDisabledFlag.Name):
		cfg.IPCPath = ""
	case ctx.GlobalIsSet(IPCPathFlag.Name):
		cfg.IPCPath = ctx.GlobalString(IPCPathFlag.Name)
	}
}

// setLes configures the les server and ultra light client settings from the command line flags.
func setLes(ctx *cli.Context, cfg *ethconfig.Config) {
	if ctx.GlobalIsSet(LightServeFlag.Name) {
		cfg.LightServ = ctx.GlobalInt(LightServeFlag.Name)
	}
	if ctx.GlobalIsSet(LightIngressFlag.Name) {
		cfg.LightIngress = ctx.GlobalInt(LightIngressFlag.Name)
	}
	if ctx.GlobalIsSet(LightEgressFlag.Name) {
		cfg.LightEgress = ctx.GlobalInt(LightEgressFlag.Name)
	}
	if ctx.GlobalIsSet(LightMaxPeersFlag.Name) {
		cfg.LightPeers = ctx.GlobalInt(LightMaxPeersFlag.Name)
	}
	if ctx.GlobalIsSet(UltraLightServersFlag.Name) {
		cfg.UltraLightServers = strings.Split(ctx.GlobalString(UltraLightServersFlag.Name), ",")
	}
	if ctx.GlobalIsSet(UltraLightFractionFlag.Name) {
		cfg.UltraLightFraction = ctx.GlobalInt(UltraLightFractionFlag.Name)
	}
	if cfg.UltraLightFraction <= 0 && cfg.UltraLightFraction > 100 {
		log.Error("Ultra light fraction is invalid", "had", cfg.UltraLightFraction, "updated", ethconfig.Defaults.UltraLightFraction)
		cfg.UltraLightFraction = ethconfig.Defaults.UltraLightFraction
	}
	if ctx.GlobalIsSet(UltraLightOnlyAnnounceFlag.Name) {
		cfg.UltraLightOnlyAnnounce = ctx.GlobalBool(UltraLightOnlyAnnounceFlag.Name)
	}
	if ctx.GlobalIsSet(LightNoPruneFlag.Name) {
		cfg.LightNoPrune = ctx.GlobalBool(LightNoPruneFlag.Name)
	}
	if ctx.GlobalIsSet(LightNoSyncServeFlag.Name) {
		cfg.LightNoSyncServe = ctx.GlobalBool(LightNoSyncServeFlag.Name)
	}
}

// setMonitors enable monitors from the command line flags.
func setMonitors(ctx *cli.Context, cfg *node.Config) {
	if ctx.GlobalBool(EnableDoubleSignMonitorFlag.Name) {
		cfg.EnableDoubleSignMonitor = true
	}
	if ctx.GlobalBool(EnableMaliciousVoteMonitorFlag.Name) {
		cfg.EnableMaliciousVoteMonitor = true
	}
}

// MakeDatabaseHandles raises out the number of allowed file handles per process
// for Geth and returns half of the allowance to assign to the database.
func MakeDatabaseHandles(max int) int {
	limit, err := fdlimit.Maximum()
	if err != nil {
		Fatalf("Failed to retrieve file descriptor allowance: %v", err)
	}
	switch {
	case max == 0:
		// User didn't specify a meaningful value, use system limits
	case max < 128:
		// User specified something unhealthy, just use system defaults
		log.Error("File descriptor limit invalid (<128)", "had", max, "updated", limit)
	case max > limit:
		// User requested more than the OS allows, notify that we can't allocate it
		log.Warn("Requested file descriptors denied by OS", "req", max, "limit", limit)
	default:
		// User limit is meaningful and within allowed range, use that
		limit = max
	}
	raised, err := fdlimit.Raise(uint64(limit))
	if err != nil {
		Fatalf("Failed to raise file descriptor allowance: %v", err)
	}
	return int(raised / 2) // Leave half for networking and other stuff
}

// MakeAddress converts an account specified directly as a hex encoded string or
// a key index in the key store to an internal account representation.
func MakeAddress(ks *keystore.KeyStore, account string) (accounts.Account, error) {
	// If the specified account is a valid address, return it
	if common.IsHexAddress(account) {
		return accounts.Account{Address: common.HexToAddress(account)}, nil
	}
	// Otherwise try to interpret the account as a keystore index
	index, err := strconv.Atoi(account)
	if err != nil || index < 0 {
		return accounts.Account{}, fmt.Errorf("invalid account address or index %q", account)
	}
	log.Warn("-------------------------------------------------------------------")
	log.Warn("Referring to accounts by order in the keystore folder is dangerous!")
	log.Warn("This functionality is deprecated and will be removed in the future!")
	log.Warn("Please use explicit addresses! (can search via `geth account list`)")
	log.Warn("-------------------------------------------------------------------")

	accs := ks.Accounts()
	if len(accs) <= index {
		return accounts.Account{}, fmt.Errorf("index %d higher than number of accounts %d", index, len(accs))
	}
	return accs[index], nil
}

// setEtherbase retrieves the etherbase either from the directly specified
// command line flags or from the keystore if CLI indexed.
func setEtherbase(ctx *cli.Context, ks *keystore.KeyStore, cfg *ethconfig.Config) {
	// Extract the current etherbase
	var etherbase string
	if ctx.GlobalIsSet(MinerEtherbaseFlag.Name) {
		etherbase = ctx.GlobalString(MinerEtherbaseFlag.Name)
	}
	// Convert the etherbase into an address and configure it
	if etherbase != "" {
		if ks != nil {
			account, err := MakeAddress(ks, etherbase)
			if err != nil {
				Fatalf("Invalid miner etherbase: %v", err)
			}
			cfg.Miner.Etherbase = account.Address
		} else {
			Fatalf("No etherbase configured")
		}
	}
}

// MakePasswordList reads password lines from the file specified by the global --password flag.
func MakePasswordList(ctx *cli.Context) []string {
	path := ctx.GlobalString(PasswordFileFlag.Name)
	if path == "" {
		return nil
	}
	text, err := ioutil.ReadFile(path)
	if err != nil {
		Fatalf("Failed to read password file: %v", err)
	}
	lines := strings.Split(string(text), "\n")
	// Sanitise DOS line endings.
	for i := range lines {
		lines[i] = strings.TrimRight(lines[i], "\r")
	}
	return lines
}

func SetP2PConfig(ctx *cli.Context, cfg *p2p.Config) {
	setNodeKey(ctx, cfg)
	setNAT(ctx, cfg)
	setListenAddress(ctx, cfg)
	setBootstrapNodes(ctx, cfg)
	setBootstrapNodesV5(ctx, cfg)

	lightClient := ctx.GlobalString(SyncModeFlag.Name) == "light"
	lightServer := (ctx.GlobalInt(LightServeFlag.Name) != 0)

	lightPeers := ctx.GlobalInt(LightMaxPeersFlag.Name)
	if lightClient && !ctx.GlobalIsSet(LightMaxPeersFlag.Name) {
		// dynamic default - for clients we use 1/10th of the default for servers
		lightPeers /= 10
	}

	if ctx.GlobalIsSet(MaxPeersFlag.Name) {
		cfg.MaxPeers = ctx.GlobalInt(MaxPeersFlag.Name)
		if lightServer && !ctx.GlobalIsSet(LightMaxPeersFlag.Name) {
			cfg.MaxPeers += lightPeers
		}
	} else {
		if lightServer {
			cfg.MaxPeers += lightPeers
		}
		if lightClient && ctx.GlobalIsSet(LightMaxPeersFlag.Name) && cfg.MaxPeers < lightPeers {
			cfg.MaxPeers = lightPeers
		}
	}
	// if max peers per ip is not set, use max peers
	if cfg.MaxPeersPerIP <= 0 {
		cfg.MaxPeersPerIP = cfg.MaxPeers
	}
	// flag like: `--maxpeersperip 10` could override the setting in config.toml
	if ctx.GlobalIsSet(MaxPeersPerIPFlag.Name) {
		cfg.MaxPeersPerIP = ctx.GlobalInt(MaxPeersPerIPFlag.Name)
	}

	if !(lightClient || lightServer) {
		lightPeers = 0
	}
	ethPeers := cfg.MaxPeers - lightPeers
	if lightClient {
		ethPeers = 0
	}
	log.Info("Maximum peer count", "ETH", ethPeers, "LES", lightPeers, "total", cfg.MaxPeers)

	if ctx.GlobalIsSet(MaxPendingPeersFlag.Name) {
		cfg.MaxPendingPeers = ctx.GlobalInt(MaxPendingPeersFlag.Name)
	}
	if ctx.GlobalIsSet(NoDiscoverFlag.Name) || lightClient {
		cfg.NoDiscovery = true
	}

	// if we're running a light client or server, force enable the v5 peer discovery
	// unless it is explicitly disabled with --nodiscover note that explicitly specifying
	// --v5disc overrides --nodiscover, in which case the later only disables v4 discovery
	forceV5Discovery := (lightClient || lightServer) && !ctx.GlobalBool(NoDiscoverFlag.Name)
	if ctx.GlobalIsSet(DiscoveryV5Flag.Name) {
		cfg.DiscoveryV5 = ctx.GlobalBool(DiscoveryV5Flag.Name)
	} else if forceV5Discovery {
		cfg.DiscoveryV5 = true
	}

	if netrestrict := ctx.GlobalString(NetrestrictFlag.Name); netrestrict != "" {
		list, err := netutil.ParseNetlist(netrestrict)
		if err != nil {
			Fatalf("Option %q: %v", NetrestrictFlag.Name, err)
		}
		cfg.NetRestrict = list
	}

	if ctx.GlobalBool(DeveloperFlag.Name) {
		// --dev mode can't use p2p networking.
		cfg.MaxPeers = 0
		cfg.ListenAddr = ""
		cfg.NoDial = true
		cfg.NoDiscovery = true
		cfg.DiscoveryV5 = false
	}
}

// SetNodeConfig applies node-related command line flags to the config.
func SetNodeConfig(ctx *cli.Context, cfg *node.Config) {
	SetP2PConfig(ctx, &cfg.P2P)
	setIPC(ctx, cfg)
	setHTTP(ctx, cfg)
	setGraphQL(ctx, cfg)
	setWS(ctx, cfg)
	setNodeUserIdent(ctx, cfg)
	setDataDir(ctx, cfg)
	setSmartCard(ctx, cfg)
	setMonitors(ctx, cfg)
	setBLSWalletDir(ctx, cfg)
	setVoteJournalDir(ctx, cfg)

	if ctx.GlobalIsSet(JWTSecretFlag.Name) {
		cfg.JWTSecret = ctx.GlobalString(JWTSecretFlag.Name)
	}

	if ctx.GlobalIsSet(ExternalSignerFlag.Name) {
		cfg.ExternalSigner = ctx.GlobalString(ExternalSignerFlag.Name)
	}

	if ctx.GlobalIsSet(KeyStoreDirFlag.Name) {
		cfg.KeyStoreDir = ctx.GlobalString(KeyStoreDirFlag.Name)
	}
	if ctx.GlobalIsSet(DeveloperFlag.Name) {
		cfg.UseLightweightKDF = true
	}
	if ctx.GlobalIsSet(LightKDFFlag.Name) {
		cfg.UseLightweightKDF = ctx.GlobalBool(LightKDFFlag.Name)
	}
	if ctx.GlobalIsSet(NoUSBFlag.Name) || cfg.NoUSB {
		log.Warn("Option nousb is deprecated and USB is deactivated by default. Use --usb to enable")
	}
	if ctx.GlobalIsSet(USBFlag.Name) {
		cfg.USB = ctx.GlobalBool(USBFlag.Name)
	}
	if ctx.GlobalIsSet(DirectBroadcastFlag.Name) {
		cfg.DirectBroadcast = ctx.GlobalBool(DirectBroadcastFlag.Name)
	}
	if ctx.GlobalIsSet(DisableSnapProtocolFlag.Name) {
		cfg.DisableSnapProtocol = ctx.GlobalBool(DisableSnapProtocolFlag.Name)
	}
	if ctx.GlobalIsSet(RangeLimitFlag.Name) {
		cfg.RangeLimit = ctx.GlobalBool(RangeLimitFlag.Name)
	}
	if ctx.GlobalIsSet(InsecureUnlockAllowedFlag.Name) {
		cfg.InsecureUnlockAllowed = ctx.GlobalBool(InsecureUnlockAllowedFlag.Name)
	}

	if ctx.GlobalIsSet(BLSPasswordFileFlag.Name) {
		cfg.BLSPasswordFile = ctx.GlobalString(BLSPasswordFileFlag.Name)
	}
}

func setSmartCard(ctx *cli.Context, cfg *node.Config) {
	// Skip enabling smartcards if no path is set
	path := ctx.GlobalString(SmartCardDaemonPathFlag.Name)
	if path == "" {
		return
	}
	// Sanity check that the smartcard path is valid
	fi, err := os.Stat(path)
	if err != nil {
		log.Info("Smartcard socket not found, disabling", "err", err)
		return
	}
	if fi.Mode()&os.ModeType != os.ModeSocket {
		log.Error("Invalid smartcard daemon path", "path", path, "type", fi.Mode().String())
		return
	}
	// Smartcard daemon path exists and is a socket, enable it
	cfg.SmartCardDaemonPath = path
}

func setDataDir(ctx *cli.Context, cfg *node.Config) {
	switch {
	case ctx.GlobalIsSet(DataDirFlag.Name):
		cfg.DataDir = ctx.GlobalString(DataDirFlag.Name)
	case ctx.GlobalBool(DeveloperFlag.Name):
		cfg.DataDir = "" // unless explicitly requested, use memory databases
<<<<<<< HEAD
	}
}

func setVoteJournalDir(ctx *cli.Context, cfg *node.Config) {
	dataDir := cfg.DataDir
	if ctx.GlobalIsSet(VoteJournalDirFlag.Name) {
		cfg.VoteJournalDir = ctx.GlobalString(VoteJournalDirFlag.Name)
	} else if cfg.VoteJournalDir == "" {
		cfg.VoteJournalDir = filepath.Join(dataDir, "voteJournal")
	}
}
=======
	case ctx.GlobalBool(RopstenFlag.Name) && cfg.DataDir == node.DefaultDataDir():
		// Maintain compatibility with older Geth configurations storing the
		// Ropsten database in `testnet` instead of `ropsten`.
		legacyPath := filepath.Join(node.DefaultDataDir(), "testnet")
		if common.FileExist(legacyPath) {
			log.Warn("Using the deprecated `testnet` datadir. Future versions will store the Ropsten chain in `ropsten`.")
			cfg.DataDir = legacyPath
		} else {
			cfg.DataDir = filepath.Join(node.DefaultDataDir(), "ropsten")
		}
>>>>>>> 256aae0b

func setBLSWalletDir(ctx *cli.Context, cfg *node.Config) {
	dataDir := cfg.DataDir
	if ctx.GlobalIsSet(BLSWalletDirFlag.Name) {
		cfg.BLSWalletDir = ctx.GlobalString(BLSWalletDirFlag.Name)
	} else if cfg.BLSWalletDir == "" {
		cfg.BLSWalletDir = filepath.Join(dataDir, "bls/wallet")
	}
}

func setGPO(ctx *cli.Context, cfg *gasprice.Config, light bool) {
	// If we are running the light client, apply another group
	// settings for gas oracle.
	if light {
		*cfg = ethconfig.LightClientGPO
	}
	if ctx.GlobalIsSet(GpoBlocksFlag.Name) {
		cfg.Blocks = ctx.GlobalInt(GpoBlocksFlag.Name)
	}
	if ctx.GlobalIsSet(GpoPercentileFlag.Name) {
		cfg.Percentile = ctx.GlobalInt(GpoPercentileFlag.Name)
	}
	if ctx.GlobalIsSet(GpoMaxGasPriceFlag.Name) {
		cfg.MaxPrice = big.NewInt(ctx.GlobalInt64(GpoMaxGasPriceFlag.Name))
	}
	if ctx.GlobalIsSet(GpoIgnoreGasPriceFlag.Name) {
		cfg.IgnorePrice = big.NewInt(ctx.GlobalInt64(GpoIgnoreGasPriceFlag.Name))
	}
}

func setTxPool(ctx *cli.Context, cfg *core.TxPoolConfig) {
	if ctx.GlobalIsSet(TxPoolLocalsFlag.Name) {
		locals := strings.Split(ctx.GlobalString(TxPoolLocalsFlag.Name), ",")
		for _, account := range locals {
			if trimmed := strings.TrimSpace(account); !common.IsHexAddress(trimmed) {
				Fatalf("Invalid account in --txpool.locals: %s", trimmed)
			} else {
				cfg.Locals = append(cfg.Locals, common.HexToAddress(account))
			}
		}
	}
	if ctx.GlobalIsSet(TxPoolNoLocalsFlag.Name) {
		cfg.NoLocals = ctx.GlobalBool(TxPoolNoLocalsFlag.Name)
	}
	if ctx.GlobalIsSet(TxPoolJournalFlag.Name) {
		cfg.Journal = ctx.GlobalString(TxPoolJournalFlag.Name)
	}
	if ctx.GlobalIsSet(TxPoolRejournalFlag.Name) {
		cfg.Rejournal = ctx.GlobalDuration(TxPoolRejournalFlag.Name)
	}
	if ctx.GlobalIsSet(TxPoolPriceLimitFlag.Name) {
		cfg.PriceLimit = ctx.GlobalUint64(TxPoolPriceLimitFlag.Name)
	}
	if ctx.GlobalIsSet(TxPoolPriceBumpFlag.Name) {
		cfg.PriceBump = ctx.GlobalUint64(TxPoolPriceBumpFlag.Name)
	}
	if ctx.GlobalIsSet(TxPoolAccountSlotsFlag.Name) {
		cfg.AccountSlots = ctx.GlobalUint64(TxPoolAccountSlotsFlag.Name)
	}
	if ctx.GlobalIsSet(TxPoolGlobalSlotsFlag.Name) {
		cfg.GlobalSlots = ctx.GlobalUint64(TxPoolGlobalSlotsFlag.Name)
	}
	if ctx.GlobalIsSet(TxPoolAccountQueueFlag.Name) {
		cfg.AccountQueue = ctx.GlobalUint64(TxPoolAccountQueueFlag.Name)
	}
	if ctx.GlobalIsSet(TxPoolGlobalQueueFlag.Name) {
		cfg.GlobalQueue = ctx.GlobalUint64(TxPoolGlobalQueueFlag.Name)
	}
	if ctx.GlobalIsSet(TxPoolLifetimeFlag.Name) {
		cfg.Lifetime = ctx.GlobalDuration(TxPoolLifetimeFlag.Name)
	}
	if ctx.GlobalIsSet(TxPoolReannounceTimeFlag.Name) {
		cfg.ReannounceTime = ctx.GlobalDuration(TxPoolReannounceTimeFlag.Name)
	}
}

func setEthash(ctx *cli.Context, cfg *ethconfig.Config) {
	if ctx.GlobalIsSet(EthashCacheDirFlag.Name) {
		cfg.Ethash.CacheDir = ctx.GlobalString(EthashCacheDirFlag.Name)
	}
	if ctx.GlobalIsSet(EthashDatasetDirFlag.Name) {
		cfg.Ethash.DatasetDir = ctx.GlobalString(EthashDatasetDirFlag.Name)
	}
	if ctx.GlobalIsSet(EthashCachesInMemoryFlag.Name) {
		cfg.Ethash.CachesInMem = ctx.GlobalInt(EthashCachesInMemoryFlag.Name)
	}
	if ctx.GlobalIsSet(EthashCachesOnDiskFlag.Name) {
		cfg.Ethash.CachesOnDisk = ctx.GlobalInt(EthashCachesOnDiskFlag.Name)
	}
	if ctx.GlobalIsSet(EthashCachesLockMmapFlag.Name) {
		cfg.Ethash.CachesLockMmap = ctx.GlobalBool(EthashCachesLockMmapFlag.Name)
	}
	if ctx.GlobalIsSet(EthashDatasetsInMemoryFlag.Name) {
		cfg.Ethash.DatasetsInMem = ctx.GlobalInt(EthashDatasetsInMemoryFlag.Name)
	}
	if ctx.GlobalIsSet(EthashDatasetsOnDiskFlag.Name) {
		cfg.Ethash.DatasetsOnDisk = ctx.GlobalInt(EthashDatasetsOnDiskFlag.Name)
	}
	if ctx.GlobalIsSet(EthashDatasetsLockMmapFlag.Name) {
		cfg.Ethash.DatasetsLockMmap = ctx.GlobalBool(EthashDatasetsLockMmapFlag.Name)
	}
}

func setMiner(ctx *cli.Context, cfg *miner.Config) {
	if ctx.GlobalIsSet(MinerNotifyFlag.Name) {
		cfg.Notify = strings.Split(ctx.GlobalString(MinerNotifyFlag.Name), ",")
	}
	cfg.NotifyFull = ctx.GlobalBool(MinerNotifyFullFlag.Name)
	if ctx.GlobalIsSet(MinerExtraDataFlag.Name) {
		cfg.ExtraData = []byte(ctx.GlobalString(MinerExtraDataFlag.Name))
	}
	if ctx.GlobalIsSet(MinerGasLimitFlag.Name) {
		cfg.GasCeil = ctx.GlobalUint64(MinerGasLimitFlag.Name)
	}
	if ctx.GlobalIsSet(MinerGasPriceFlag.Name) {
		cfg.GasPrice = GlobalBig(ctx, MinerGasPriceFlag.Name)
	}
	if ctx.GlobalIsSet(MinerRecommitIntervalFlag.Name) {
		cfg.Recommit = ctx.GlobalDuration(MinerRecommitIntervalFlag.Name)
	}
	if ctx.GlobalIsSet(MinerDelayLeftoverFlag.Name) {
		cfg.DelayLeftOver = ctx.Duration(MinerDelayLeftoverFlag.Name)
	}
	if ctx.GlobalIsSet(MinerNoVerfiyFlag.Name) {
		cfg.Noverify = ctx.GlobalBool(MinerNoVerfiyFlag.Name)
	}
	if ctx.GlobalIsSet(LegacyMinerGasTargetFlag.Name) {
		log.Warn("The generic --miner.gastarget flag is deprecated and will be removed in the future!")
	}
	if ctx.GlobalBool(VotingEnabledFlag.Name) {
		cfg.VoteEnable = true
	}
}

func setRequiredBlocks(ctx *cli.Context, cfg *ethconfig.Config) {
	requiredBlocks := ctx.GlobalString(EthRequiredBlocksFlag.Name)
	if requiredBlocks == "" {
		if ctx.GlobalIsSet(LegacyWhitelistFlag.Name) {
			log.Warn("The flag --whitelist is deprecated and will be removed, please use --eth.requiredblocks")
			requiredBlocks = ctx.GlobalString(LegacyWhitelistFlag.Name)
		} else {
			return
		}
	}
	cfg.RequiredBlocks = make(map[uint64]common.Hash)
	for _, entry := range strings.Split(requiredBlocks, ",") {
		parts := strings.Split(entry, "=")
		if len(parts) != 2 {
			Fatalf("Invalid required block entry: %s", entry)
		}
		number, err := strconv.ParseUint(parts[0], 0, 64)
		if err != nil {
			Fatalf("Invalid required block number %s: %v", parts[0], err)
		}
		var hash common.Hash
		if err = hash.UnmarshalText([]byte(parts[1])); err != nil {
			Fatalf("Invalid required block hash %s: %v", parts[1], err)
		}
		cfg.RequiredBlocks[number] = hash
	}
}

// CheckExclusive verifies that only a single instance of the provided flags was
// set by the user. Each flag might optionally be followed by a string type to
// specialize it further.
func CheckExclusive(ctx *cli.Context, args ...interface{}) {
	set := make([]string, 0, 1)
	for i := 0; i < len(args); i++ {
		// Make sure the next argument is a flag and skip if not set
		flag, ok := args[i].(cli.Flag)
		if !ok {
			panic(fmt.Sprintf("invalid argument, not cli.Flag type: %T", args[i]))
		}
		// Check if next arg extends current and expand its name if so
		name := flag.GetName()

		if i+1 < len(args) {
			switch option := args[i+1].(type) {
			case string:
				// Extended flag check, make sure value set doesn't conflict with passed in option
				if ctx.GlobalString(flag.GetName()) == option {
					name += "=" + option
					set = append(set, "--"+name)
				}
				// shift arguments and continue
				i++
				continue

			case cli.Flag:
			default:
				panic(fmt.Sprintf("invalid argument, not cli.Flag or string extension: %T", args[i+1]))
			}
		}
		// Mark the flag if it's set
		if ctx.GlobalIsSet(flag.GetName()) {
			set = append(set, "--"+name)
		}
	}
	if len(set) > 1 {
		Fatalf("Flags %v can't be used at the same time", strings.Join(set, ", "))
	}
}

// SetEthConfig applies eth-related command line flags to the config.
func SetEthConfig(ctx *cli.Context, stack *node.Node, cfg *ethconfig.Config) {
	// Avoid conflicting network flags
	CheckExclusive(ctx, MainnetFlag, DeveloperFlag)
	CheckExclusive(ctx, LightServeFlag, SyncModeFlag, "light")
	CheckExclusive(ctx, DeveloperFlag, ExternalSignerFlag) // Can't use both ephemeral unlocked and external signer
	if ctx.GlobalString(GCModeFlag.Name) == "archive" && ctx.GlobalUint64(TxLookupLimitFlag.Name) != 0 {
		ctx.GlobalSet(TxLookupLimitFlag.Name, "0")
		log.Warn("Disable transaction unindexing for archive node")
	}
	if ctx.GlobalIsSet(LightServeFlag.Name) && ctx.GlobalUint64(TxLookupLimitFlag.Name) != 0 {
		log.Warn("LES server cannot serve old transaction status and cannot connect below les/4 protocol version if transaction lookup index is limited")
	}
	var ks *keystore.KeyStore
	if keystores := stack.AccountManager().Backends(keystore.KeyStoreType); len(keystores) > 0 {
		ks = keystores[0].(*keystore.KeyStore)
	}
	setEtherbase(ctx, ks, cfg)
	setGPO(ctx, &cfg.GPO, ctx.GlobalString(SyncModeFlag.Name) == "light")
	setTxPool(ctx, &cfg.TxPool)
	setEthash(ctx, cfg)
	setMiner(ctx, &cfg.Miner)
	setRequiredBlocks(ctx, cfg)
	setLes(ctx, cfg)

	// Cap the cache allowance and tune the garbage collector
	mem, err := gopsutil.VirtualMemory()
	if err == nil {
		if 32<<(^uintptr(0)>>63) == 32 && mem.Total > 2*1024*1024*1024 {
			log.Warn("Lowering memory allowance on 32bit arch", "available", mem.Total/1024/1024, "addressable", 2*1024)
			mem.Total = 2 * 1024 * 1024 * 1024
		}
		allowance := int(mem.Total / 1024 / 1024 / 3)
		if cache := ctx.GlobalInt(CacheFlag.Name); cache > allowance {
			log.Warn("Sanitizing cache to Go's GC limits", "provided", cache, "updated", allowance)
			ctx.GlobalSet(CacheFlag.Name, strconv.Itoa(allowance))
		}
	}
	// Ensure Go's GC ignores the database cache for trigger percentage
	cache := ctx.GlobalInt(CacheFlag.Name)
	gogc := math.Max(20, math.Min(100, 100/(float64(cache)/1024)))

	log.Debug("Sanitizing Go's GC trigger", "percent", int(gogc))
	godebug.SetGCPercent(int(gogc))

	if ctx.GlobalIsSet(SyncModeFlag.Name) {
		cfg.SyncMode = *GlobalTextMarshaler(ctx, SyncModeFlag.Name).(*downloader.SyncMode)
	}
	if ctx.GlobalIsSet(NetworkIdFlag.Name) {
		cfg.NetworkId = ctx.GlobalUint64(NetworkIdFlag.Name)
	}
	if ctx.GlobalIsSet(CacheFlag.Name) || ctx.GlobalIsSet(CacheDatabaseFlag.Name) {
		cfg.DatabaseCache = ctx.GlobalInt(CacheFlag.Name) * ctx.GlobalInt(CacheDatabaseFlag.Name) / 100
	}
	cfg.DatabaseHandles = MakeDatabaseHandles(ctx.GlobalInt(FDLimitFlag.Name))
	if ctx.GlobalIsSet(AncientFlag.Name) {
		cfg.DatabaseFreezer = ctx.GlobalString(AncientFlag.Name)
	}
	if ctx.GlobalIsSet(DiffFlag.Name) {
		cfg.DatabaseDiff = ctx.GlobalString(DiffFlag.Name)
	}
	if ctx.GlobalIsSet(PersistDiffFlag.Name) {
		cfg.PersistDiff = ctx.GlobalBool(PersistDiffFlag.Name)
	}
	if ctx.GlobalIsSet(DiffBlockFlag.Name) {
		cfg.DiffBlock = ctx.GlobalUint64(DiffBlockFlag.Name)
	}
	if ctx.GlobalIsSet(PruneAncientDataFlag.Name) {
		if cfg.SyncMode == downloader.FullSync {
			cfg.PruneAncientData = ctx.GlobalBool(PruneAncientDataFlag.Name)
		} else {
			log.Crit("pruneancient parameter didn't take effect for current syncmode")
		}
	}
	if gcmode := ctx.GlobalString(GCModeFlag.Name); gcmode != "full" && gcmode != "archive" {
		Fatalf("--%s must be either 'full' or 'archive'", GCModeFlag.Name)
	}
	if ctx.GlobalIsSet(GCModeFlag.Name) {
		cfg.NoPruning = ctx.GlobalString(GCModeFlag.Name) == "archive"
	}
	if ctx.GlobalIsSet(DirectBroadcastFlag.Name) {
		cfg.DirectBroadcast = ctx.GlobalBool(DirectBroadcastFlag.Name)
	}
	if ctx.GlobalIsSet(DisableSnapProtocolFlag.Name) {
		cfg.DisableSnapProtocol = ctx.GlobalBool(DisableSnapProtocolFlag.Name)
	}
	if ctx.GlobalIsSet(DisableDiffProtocolFlag.Name) {
		cfg.DisableDiffProtocol = ctx.GlobalIsSet(DisableDiffProtocolFlag.Name)
	}
	if ctx.GlobalIsSet(EnableTrustProtocolFlag.Name) {
		cfg.EnableTrustProtocol = ctx.GlobalIsSet(EnableTrustProtocolFlag.Name)
	}
	if ctx.GlobalIsSet(DisableBscProtocolFlag.Name) {
		cfg.DisableBscProtocol = ctx.GlobalIsSet(DisableBscProtocolFlag.Name)
	}
	if ctx.GlobalIsSet(DiffSyncFlag.Name) {
		log.Warn("The --diffsync flag is deprecated and will be removed in the future!")
	}
	if ctx.GlobalIsSet(PipeCommitFlag.Name) {
		cfg.PipeCommit = ctx.GlobalBool(PipeCommitFlag.Name)
	}
	if ctx.GlobalIsSet(RangeLimitFlag.Name) {
		cfg.RangeLimit = ctx.GlobalBool(RangeLimitFlag.Name)
	}
	// Read the value from the flag no matter if it's set or not.
	cfg.Preimages = ctx.GlobalBool(CachePreimagesFlag.Name)
	if cfg.NoPruning && !cfg.Preimages {
		cfg.Preimages = true
		log.Info("Enabling recording of key preimages since archive mode is used")
	}
	if ctx.GlobalIsSet(TxLookupLimitFlag.Name) {
		cfg.TxLookupLimit = ctx.GlobalUint64(TxLookupLimitFlag.Name)
	}
	if ctx.GlobalIsSet(CacheFlag.Name) || ctx.GlobalIsSet(CacheTrieFlag.Name) {
		cfg.TrieCleanCache = ctx.GlobalInt(CacheFlag.Name) * ctx.GlobalInt(CacheTrieFlag.Name) / 100
	}
	if ctx.GlobalIsSet(CacheTrieJournalFlag.Name) {
		cfg.TrieCleanCacheJournal = ctx.GlobalString(CacheTrieJournalFlag.Name)
	}
	if ctx.GlobalIsSet(CacheTrieRejournalFlag.Name) {
		cfg.TrieCleanCacheRejournal = ctx.GlobalDuration(CacheTrieRejournalFlag.Name)
	}
	if ctx.GlobalIsSet(CacheFlag.Name) || ctx.GlobalIsSet(CacheGCFlag.Name) {
		cfg.TrieDirtyCache = ctx.GlobalInt(CacheFlag.Name) * ctx.GlobalInt(CacheGCFlag.Name) / 100
	}
	if ctx.GlobalIsSet(TriesInMemoryFlag.Name) {
		cfg.TriesInMemory = ctx.GlobalUint64(TriesInMemoryFlag.Name)
	}
	if ctx.GlobalIsSet(TriesVerifyModeFlag.Name) {
		cfg.TriesVerifyMode = *GlobalTextMarshaler(ctx, TriesVerifyModeFlag.Name).(*core.VerifyMode)
		// If a node sets verify mode to full or insecure, it's a fast node and need
		// to verify blocks from verify nodes, then it should enable trust protocol.
		if cfg.TriesVerifyMode.NeedRemoteVerify() {
			cfg.EnableTrustProtocol = true
		}
	}
	if ctx.GlobalIsSet(CacheFlag.Name) || ctx.GlobalIsSet(CacheSnapshotFlag.Name) {
		cfg.SnapshotCache = ctx.GlobalInt(CacheFlag.Name) * ctx.GlobalInt(CacheSnapshotFlag.Name) / 100
	}
	if !ctx.GlobalBool(SnapshotFlag.Name) {
		// If snap-sync is requested, this flag is also required
		if cfg.SyncMode == downloader.SnapSync {
			log.Info("Snap sync requested, enabling --snapshot")
		} else {
			cfg.TrieCleanCache += cfg.SnapshotCache
			cfg.SnapshotCache = 0 // Disabled
		}
	}
	if ctx.GlobalIsSet(DocRootFlag.Name) {
		cfg.DocRoot = ctx.GlobalString(DocRootFlag.Name)
	}
	if ctx.GlobalIsSet(VMEnableDebugFlag.Name) {
		// TODO(fjl): force-enable this in --dev mode
		cfg.EnablePreimageRecording = ctx.GlobalBool(VMEnableDebugFlag.Name)
	}

	if ctx.GlobalIsSet(RPCGlobalGasCapFlag.Name) {
		cfg.RPCGasCap = ctx.GlobalUint64(RPCGlobalGasCapFlag.Name)
	}
	if cfg.RPCGasCap != 0 {
		log.Info("Set global gas cap", "cap", cfg.RPCGasCap)
	} else {
		log.Info("Global gas cap disabled")
	}
	if ctx.GlobalIsSet(RPCGlobalEVMTimeoutFlag.Name) {
		cfg.RPCEVMTimeout = ctx.GlobalDuration(RPCGlobalEVMTimeoutFlag.Name)
	}
	if ctx.GlobalIsSet(RPCGlobalTxFeeCapFlag.Name) {
		cfg.RPCTxFeeCap = ctx.GlobalFloat64(RPCGlobalTxFeeCapFlag.Name)
	}
	if ctx.GlobalIsSet(NoDiscoverFlag.Name) {
		cfg.EthDiscoveryURLs, cfg.SnapDiscoveryURLs, cfg.TrustDiscoveryURLs, cfg.BscDiscoveryURLs = []string{}, []string{}, []string{}, []string{}
	} else if ctx.GlobalIsSet(DNSDiscoveryFlag.Name) {
		urls := ctx.GlobalString(DNSDiscoveryFlag.Name)
		if urls == "" {
			cfg.EthDiscoveryURLs = []string{}
		} else {
			cfg.EthDiscoveryURLs = SplitAndTrim(urls)
		}
	}
	// Override any default configs for hard coded networks.
	switch {
	case ctx.GlobalBool(MainnetFlag.Name):
		if !ctx.GlobalIsSet(NetworkIdFlag.Name) {
			cfg.NetworkId = 1
		}
		cfg.Genesis = core.DefaultGenesisBlock()
		SetDNSDiscoveryDefaults(cfg, params.MainnetGenesisHash)
	case ctx.GlobalBool(DeveloperFlag.Name):
		if !ctx.GlobalIsSet(NetworkIdFlag.Name) {
			cfg.NetworkId = 1337
		}
		cfg.SyncMode = downloader.FullSync
		// Create new developer account or reuse existing one
		var (
			developer  accounts.Account
			passphrase string
			err        error
		)
		if list := MakePasswordList(ctx); len(list) > 0 {
			// Just take the first value. Although the function returns a possible multiple values and
			// some usages iterate through them as attempts, that doesn't make sense in this setting,
			// when we're definitely concerned with only one account.
			passphrase = list[0]
		}
		// setEtherbase has been called above, configuring the miner address from command line flags.
		if cfg.Miner.Etherbase != (common.Address{}) {
			developer = accounts.Account{Address: cfg.Miner.Etherbase}
		} else if accs := ks.Accounts(); len(accs) > 0 {
			developer = ks.Accounts()[0]
		} else {
			developer, err = ks.NewAccount(passphrase)
			if err != nil {
				Fatalf("Failed to create developer account: %v", err)
			}
		}
		if err := ks.Unlock(developer, passphrase); err != nil {
			Fatalf("Failed to unlock developer account: %v", err)
		}
		log.Info("Using developer account", "address", developer.Address)

		// Create a new developer genesis block or reuse existing one
		cfg.Genesis = core.DeveloperGenesisBlock(uint64(ctx.GlobalInt(DeveloperPeriodFlag.Name)), ctx.GlobalUint64(DeveloperGasLimitFlag.Name), developer.Address)
		if ctx.GlobalIsSet(DataDirFlag.Name) {
			// If datadir doesn't exist we need to open db in write-mode
			// so leveldb can create files.
			readonly := true
			if !common.FileExist(stack.ResolvePath("chaindata")) {
				readonly = false
			}
			// Check if we have an already initialized chain and fall back to
			// that if so. Otherwise we need to generate a new genesis spec.
			chaindb := MakeChainDatabase(ctx, stack, readonly, false)
			if rawdb.ReadCanonicalHash(chaindb, 0) != (common.Hash{}) {
				cfg.Genesis = nil // fallback to db content
			}
			chaindb.Close()
		}
		if !ctx.GlobalIsSet(MinerGasPriceFlag.Name) {
			cfg.Miner.GasPrice = big.NewInt(1)
		}
	default:
		if cfg.NetworkId == 1 {
			SetDNSDiscoveryDefaults(cfg, params.MainnetGenesisHash)
		}
	}
}

// SetDNSDiscoveryDefaults configures DNS discovery with the given URL if
// no URLs are set.
func SetDNSDiscoveryDefaults(cfg *ethconfig.Config, genesis common.Hash) {
	if cfg.EthDiscoveryURLs != nil {
		return // already set through flags/config
	}
	protocol := "all"
	if cfg.SyncMode == downloader.LightSync {
		protocol = "les"
	}
	if url := params.KnownDNSNetwork(genesis, protocol); url != "" {
		cfg.EthDiscoveryURLs = []string{url}
		cfg.SnapDiscoveryURLs = cfg.EthDiscoveryURLs
		cfg.TrustDiscoveryURLs = cfg.EthDiscoveryURLs
		cfg.BscDiscoveryURLs = cfg.EthDiscoveryURLs
	}
}

// RegisterEthService adds an Ethereum client to the stack.
// The second return value is the full node instance, which may be nil if the
// node is running as a light client.
func RegisterEthService(stack *node.Node, cfg *ethconfig.Config) (ethapi.Backend, *eth.Ethereum) {
	if cfg.SyncMode == downloader.LightSync {
		backend, err := les.New(stack, cfg)
		if err != nil {
			Fatalf("Failed to register the Ethereum service: %v", err)
		}
		stack.RegisterAPIs(tracers.APIs(backend.ApiBackend))
		if backend.BlockChain().Config().TerminalTotalDifficulty != nil {
			if err := lescatalyst.Register(stack, backend); err != nil {
				Fatalf("Failed to register the catalyst service: %v", err)
			}
		}
		return backend.ApiBackend, nil
	}
	backend, err := eth.New(stack, cfg)
	if err != nil {
		Fatalf("Failed to register the Ethereum service: %v", err)
	}
	if cfg.LightServ > 0 {
		_, err := les.NewLesServer(stack, backend, cfg)
		if err != nil {
			Fatalf("Failed to create the LES server: %v", err)
		}
	}
	if backend.BlockChain().Config().TerminalTotalDifficulty != nil {
		if err := ethcatalyst.Register(stack, backend); err != nil {
			Fatalf("Failed to register the catalyst service: %v", err)
		}
	}
	stack.RegisterAPIs(tracers.APIs(backend.APIBackend))
	return backend.APIBackend, backend
}

// RegisterEthStatsService configures the Ethereum Stats daemon and adds it to
// the given node.
func RegisterEthStatsService(stack *node.Node, backend ethapi.Backend, url string) {
	if err := ethstats.New(stack, backend, backend.Engine(), url); err != nil {
		Fatalf("Failed to register the Ethereum Stats service: %v", err)
	}
}

// RegisterGraphQLService is a utility function to construct a new service and register it against a node.
func RegisterGraphQLService(stack *node.Node, backend ethapi.Backend, cfg node.Config) {
	if err := graphql.New(stack, backend, cfg.GraphQLCors, cfg.GraphQLVirtualHosts); err != nil {
		Fatalf("Failed to register the GraphQL service: %v", err)
	}
}

type SetupMetricsOption func()

func EnableBuildInfo(gitCommit, gitDate string) SetupMetricsOption {
	return func() {
		// register build info into metrics
		metrics.NewRegisteredLabel("build-info", nil).Mark(map[string]interface{}{
			"version":          params.VersionWithMeta,
			"git-commit":       gitCommit,
			"git-commit-date":  gitDate,
			"go-version":       runtime.Version(),
			"operating-system": runtime.GOOS,
			"architecture":     runtime.GOARCH,
		})
	}
}

func EnableMinerInfo(ctx *cli.Context, minerConfig miner.Config) SetupMetricsOption {
	return func() {
		if ctx.GlobalBool(MiningEnabledFlag.Name) {
			// register miner info into metrics
			minerInfo := structs.Map(minerConfig)
			minerInfo[UnlockedAccountFlag.Name] = ctx.GlobalString(UnlockedAccountFlag.Name)
			metrics.NewRegisteredLabel("miner-info", nil).Mark(minerInfo)
		}
	}
}

func SetupMetrics(ctx *cli.Context, options ...SetupMetricsOption) {
	if metrics.Enabled {
		log.Info("Enabling metrics collection")

		var (
			enableExport   = ctx.GlobalBool(MetricsEnableInfluxDBFlag.Name)
			enableExportV2 = ctx.GlobalBool(MetricsEnableInfluxDBV2Flag.Name)
		)

		if enableExport || enableExportV2 {
			CheckExclusive(ctx, MetricsEnableInfluxDBFlag, MetricsEnableInfluxDBV2Flag)

			v1FlagIsSet := ctx.GlobalIsSet(MetricsInfluxDBUsernameFlag.Name) ||
				ctx.GlobalIsSet(MetricsInfluxDBPasswordFlag.Name)

			v2FlagIsSet := ctx.GlobalIsSet(MetricsInfluxDBTokenFlag.Name) ||
				ctx.GlobalIsSet(MetricsInfluxDBOrganizationFlag.Name) ||
				ctx.GlobalIsSet(MetricsInfluxDBBucketFlag.Name)

			if enableExport && v2FlagIsSet {
				Fatalf("Flags --influxdb.metrics.organization, --influxdb.metrics.token, --influxdb.metrics.bucket are only available for influxdb-v2")
			} else if enableExportV2 && v1FlagIsSet {
				Fatalf("Flags --influxdb.metrics.username, --influxdb.metrics.password are only available for influxdb-v1")
			}
		}

		var (
			endpoint = ctx.GlobalString(MetricsInfluxDBEndpointFlag.Name)
			database = ctx.GlobalString(MetricsInfluxDBDatabaseFlag.Name)
			username = ctx.GlobalString(MetricsInfluxDBUsernameFlag.Name)
			password = ctx.GlobalString(MetricsInfluxDBPasswordFlag.Name)

			token        = ctx.GlobalString(MetricsInfluxDBTokenFlag.Name)
			bucket       = ctx.GlobalString(MetricsInfluxDBBucketFlag.Name)
			organization = ctx.GlobalString(MetricsInfluxDBOrganizationFlag.Name)
		)

		if enableExport {
			tagsMap := SplitTagsFlag(ctx.GlobalString(MetricsInfluxDBTagsFlag.Name))

			log.Info("Enabling metrics export to InfluxDB")

			go influxdb.InfluxDBWithTags(metrics.DefaultRegistry, 10*time.Second, endpoint, database, username, password, "geth.", tagsMap)
		} else if enableExportV2 {
			tagsMap := SplitTagsFlag(ctx.GlobalString(MetricsInfluxDBTagsFlag.Name))

			log.Info("Enabling metrics export to InfluxDB (v2)")

			go influxdb.InfluxDBV2WithTags(metrics.DefaultRegistry, 10*time.Second, endpoint, token, bucket, organization, "geth.", tagsMap)
		}

		if ctx.GlobalIsSet(MetricsHTTPFlag.Name) {
			address := fmt.Sprintf("%s:%d", ctx.GlobalString(MetricsHTTPFlag.Name), ctx.GlobalInt(MetricsPortFlag.Name))
			log.Info("Enabling stand-alone metrics HTTP endpoint", "address", address)
			exp.Setup(address)
		}

		for _, opt := range options {
			opt()
		}

		// Start system runtime metrics collection
		go metrics.CollectProcessMetrics(3 * time.Second)
	}
}

func SplitTagsFlag(tagsFlag string) map[string]string {
	tags := strings.Split(tagsFlag, ",")
	tagsMap := map[string]string{}

	for _, t := range tags {
		if t != "" {
			kv := strings.Split(t, "=")

			if len(kv) == 2 {
				tagsMap[kv[0]] = kv[1]
			}
		}
	}

	return tagsMap
}

// MakeChainDatabase open an LevelDB using the flags passed to the client and will hard crash if it fails.
func MakeChainDatabase(ctx *cli.Context, stack *node.Node, readonly, disableFreeze bool) ethdb.Database {
	var (
		cache   = ctx.GlobalInt(CacheFlag.Name) * ctx.GlobalInt(CacheDatabaseFlag.Name) / 100
		handles = MakeDatabaseHandles(ctx.GlobalInt(FDLimitFlag.Name))

		err     error
		chainDb ethdb.Database
	)
	if ctx.GlobalString(SyncModeFlag.Name) == "light" {
		name := "lightchaindata"
		chainDb, err = stack.OpenDatabase(name, cache, handles, "", readonly)
	} else {
		name := "chaindata"
		chainDb, err = stack.OpenDatabaseWithFreezer(name, cache, handles, ctx.GlobalString(AncientFlag.Name), "", readonly, disableFreeze, false, false, true)
	}
	if err != nil {
		Fatalf("Could not open database: %v", err)
	}
	return chainDb
}

func MakeGenesis(ctx *cli.Context) *core.Genesis {
	var genesis *core.Genesis
	switch {
	case ctx.GlobalBool(MainnetFlag.Name):
		genesis = core.DefaultGenesisBlock()
	case ctx.GlobalBool(DeveloperFlag.Name):
		Fatalf("Developer chains are ephemeral")
	}
	return genesis
}

// MakeChain creates a chain manager from set command line flags.
func MakeChain(ctx *cli.Context, stack *node.Node) (chain *core.BlockChain, chainDb ethdb.Database) {
	var err error
	chainDb = MakeChainDatabase(ctx, stack, false, false) // TODO(rjl493456442) support read-only database
	config, _, err := core.SetupGenesisBlock(chainDb, MakeGenesis(ctx))
	if err != nil {
		Fatalf("%v", err)
	}

	var engine consensus.Engine
	ethashConf := ethconfig.Defaults.Ethash
	if ctx.GlobalBool(FakePoWFlag.Name) {
		ethashConf.PowMode = ethash.ModeFake
	}
	engine = ethconfig.CreateConsensusEngine(stack, config, &ethashConf, nil, false, chainDb)
	if gcmode := ctx.GlobalString(GCModeFlag.Name); gcmode != "full" && gcmode != "archive" {
		Fatalf("--%s must be either 'full' or 'archive'", GCModeFlag.Name)
	}
	cache := &core.CacheConfig{
		TrieCleanLimit:    ethconfig.Defaults.TrieCleanCache,
		TrieDirtyLimit:    ethconfig.Defaults.TrieDirtyCache,
		TrieDirtyDisabled: ctx.GlobalString(GCModeFlag.Name) == "archive",
		TrieTimeLimit:     ethconfig.Defaults.TrieTimeout,
		TriesInMemory:     ethconfig.Defaults.TriesInMemory,
		SnapshotLimit:     ethconfig.Defaults.SnapshotCache,
		Preimages:         ctx.GlobalBool(CachePreimagesFlag.Name),
	}
	if cache.TrieDirtyDisabled && !cache.Preimages {
		cache.Preimages = true
		log.Info("Enabling recording of key preimages since archive mode is used")
	}
	if !ctx.GlobalBool(SnapshotFlag.Name) {
		cache.SnapshotLimit = 0 // Disabled
	}
	if ctx.GlobalIsSet(CacheFlag.Name) || ctx.GlobalIsSet(CacheTrieFlag.Name) {
		cache.TrieCleanLimit = ctx.GlobalInt(CacheFlag.Name) * ctx.GlobalInt(CacheTrieFlag.Name) / 100
	}
	if ctx.GlobalIsSet(CacheFlag.Name) || ctx.GlobalIsSet(CacheGCFlag.Name) {
		cache.TrieDirtyLimit = ctx.GlobalInt(CacheFlag.Name) * ctx.GlobalInt(CacheGCFlag.Name) / 100
	}
	if ctx.GlobalIsSet(TriesInMemoryFlag.Name) {
		cache.TriesInMemory = ctx.GlobalUint64(TriesInMemoryFlag.Name)
	}
	vmcfg := vm.Config{EnablePreimageRecording: ctx.GlobalBool(VMEnableDebugFlag.Name)}

	// TODO(rjl493456442) disable snapshot generation/wiping if the chain is read only.
	// Disable transaction indexing/unindexing by default.
	chain, err = core.NewBlockChain(chainDb, cache, config, engine, vmcfg, nil, nil)
	if err != nil {
		Fatalf("Can't create BlockChain: %v", err)
	}
	return chain, chainDb
}

// MakeConsolePreloads retrieves the absolute paths for the console JavaScript
// scripts to preload before starting.
func MakeConsolePreloads(ctx *cli.Context) []string {
	// Skip preloading if there's nothing to preload
	if ctx.GlobalString(PreloadJSFlag.Name) == "" {
		return nil
	}
	// Otherwise resolve absolute paths and return them
	var preloads []string

	for _, file := range strings.Split(ctx.GlobalString(PreloadJSFlag.Name), ",") {
		preloads = append(preloads, strings.TrimSpace(file))
	}
	return preloads
}

// MigrateFlags sets the global flag from a local flag when it's set.
// This is a temporary function used for migrating old command/flags to the
// new format.
//
// e.g. geth account new --keystore /tmp/mykeystore --lightkdf
//
// is equivalent after calling this method with:
//
// geth --keystore /tmp/mykeystore --lightkdf account new
//
// This allows the use of the existing configuration functionality.
// When all flags are migrated this function can be removed and the existing
// configuration functionality must be changed that is uses local flags
func MigrateFlags(action func(ctx *cli.Context) error) func(*cli.Context) error {
	return func(ctx *cli.Context) error {
		for _, name := range ctx.FlagNames() {
			if ctx.IsSet(name) {
				ctx.GlobalSet(name, ctx.String(name))
			}
		}
		return action(ctx)
	}
}<|MERGE_RESOLUTION|>--- conflicted
+++ resolved
@@ -184,29 +184,6 @@
 		Name:  "mainnet",
 		Usage: "Ethereum mainnet",
 	}
-<<<<<<< HEAD
-=======
-	RopstenFlag = cli.BoolFlag{
-		Name:  "ropsten",
-		Usage: "Ropsten network: pre-configured proof-of-work test network",
-	}
-	RinkebyFlag = cli.BoolFlag{
-		Name:  "rinkeby",
-		Usage: "Rinkeby network: pre-configured proof-of-authority test network",
-	}
-	GoerliFlag = cli.BoolFlag{
-		Name:  "goerli",
-		Usage: "Görli network: pre-configured proof-of-authority test network",
-	}
-	SepoliaFlag = cli.BoolFlag{
-		Name:  "sepolia",
-		Usage: "Sepolia network: pre-configured proof-of-work test network",
-	}
-	KilnFlag = cli.BoolFlag{
-		Name:  "kiln",
-		Usage: "Kiln network: pre-configured proof-of-work to proof-of-stake test network",
-	}
->>>>>>> 256aae0b
 	DeveloperFlag = cli.BoolFlag{
 		Name:  "dev",
 		Usage: "Ephemeral proof-of-authority network with a pre-funded developer account, mining enabled",
@@ -981,13 +958,7 @@
 
 var (
 	// TestnetFlags is the flag group of all built-in supported testnets.
-	TestnetFlags = []cli.Flag{
-		RopstenFlag,
-		RinkebyFlag,
-		GoerliFlag,
-		SepoliaFlag,
-		KilnFlag,
-	}
+	TestnetFlags = []cli.Flag{}
 	// NetworkFlags is the flag group of all built-in supported networks.
 	NetworkFlags = append([]cli.Flag{
 		MainnetFlag,
@@ -1528,7 +1499,6 @@
 		cfg.DataDir = ctx.GlobalString(DataDirFlag.Name)
 	case ctx.GlobalBool(DeveloperFlag.Name):
 		cfg.DataDir = "" // unless explicitly requested, use memory databases
-<<<<<<< HEAD
 	}
 }
 
@@ -1540,18 +1510,6 @@
 		cfg.VoteJournalDir = filepath.Join(dataDir, "voteJournal")
 	}
 }
-=======
-	case ctx.GlobalBool(RopstenFlag.Name) && cfg.DataDir == node.DefaultDataDir():
-		// Maintain compatibility with older Geth configurations storing the
-		// Ropsten database in `testnet` instead of `ropsten`.
-		legacyPath := filepath.Join(node.DefaultDataDir(), "testnet")
-		if common.FileExist(legacyPath) {
-			log.Warn("Using the deprecated `testnet` datadir. Future versions will store the Ropsten chain in `ropsten`.")
-			cfg.DataDir = legacyPath
-		} else {
-			cfg.DataDir = filepath.Join(node.DefaultDataDir(), "ropsten")
-		}
->>>>>>> 256aae0b
 
 func setBLSWalletDir(ctx *cli.Context, cfg *node.Config) {
 	dataDir := cfg.DataDir
@@ -2219,7 +2177,7 @@
 func MakeChain(ctx *cli.Context, stack *node.Node) (chain *core.BlockChain, chainDb ethdb.Database) {
 	var err error
 	chainDb = MakeChainDatabase(ctx, stack, false, false) // TODO(rjl493456442) support read-only database
-	config, _, err := core.SetupGenesisBlock(chainDb, MakeGenesis(ctx))
+	config, genesisHash, err := core.SetupGenesisBlock(chainDb, MakeGenesis(ctx))
 	if err != nil {
 		Fatalf("%v", err)
 	}
@@ -2229,7 +2187,7 @@
 	if ctx.GlobalBool(FakePoWFlag.Name) {
 		ethashConf.PowMode = ethash.ModeFake
 	}
-	engine = ethconfig.CreateConsensusEngine(stack, config, &ethashConf, nil, false, chainDb)
+	engine = ethconfig.CreateConsensusEngine(stack, config, &ethashConf, nil, false, chainDb, nil, genesisHash)
 	if gcmode := ctx.GlobalString(GCModeFlag.Name); gcmode != "full" && gcmode != "archive" {
 		Fatalf("--%s must be either 'full' or 'archive'", GCModeFlag.Name)
 	}
