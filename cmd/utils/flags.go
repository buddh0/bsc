// Copyright 2015 The go-ethereum Authors
// This file is part of go-ethereum.
//
// go-ethereum is free software: you can redistribute it and/or modify
// it under the terms of the GNU General Public License as published by
// the Free Software Foundation, either version 3 of the License, or
// (at your option) any later version.
//
// go-ethereum is distributed in the hope that it will be useful,
// but WITHOUT ANY WARRANTY; without even the implied warranty of
// MERCHANTABILITY or FITNESS FOR A PARTICULAR PURPOSE. See the
// GNU General Public License for more details.
//
// You should have received a copy of the GNU General Public License
// along with go-ethereum. If not, see <http://www.gnu.org/licenses/>.

// Package utils contains internal helper functions for go-ethereum commands.
package utils

import (
	"bytes"
	"context"
	"crypto/ecdsa"
	"errors"
	"fmt"
	"math"
	"math/big"
	"net/http"
	"os"
	"path/filepath"
	"runtime"
	godebug "runtime/debug"
	"strconv"
	"strings"
	"time"

	"github.com/fatih/structs"
	pcsclite "github.com/gballet/go-libpcsclite"
	gopsutil "github.com/shirou/gopsutil/mem"
	"github.com/urfave/cli/v2"

	"github.com/ethereum/go-ethereum/accounts"
	"github.com/ethereum/go-ethereum/accounts/keystore"
	"github.com/ethereum/go-ethereum/common"
	"github.com/ethereum/go-ethereum/common/fdlimit"
	"github.com/ethereum/go-ethereum/common/hexutil"
	"github.com/ethereum/go-ethereum/consensus/ethash"
	"github.com/ethereum/go-ethereum/core"
	"github.com/ethereum/go-ethereum/core/rawdb"
	"github.com/ethereum/go-ethereum/core/txpool"
	"github.com/ethereum/go-ethereum/core/types"
	"github.com/ethereum/go-ethereum/core/vm"
	"github.com/ethereum/go-ethereum/crypto"
	"github.com/ethereum/go-ethereum/eth"
	ethcatalyst "github.com/ethereum/go-ethereum/eth/catalyst"
	"github.com/ethereum/go-ethereum/eth/downloader"
	"github.com/ethereum/go-ethereum/eth/ethconfig"
	"github.com/ethereum/go-ethereum/eth/filters"
	"github.com/ethereum/go-ethereum/eth/gasprice"
	"github.com/ethereum/go-ethereum/eth/tracers"
	"github.com/ethereum/go-ethereum/ethdb"
	"github.com/ethereum/go-ethereum/ethdb/remotedb"
	"github.com/ethereum/go-ethereum/ethstats"
	"github.com/ethereum/go-ethereum/graphql"
	"github.com/ethereum/go-ethereum/internal/ethapi"
	"github.com/ethereum/go-ethereum/internal/flags"
	"github.com/ethereum/go-ethereum/les"
	lescatalyst "github.com/ethereum/go-ethereum/les/catalyst"
	"github.com/ethereum/go-ethereum/log"
	"github.com/ethereum/go-ethereum/metrics"
	"github.com/ethereum/go-ethereum/metrics/exp"
	"github.com/ethereum/go-ethereum/metrics/influxdb"
	"github.com/ethereum/go-ethereum/miner"
	"github.com/ethereum/go-ethereum/node"
	"github.com/ethereum/go-ethereum/p2p"
	"github.com/ethereum/go-ethereum/p2p/enode"
	"github.com/ethereum/go-ethereum/p2p/nat"
	"github.com/ethereum/go-ethereum/p2p/netutil"
	"github.com/ethereum/go-ethereum/params"
	"github.com/ethereum/go-ethereum/rlp"
	"github.com/ethereum/go-ethereum/rpc"
)

// These are all the command line flags we support.
// If you add to this list, please remember to include the
// flag in the appropriate command definition.
//
// The flags are defined here so their names and help texts
// are the same for all commands.

var (
	// General settings
	DataDirFlag = &flags.DirectoryFlag{
		Name:     "datadir",
		Usage:    "Data directory for the databases and keystore",
		Value:    flags.DirectoryString(node.DefaultDataDir()),
		Category: flags.EthCategory,
	}
	DirectBroadcastFlag = &cli.BoolFlag{
		Name:  "directbroadcast",
		Usage: "Enable directly broadcast mined block to all peers",
	}
	DisableSnapProtocolFlag = &cli.BoolFlag{
		Name:  "disablesnapprotocol",
		Usage: "Disable snap protocol",
	}
	DisableDiffProtocolFlag = &cli.BoolFlag{
		Name:  "disablediffprotocol",
		Usage: "Disable diff protocol",
	}
	EnableTrustProtocolFlag = &cli.BoolFlag{
		Name:  "enabletrustprotocol",
		Usage: "Enable trust protocol",
	}
	DisableBscProtocolFlag = &cli.BoolFlag{
		Name:  "disablebscprotocol",
		Usage: "Disable bsc protocol",
	}

	DiffSyncFlag = &cli.BoolFlag{
		Name:  "diffsync",
		Usage: "warn: diff sync has been deprecated, the flag will be removed in the future",
	}
	PipeCommitFlag = &cli.BoolFlag{
		Name:  "pipecommit",
		Usage: "Enable MPT pipeline commit, it will improve syncing performance. It is an experimental feature(default is false), diffsync will be disable if pipeline commit is enabled",
	}
	RangeLimitFlag = &cli.BoolFlag{
		Name:  "rangelimit",
		Usage: "Enable 5000 blocks limit for range query",
	}
	DiffFlag = flags.DirectoryFlag{
		Name:  "datadir.diff",
		Usage: "Data directory for difflayer segments (default = inside chaindata)",
	}
	RemoteDBFlag = &cli.StringFlag{
		Name:     "remotedb",
		Usage:    "URL for remote database",
		Category: flags.LoggingCategory,
	}
	AncientFlag = &flags.DirectoryFlag{
		Name:     "datadir.ancient",
		Usage:    "Root directory for ancient data (default = inside chaindata)",
		Category: flags.EthCategory,
	}
	MinFreeDiskSpaceFlag = &flags.DirectoryFlag{
		Name:     "datadir.minfreedisk",
		Usage:    "Minimum free disk space in MB, once reached triggers auto shut down (default = --cache.gc converted to MB, 0 = disabled)",
		Category: flags.EthCategory,
	}
	KeyStoreDirFlag = &flags.DirectoryFlag{
		Name:     "keystore",
		Usage:    "Directory for the keystore (default = inside the datadir)",
		Category: flags.AccountCategory,
	}
	USBFlag = &cli.BoolFlag{
		Name:     "usb",
		Usage:    "Enable monitoring and management of USB hardware wallets",
		Category: flags.AccountCategory,
	}
	SmartCardDaemonPathFlag = &cli.StringFlag{
		Name:     "pcscdpath",
		Usage:    "Path to the smartcard daemon (pcscd) socket file",
		Value:    pcsclite.PCSCDSockName,
		Category: flags.AccountCategory,
	}
	NetworkIdFlag = &cli.Uint64Flag{
		Name:     "networkid",
		Usage:    "Explicitly set network id (integer)(For testnets: use --ropsten, --rinkeby, --goerli instead)",
		Value:    ethconfig.Defaults.NetworkId,
		Category: flags.EthCategory,
	}
	MainnetFlag = &cli.BoolFlag{
		Name:     "mainnet",
		Usage:    "Ethereum mainnet",
		Category: flags.EthCategory,
	}
	DeveloperFlag = &cli.BoolFlag{
		Name:  "dev",
		Usage: "Ephemeral proof-of-authority network with a pre-funded developer account, mining enabled",
	}
	DeveloperPeriodFlag = &cli.IntFlag{
		Name:     "dev.period",
		Usage:    "Block period to use in developer mode (0 = mine only if transaction pending)",
		Category: flags.DevCategory,
	}
	DeveloperGasLimitFlag = &cli.Uint64Flag{
		Name:     "dev.gaslimit",
		Usage:    "Initial block gas limit",
		Value:    11500000,
		Category: flags.DevCategory,
	}

	IdentityFlag = &cli.StringFlag{
		Name:     "identity",
		Usage:    "Custom node name",
		Category: flags.NetworkingCategory,
	}
	DocRootFlag = &flags.DirectoryFlag{
		Name:     "docroot",
		Usage:    "Document Root for HTTPClient file scheme",
		Value:    flags.DirectoryString(flags.HomeDir()),
		Category: flags.APICategory,
	}
	ExitWhenSyncedFlag = &cli.BoolFlag{
		Name:     "exitwhensynced",
		Usage:    "Exits after block synchronisation completes",
		Category: flags.EthCategory,
	}

	// Dump command options.
	IterativeOutputFlag = &cli.BoolFlag{
		Name:  "iterative",
		Usage: "Print streaming JSON iteratively, delimited by newlines",
		Value: true,
	}
	ExcludeStorageFlag = &cli.BoolFlag{
		Name:  "nostorage",
		Usage: "Exclude storage entries (save db lookups)",
	}
	IncludeIncompletesFlag = &cli.BoolFlag{
		Name:  "incompletes",
		Usage: "Include accounts for which we don't have the address (missing preimage)",
	}
	ExcludeCodeFlag = &cli.BoolFlag{
		Name:  "nocode",
		Usage: "Exclude contract code (save db lookups)",
	}
	StartKeyFlag = &cli.StringFlag{
		Name:  "start",
		Usage: "Start position. Either a hash or address",
		Value: "0x0000000000000000000000000000000000000000000000000000000000000000",
	}
	DumpLimitFlag = &cli.Uint64Flag{
		Name:  "limit",
		Usage: "Max number of elements (0 = no limit)",
		Value: 0,
	}

	defaultSyncMode = ethconfig.Defaults.SyncMode
	SyncModeFlag    = &flags.TextMarshalerFlag{
		Name:     "syncmode",
		Usage:    `Blockchain sync mode ("snap", "full" or "light")`,
		Value:    &defaultSyncMode,
		Category: flags.EthCategory,
	}
	GCModeFlag = &cli.StringFlag{
		Name:     "gcmode",
		Usage:    `Blockchain garbage collection mode ("full", "archive")`,
		Value:    "full",
		Category: flags.EthCategory,
	}
	SnapshotFlag = &cli.BoolFlag{
		Name:     "snapshot",
		Usage:    `Enables snapshot-database mode (default = enable)`,
		Value:    true,
		Category: flags.EthCategory,
	}
	TxLookupLimitFlag = &cli.Uint64Flag{
		Name:     "txlookuplimit",
		Usage:    "Number of recent blocks to maintain transactions index for (default = about one year, 0 = entire chain)",
		Value:    ethconfig.Defaults.TxLookupLimit,
		Category: flags.EthCategory,
	}
	LightKDFFlag = &cli.BoolFlag{
		Name:     "lightkdf",
		Usage:    "Reduce key-derivation RAM & CPU usage at some expense of KDF strength",
		Category: flags.AccountCategory,
	}
	EthRequiredBlocksFlag = &cli.StringFlag{
		Name:     "eth.requiredblocks",
		Usage:    "Comma separated block number-to-hash mappings to require for peering (<number>=<hash>)",
		Category: flags.EthCategory,
	}
	LegacyWhitelistFlag = &cli.StringFlag{
		Name:     "whitelist",
		Usage:    "Comma separated block number-to-hash mappings to enforce (<number>=<hash>) (deprecated in favor of --eth.requiredblocks)",
		Category: flags.DeprecatedCategory,
	}
	BloomFilterSizeFlag = &cli.Uint64Flag{
		Name:     "bloomfilter.size",
		Usage:    "Megabytes of memory allocated to bloom-filter for pruning",
		Value:    2048,
		Category: flags.EthCategory,
	}
<<<<<<< HEAD
	OverrideTerminalTotalDifficulty = &flags.BigFlag{
		Name:     "override.terminaltotaldifficulty",
		Usage:    "Manually specify TerminalTotalDifficulty, overriding the bundled setting",
		Category: flags.EthCategory,
	}
	TriesInMemoryFlag = &cli.Uint64Flag{
		Name:  "triesInMemory",
		Usage: "The layer of tries trees that keep in memory",
		Value: 128,
	}
	defaultVerifyMode   = ethconfig.Defaults.TriesVerifyMode
	TriesVerifyModeFlag = &flags.TextMarshalerFlag{
		Name: "tries-verify-mode",
		Usage: `tries verify mode:
				"local(default): a normal full node with complete state world(both MPT and snapshot), merkle state root will
				                 be verified against the block header.",
				"full: a fast node with only snapshot state world. Merkle state root is verified by the trustworthy remote verify node
					   by comparing the diffhash(an identify of difflayer generated by the block) and state root.",
				"insecure: same as full mode, except that it can tolerate without verifying the diffhash when verify node does not have it.",
				"none: no merkle state root verification at all, there is no need to setup or connect remote verify node at all,
				       it is more light comparing to full and insecure mode, but get a very small chance that the state is not consistent
						with other peers."`,
		Value: &defaultVerifyMode,
	}
	OverrideTerminalTotalDifficultyPassed = &cli.BoolFlag{
		Name:     "override.terminaltotaldifficultypassed",
		Usage:    "Manually specify TerminalTotalDifficultyPassed, overriding the bundled setting",
=======
	OverrideShanghai = &flags.BigFlag{
		Name:     "override.shanghai",
		Usage:    "Manually specify the Shanghai fork timestamp, overriding the bundled setting",
>>>>>>> 2c6dda5a
		Category: flags.EthCategory,
	}
	// Light server and client settings
	LightServeFlag = &cli.IntFlag{
		Name:     "light.serve",
		Usage:    "Maximum percentage of time allowed for serving LES requests (multi-threaded processing allows values over 100)",
		Value:    ethconfig.Defaults.LightServ,
		Category: flags.LightCategory,
	}
	LightIngressFlag = &cli.IntFlag{
		Name:     "light.ingress",
		Usage:    "Incoming bandwidth limit for serving light clients (kilobytes/sec, 0 = unlimited)",
		Value:    ethconfig.Defaults.LightIngress,
		Category: flags.LightCategory,
	}
	LightEgressFlag = &cli.IntFlag{
		Name:     "light.egress",
		Usage:    "Outgoing bandwidth limit for serving light clients (kilobytes/sec, 0 = unlimited)",
		Value:    ethconfig.Defaults.LightEgress,
		Category: flags.LightCategory,
	}
	LightMaxPeersFlag = &cli.IntFlag{
		Name:     "light.maxpeers",
		Usage:    "Maximum number of light clients to serve, or light servers to attach to",
		Value:    ethconfig.Defaults.LightPeers,
		Category: flags.LightCategory,
	}
	UltraLightServersFlag = &cli.StringFlag{
		Name:     "ulc.servers",
		Usage:    "List of trusted ultra-light servers",
		Value:    strings.Join(ethconfig.Defaults.UltraLightServers, ","),
		Category: flags.LightCategory,
	}
	UltraLightFractionFlag = &cli.IntFlag{
		Name:     "ulc.fraction",
		Usage:    "Minimum % of trusted ultra-light servers required to announce a new head",
		Value:    ethconfig.Defaults.UltraLightFraction,
		Category: flags.LightCategory,
	}
	UltraLightOnlyAnnounceFlag = &cli.BoolFlag{
		Name:     "ulc.onlyannounce",
		Usage:    "Ultra light server sends announcements only",
		Category: flags.LightCategory,
	}
	LightNoPruneFlag = &cli.BoolFlag{
		Name:     "light.nopruning",
		Usage:    "Disable ancient light chain data pruning",
		Category: flags.LightCategory,
	}
	LightNoSyncServeFlag = &cli.BoolFlag{
		Name:     "light.nosyncserve",
		Usage:    "Enables serving light clients before syncing",
		Category: flags.LightCategory,
	}

	// Ethash settings
	EthashCacheDirFlag = &flags.DirectoryFlag{
		Name:     "ethash.cachedir",
		Usage:    "Directory to store the ethash verification caches (default = inside the datadir)",
		Category: flags.EthashCategory,
	}
	EthashCachesInMemoryFlag = &cli.IntFlag{
		Name:     "ethash.cachesinmem",
		Usage:    "Number of recent ethash caches to keep in memory (16MB each)",
		Value:    ethconfig.Defaults.Ethash.CachesInMem,
		Category: flags.EthashCategory,
	}
	EthashCachesOnDiskFlag = &cli.IntFlag{
		Name:     "ethash.cachesondisk",
		Usage:    "Number of recent ethash caches to keep on disk (16MB each)",
		Value:    ethconfig.Defaults.Ethash.CachesOnDisk,
		Category: flags.EthashCategory,
	}
	EthashCachesLockMmapFlag = &cli.BoolFlag{
		Name:     "ethash.cacheslockmmap",
		Usage:    "Lock memory maps of recent ethash caches",
		Category: flags.EthashCategory,
	}
	EthashDatasetDirFlag = &flags.DirectoryFlag{
		Name:     "ethash.dagdir",
		Usage:    "Directory to store the ethash mining DAGs",
		Value:    flags.DirectoryString(ethconfig.Defaults.Ethash.DatasetDir),
		Category: flags.EthashCategory,
	}
	EthashDatasetsInMemoryFlag = &cli.IntFlag{
		Name:     "ethash.dagsinmem",
		Usage:    "Number of recent ethash mining DAGs to keep in memory (1+GB each)",
		Value:    ethconfig.Defaults.Ethash.DatasetsInMem,
		Category: flags.EthashCategory,
	}
	EthashDatasetsOnDiskFlag = &cli.IntFlag{
		Name:     "ethash.dagsondisk",
		Usage:    "Number of recent ethash mining DAGs to keep on disk (1+GB each)",
		Value:    ethconfig.Defaults.Ethash.DatasetsOnDisk,
		Category: flags.EthashCategory,
	}
	EthashDatasetsLockMmapFlag = &cli.BoolFlag{
		Name:     "ethash.dagslockmmap",
		Usage:    "Lock memory maps for recent ethash mining DAGs",
		Category: flags.EthashCategory,
	}

	// Transaction pool settings
	TxPoolLocalsFlag = &cli.StringFlag{
		Name:     "txpool.locals",
		Usage:    "Comma separated accounts to treat as locals (no flush, priority inclusion)",
		Category: flags.TxPoolCategory,
	}
	TxPoolNoLocalsFlag = &cli.BoolFlag{
		Name:     "txpool.nolocals",
		Usage:    "Disables price exemptions for locally submitted transactions",
		Category: flags.TxPoolCategory,
	}
	TxPoolJournalFlag = &cli.StringFlag{
		Name:     "txpool.journal",
		Usage:    "Disk journal for local transaction to survive node restarts",
		Value:    txpool.DefaultConfig.Journal,
		Category: flags.TxPoolCategory,
	}
	TxPoolRejournalFlag = &cli.DurationFlag{
		Name:     "txpool.rejournal",
		Usage:    "Time interval to regenerate the local transaction journal",
		Value:    txpool.DefaultConfig.Rejournal,
		Category: flags.TxPoolCategory,
	}
	TxPoolPriceLimitFlag = &cli.Uint64Flag{
		Name:     "txpool.pricelimit",
		Usage:    "Minimum gas price limit to enforce for acceptance into the pool",
		Value:    ethconfig.Defaults.TxPool.PriceLimit,
		Category: flags.TxPoolCategory,
	}
	TxPoolPriceBumpFlag = &cli.Uint64Flag{
		Name:     "txpool.pricebump",
		Usage:    "Price bump percentage to replace an already existing transaction",
		Value:    ethconfig.Defaults.TxPool.PriceBump,
		Category: flags.TxPoolCategory,
	}
	TxPoolAccountSlotsFlag = &cli.Uint64Flag{
		Name:     "txpool.accountslots",
		Usage:    "Minimum number of executable transaction slots guaranteed per account",
		Value:    ethconfig.Defaults.TxPool.AccountSlots,
		Category: flags.TxPoolCategory,
	}
	TxPoolGlobalSlotsFlag = &cli.Uint64Flag{
		Name:     "txpool.globalslots",
		Usage:    "Maximum number of executable transaction slots for all accounts",
		Value:    ethconfig.Defaults.TxPool.GlobalSlots,
		Category: flags.TxPoolCategory,
	}
	TxPoolAccountQueueFlag = &cli.Uint64Flag{
		Name:     "txpool.accountqueue",
		Usage:    "Maximum number of non-executable transaction slots permitted per account",
		Value:    ethconfig.Defaults.TxPool.AccountQueue,
		Category: flags.TxPoolCategory,
	}
	TxPoolGlobalQueueFlag = &cli.Uint64Flag{
		Name:     "txpool.globalqueue",
		Usage:    "Maximum number of non-executable transaction slots for all accounts",
		Value:    ethconfig.Defaults.TxPool.GlobalQueue,
		Category: flags.TxPoolCategory,
	}
	TxPoolLifetimeFlag = &cli.DurationFlag{
		Name:     "txpool.lifetime",
		Usage:    "Maximum amount of time non-executable transaction are queued",
		Value:    ethconfig.Defaults.TxPool.Lifetime,
		Category: flags.TxPoolCategory,
	}
	TxPoolReannounceTimeFlag = &cli.DurationFlag{
		Name:  "txpool.reannouncetime",
		Usage: "Duration for announcing local pending transactions again (default = 10 years, minimum = 1 minute)",
		Value: ethconfig.Defaults.TxPool.ReannounceTime,
	}
	// Performance tuning settings
	CacheFlag = &cli.IntFlag{
		Name:     "cache",
		Usage:    "Megabytes of memory allocated to internal caching (default = 4096 mainnet full node, 128 light mode)",
		Value:    1024,
		Category: flags.PerfCategory,
	}
	CacheDatabaseFlag = &cli.IntFlag{
		Name:     "cache.database",
		Usage:    "Percentage of cache memory allowance to use for database io",
		Value:    40,
		Category: flags.PerfCategory,
	}
	CacheTrieFlag = &cli.IntFlag{
		Name:     "cache.trie",
		Usage:    "Percentage of cache memory allowance to use for trie caching (default = 15% full mode, 30% archive mode)",
		Value:    15,
		Category: flags.PerfCategory,
	}
	CacheTrieJournalFlag = &cli.StringFlag{
		Name:     "cache.trie.journal",
		Usage:    "Disk journal directory for trie cache to survive node restarts",
		Value:    ethconfig.Defaults.TrieCleanCacheJournal,
		Category: flags.PerfCategory,
	}
	CacheTrieRejournalFlag = &cli.DurationFlag{
		Name:     "cache.trie.rejournal",
		Usage:    "Time interval to regenerate the trie cache journal",
		Value:    ethconfig.Defaults.TrieCleanCacheRejournal,
		Category: flags.PerfCategory,
	}
	CacheGCFlag = &cli.IntFlag{
		Name:     "cache.gc",
		Usage:    "Percentage of cache memory allowance to use for trie pruning (default = 25% full mode, 0% archive mode)",
		Value:    25,
		Category: flags.PerfCategory,
	}
	CacheSnapshotFlag = &cli.IntFlag{
		Name:     "cache.snapshot",
		Usage:    "Percentage of cache memory allowance to use for snapshot caching (default = 20%)",
		Value:    20,
		Category: flags.PerfCategory,
	}
	CacheNoPrefetchFlag = &cli.BoolFlag{
		Name:     "cache.noprefetch",
		Usage:    "Disable heuristic state prefetch during block import (less CPU and disk IO, more time waiting for data)",
		Category: flags.PerfCategory,
	}
	CachePreimagesFlag = &cli.BoolFlag{
		Name:     "cache.preimages",
		Usage:    "Enable recording the SHA3/keccak preimages of trie keys",
		Category: flags.PerfCategory,
	}
	PersistDiffFlag = &cli.BoolFlag{
		Name:  "persistdiff",
		Usage: "Enable persistence of the diff layer",
	}
	DiffBlockFlag = &cli.Uint64Flag{
		Name:  "diffblock",
		Usage: "The number of blocks should be persisted in db (default = 86400)",
		Value: uint64(86400),
	}
	PruneAncientDataFlag = &cli.BoolFlag{
		Name:  "pruneancient",
		Usage: "Prune ancient data, is an optional config and disabled by default. Only keep the latest 9w blocks' data,the older blocks' data will be permanently pruned. Notice:the geth/chaindata/ancient dir will be removed, if restart without the flag, the ancient data will start with the previous point that the oldest unpruned block number. Recommends to the user who don't care about the ancient data.",
	}
	CacheLogSizeFlag = &cli.IntFlag{
		Name:     "cache.blocklogs",
		Usage:    "Size (in number of blocks) of the log cache for filtering",
		Category: flags.PerfCategory,
		Value:    ethconfig.Defaults.FilterLogCacheSize,
	}
	FDLimitFlag = &cli.IntFlag{
		Name:     "fdlimit",
		Usage:    "Raise the open file descriptor resource limit (default = system fd limit)",
		Category: flags.PerfCategory,
	}

	// Miner settings
	MiningEnabledFlag = &cli.BoolFlag{
		Name:     "mine",
		Usage:    "Enable mining",
		Category: flags.MinerCategory,
	}
	MinerThreadsFlag = &cli.IntFlag{
		Name:     "miner.threads",
		Usage:    "Number of CPU threads to use for mining",
		Value:    0,
		Category: flags.MinerCategory,
	}
	MinerNotifyFlag = &cli.StringFlag{
		Name:     "miner.notify",
		Usage:    "Comma separated HTTP URL list to notify of new work packages",
		Category: flags.MinerCategory,
	}
	MinerNotifyFullFlag = &cli.BoolFlag{
		Name:     "miner.notify.full",
		Usage:    "Notify with pending block headers instead of work packages",
		Category: flags.MinerCategory,
	}
	MinerGasLimitFlag = &cli.Uint64Flag{
		Name:     "miner.gaslimit",
		Usage:    "Target gas ceiling for mined blocks",
		Value:    ethconfig.Defaults.Miner.GasCeil,
		Category: flags.MinerCategory,
	}
	MinerGasPriceFlag = &flags.BigFlag{
		Name:     "miner.gasprice",
		Usage:    "Minimum gas price for mining a transaction",
		Value:    ethconfig.Defaults.Miner.GasPrice,
		Category: flags.MinerCategory,
	}
	MinerEtherbaseFlag = &cli.StringFlag{
		Name:     "miner.etherbase",
		Usage:    "Public address for block mining rewards (default = first account)",
		Value:    "0",
		Category: flags.MinerCategory,
	}
	MinerExtraDataFlag = &cli.StringFlag{
		Name:     "miner.extradata",
		Usage:    "Block extra data set by the miner (default = client version)",
		Category: flags.MinerCategory,
	}
	MinerRecommitIntervalFlag = &cli.DurationFlag{
		Name:     "miner.recommit",
		Usage:    "Time interval to recreate the block being mined",
		Value:    ethconfig.Defaults.Miner.Recommit,
		Category: flags.MinerCategory,
	}
	MinerDelayLeftoverFlag = &cli.DurationFlag{
		Name:  "miner.delayleftover",
		Usage: "Time reserved to finalize a block",
		Value: ethconfig.Defaults.Miner.DelayLeftOver,
	}
	MinerNoVerfiyFlag = &cli.BoolFlag{
		Name:     "miner.noverify",
		Usage:    "Disable remote sealing verification",
		Category: flags.MinerCategory,
	}
	MinerNewPayloadTimeout = &cli.DurationFlag{
		Name:     "miner.newpayload-timeout",
		Usage:    "Specify the maximum time allowance for creating a new payload",
		Value:    ethconfig.Defaults.Miner.NewPayloadTimeout,
		Category: flags.MinerCategory,
	}

	// Account settings
	UnlockedAccountFlag = &cli.StringFlag{
		Name:     "unlock",
		Usage:    "Comma separated list of accounts to unlock",
		Value:    "",
		Category: flags.AccountCategory,
	}
	PasswordFileFlag = &cli.PathFlag{
		Name:      "password",
		Usage:     "Password file to use for non-interactive password input",
		TakesFile: true,
		Category:  flags.AccountCategory,
	}
	ExternalSignerFlag = &cli.StringFlag{
		Name:     "signer",
		Usage:    "External signer (url or path to ipc file)",
		Value:    "",
		Category: flags.AccountCategory,
	}
	InsecureUnlockAllowedFlag = &cli.BoolFlag{
		Name:     "allow-insecure-unlock",
		Usage:    "Allow insecure account unlocking when account-related RPCs are exposed by http",
		Category: flags.AccountCategory,
	}

	// EVM settings
	VMEnableDebugFlag = &cli.BoolFlag{
		Name:     "vmdebug",
		Usage:    "Record information useful for VM and contract debugging",
		Category: flags.VMCategory,
	}

	// API options.
	RPCGlobalGasCapFlag = &cli.Uint64Flag{
		Name:     "rpc.gascap",
		Usage:    "Sets a cap on gas that can be used in eth_call/estimateGas (0=infinite)",
		Value:    ethconfig.Defaults.RPCGasCap,
		Category: flags.APICategory,
	}
	RPCGlobalEVMTimeoutFlag = &cli.DurationFlag{
		Name:     "rpc.evmtimeout",
		Usage:    "Sets a timeout used for eth_call (0=infinite)",
		Value:    ethconfig.Defaults.RPCEVMTimeout,
		Category: flags.APICategory,
	}
	RPCGlobalTxFeeCapFlag = &cli.Float64Flag{
		Name:     "rpc.txfeecap",
		Usage:    "Sets a cap on transaction fee (in ether) that can be sent via the RPC APIs (0 = no cap)",
		Value:    ethconfig.Defaults.RPCTxFeeCap,
		Category: flags.APICategory,
	}
	// Authenticated RPC HTTP settings
	AuthListenFlag = &cli.StringFlag{
		Name:     "authrpc.addr",
		Usage:    "Listening address for authenticated APIs",
		Value:    node.DefaultConfig.AuthAddr,
		Category: flags.APICategory,
	}
	AuthPortFlag = &cli.IntFlag{
		Name:     "authrpc.port",
		Usage:    "Listening port for authenticated APIs",
		Value:    node.DefaultConfig.AuthPort,
		Category: flags.APICategory,
	}
	AuthVirtualHostsFlag = &cli.StringFlag{
		Name:     "authrpc.vhosts",
		Usage:    "Comma separated list of virtual hostnames from which to accept requests (server enforced). Accepts '*' wildcard.",
		Value:    strings.Join(node.DefaultConfig.AuthVirtualHosts, ","),
		Category: flags.APICategory,
	}
	JWTSecretFlag = &flags.DirectoryFlag{
		Name:     "authrpc.jwtsecret",
		Usage:    "Path to a JWT secret to use for authenticated RPC endpoints",
		Category: flags.APICategory,
	}

	// Logging and debug settings
	EthStatsURLFlag = &cli.StringFlag{
		Name:     "ethstats",
		Usage:    "Reporting URL of a ethstats service (nodename:secret@host:port)",
		Category: flags.MetricsCategory,
	}
	FakePoWFlag = &cli.BoolFlag{
		Name:     "fakepow",
		Usage:    "Disables proof-of-work verification",
		Category: flags.LoggingCategory,
	}
	NoCompactionFlag = &cli.BoolFlag{
		Name:     "nocompaction",
		Usage:    "Disables db compaction after import",
		Category: flags.LoggingCategory,
	}

	// MISC settings
	SyncTargetFlag = &cli.PathFlag{
		Name:      "synctarget",
		Usage:     `File for containing the hex-encoded block-rlp as sync target(dev feature)`,
		TakesFile: true,
		Category:  flags.MiscCategory,
	}

	// RPC settings
	IPCDisabledFlag = &cli.BoolFlag{
		Name:     "ipcdisable",
		Usage:    "Disable the IPC-RPC server",
		Category: flags.APICategory,
	}
	IPCPathFlag = &flags.DirectoryFlag{
		Name:     "ipcpath",
		Usage:    "Filename for IPC socket/pipe within the datadir (explicit paths escape it)",
		Category: flags.APICategory,
	}
	HTTPEnabledFlag = &cli.BoolFlag{
		Name:     "http",
		Usage:    "Enable the HTTP-RPC server",
		Category: flags.APICategory,
	}
	HTTPListenAddrFlag = &cli.StringFlag{
		Name:     "http.addr",
		Usage:    "HTTP-RPC server listening interface",
		Value:    node.DefaultHTTPHost,
		Category: flags.APICategory,
	}
	HTTPPortFlag = &cli.IntFlag{
		Name:     "http.port",
		Usage:    "HTTP-RPC server listening port",
		Value:    node.DefaultHTTPPort,
		Category: flags.APICategory,
	}
	HTTPCORSDomainFlag = &cli.StringFlag{
		Name:     "http.corsdomain",
		Usage:    "Comma separated list of domains from which to accept cross origin requests (browser enforced)",
		Value:    "",
		Category: flags.APICategory,
	}
	HTTPVirtualHostsFlag = &cli.StringFlag{
		Name:     "http.vhosts",
		Usage:    "Comma separated list of virtual hostnames from which to accept requests (server enforced). Accepts '*' wildcard.",
		Value:    strings.Join(node.DefaultConfig.HTTPVirtualHosts, ","),
		Category: flags.APICategory,
	}
	HTTPApiFlag = &cli.StringFlag{
		Name:     "http.api",
		Usage:    "API's offered over the HTTP-RPC interface",
		Value:    "",
		Category: flags.APICategory,
	}
	HTTPPathPrefixFlag = &cli.StringFlag{
		Name:     "http.rpcprefix",
		Usage:    "HTTP path path prefix on which JSON-RPC is served. Use '/' to serve on all paths.",
		Value:    "",
		Category: flags.APICategory,
	}
	GraphQLEnabledFlag = &cli.BoolFlag{
		Name:     "graphql",
		Usage:    "Enable GraphQL on the HTTP-RPC server. Note that GraphQL can only be started if an HTTP server is started as well.",
		Category: flags.APICategory,
	}
	GraphQLCORSDomainFlag = &cli.StringFlag{
		Name:     "graphql.corsdomain",
		Usage:    "Comma separated list of domains from which to accept cross origin requests (browser enforced)",
		Value:    "",
		Category: flags.APICategory,
	}
	GraphQLVirtualHostsFlag = &cli.StringFlag{
		Name:     "graphql.vhosts",
		Usage:    "Comma separated list of virtual hostnames from which to accept requests (server enforced). Accepts '*' wildcard.",
		Value:    strings.Join(node.DefaultConfig.GraphQLVirtualHosts, ","),
		Category: flags.APICategory,
	}
	WSEnabledFlag = &cli.BoolFlag{
		Name:     "ws",
		Usage:    "Enable the WS-RPC server",
		Category: flags.APICategory,
	}
	WSListenAddrFlag = &cli.StringFlag{
		Name:     "ws.addr",
		Usage:    "WS-RPC server listening interface",
		Value:    node.DefaultWSHost,
		Category: flags.APICategory,
	}
	WSPortFlag = &cli.IntFlag{
		Name:     "ws.port",
		Usage:    "WS-RPC server listening port",
		Value:    node.DefaultWSPort,
		Category: flags.APICategory,
	}
	WSApiFlag = &cli.StringFlag{
		Name:     "ws.api",
		Usage:    "API's offered over the WS-RPC interface",
		Value:    "",
		Category: flags.APICategory,
	}
	WSAllowedOriginsFlag = &cli.StringFlag{
		Name:     "ws.origins",
		Usage:    "Origins from which to accept websockets requests",
		Value:    "",
		Category: flags.APICategory,
	}
	WSPathPrefixFlag = &cli.StringFlag{
		Name:     "ws.rpcprefix",
		Usage:    "HTTP path prefix on which JSON-RPC is served. Use '/' to serve on all paths.",
		Value:    "",
		Category: flags.APICategory,
	}
	ExecFlag = &cli.StringFlag{
		Name:     "exec",
		Usage:    "Execute JavaScript statement",
		Category: flags.APICategory,
	}
	PreloadJSFlag = &cli.StringFlag{
		Name:     "preload",
		Usage:    "Comma separated list of JavaScript files to preload into the console",
		Category: flags.APICategory,
	}
	AllowUnprotectedTxs = &cli.BoolFlag{
		Name:     "rpc.allow-unprotected-txs",
		Usage:    "Allow for unprotected (non EIP155 signed) transactions to be submitted via RPC",
		Category: flags.APICategory,
	}

	// Network Settings
	MaxPeersFlag = &cli.IntFlag{
		Name:     "maxpeers",
		Usage:    "Maximum number of network peers (network disabled if set to 0)",
		Value:    node.DefaultConfig.P2P.MaxPeers,
		Category: flags.NetworkingCategory,
	}

	MaxPeersPerIPFlag = &cli.IntFlag{
		Name:  "maxpeersperip",
		Usage: "Maximum number of network peers from a single IP address, (default used if set to <= 0, which is same as MaxPeers)",
		Value: node.DefaultConfig.P2P.MaxPeersPerIP,
	}

	MaxPendingPeersFlag = &cli.IntFlag{
		Name:     "maxpendpeers",
		Usage:    "Maximum number of pending connection attempts (defaults used if set to 0)",
		Value:    node.DefaultConfig.P2P.MaxPendingPeers,
		Category: flags.NetworkingCategory,
	}
	ListenPortFlag = &cli.IntFlag{
		Name:     "port",
		Usage:    "Network listening port",
		Value:    30303,
		Category: flags.NetworkingCategory,
	}
	BootnodesFlag = &cli.StringFlag{
		Name:     "bootnodes",
		Usage:    "Comma separated enode URLs for P2P discovery bootstrap",
		Value:    "",
		Category: flags.NetworkingCategory,
	}
	NodeKeyFileFlag = &cli.StringFlag{
		Name:     "nodekey",
		Usage:    "P2P node key file",
		Category: flags.NetworkingCategory,
	}
	NodeKeyHexFlag = &cli.StringFlag{
		Name:     "nodekeyhex",
		Usage:    "P2P node key as hex (for testing)",
		Category: flags.NetworkingCategory,
	}
	NATFlag = &cli.StringFlag{
		Name:     "nat",
		Usage:    "NAT port mapping mechanism (any|none|upnp|pmp|extip:<IP>)",
		Value:    "any",
		Category: flags.NetworkingCategory,
	}
	NoDiscoverFlag = &cli.BoolFlag{
		Name:     "nodiscover",
		Usage:    "Disables the peer discovery mechanism (manual peer addition)",
		Category: flags.NetworkingCategory,
	}
	DiscoveryV5Flag = &cli.BoolFlag{
		Name:     "v5disc",
		Usage:    "Enables the experimental RLPx V5 (Topic Discovery) mechanism",
		Category: flags.NetworkingCategory,
	}
	NetrestrictFlag = &cli.StringFlag{
		Name:     "netrestrict",
		Usage:    "Restricts network communication to the given IP networks (CIDR masks)",
		Category: flags.NetworkingCategory,
	}
	DNSDiscoveryFlag = &cli.StringFlag{
		Name:     "discovery.dns",
		Usage:    "Sets DNS discovery entry points (use \"\" to disable DNS)",
		Category: flags.NetworkingCategory,
	}
	DiscoveryPortFlag = &cli.IntFlag{
		Name:     "discovery.port",
		Usage:    "Use a custom UDP port for P2P discovery",
		Value:    30303,
		Category: flags.NetworkingCategory,
	}

	// Console
	JSpathFlag = &flags.DirectoryFlag{
		Name:     "jspath",
		Usage:    "JavaScript root path for `loadScript`",
		Value:    flags.DirectoryString("."),
		Category: flags.APICategory,
	}
	HttpHeaderFlag = &cli.StringSliceFlag{
		Name:     "header",
		Aliases:  []string{"H"},
		Usage:    "Pass custom headers to the RPC server when using --" + RemoteDBFlag.Name + " or the geth attach console. This flag can be given multiple times.",
		Category: flags.APICategory,
	}

	// Gas price oracle settings
	GpoBlocksFlag = &cli.IntFlag{
		Name:     "gpo.blocks",
		Usage:    "Number of recent blocks to check for gas prices",
		Value:    ethconfig.Defaults.GPO.Blocks,
		Category: flags.GasPriceCategory,
	}
	GpoPercentileFlag = &cli.IntFlag{
		Name:     "gpo.percentile",
		Usage:    "Suggested gas price is the given percentile of a set of recent transaction gas prices",
		Value:    ethconfig.Defaults.GPO.Percentile,
		Category: flags.GasPriceCategory,
	}
	GpoMaxGasPriceFlag = &cli.Int64Flag{
		Name:     "gpo.maxprice",
		Usage:    "Maximum transaction priority fee (or gasprice before London fork) to be recommended by gpo",
		Value:    ethconfig.Defaults.GPO.MaxPrice.Int64(),
		Category: flags.GasPriceCategory,
	}
	GpoIgnoreGasPriceFlag = &cli.Int64Flag{
		Name:     "gpo.ignoreprice",
		Usage:    "Gas price below which gpo will ignore transactions",
		Value:    ethconfig.Defaults.GPO.IgnorePrice.Int64(),
		Category: flags.GasPriceCategory,
	}

	// Metrics flags
	MetricsEnabledFlag = &cli.BoolFlag{
		Name:     "metrics",
		Usage:    "Enable metrics collection and reporting",
		Category: flags.MetricsCategory,
	}
	MetricsEnabledExpensiveFlag = &cli.BoolFlag{
		Name:     "metrics.expensive",
		Usage:    "Enable expensive metrics collection and reporting",
		Category: flags.MetricsCategory,
	}

	// MetricsHTTPFlag defines the endpoint for a stand-alone metrics HTTP endpoint.
	// Since the pprof service enables sensitive/vulnerable behavior, this allows a user
	// to enable a public-OK metrics endpoint without having to worry about ALSO exposing
	// other profiling behavior or information.
	MetricsHTTPFlag = &cli.StringFlag{
		Name:     "metrics.addr",
		Usage:    `Enable stand-alone metrics HTTP server listening interface.`,
		Category: flags.MetricsCategory,
	}
	MetricsPortFlag = &cli.IntFlag{
		Name: "metrics.port",
		Usage: `Metrics HTTP server listening port.
Please note that --` + MetricsHTTPFlag.Name + ` must be set to start the server.`,
		Value:    metrics.DefaultConfig.Port,
		Category: flags.MetricsCategory,
	}
	MetricsEnableInfluxDBFlag = &cli.BoolFlag{
		Name:     "metrics.influxdb",
		Usage:    "Enable metrics export/push to an external InfluxDB database",
		Category: flags.MetricsCategory,
	}
	MetricsInfluxDBEndpointFlag = &cli.StringFlag{
		Name:     "metrics.influxdb.endpoint",
		Usage:    "InfluxDB API endpoint to report metrics to",
		Value:    metrics.DefaultConfig.InfluxDBEndpoint,
		Category: flags.MetricsCategory,
	}
	MetricsInfluxDBDatabaseFlag = &cli.StringFlag{
		Name:     "metrics.influxdb.database",
		Usage:    "InfluxDB database name to push reported metrics to",
		Value:    metrics.DefaultConfig.InfluxDBDatabase,
		Category: flags.MetricsCategory,
	}
	MetricsInfluxDBUsernameFlag = &cli.StringFlag{
		Name:     "metrics.influxdb.username",
		Usage:    "Username to authorize access to the database",
		Value:    metrics.DefaultConfig.InfluxDBUsername,
		Category: flags.MetricsCategory,
	}
	MetricsInfluxDBPasswordFlag = &cli.StringFlag{
		Name:     "metrics.influxdb.password",
		Usage:    "Password to authorize access to the database",
		Value:    metrics.DefaultConfig.InfluxDBPassword,
		Category: flags.MetricsCategory,
	}
	// Tags are part of every measurement sent to InfluxDB. Queries on tags are faster in InfluxDB.
	// For example `host` tag could be used so that we can group all nodes and average a measurement
	// across all of them, but also so that we can select a specific node and inspect its measurements.
	// https://docs.influxdata.com/influxdb/v1.4/concepts/key_concepts/#tag-key
	MetricsInfluxDBTagsFlag = &cli.StringFlag{
		Name:     "metrics.influxdb.tags",
		Usage:    "Comma-separated InfluxDB tags (key/values) attached to all measurements",
		Value:    metrics.DefaultConfig.InfluxDBTags,
		Category: flags.MetricsCategory,
	}

	MetricsEnableInfluxDBV2Flag = &cli.BoolFlag{
		Name:     "metrics.influxdbv2",
		Usage:    "Enable metrics export/push to an external InfluxDB v2 database",
		Category: flags.MetricsCategory,
	}

	MetricsInfluxDBTokenFlag = &cli.StringFlag{
		Name:     "metrics.influxdb.token",
		Usage:    "Token to authorize access to the database (v2 only)",
		Value:    metrics.DefaultConfig.InfluxDBToken,
		Category: flags.MetricsCategory,
	}

	MetricsInfluxDBBucketFlag = &cli.StringFlag{
		Name:     "metrics.influxdb.bucket",
		Usage:    "InfluxDB bucket name to push reported metrics to (v2 only)",
		Value:    metrics.DefaultConfig.InfluxDBBucket,
		Category: flags.MetricsCategory,
	}

	// Init network
	InitNetworkSize = &cli.IntFlag{
		Name:  "init.size",
		Usage: "the size of the network",
		Value: 1,
	}

	InitNetworkDir = &cli.StringFlag{
		Name:  "init.dir",
		Usage: "the direction to store initial network data",
		Value: "",
	}

	InitNetworkIps = &cli.StringFlag{
		Name:  "init.ips",
		Usage: "the ips of each node in the network, example '192.168.0.1,192.168.0.2'",
		Value: "",
	}

	InitNetworkPort = &cli.IntFlag{
		Name:  "init.p2p-port",
		Usage: "the p2p port of the nodes in the network",
		Value: 30311,
	}
	MetricsInfluxDBOrganizationFlag = &cli.StringFlag{
		Name:     "metrics.influxdb.organization",
		Usage:    "InfluxDB organization name (v2 only)",
		Value:    metrics.DefaultConfig.InfluxDBOrganization,
		Category: flags.MetricsCategory,
	}

	BlockAmountReserved = &cli.Uint64Flag{
		Name:  "block-amount-reserved",
		Usage: "Sets the expected remained amount of blocks for offline block prune",
	}

	CheckSnapshotWithMPT = &cli.BoolFlag{
		Name:  "check-snapshot-with-mpt",
		Usage: "Enable checking between snapshot and MPT ",
	}

	EnableDoubleSignMonitorFlag = &cli.BoolFlag{
		Name:  "monitor.doublesign",
		Usage: "Enable double sign monitor to check whether any validator signs multiple blocks",
	}

	VotingEnabledFlag = &cli.BoolFlag{
		Name:  "vote",
		Usage: "Enable voting when mining",
	}

	EnableMaliciousVoteMonitorFlag = &cli.BoolFlag{
		Name:  "monitor.maliciousvote",
		Usage: "Enable malicious vote monitor to check whether any validator violates the voting rules of fast finality",
	}

	BLSPasswordFileFlag = &cli.StringFlag{
		Name:  "blspassword",
		Usage: "File path for the BLS password, which contains the password to unlock BLS wallet for managing votes in fast_finality feature",
	}

	BLSWalletDirFlag = &flags.DirectoryFlag{
		Name:  "blswallet",
		Usage: "Path for the blsWallet dir in fast finality feature (default = inside the datadir)",
	}

	VoteJournalDirFlag = &flags.DirectoryFlag{
		Name:  "vote-journal-path",
		Usage: "Path for the voteJournal dir in fast finality feature (default = inside the datadir)",
	}
)

var (
	// TestnetFlags is the flag group of all built-in supported testnets.
	TestnetFlags = []cli.Flag{}
	// NetworkFlags is the flag group of all built-in supported networks.
	NetworkFlags = append([]cli.Flag{MainnetFlag}, TestnetFlags...)

	// DatabasePathFlags is the flag group of all database path flags.
	DatabasePathFlags = []cli.Flag{
		DataDirFlag,
		AncientFlag,
		RemoteDBFlag,
		HttpHeaderFlag,
	}
)

// MakeDataDir retrieves the currently requested data directory, terminating
// if none (or the empty string) is specified. If the node is starting a testnet,
// then a subdirectory of the specified datadir will be used.
func MakeDataDir(ctx *cli.Context) string {
	if path := ctx.String(DataDirFlag.Name); path != "" {
		return path
	}
	Fatalf("Cannot determine default data directory, please set manually (--datadir)")
	return ""
}

// setNodeKey creates a node key from set command line flags, either loading it
// from a file or as a specified hex value. If neither flags were provided, this
// method returns nil and an emphemeral key is to be generated.
func setNodeKey(ctx *cli.Context, cfg *p2p.Config) {
	var (
		hex  = ctx.String(NodeKeyHexFlag.Name)
		file = ctx.String(NodeKeyFileFlag.Name)
		key  *ecdsa.PrivateKey
		err  error
	)
	switch {
	case file != "" && hex != "":
		Fatalf("Options %q and %q are mutually exclusive", NodeKeyFileFlag.Name, NodeKeyHexFlag.Name)
	case file != "":
		if key, err = crypto.LoadECDSA(file); err != nil {
			Fatalf("Option %q: %v", NodeKeyFileFlag.Name, err)
		}
		cfg.PrivateKey = key
	case hex != "":
		if key, err = crypto.HexToECDSA(hex); err != nil {
			Fatalf("Option %q: %v", NodeKeyHexFlag.Name, err)
		}
		cfg.PrivateKey = key
	}
}

// setNodeUserIdent creates the user identifier from CLI flags.
func setNodeUserIdent(ctx *cli.Context, cfg *node.Config) {
	if identity := ctx.String(IdentityFlag.Name); len(identity) > 0 {
		cfg.UserIdent = identity
	}
}

// setBootstrapNodes creates a list of bootstrap nodes from the command line
// flags, reverting to pre-configured ones if none have been specified.
func setBootstrapNodes(ctx *cli.Context, cfg *p2p.Config) {
	urls := params.MainnetBootnodes
	switch {
	case ctx.IsSet(BootnodesFlag.Name):
		urls = SplitAndTrim(ctx.String(BootnodesFlag.Name))
	}

	// don't apply defaults if BootstrapNodes is already set
	if cfg.BootstrapNodes != nil {
		return
	}
	cfg.BootstrapNodes = make([]*enode.Node, 0, len(urls))
	for _, url := range urls {
		if url != "" {
			node, err := enode.Parse(enode.ValidSchemes, url)
			if err != nil {
				log.Crit("Bootstrap URL invalid", "enode", url, "err", err)
				continue
			}
			cfg.BootstrapNodes = append(cfg.BootstrapNodes, node)
		}
	}
}

// setBootstrapNodesV5 creates a list of bootstrap nodes from the command line
// flags, reverting to pre-configured ones if none have been specified.
func setBootstrapNodesV5(ctx *cli.Context, cfg *p2p.Config) {
	urls := params.V5Bootnodes
	switch {
	case ctx.IsSet(BootnodesFlag.Name):
		urls = SplitAndTrim(ctx.String(BootnodesFlag.Name))
	case cfg.BootstrapNodesV5 != nil:
		return // already set, don't apply defaults.
	}

	cfg.BootstrapNodesV5 = make([]*enode.Node, 0, len(urls))
	for _, url := range urls {
		if url != "" {
			node, err := enode.Parse(enode.ValidSchemes, url)
			if err != nil {
				log.Error("Bootstrap URL invalid", "enode", url, "err", err)
				continue
			}
			cfg.BootstrapNodesV5 = append(cfg.BootstrapNodesV5, node)
		}
	}
}

// setListenAddress creates TCP/UDP listening address strings from set command
// line flags
func setListenAddress(ctx *cli.Context, cfg *p2p.Config) {
	if ctx.IsSet(ListenPortFlag.Name) {
		cfg.ListenAddr = fmt.Sprintf(":%d", ctx.Int(ListenPortFlag.Name))
	}
	if ctx.IsSet(DiscoveryPortFlag.Name) {
		cfg.DiscAddr = fmt.Sprintf(":%d", ctx.Int(DiscoveryPortFlag.Name))
	}
}

// setNAT creates a port mapper from command line flags.
func setNAT(ctx *cli.Context, cfg *p2p.Config) {
	if ctx.IsSet(NATFlag.Name) {
		natif, err := nat.Parse(ctx.String(NATFlag.Name))
		if err != nil {
			Fatalf("Option %s: %v", NATFlag.Name, err)
		}
		cfg.NAT = natif
	}
}

// SplitAndTrim splits input separated by a comma
// and trims excessive white space from the substrings.
func SplitAndTrim(input string) (ret []string) {
	l := strings.Split(input, ",")
	for _, r := range l {
		if r = strings.TrimSpace(r); r != "" {
			ret = append(ret, r)
		}
	}
	return ret
}

// setHTTP creates the HTTP RPC listener interface string from the set
// command line flags, returning empty if the HTTP endpoint is disabled.
func setHTTP(ctx *cli.Context, cfg *node.Config) {
	if ctx.Bool(HTTPEnabledFlag.Name) && cfg.HTTPHost == "" {
		cfg.HTTPHost = "127.0.0.1"
		if ctx.IsSet(HTTPListenAddrFlag.Name) {
			cfg.HTTPHost = ctx.String(HTTPListenAddrFlag.Name)
		}
	}

	if ctx.IsSet(HTTPPortFlag.Name) {
		cfg.HTTPPort = ctx.Int(HTTPPortFlag.Name)
	}

	if ctx.IsSet(AuthListenFlag.Name) {
		cfg.AuthAddr = ctx.String(AuthListenFlag.Name)
	}

	if ctx.IsSet(AuthPortFlag.Name) {
		cfg.AuthPort = ctx.Int(AuthPortFlag.Name)
	}

	if ctx.IsSet(AuthVirtualHostsFlag.Name) {
		cfg.AuthVirtualHosts = SplitAndTrim(ctx.String(AuthVirtualHostsFlag.Name))
	}

	if ctx.IsSet(HTTPCORSDomainFlag.Name) {
		cfg.HTTPCors = SplitAndTrim(ctx.String(HTTPCORSDomainFlag.Name))
	}

	if ctx.IsSet(HTTPApiFlag.Name) {
		cfg.HTTPModules = SplitAndTrim(ctx.String(HTTPApiFlag.Name))
	}

	if ctx.IsSet(HTTPVirtualHostsFlag.Name) {
		cfg.HTTPVirtualHosts = SplitAndTrim(ctx.String(HTTPVirtualHostsFlag.Name))
	}

	if ctx.IsSet(HTTPPathPrefixFlag.Name) {
		cfg.HTTPPathPrefix = ctx.String(HTTPPathPrefixFlag.Name)
	}
	if ctx.IsSet(AllowUnprotectedTxs.Name) {
		cfg.AllowUnprotectedTxs = ctx.Bool(AllowUnprotectedTxs.Name)
	}
}

// setGraphQL creates the GraphQL listener interface string from the set
// command line flags, returning empty if the GraphQL endpoint is disabled.
func setGraphQL(ctx *cli.Context, cfg *node.Config) {
	if ctx.IsSet(GraphQLCORSDomainFlag.Name) {
		cfg.GraphQLCors = SplitAndTrim(ctx.String(GraphQLCORSDomainFlag.Name))
	}
	if ctx.IsSet(GraphQLVirtualHostsFlag.Name) {
		cfg.GraphQLVirtualHosts = SplitAndTrim(ctx.String(GraphQLVirtualHostsFlag.Name))
	}
}

// setWS creates the WebSocket RPC listener interface string from the set
// command line flags, returning empty if the HTTP endpoint is disabled.
func setWS(ctx *cli.Context, cfg *node.Config) {
	if ctx.Bool(WSEnabledFlag.Name) && cfg.WSHost == "" {
		cfg.WSHost = "127.0.0.1"
		if ctx.IsSet(WSListenAddrFlag.Name) {
			cfg.WSHost = ctx.String(WSListenAddrFlag.Name)
		}
	}
	if ctx.IsSet(WSPortFlag.Name) {
		cfg.WSPort = ctx.Int(WSPortFlag.Name)
	}

	if ctx.IsSet(WSAllowedOriginsFlag.Name) {
		cfg.WSOrigins = SplitAndTrim(ctx.String(WSAllowedOriginsFlag.Name))
	}

	if ctx.IsSet(WSApiFlag.Name) {
		cfg.WSModules = SplitAndTrim(ctx.String(WSApiFlag.Name))
	}

	if ctx.IsSet(WSPathPrefixFlag.Name) {
		cfg.WSPathPrefix = ctx.String(WSPathPrefixFlag.Name)
	}
}

// setIPC creates an IPC path configuration from the set command line flags,
// returning an empty string if IPC was explicitly disabled, or the set path.
func setIPC(ctx *cli.Context, cfg *node.Config) {
	CheckExclusive(ctx, IPCDisabledFlag, IPCPathFlag)
	switch {
	case ctx.Bool(IPCDisabledFlag.Name):
		cfg.IPCPath = ""
	case ctx.IsSet(IPCPathFlag.Name):
		cfg.IPCPath = ctx.String(IPCPathFlag.Name)
	}
}

// setLes configures the les server and ultra light client settings from the command line flags.
func setLes(ctx *cli.Context, cfg *ethconfig.Config) {
	if ctx.IsSet(LightServeFlag.Name) {
		cfg.LightServ = ctx.Int(LightServeFlag.Name)
	}
	if ctx.IsSet(LightIngressFlag.Name) {
		cfg.LightIngress = ctx.Int(LightIngressFlag.Name)
	}
	if ctx.IsSet(LightEgressFlag.Name) {
		cfg.LightEgress = ctx.Int(LightEgressFlag.Name)
	}
	if ctx.IsSet(LightMaxPeersFlag.Name) {
		cfg.LightPeers = ctx.Int(LightMaxPeersFlag.Name)
	}
	if ctx.IsSet(UltraLightServersFlag.Name) {
		cfg.UltraLightServers = strings.Split(ctx.String(UltraLightServersFlag.Name), ",")
	}
	if ctx.IsSet(UltraLightFractionFlag.Name) {
		cfg.UltraLightFraction = ctx.Int(UltraLightFractionFlag.Name)
	}
	if cfg.UltraLightFraction <= 0 && cfg.UltraLightFraction > 100 {
		log.Error("Ultra light fraction is invalid", "had", cfg.UltraLightFraction, "updated", ethconfig.Defaults.UltraLightFraction)
		cfg.UltraLightFraction = ethconfig.Defaults.UltraLightFraction
	}
	if ctx.IsSet(UltraLightOnlyAnnounceFlag.Name) {
		cfg.UltraLightOnlyAnnounce = ctx.Bool(UltraLightOnlyAnnounceFlag.Name)
	}
	if ctx.IsSet(LightNoPruneFlag.Name) {
		cfg.LightNoPrune = ctx.Bool(LightNoPruneFlag.Name)
	}
	if ctx.IsSet(LightNoSyncServeFlag.Name) {
		cfg.LightNoSyncServe = ctx.Bool(LightNoSyncServeFlag.Name)
	}
}

// setMonitors enable monitors from the command line flags.
func setMonitors(ctx *cli.Context, cfg *node.Config) {
	if ctx.Bool(EnableDoubleSignMonitorFlag.Name) {
		cfg.EnableDoubleSignMonitor = true
	}
	if ctx.Bool(EnableMaliciousVoteMonitorFlag.Name) {
		cfg.EnableMaliciousVoteMonitor = true
	}
}

// MakeDatabaseHandles raises out the number of allowed file handles per process
// for Geth and returns half of the allowance to assign to the database.
func MakeDatabaseHandles(max int) int {
	limit, err := fdlimit.Maximum()
	if err != nil {
		Fatalf("Failed to retrieve file descriptor allowance: %v", err)
	}
	switch {
	case max == 0:
		// User didn't specify a meaningful value, use system limits
	case max < 128:
		// User specified something unhealthy, just use system defaults
		log.Error("File descriptor limit invalid (<128)", "had", max, "updated", limit)
	case max > limit:
		// User requested more than the OS allows, notify that we can't allocate it
		log.Warn("Requested file descriptors denied by OS", "req", max, "limit", limit)
	default:
		// User limit is meaningful and within allowed range, use that
		limit = max
	}
	raised, err := fdlimit.Raise(uint64(limit))
	if err != nil {
		Fatalf("Failed to raise file descriptor allowance: %v", err)
	}
	return int(raised / 2) // Leave half for networking and other stuff
}

// MakeAddress converts an account specified directly as a hex encoded string or
// a key index in the key store to an internal account representation.
func MakeAddress(ks *keystore.KeyStore, account string) (accounts.Account, error) {
	// If the specified account is a valid address, return it
	if common.IsHexAddress(account) {
		return accounts.Account{Address: common.HexToAddress(account)}, nil
	}
	// Otherwise try to interpret the account as a keystore index
	index, err := strconv.Atoi(account)
	if err != nil || index < 0 {
		return accounts.Account{}, fmt.Errorf("invalid account address or index %q", account)
	}
	log.Warn("-------------------------------------------------------------------")
	log.Warn("Referring to accounts by order in the keystore folder is dangerous!")
	log.Warn("This functionality is deprecated and will be removed in the future!")
	log.Warn("Please use explicit addresses! (can search via `geth account list`)")
	log.Warn("-------------------------------------------------------------------")

	accs := ks.Accounts()
	if len(accs) <= index {
		return accounts.Account{}, fmt.Errorf("index %d higher than number of accounts %d", index, len(accs))
	}
	return accs[index], nil
}

// setEtherbase retrieves the etherbase either from the directly specified
// command line flags or from the keystore if CLI indexed.
func setEtherbase(ctx *cli.Context, ks *keystore.KeyStore, cfg *ethconfig.Config) {
	// Extract the current etherbase
	var etherbase string
	if ctx.IsSet(MinerEtherbaseFlag.Name) {
		etherbase = ctx.String(MinerEtherbaseFlag.Name)
	}
	// Convert the etherbase into an address and configure it
	if etherbase != "" {
		if ks != nil {
			account, err := MakeAddress(ks, etherbase)
			if err != nil {
				Fatalf("Invalid miner etherbase: %v", err)
			}
			cfg.Miner.Etherbase = account.Address
		} else {
			Fatalf("No etherbase configured")
		}
	}
}

// MakePasswordList reads password lines from the file specified by the global --password flag.
func MakePasswordList(ctx *cli.Context) []string {
	path := ctx.Path(PasswordFileFlag.Name)
	if path == "" {
		return nil
	}
	text, err := os.ReadFile(path)
	if err != nil {
		Fatalf("Failed to read password file: %v", err)
	}
	lines := strings.Split(string(text), "\n")
	// Sanitise DOS line endings.
	for i := range lines {
		lines[i] = strings.TrimRight(lines[i], "\r")
	}
	return lines
}

func SetP2PConfig(ctx *cli.Context, cfg *p2p.Config) {
	setNodeKey(ctx, cfg)
	setNAT(ctx, cfg)
	setListenAddress(ctx, cfg)
	setBootstrapNodes(ctx, cfg)
	setBootstrapNodesV5(ctx, cfg)

	lightClient := ctx.String(SyncModeFlag.Name) == "light"
	lightServer := (ctx.Int(LightServeFlag.Name) != 0)

	lightPeers := ctx.Int(LightMaxPeersFlag.Name)
	if lightClient && !ctx.IsSet(LightMaxPeersFlag.Name) {
		// dynamic default - for clients we use 1/10th of the default for servers
		lightPeers /= 10
	}

	if ctx.IsSet(MaxPeersFlag.Name) {
		cfg.MaxPeers = ctx.Int(MaxPeersFlag.Name)
		if lightServer && !ctx.IsSet(LightMaxPeersFlag.Name) {
			cfg.MaxPeers += lightPeers
		}
	} else {
		if lightServer {
			cfg.MaxPeers += lightPeers
		}
		if lightClient && ctx.IsSet(LightMaxPeersFlag.Name) && cfg.MaxPeers < lightPeers {
			cfg.MaxPeers = lightPeers
		}
	}
	// if max peers per ip is not set, use max peers
	if cfg.MaxPeersPerIP <= 0 {
		cfg.MaxPeersPerIP = cfg.MaxPeers
	}
	// flag like: `--maxpeersperip 10` could override the setting in config.toml
	if ctx.IsSet(MaxPeersPerIPFlag.Name) {
		cfg.MaxPeersPerIP = ctx.Int(MaxPeersPerIPFlag.Name)
	}

	if !(lightClient || lightServer) {
		lightPeers = 0
	}
	ethPeers := cfg.MaxPeers - lightPeers
	if lightClient {
		ethPeers = 0
	}
	log.Info("Maximum peer count", "ETH", ethPeers, "LES", lightPeers, "total", cfg.MaxPeers)

	if ctx.IsSet(MaxPendingPeersFlag.Name) {
		cfg.MaxPendingPeers = ctx.Int(MaxPendingPeersFlag.Name)
	}
	if ctx.IsSet(NoDiscoverFlag.Name) || lightClient {
		cfg.NoDiscovery = true
	}

	// if we're running a light client or server, force enable the v5 peer discovery
	// unless it is explicitly disabled with --nodiscover note that explicitly specifying
	// --v5disc overrides --nodiscover, in which case the later only disables v4 discovery
	forceV5Discovery := (lightClient || lightServer) && !ctx.Bool(NoDiscoverFlag.Name)
	if ctx.IsSet(DiscoveryV5Flag.Name) {
		cfg.DiscoveryV5 = ctx.Bool(DiscoveryV5Flag.Name)
	} else if forceV5Discovery {
		cfg.DiscoveryV5 = true
	}

	if netrestrict := ctx.String(NetrestrictFlag.Name); netrestrict != "" {
		list, err := netutil.ParseNetlist(netrestrict)
		if err != nil {
			Fatalf("Option %q: %v", NetrestrictFlag.Name, err)
		}
		cfg.NetRestrict = list
	}

	if ctx.Bool(DeveloperFlag.Name) {
		// --dev mode can't use p2p networking.
		cfg.MaxPeers = 0
		cfg.ListenAddr = ""
		cfg.NoDial = true
		cfg.NoDiscovery = true
		cfg.DiscoveryV5 = false
	}
}

// SetNodeConfig applies node-related command line flags to the config.
func SetNodeConfig(ctx *cli.Context, cfg *node.Config) {
	SetP2PConfig(ctx, &cfg.P2P)
	setIPC(ctx, cfg)
	setHTTP(ctx, cfg)
	setGraphQL(ctx, cfg)
	setWS(ctx, cfg)
	setNodeUserIdent(ctx, cfg)
	SetDataDir(ctx, cfg)
	setSmartCard(ctx, cfg)
	setMonitors(ctx, cfg)
	setBLSWalletDir(ctx, cfg)
	setVoteJournalDir(ctx, cfg)

	if ctx.IsSet(JWTSecretFlag.Name) {
		cfg.JWTSecret = ctx.String(JWTSecretFlag.Name)
	}

	if ctx.IsSet(ExternalSignerFlag.Name) {
		cfg.ExternalSigner = ctx.String(ExternalSignerFlag.Name)
	}

	if ctx.IsSet(KeyStoreDirFlag.Name) {
		cfg.KeyStoreDir = ctx.String(KeyStoreDirFlag.Name)
	}
	if ctx.IsSet(DeveloperFlag.Name) {
		cfg.UseLightweightKDF = true
	}
	if ctx.IsSet(LightKDFFlag.Name) {
		cfg.UseLightweightKDF = ctx.Bool(LightKDFFlag.Name)
	}
	if ctx.IsSet(NoUSBFlag.Name) || cfg.NoUSB {
		log.Warn("Option nousb is deprecated and USB is deactivated by default. Use --usb to enable")
	}
	if ctx.IsSet(USBFlag.Name) {
		cfg.USB = ctx.Bool(USBFlag.Name)
	}
	if ctx.IsSet(DirectBroadcastFlag.Name) {
		cfg.DirectBroadcast = ctx.Bool(DirectBroadcastFlag.Name)
	}
	if ctx.IsSet(DisableSnapProtocolFlag.Name) {
		cfg.DisableSnapProtocol = ctx.Bool(DisableSnapProtocolFlag.Name)
	}
	if ctx.IsSet(RangeLimitFlag.Name) {
		cfg.RangeLimit = ctx.Bool(RangeLimitFlag.Name)
	}
	if ctx.IsSet(InsecureUnlockAllowedFlag.Name) {
		cfg.InsecureUnlockAllowed = ctx.Bool(InsecureUnlockAllowedFlag.Name)
	}

	if ctx.IsSet(BLSPasswordFileFlag.Name) {
		cfg.BLSPasswordFile = ctx.String(BLSPasswordFileFlag.Name)
	}
}

func setSmartCard(ctx *cli.Context, cfg *node.Config) {
	// Skip enabling smartcards if no path is set
	path := ctx.String(SmartCardDaemonPathFlag.Name)
	if path == "" {
		return
	}
	// Sanity check that the smartcard path is valid
	fi, err := os.Stat(path)
	if err != nil {
		log.Info("Smartcard socket not found, disabling", "err", err)
		return
	}
	if fi.Mode()&os.ModeType != os.ModeSocket {
		log.Error("Invalid smartcard daemon path", "path", path, "type", fi.Mode().String())
		return
	}
	// Smartcard daemon path exists and is a socket, enable it
	cfg.SmartCardDaemonPath = path
}

func SetDataDir(ctx *cli.Context, cfg *node.Config) {
	switch {
	case ctx.IsSet(DataDirFlag.Name):
		cfg.DataDir = ctx.String(DataDirFlag.Name)
	case ctx.Bool(DeveloperFlag.Name):
		cfg.DataDir = "" // unless explicitly requested, use memory databases
	}
}

func setVoteJournalDir(ctx *cli.Context, cfg *node.Config) {
	dataDir := cfg.DataDir
	if ctx.IsSet(VoteJournalDirFlag.Name) {
		cfg.VoteJournalDir = ctx.String(VoteJournalDirFlag.Name)
	} else if cfg.VoteJournalDir == "" {
		cfg.VoteJournalDir = filepath.Join(dataDir, "voteJournal")
	}
}

func setBLSWalletDir(ctx *cli.Context, cfg *node.Config) {
	dataDir := cfg.DataDir
	if ctx.IsSet(BLSWalletDirFlag.Name) {
		cfg.BLSWalletDir = ctx.String(BLSWalletDirFlag.Name)
	} else if cfg.BLSWalletDir == "" {
		cfg.BLSWalletDir = filepath.Join(dataDir, "bls/wallet")
	}
}

func setGPO(ctx *cli.Context, cfg *gasprice.Config, light bool) {
	// If we are running the light client, apply another group
	// settings for gas oracle.
	if light {
		*cfg = ethconfig.LightClientGPO
	}
	if ctx.IsSet(GpoBlocksFlag.Name) {
		cfg.Blocks = ctx.Int(GpoBlocksFlag.Name)
	}
	if ctx.IsSet(GpoPercentileFlag.Name) {
		cfg.Percentile = ctx.Int(GpoPercentileFlag.Name)
	}
	if ctx.IsSet(GpoMaxGasPriceFlag.Name) {
		cfg.MaxPrice = big.NewInt(ctx.Int64(GpoMaxGasPriceFlag.Name))
	}
	if ctx.IsSet(GpoIgnoreGasPriceFlag.Name) {
		cfg.IgnorePrice = big.NewInt(ctx.Int64(GpoIgnoreGasPriceFlag.Name))
	}
}

func setTxPool(ctx *cli.Context, cfg *txpool.Config) {
	if ctx.IsSet(TxPoolLocalsFlag.Name) {
		locals := strings.Split(ctx.String(TxPoolLocalsFlag.Name), ",")
		for _, account := range locals {
			if trimmed := strings.TrimSpace(account); !common.IsHexAddress(trimmed) {
				Fatalf("Invalid account in --txpool.locals: %s", trimmed)
			} else {
				cfg.Locals = append(cfg.Locals, common.HexToAddress(account))
			}
		}
	}
	if ctx.IsSet(TxPoolNoLocalsFlag.Name) {
		cfg.NoLocals = ctx.Bool(TxPoolNoLocalsFlag.Name)
	}
	if ctx.IsSet(TxPoolJournalFlag.Name) {
		cfg.Journal = ctx.String(TxPoolJournalFlag.Name)
	}
	if ctx.IsSet(TxPoolRejournalFlag.Name) {
		cfg.Rejournal = ctx.Duration(TxPoolRejournalFlag.Name)
	}
	if ctx.IsSet(TxPoolPriceLimitFlag.Name) {
		cfg.PriceLimit = ctx.Uint64(TxPoolPriceLimitFlag.Name)
	}
	if ctx.IsSet(TxPoolPriceBumpFlag.Name) {
		cfg.PriceBump = ctx.Uint64(TxPoolPriceBumpFlag.Name)
	}
	if ctx.IsSet(TxPoolAccountSlotsFlag.Name) {
		cfg.AccountSlots = ctx.Uint64(TxPoolAccountSlotsFlag.Name)
	}
	if ctx.IsSet(TxPoolGlobalSlotsFlag.Name) {
		cfg.GlobalSlots = ctx.Uint64(TxPoolGlobalSlotsFlag.Name)
	}
	if ctx.IsSet(TxPoolAccountQueueFlag.Name) {
		cfg.AccountQueue = ctx.Uint64(TxPoolAccountQueueFlag.Name)
	}
	if ctx.IsSet(TxPoolGlobalQueueFlag.Name) {
		cfg.GlobalQueue = ctx.Uint64(TxPoolGlobalQueueFlag.Name)
	}
	if ctx.IsSet(TxPoolLifetimeFlag.Name) {
		cfg.Lifetime = ctx.Duration(TxPoolLifetimeFlag.Name)
	}
	if ctx.IsSet(TxPoolReannounceTimeFlag.Name) {
		cfg.ReannounceTime = ctx.Duration(TxPoolReannounceTimeFlag.Name)
	}
}

func setEthash(ctx *cli.Context, cfg *ethconfig.Config) {
	if ctx.IsSet(EthashCacheDirFlag.Name) {
		cfg.Ethash.CacheDir = ctx.String(EthashCacheDirFlag.Name)
	}
	if ctx.IsSet(EthashDatasetDirFlag.Name) {
		cfg.Ethash.DatasetDir = ctx.String(EthashDatasetDirFlag.Name)
	}
	if ctx.IsSet(EthashCachesInMemoryFlag.Name) {
		cfg.Ethash.CachesInMem = ctx.Int(EthashCachesInMemoryFlag.Name)
	}
	if ctx.IsSet(EthashCachesOnDiskFlag.Name) {
		cfg.Ethash.CachesOnDisk = ctx.Int(EthashCachesOnDiskFlag.Name)
	}
	if ctx.IsSet(EthashCachesLockMmapFlag.Name) {
		cfg.Ethash.CachesLockMmap = ctx.Bool(EthashCachesLockMmapFlag.Name)
	}
	if ctx.IsSet(EthashDatasetsInMemoryFlag.Name) {
		cfg.Ethash.DatasetsInMem = ctx.Int(EthashDatasetsInMemoryFlag.Name)
	}
	if ctx.IsSet(EthashDatasetsOnDiskFlag.Name) {
		cfg.Ethash.DatasetsOnDisk = ctx.Int(EthashDatasetsOnDiskFlag.Name)
	}
	if ctx.IsSet(EthashDatasetsLockMmapFlag.Name) {
		cfg.Ethash.DatasetsLockMmap = ctx.Bool(EthashDatasetsLockMmapFlag.Name)
	}
}

func setMiner(ctx *cli.Context, cfg *miner.Config) {
	if ctx.IsSet(MinerNotifyFlag.Name) {
		cfg.Notify = strings.Split(ctx.String(MinerNotifyFlag.Name), ",")
	}
	cfg.NotifyFull = ctx.Bool(MinerNotifyFullFlag.Name)
	if ctx.IsSet(MinerExtraDataFlag.Name) {
		cfg.ExtraData = []byte(ctx.String(MinerExtraDataFlag.Name))
	}
	if ctx.IsSet(MinerGasLimitFlag.Name) {
		cfg.GasCeil = ctx.Uint64(MinerGasLimitFlag.Name)
	}
	if ctx.IsSet(MinerGasPriceFlag.Name) {
		cfg.GasPrice = flags.GlobalBig(ctx, MinerGasPriceFlag.Name)
	}
	if ctx.IsSet(MinerRecommitIntervalFlag.Name) {
		cfg.Recommit = ctx.Duration(MinerRecommitIntervalFlag.Name)
	}
	if ctx.IsSet(MinerDelayLeftoverFlag.Name) {
		cfg.DelayLeftOver = ctx.Duration(MinerDelayLeftoverFlag.Name)
	}
	if ctx.IsSet(MinerNoVerfiyFlag.Name) {
		cfg.Noverify = ctx.Bool(MinerNoVerfiyFlag.Name)
	}
	if ctx.Bool(VotingEnabledFlag.Name) {
		cfg.VoteEnable = true
	}
	if ctx.IsSet(MinerNewPayloadTimeout.Name) {
		cfg.NewPayloadTimeout = ctx.Duration(MinerNewPayloadTimeout.Name)
	}
}

func setRequiredBlocks(ctx *cli.Context, cfg *ethconfig.Config) {
	requiredBlocks := ctx.String(EthRequiredBlocksFlag.Name)
	if requiredBlocks == "" {
		if ctx.IsSet(LegacyWhitelistFlag.Name) {
			log.Warn("The flag --whitelist is deprecated and will be removed, please use --eth.requiredblocks")
			requiredBlocks = ctx.String(LegacyWhitelistFlag.Name)
		} else {
			return
		}
	}
	cfg.RequiredBlocks = make(map[uint64]common.Hash)
	for _, entry := range strings.Split(requiredBlocks, ",") {
		parts := strings.Split(entry, "=")
		if len(parts) != 2 {
			Fatalf("Invalid required block entry: %s", entry)
		}
		number, err := strconv.ParseUint(parts[0], 0, 64)
		if err != nil {
			Fatalf("Invalid required block number %s: %v", parts[0], err)
		}
		var hash common.Hash
		if err = hash.UnmarshalText([]byte(parts[1])); err != nil {
			Fatalf("Invalid required block hash %s: %v", parts[1], err)
		}
		cfg.RequiredBlocks[number] = hash
	}
}

// CheckExclusive verifies that only a single instance of the provided flags was
// set by the user. Each flag might optionally be followed by a string type to
// specialize it further.
func CheckExclusive(ctx *cli.Context, args ...interface{}) {
	set := make([]string, 0, 1)
	for i := 0; i < len(args); i++ {
		// Make sure the next argument is a flag and skip if not set
		flag, ok := args[i].(cli.Flag)
		if !ok {
			panic(fmt.Sprintf("invalid argument, not cli.Flag type: %T", args[i]))
		}
		// Check if next arg extends current and expand its name if so
		name := flag.Names()[0]

		if i+1 < len(args) {
			switch option := args[i+1].(type) {
			case string:
				// Extended flag check, make sure value set doesn't conflict with passed in option
				if ctx.String(flag.Names()[0]) == option {
					name += "=" + option
					set = append(set, "--"+name)
				}
				// shift arguments and continue
				i++
				continue

			case cli.Flag:
			default:
				panic(fmt.Sprintf("invalid argument, not cli.Flag or string extension: %T", args[i+1]))
			}
		}
		// Mark the flag if it's set
		if ctx.IsSet(flag.Names()[0]) {
			set = append(set, "--"+name)
		}
	}
	if len(set) > 1 {
		Fatalf("Flags %v can't be used at the same time", strings.Join(set, ", "))
	}
}

// SetEthConfig applies eth-related command line flags to the config.
func SetEthConfig(ctx *cli.Context, stack *node.Node, cfg *ethconfig.Config) {
	// Avoid conflicting network flags
	CheckExclusive(ctx, MainnetFlag, DeveloperFlag)
	CheckExclusive(ctx, LightServeFlag, SyncModeFlag, "light")
	CheckExclusive(ctx, DeveloperFlag, ExternalSignerFlag) // Can't use both ephemeral unlocked and external signer
	if ctx.String(GCModeFlag.Name) == "archive" && ctx.Uint64(TxLookupLimitFlag.Name) != 0 {
		ctx.Set(TxLookupLimitFlag.Name, "0")
		log.Warn("Disable transaction unindexing for archive node")
	}
	if ctx.IsSet(LightServeFlag.Name) && ctx.Uint64(TxLookupLimitFlag.Name) != 0 {
		log.Warn("LES server cannot serve old transaction status and cannot connect below les/4 protocol version if transaction lookup index is limited")
	}
	var ks *keystore.KeyStore
	if keystores := stack.AccountManager().Backends(keystore.KeyStoreType); len(keystores) > 0 {
		ks = keystores[0].(*keystore.KeyStore)
	}
	setEtherbase(ctx, ks, cfg)
	setGPO(ctx, &cfg.GPO, ctx.String(SyncModeFlag.Name) == "light")
	setTxPool(ctx, &cfg.TxPool)
	setEthash(ctx, cfg)
	setMiner(ctx, &cfg.Miner)
	setRequiredBlocks(ctx, cfg)
	setLes(ctx, cfg)

	// Cap the cache allowance and tune the garbage collector
	mem, err := gopsutil.VirtualMemory()
	if err == nil {
		if 32<<(^uintptr(0)>>63) == 32 && mem.Total > 2*1024*1024*1024 {
			log.Warn("Lowering memory allowance on 32bit arch", "available", mem.Total/1024/1024, "addressable", 2*1024)
			mem.Total = 2 * 1024 * 1024 * 1024
		}
		allowance := int(mem.Total / 1024 / 1024 / 3)
		if cache := ctx.Int(CacheFlag.Name); cache > allowance {
			log.Warn("Sanitizing cache to Go's GC limits", "provided", cache, "updated", allowance)
			ctx.Set(CacheFlag.Name, strconv.Itoa(allowance))
		}
	}
	// Ensure Go's GC ignores the database cache for trigger percentage
	cache := ctx.Int(CacheFlag.Name)
	gogc := math.Max(20, math.Min(100, 100/(float64(cache)/1024)))

	log.Debug("Sanitizing Go's GC trigger", "percent", int(gogc))
	godebug.SetGCPercent(int(gogc))

	if ctx.IsSet(SyncModeFlag.Name) {
		cfg.SyncMode = *flags.GlobalTextMarshaler(ctx, SyncModeFlag.Name).(*downloader.SyncMode)
	}
	if ctx.IsSet(NetworkIdFlag.Name) {
		cfg.NetworkId = ctx.Uint64(NetworkIdFlag.Name)
	}
	if ctx.IsSet(CacheFlag.Name) || ctx.IsSet(CacheDatabaseFlag.Name) {
		cfg.DatabaseCache = ctx.Int(CacheFlag.Name) * ctx.Int(CacheDatabaseFlag.Name) / 100
	}
	cfg.DatabaseHandles = MakeDatabaseHandles(ctx.Int(FDLimitFlag.Name))
	if ctx.IsSet(AncientFlag.Name) {
		cfg.DatabaseFreezer = ctx.String(AncientFlag.Name)
	}
	if ctx.IsSet(DiffFlag.Name) {
		cfg.DatabaseDiff = ctx.String(DiffFlag.Name)
	}
	if ctx.IsSet(PersistDiffFlag.Name) {
		cfg.PersistDiff = ctx.Bool(PersistDiffFlag.Name)
	}
	if ctx.IsSet(DiffBlockFlag.Name) {
		cfg.DiffBlock = ctx.Uint64(DiffBlockFlag.Name)
	}
	if ctx.IsSet(PruneAncientDataFlag.Name) {
		if cfg.SyncMode == downloader.FullSync {
			cfg.PruneAncientData = ctx.Bool(PruneAncientDataFlag.Name)
		} else {
			log.Crit("pruneancient parameter didn't take effect for current syncmode")
		}
	}
	if gcmode := ctx.String(GCModeFlag.Name); gcmode != "full" && gcmode != "archive" {
		Fatalf("--%s must be either 'full' or 'archive'", GCModeFlag.Name)
	}
	if ctx.IsSet(GCModeFlag.Name) {
		cfg.NoPruning = ctx.String(GCModeFlag.Name) == "archive"
	}
	if ctx.IsSet(DirectBroadcastFlag.Name) {
		cfg.DirectBroadcast = ctx.Bool(DirectBroadcastFlag.Name)
	}
	if ctx.IsSet(DisableSnapProtocolFlag.Name) {
		cfg.DisableSnapProtocol = ctx.Bool(DisableSnapProtocolFlag.Name)
	}
	if ctx.IsSet(DisableDiffProtocolFlag.Name) {
		cfg.DisableDiffProtocol = ctx.IsSet(DisableDiffProtocolFlag.Name)
	}
	if ctx.IsSet(EnableTrustProtocolFlag.Name) {
		cfg.EnableTrustProtocol = ctx.IsSet(EnableTrustProtocolFlag.Name)
	}
	if ctx.IsSet(DisableBscProtocolFlag.Name) {
		cfg.DisableBscProtocol = ctx.IsSet(DisableBscProtocolFlag.Name)
	}
	if ctx.IsSet(DiffSyncFlag.Name) {
		log.Warn("The --diffsync flag is deprecated and will be removed in the future!")
	}
	if ctx.IsSet(PipeCommitFlag.Name) {
		cfg.PipeCommit = ctx.Bool(PipeCommitFlag.Name)
	}
	if ctx.IsSet(RangeLimitFlag.Name) {
		cfg.RangeLimit = ctx.Bool(RangeLimitFlag.Name)
	}
	if ctx.IsSet(CacheNoPrefetchFlag.Name) {
		cfg.NoPrefetch = ctx.Bool(CacheNoPrefetchFlag.Name)
	}
	// Read the value from the flag no matter if it's set or not.
	cfg.Preimages = ctx.Bool(CachePreimagesFlag.Name)
	if cfg.NoPruning && !cfg.Preimages {
		cfg.Preimages = true
		log.Info("Enabling recording of key preimages since archive mode is used")
	}
	if ctx.IsSet(TxLookupLimitFlag.Name) {
		cfg.TxLookupLimit = ctx.Uint64(TxLookupLimitFlag.Name)
	}
	if ctx.IsSet(CacheFlag.Name) || ctx.IsSet(CacheTrieFlag.Name) {
		cfg.TrieCleanCache = ctx.Int(CacheFlag.Name) * ctx.Int(CacheTrieFlag.Name) / 100
	}
	if ctx.IsSet(CacheTrieJournalFlag.Name) {
		cfg.TrieCleanCacheJournal = ctx.String(CacheTrieJournalFlag.Name)
	}
	if ctx.IsSet(CacheTrieRejournalFlag.Name) {
		cfg.TrieCleanCacheRejournal = ctx.Duration(CacheTrieRejournalFlag.Name)
	}
	if ctx.IsSet(CacheFlag.Name) || ctx.IsSet(CacheGCFlag.Name) {
		cfg.TrieDirtyCache = ctx.Int(CacheFlag.Name) * ctx.Int(CacheGCFlag.Name) / 100
	}
	if ctx.IsSet(TriesInMemoryFlag.Name) {
		cfg.TriesInMemory = ctx.Uint64(TriesInMemoryFlag.Name)
	}
	if ctx.IsSet(TriesVerifyModeFlag.Name) {
		cfg.TriesVerifyMode = *flags.GlobalTextMarshaler(ctx, TriesVerifyModeFlag.Name).(*core.VerifyMode)
		// If a node sets verify mode to full or insecure, it's a fast node and need
		// to verify blocks from verify nodes, then it should enable trust protocol.
		if cfg.TriesVerifyMode.NeedRemoteVerify() {
			cfg.EnableTrustProtocol = true
		}
	}
	if ctx.IsSet(CacheFlag.Name) || ctx.IsSet(CacheSnapshotFlag.Name) {
		cfg.SnapshotCache = ctx.Int(CacheFlag.Name) * ctx.Int(CacheSnapshotFlag.Name) / 100
	}
	if ctx.IsSet(CacheLogSizeFlag.Name) {
		cfg.FilterLogCacheSize = ctx.Int(CacheLogSizeFlag.Name)
	}
	if !ctx.Bool(SnapshotFlag.Name) {
		// If snap-sync is requested, this flag is also required
		if cfg.SyncMode == downloader.SnapSync {
			log.Info("Snap sync requested, enabling --snapshot")
		} else {
			cfg.TrieCleanCache += cfg.SnapshotCache
			cfg.SnapshotCache = 0 // Disabled
		}
	}
	if ctx.IsSet(DocRootFlag.Name) {
		cfg.DocRoot = ctx.String(DocRootFlag.Name)
	}
	if ctx.IsSet(VMEnableDebugFlag.Name) {
		// TODO(fjl): force-enable this in --dev mode
		cfg.EnablePreimageRecording = ctx.Bool(VMEnableDebugFlag.Name)
	}

	if ctx.IsSet(RPCGlobalGasCapFlag.Name) {
		cfg.RPCGasCap = ctx.Uint64(RPCGlobalGasCapFlag.Name)
	}
	if cfg.RPCGasCap != 0 {
		log.Info("Set global gas cap", "cap", cfg.RPCGasCap)
	} else {
		log.Info("Global gas cap disabled")
	}
	if ctx.IsSet(RPCGlobalEVMTimeoutFlag.Name) {
		cfg.RPCEVMTimeout = ctx.Duration(RPCGlobalEVMTimeoutFlag.Name)
	}
	if ctx.IsSet(RPCGlobalTxFeeCapFlag.Name) {
		cfg.RPCTxFeeCap = ctx.Float64(RPCGlobalTxFeeCapFlag.Name)
	}
	if ctx.IsSet(NoDiscoverFlag.Name) {
		cfg.EthDiscoveryURLs, cfg.SnapDiscoveryURLs, cfg.TrustDiscoveryURLs, cfg.BscDiscoveryURLs = []string{}, []string{}, []string{}, []string{}
	} else if ctx.IsSet(DNSDiscoveryFlag.Name) {
		urls := ctx.String(DNSDiscoveryFlag.Name)
		if urls == "" {
			cfg.EthDiscoveryURLs = []string{}
		} else {
			cfg.EthDiscoveryURLs = SplitAndTrim(urls)
		}
	}
	// Override any default configs for hard coded networks.
	switch {
	case ctx.Bool(MainnetFlag.Name):
		if !ctx.IsSet(NetworkIdFlag.Name) {
			cfg.NetworkId = 1
		}
		cfg.Genesis = core.DefaultGenesisBlock()
		SetDNSDiscoveryDefaults(cfg, params.MainnetGenesisHash)
	case ctx.Bool(DeveloperFlag.Name):
		if !ctx.IsSet(NetworkIdFlag.Name) {
			cfg.NetworkId = 1337
		}
		cfg.SyncMode = downloader.FullSync
		// Create new developer account or reuse existing one
		var (
			developer  accounts.Account
			passphrase string
			err        error
		)
		if list := MakePasswordList(ctx); len(list) > 0 {
			// Just take the first value. Although the function returns a possible multiple values and
			// some usages iterate through them as attempts, that doesn't make sense in this setting,
			// when we're definitely concerned with only one account.
			passphrase = list[0]
		}
		// setEtherbase has been called above, configuring the miner address from command line flags.
		if cfg.Miner.Etherbase != (common.Address{}) {
			developer = accounts.Account{Address: cfg.Miner.Etherbase}
		} else if accs := ks.Accounts(); len(accs) > 0 {
			developer = ks.Accounts()[0]
		} else {
			developer, err = ks.NewAccount(passphrase)
			if err != nil {
				Fatalf("Failed to create developer account: %v", err)
			}
		}
		if err := ks.Unlock(developer, passphrase); err != nil {
			Fatalf("Failed to unlock developer account: %v", err)
		}
		log.Info("Using developer account", "address", developer.Address)

		// Create a new developer genesis block or reuse existing one
		cfg.Genesis = core.DeveloperGenesisBlock(uint64(ctx.Int(DeveloperPeriodFlag.Name)), ctx.Uint64(DeveloperGasLimitFlag.Name), developer.Address)
		if ctx.IsSet(DataDirFlag.Name) {
			// If datadir doesn't exist we need to open db in write-mode
			// so leveldb can create files.
			readonly := true
			if !common.FileExist(stack.ResolvePath("chaindata")) {
				readonly = false
			}
			// Check if we have an already initialized chain and fall back to
			// that if so. Otherwise we need to generate a new genesis spec.
			chaindb := MakeChainDatabase(ctx, stack, readonly, false)
			if rawdb.ReadCanonicalHash(chaindb, 0) != (common.Hash{}) {
				cfg.Genesis = nil // fallback to db content
			}
			chaindb.Close()
		}
		if !ctx.IsSet(MinerGasPriceFlag.Name) {
			cfg.Miner.GasPrice = big.NewInt(1)
		}
	default:
		if cfg.NetworkId == 1 {
			SetDNSDiscoveryDefaults(cfg, params.MainnetGenesisHash)
		}
	}
}

// SetDNSDiscoveryDefaults configures DNS discovery with the given URL if
// no URLs are set.
func SetDNSDiscoveryDefaults(cfg *ethconfig.Config, genesis common.Hash) {
	if cfg.EthDiscoveryURLs != nil {
		return // already set through flags/config
	}
	protocol := "all"
	if cfg.SyncMode == downloader.LightSync {
		protocol = "les"
	}
	if url := params.KnownDNSNetwork(genesis, protocol); url != "" {
		cfg.EthDiscoveryURLs = []string{url}
		cfg.SnapDiscoveryURLs = cfg.EthDiscoveryURLs
		cfg.TrustDiscoveryURLs = cfg.EthDiscoveryURLs
		cfg.BscDiscoveryURLs = cfg.EthDiscoveryURLs
	}
}

// RegisterEthService adds an Ethereum client to the stack.
// The second return value is the full node instance, which may be nil if the
// node is running as a light client.
func RegisterEthService(stack *node.Node, cfg *ethconfig.Config) (ethapi.Backend, *eth.Ethereum) {
	if cfg.SyncMode == downloader.LightSync {
		backend, err := les.New(stack, cfg)
		if err != nil {
			Fatalf("Failed to register the Ethereum service: %v", err)
		}
		stack.RegisterAPIs(tracers.APIs(backend.ApiBackend))
		if backend.BlockChain().Config().TerminalTotalDifficulty != nil {
			if err := lescatalyst.Register(stack, backend); err != nil {
				Fatalf("Failed to register the Engine API service: %v", err)
			}
		}
		return backend.ApiBackend, nil
	}
	backend, err := eth.New(stack, cfg)
	if err != nil {
		Fatalf("Failed to register the Ethereum service: %v", err)
	}
	if cfg.LightServ > 0 {
		_, err := les.NewLesServer(stack, backend, cfg)
		if err != nil {
			Fatalf("Failed to create the LES server: %v", err)
		}
	}
	if backend.BlockChain().Config().TerminalTotalDifficulty != nil {
		if err := ethcatalyst.Register(stack, backend); err != nil {
			Fatalf("Failed to register the Engine API service: %v", err)
		}
	}
	stack.RegisterAPIs(tracers.APIs(backend.APIBackend))
<<<<<<< HEAD

=======
>>>>>>> 2c6dda5a
	return backend.APIBackend, backend
}

// RegisterEthStatsService configures the Ethereum Stats daemon and adds it to the node.
func RegisterEthStatsService(stack *node.Node, backend ethapi.Backend, url string) {
	if err := ethstats.New(stack, backend, backend.Engine(), url); err != nil {
		Fatalf("Failed to register the Ethereum Stats service: %v", err)
	}
}

// RegisterGraphQLService adds the GraphQL API to the node.
func RegisterGraphQLService(stack *node.Node, backend ethapi.Backend, filterSystem *filters.FilterSystem, cfg *node.Config) {
	err := graphql.New(stack, backend, filterSystem, cfg.GraphQLCors, cfg.GraphQLVirtualHosts)
	if err != nil {
		Fatalf("Failed to register the GraphQL service: %v", err)
	}
}

type SetupMetricsOption func()

func EnableBuildInfo(gitCommit, gitDate string) SetupMetricsOption {
	return func() {
		// register build info into metrics
		metrics.NewRegisteredLabel("build-info", nil).Mark(map[string]interface{}{
			"version":          params.VersionWithMeta,
			"git-commit":       gitCommit,
			"git-commit-date":  gitDate,
			"go-version":       runtime.Version(),
			"operating-system": runtime.GOOS,
			"architecture":     runtime.GOARCH,
		})
	}
}

func EnableMinerInfo(ctx *cli.Context, minerConfig miner.Config) SetupMetricsOption {
	return func() {
		if ctx.Bool(MiningEnabledFlag.Name) {
			// register miner info into metrics
			minerInfo := structs.Map(minerConfig)
			minerInfo[UnlockedAccountFlag.Name] = ctx.String(UnlockedAccountFlag.Name)
			metrics.NewRegisteredLabel("miner-info", nil).Mark(minerInfo)
		}
	}
}

// RegisterFilterAPI adds the eth log filtering RPC API to the node.
func RegisterFilterAPI(stack *node.Node, backend ethapi.Backend, ethcfg *ethconfig.Config) *filters.FilterSystem {
	isLightClient := ethcfg.SyncMode == downloader.LightSync
	filterSystem := filters.NewFilterSystem(backend, filters.Config{
		LogCacheSize: ethcfg.FilterLogCacheSize,
	})
	stack.RegisterAPIs([]rpc.API{{
		Namespace: "eth",
		Service:   filters.NewFilterAPI(filterSystem, isLightClient, ethcfg.RangeLimit),
	}})
	return filterSystem
}

<<<<<<< HEAD
func SetupMetrics(ctx *cli.Context, options ...SetupMetricsOption) {
=======
// RegisterFullSyncTester adds the full-sync tester service into node.
func RegisterFullSyncTester(stack *node.Node, eth *eth.Ethereum, path string) {
	blob, err := os.ReadFile(path)
	if err != nil {
		Fatalf("Failed to read block file: %v", err)
	}
	rlpBlob, err := hexutil.Decode(string(bytes.TrimRight(blob, "\r\n")))
	if err != nil {
		Fatalf("Failed to decode block blob: %v", err)
	}
	var block types.Block
	if err := rlp.DecodeBytes(rlpBlob, &block); err != nil {
		Fatalf("Failed to decode block: %v", err)
	}
	ethcatalyst.RegisterFullSyncTester(stack, eth, &block)
	log.Info("Registered full-sync tester", "number", block.NumberU64(), "hash", block.Hash())
}

func SetupMetrics(ctx *cli.Context) {
>>>>>>> 2c6dda5a
	if metrics.Enabled {
		log.Info("Enabling metrics collection")

		var (
			enableExport   = ctx.Bool(MetricsEnableInfluxDBFlag.Name)
			enableExportV2 = ctx.Bool(MetricsEnableInfluxDBV2Flag.Name)
		)

		if enableExport || enableExportV2 {
			CheckExclusive(ctx, MetricsEnableInfluxDBFlag, MetricsEnableInfluxDBV2Flag)

			v1FlagIsSet := ctx.IsSet(MetricsInfluxDBUsernameFlag.Name) ||
				ctx.IsSet(MetricsInfluxDBPasswordFlag.Name)

			v2FlagIsSet := ctx.IsSet(MetricsInfluxDBTokenFlag.Name) ||
				ctx.IsSet(MetricsInfluxDBOrganizationFlag.Name) ||
				ctx.IsSet(MetricsInfluxDBBucketFlag.Name)

			if enableExport && v2FlagIsSet {
				Fatalf("Flags --influxdb.metrics.organization, --influxdb.metrics.token, --influxdb.metrics.bucket are only available for influxdb-v2")
			} else if enableExportV2 && v1FlagIsSet {
				Fatalf("Flags --influxdb.metrics.username, --influxdb.metrics.password are only available for influxdb-v1")
			}
		}

		var (
			endpoint = ctx.String(MetricsInfluxDBEndpointFlag.Name)
			database = ctx.String(MetricsInfluxDBDatabaseFlag.Name)
			username = ctx.String(MetricsInfluxDBUsernameFlag.Name)
			password = ctx.String(MetricsInfluxDBPasswordFlag.Name)

			token        = ctx.String(MetricsInfluxDBTokenFlag.Name)
			bucket       = ctx.String(MetricsInfluxDBBucketFlag.Name)
			organization = ctx.String(MetricsInfluxDBOrganizationFlag.Name)
		)

		if enableExport {
			tagsMap := SplitTagsFlag(ctx.String(MetricsInfluxDBTagsFlag.Name))

			log.Info("Enabling metrics export to InfluxDB")

			go influxdb.InfluxDBWithTags(metrics.DefaultRegistry, 10*time.Second, endpoint, database, username, password, "geth.", tagsMap)
		} else if enableExportV2 {
			tagsMap := SplitTagsFlag(ctx.String(MetricsInfluxDBTagsFlag.Name))

			log.Info("Enabling metrics export to InfluxDB (v2)")

			go influxdb.InfluxDBV2WithTags(metrics.DefaultRegistry, 10*time.Second, endpoint, token, bucket, organization, "geth.", tagsMap)
		}

		if ctx.IsSet(MetricsHTTPFlag.Name) {
			address := fmt.Sprintf("%s:%d", ctx.String(MetricsHTTPFlag.Name), ctx.Int(MetricsPortFlag.Name))
			log.Info("Enabling stand-alone metrics HTTP endpoint", "address", address)
			exp.Setup(address)
		} else if ctx.IsSet(MetricsPortFlag.Name) {
			log.Warn(fmt.Sprintf("--%s specified without --%s, metrics server will not start.", MetricsPortFlag.Name, MetricsHTTPFlag.Name))
		}

		for _, opt := range options {
			opt()
		}

		// Start system runtime metrics collection
		go metrics.CollectProcessMetrics(3 * time.Second)
	}
}

func SplitTagsFlag(tagsFlag string) map[string]string {
	tags := strings.Split(tagsFlag, ",")
	tagsMap := map[string]string{}

	for _, t := range tags {
		if t != "" {
			kv := strings.Split(t, "=")

			if len(kv) == 2 {
				tagsMap[kv[0]] = kv[1]
			}
		}
	}

	return tagsMap
}

// MakeChainDatabase open an LevelDB using the flags passed to the client and will hard crash if it fails.
func MakeChainDatabase(ctx *cli.Context, stack *node.Node, readonly, disableFreeze bool) ethdb.Database {
	var (
		cache   = ctx.Int(CacheFlag.Name) * ctx.Int(CacheDatabaseFlag.Name) / 100
		handles = MakeDatabaseHandles(ctx.Int(FDLimitFlag.Name))

		err     error
		chainDb ethdb.Database
	)
	switch {
	case ctx.IsSet(RemoteDBFlag.Name):
		log.Info("Using remote db", "url", ctx.String(RemoteDBFlag.Name), "headers", len(ctx.StringSlice(HttpHeaderFlag.Name)))
		client, err := DialRPCWithHeaders(ctx.String(RemoteDBFlag.Name), ctx.StringSlice(HttpHeaderFlag.Name))
		if err != nil {
			break
		}
		chainDb = remotedb.New(client)
	case ctx.String(SyncModeFlag.Name) == "light":
		chainDb, err = stack.OpenDatabase("lightchaindata", cache, handles, "", readonly)
	default:
		chainDb, err = stack.OpenDatabaseWithFreezer("chaindata", cache, handles, ctx.String(AncientFlag.Name), "", readonly, disableFreeze, false, false, true)
	}
	if err != nil {
		Fatalf("Could not open database: %v", err)
	}
	return chainDb
}

func IsNetworkPreset(ctx *cli.Context) bool {
	for _, flag := range NetworkFlags {
		bFlag, _ := flag.(*cli.BoolFlag)
		if ctx.IsSet(bFlag.Name) {
			return true
		}
	}
	return false
}

func DialRPCWithHeaders(endpoint string, headers []string) (*rpc.Client, error) {
	if endpoint == "" {
		return nil, errors.New("endpoint must be specified")
	}
	if strings.HasPrefix(endpoint, "rpc:") || strings.HasPrefix(endpoint, "ipc:") {
		// Backwards compatibility with geth < 1.5 which required
		// these prefixes.
		endpoint = endpoint[4:]
	}
	var opts []rpc.ClientOption
	if len(headers) > 0 {
		var customHeaders = make(http.Header)
		for _, h := range headers {
			kv := strings.Split(h, ":")
			if len(kv) != 2 {
				return nil, fmt.Errorf("invalid http header directive: %q", h)
			}
			customHeaders.Add(kv[0], kv[1])
		}
		opts = append(opts, rpc.WithHeaders(customHeaders))
	}
	return rpc.DialOptions(context.Background(), endpoint, opts...)
}

func MakeGenesis(ctx *cli.Context) *core.Genesis {
	var genesis *core.Genesis
	switch {
	case ctx.Bool(MainnetFlag.Name):
		genesis = core.DefaultGenesisBlock()
	case ctx.Bool(DeveloperFlag.Name):
		Fatalf("Developer chains are ephemeral")
	}
	return genesis
}

// MakeChain creates a chain manager from set command line flags.
func MakeChain(ctx *cli.Context, stack *node.Node, readonly bool) (*core.BlockChain, ethdb.Database) {
	var (
		gspec   = MakeGenesis(ctx)
		chainDb = MakeChainDatabase(ctx, stack, false, false)
	)
	config, genesisHash, err := core.SetupGenesisBlock(chainDb, gspec)
	if err != nil {
		Fatalf("%v", err)
	}
	ethashConfig := ethconfig.Defaults.Ethash
	if ctx.Bool(FakePoWFlag.Name) {
		ethashConfig.PowMode = ethash.ModeFake
	}
	engine := ethconfig.CreateConsensusEngine(stack, config, &ethashConfig, nil, false, chainDb, nil, genesisHash)
	if gcmode := ctx.String(GCModeFlag.Name); gcmode != "full" && gcmode != "archive" {
		Fatalf("--%s must be either 'full' or 'archive'", GCModeFlag.Name)
	}
	cache := &core.CacheConfig{
		TrieCleanLimit:    ethconfig.Defaults.TrieCleanCache,
		TrieDirtyLimit:    ethconfig.Defaults.TrieDirtyCache,
		TrieDirtyDisabled: ctx.String(GCModeFlag.Name) == "archive",
		TrieTimeLimit:     ethconfig.Defaults.TrieTimeout,
		TriesInMemory:     ethconfig.Defaults.TriesInMemory,
		SnapshotLimit:     ethconfig.Defaults.SnapshotCache,
		Preimages:         ctx.Bool(CachePreimagesFlag.Name),
	}
	if cache.TrieDirtyDisabled && !cache.Preimages {
		cache.Preimages = true
		log.Info("Enabling recording of key preimages since archive mode is used")
	}
	if !ctx.Bool(SnapshotFlag.Name) {
		cache.SnapshotLimit = 0 // Disabled
	}
	// If we're in readonly, do not bother generating snapshot data.
	if readonly {
		cache.SnapshotNoBuild = true
	}

	if ctx.IsSet(CacheFlag.Name) || ctx.IsSet(CacheTrieFlag.Name) {
		cache.TrieCleanLimit = ctx.Int(CacheFlag.Name) * ctx.Int(CacheTrieFlag.Name) / 100
	}
	if ctx.IsSet(CacheFlag.Name) || ctx.IsSet(CacheGCFlag.Name) {
		cache.TrieDirtyLimit = ctx.Int(CacheFlag.Name) * ctx.Int(CacheGCFlag.Name) / 100
	}
	if ctx.IsSet(TriesInMemoryFlag.Name) {
		cache.TriesInMemory = ctx.Uint64(TriesInMemoryFlag.Name)
	}
	vmcfg := vm.Config{EnablePreimageRecording: ctx.Bool(VMEnableDebugFlag.Name)}

	// Disable transaction indexing/unindexing by default.
	chain, err := core.NewBlockChain(chainDb, cache, gspec, nil, engine, vmcfg, nil, nil)
	if err != nil {
		Fatalf("Can't create BlockChain: %v", err)
	}
	return chain, chainDb
}

// MakeConsolePreloads retrieves the absolute paths for the console JavaScript
// scripts to preload before starting.
func MakeConsolePreloads(ctx *cli.Context) []string {
	// Skip preloading if there's nothing to preload
	if ctx.String(PreloadJSFlag.Name) == "" {
		return nil
	}
	// Otherwise resolve absolute paths and return them
	var preloads []string

	for _, file := range strings.Split(ctx.String(PreloadJSFlag.Name), ",") {
		preloads = append(preloads, strings.TrimSpace(file))
	}
	return preloads
}<|MERGE_RESOLUTION|>--- conflicted
+++ resolved
@@ -18,7 +18,6 @@
 package utils
 
 import (
-	"bytes"
 	"context"
 	"crypto/ecdsa"
 	"errors"
@@ -43,12 +42,10 @@
 	"github.com/ethereum/go-ethereum/accounts/keystore"
 	"github.com/ethereum/go-ethereum/common"
 	"github.com/ethereum/go-ethereum/common/fdlimit"
-	"github.com/ethereum/go-ethereum/common/hexutil"
 	"github.com/ethereum/go-ethereum/consensus/ethash"
 	"github.com/ethereum/go-ethereum/core"
 	"github.com/ethereum/go-ethereum/core/rawdb"
 	"github.com/ethereum/go-ethereum/core/txpool"
-	"github.com/ethereum/go-ethereum/core/types"
 	"github.com/ethereum/go-ethereum/core/vm"
 	"github.com/ethereum/go-ethereum/crypto"
 	"github.com/ethereum/go-ethereum/eth"
@@ -77,8 +74,8 @@
 	"github.com/ethereum/go-ethereum/p2p/nat"
 	"github.com/ethereum/go-ethereum/p2p/netutil"
 	"github.com/ethereum/go-ethereum/params"
-	"github.com/ethereum/go-ethereum/rlp"
 	"github.com/ethereum/go-ethereum/rpc"
+	"github.com/ethereum/go-ethereum/trie"
 )
 
 // These are all the command line flags we support.
@@ -281,12 +278,6 @@
 		Name:     "bloomfilter.size",
 		Usage:    "Megabytes of memory allocated to bloom-filter for pruning",
 		Value:    2048,
-		Category: flags.EthCategory,
-	}
-<<<<<<< HEAD
-	OverrideTerminalTotalDifficulty = &flags.BigFlag{
-		Name:     "override.terminaltotaldifficulty",
-		Usage:    "Manually specify TerminalTotalDifficulty, overriding the bundled setting",
 		Category: flags.EthCategory,
 	}
 	TriesInMemoryFlag = &cli.Uint64Flag{
@@ -308,14 +299,9 @@
 						with other peers."`,
 		Value: &defaultVerifyMode,
 	}
-	OverrideTerminalTotalDifficultyPassed = &cli.BoolFlag{
-		Name:     "override.terminaltotaldifficultypassed",
-		Usage:    "Manually specify TerminalTotalDifficultyPassed, overriding the bundled setting",
-=======
 	OverrideShanghai = &flags.BigFlag{
 		Name:     "override.shanghai",
 		Usage:    "Manually specify the Shanghai fork timestamp, overriding the bundled setting",
->>>>>>> 2c6dda5a
 		Category: flags.EthCategory,
 	}
 	// Light server and client settings
@@ -2187,10 +2173,6 @@
 		}
 	}
 	stack.RegisterAPIs(tracers.APIs(backend.APIBackend))
-<<<<<<< HEAD
-
-=======
->>>>>>> 2c6dda5a
 	return backend.APIBackend, backend
 }
 
@@ -2249,29 +2231,7 @@
 	return filterSystem
 }
 
-<<<<<<< HEAD
 func SetupMetrics(ctx *cli.Context, options ...SetupMetricsOption) {
-=======
-// RegisterFullSyncTester adds the full-sync tester service into node.
-func RegisterFullSyncTester(stack *node.Node, eth *eth.Ethereum, path string) {
-	blob, err := os.ReadFile(path)
-	if err != nil {
-		Fatalf("Failed to read block file: %v", err)
-	}
-	rlpBlob, err := hexutil.Decode(string(bytes.TrimRight(blob, "\r\n")))
-	if err != nil {
-		Fatalf("Failed to decode block blob: %v", err)
-	}
-	var block types.Block
-	if err := rlp.DecodeBytes(rlpBlob, &block); err != nil {
-		Fatalf("Failed to decode block: %v", err)
-	}
-	ethcatalyst.RegisterFullSyncTester(stack, eth, &block)
-	log.Info("Registered full-sync tester", "number", block.NumberU64(), "hash", block.Hash())
-}
-
-func SetupMetrics(ctx *cli.Context) {
->>>>>>> 2c6dda5a
 	if metrics.Enabled {
 		log.Info("Enabling metrics collection")
 
@@ -2435,7 +2395,7 @@
 		gspec   = MakeGenesis(ctx)
 		chainDb = MakeChainDatabase(ctx, stack, false, false)
 	)
-	config, genesisHash, err := core.SetupGenesisBlock(chainDb, gspec)
+	config, genesisHash, err := core.SetupGenesisBlock(chainDb, trie.NewDatabase(chainDb), gspec)
 	if err != nil {
 		Fatalf("%v", err)
 	}
