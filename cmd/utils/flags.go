// Copyright 2015 The go-ethereum Authors
// This file is part of go-ethereum.
//
// go-ethereum is free software: you can redistribute it and/or modify
// it under the terms of the GNU General Public License as published by
// the Free Software Foundation, either version 3 of the License, or
// (at your option) any later version.
//
// go-ethereum is distributed in the hope that it will be useful,
// but WITHOUT ANY WARRANTY; without even the implied warranty of
// MERCHANTABILITY or FITNESS FOR A PARTICULAR PURPOSE. See the
// GNU General Public License for more details.
//
// You should have received a copy of the GNU General Public License
// along with go-ethereum. If not, see <http://www.gnu.org/licenses/>.

// Package utils contains internal helper functions for go-ethereum commands.
package utils

import (
	"bytes"
	"context"
	"crypto/ecdsa"
	"errors"
	"fmt"
	"math"
	"math/big"
	"net/http"
	"os"
	"path/filepath"
	"runtime"
	godebug "runtime/debug"
	"strconv"
	"strings"
	"time"

	"github.com/fatih/structs"
	pcsclite "github.com/gballet/go-libpcsclite"
	gopsutil "github.com/shirou/gopsutil/mem"
	"github.com/urfave/cli/v2"

	"github.com/ethereum/go-ethereum/accounts"
	"github.com/ethereum/go-ethereum/accounts/keystore"
	"github.com/ethereum/go-ethereum/common"
	"github.com/ethereum/go-ethereum/common/fdlimit"
	"github.com/ethereum/go-ethereum/common/hexutil"
	"github.com/ethereum/go-ethereum/consensus/ethash"
	"github.com/ethereum/go-ethereum/core"
	"github.com/ethereum/go-ethereum/core/rawdb"
	"github.com/ethereum/go-ethereum/core/txpool"
	"github.com/ethereum/go-ethereum/core/types"
	"github.com/ethereum/go-ethereum/core/vm"
	"github.com/ethereum/go-ethereum/crypto"
	"github.com/ethereum/go-ethereum/eth"
	ethcatalyst "github.com/ethereum/go-ethereum/eth/catalyst"
	"github.com/ethereum/go-ethereum/eth/downloader"
	"github.com/ethereum/go-ethereum/eth/ethconfig"
	"github.com/ethereum/go-ethereum/eth/filters"
	"github.com/ethereum/go-ethereum/eth/gasprice"
	"github.com/ethereum/go-ethereum/eth/tracers"
	"github.com/ethereum/go-ethereum/ethdb"
	"github.com/ethereum/go-ethereum/ethdb/remotedb"
	"github.com/ethereum/go-ethereum/ethstats"
	"github.com/ethereum/go-ethereum/graphql"
	"github.com/ethereum/go-ethereum/internal/ethapi"
	"github.com/ethereum/go-ethereum/internal/flags"
	"github.com/ethereum/go-ethereum/les"
	lescatalyst "github.com/ethereum/go-ethereum/les/catalyst"
	"github.com/ethereum/go-ethereum/log"
	"github.com/ethereum/go-ethereum/metrics"
	"github.com/ethereum/go-ethereum/metrics/exp"
	"github.com/ethereum/go-ethereum/metrics/influxdb"
	"github.com/ethereum/go-ethereum/miner"
	"github.com/ethereum/go-ethereum/node"
	"github.com/ethereum/go-ethereum/p2p"
	"github.com/ethereum/go-ethereum/p2p/enode"
	"github.com/ethereum/go-ethereum/p2p/nat"
	"github.com/ethereum/go-ethereum/p2p/netutil"
	"github.com/ethereum/go-ethereum/params"
	"github.com/ethereum/go-ethereum/rlp"
	"github.com/ethereum/go-ethereum/rpc"
)

// These are all the command line flags we support.
// If you add to this list, please remember to include the
// flag in the appropriate command definition.
//
// The flags are defined here so their names and help texts
// are the same for all commands.

var (
	// General settings
	DataDirFlag = &flags.DirectoryFlag{
		Name:     "datadir",
		Usage:    "Data directory for the databases and keystore",
		Value:    flags.DirectoryString(node.DefaultDataDir()),
		Category: flags.EthCategory,
	}
	DirectBroadcastFlag = &cli.BoolFlag{
		Name:  "directbroadcast",
		Usage: "Enable directly broadcast mined block to all peers",
	}
	DisableSnapProtocolFlag = &cli.BoolFlag{
		Name:  "disablesnapprotocol",
		Usage: "Disable snap protocol",
	}
	DisableDiffProtocolFlag = &cli.BoolFlag{
		Name:  "disablediffprotocol",
		Usage: "Disable diff protocol",
	}
	EnableTrustProtocolFlag = &cli.BoolFlag{
		Name:  "enabletrustprotocol",
		Usage: "Enable trust protocol",
	}
	DisableBscProtocolFlag = &cli.BoolFlag{
		Name:  "disablebscprotocol",
		Usage: "Disable bsc protocol",
	}

	DiffSyncFlag = &cli.BoolFlag{
		Name:  "diffsync",
		Usage: "warn: diff sync has been deprecated, the flag will be removed in the future",
	}
	PipeCommitFlag = &cli.BoolFlag{
		Name:  "pipecommit",
		Usage: "Enable MPT pipeline commit, it will improve syncing performance. It is an experimental feature(default is false), diffsync will be disable if pipeline commit is enabled",
	}
	RangeLimitFlag = &cli.BoolFlag{
		Name:  "rangelimit",
		Usage: "Enable 5000 blocks limit for range query",
	}
	DiffFlag = flags.DirectoryFlag{
		Name:  "datadir.diff",
		Usage: "Data directory for difflayer segments (default = inside chaindata)",
	}
	RemoteDBFlag = &cli.StringFlag{
		Name:     "remotedb",
		Usage:    "URL for remote database",
		Category: flags.LoggingCategory,
	}
	AncientFlag = &flags.DirectoryFlag{
		Name:     "datadir.ancient",
		Usage:    "Root directory for ancient data (default = inside chaindata)",
		Category: flags.EthCategory,
	}
	MinFreeDiskSpaceFlag = &flags.DirectoryFlag{
		Name:     "datadir.minfreedisk",
		Usage:    "Minimum free disk space in MB, once reached triggers auto shut down (default = --cache.gc converted to MB, 0 = disabled)",
		Category: flags.EthCategory,
	}
	KeyStoreDirFlag = &flags.DirectoryFlag{
		Name:     "keystore",
		Usage:    "Directory for the keystore (default = inside the datadir)",
		Category: flags.AccountCategory,
	}
	USBFlag = &cli.BoolFlag{
		Name:     "usb",
		Usage:    "Enable monitoring and management of USB hardware wallets",
		Category: flags.AccountCategory,
	}
	SmartCardDaemonPathFlag = &cli.StringFlag{
		Name:     "pcscdpath",
		Usage:    "Path to the smartcard daemon (pcscd) socket file",
		Value:    pcsclite.PCSCDSockName,
		Category: flags.AccountCategory,
	}
	NetworkIdFlag = &cli.Uint64Flag{
		Name:     "networkid",
		Usage:    "Explicitly set network id (integer)(For testnets: use --ropsten, --rinkeby, --goerli instead)",
		Value:    ethconfig.Defaults.NetworkId,
		Category: flags.EthCategory,
	}
	MainnetFlag = &cli.BoolFlag{
		Name:     "mainnet",
		Usage:    "Ethereum mainnet",
		Category: flags.EthCategory,
	}
	DeveloperFlag = &cli.BoolFlag{
		Name:  "dev",
		Usage: "Ephemeral proof-of-authority network with a pre-funded developer account, mining enabled",
	}
	DeveloperPeriodFlag = &cli.IntFlag{
		Name:     "dev.period",
		Usage:    "Block period to use in developer mode (0 = mine only if transaction pending)",
		Category: flags.DevCategory,
	}
	DeveloperGasLimitFlag = &cli.Uint64Flag{
		Name:     "dev.gaslimit",
		Usage:    "Initial block gas limit",
		Value:    11500000,
		Category: flags.DevCategory,
	}

	IdentityFlag = &cli.StringFlag{
		Name:     "identity",
		Usage:    "Custom node name",
		Category: flags.NetworkingCategory,
	}
	DocRootFlag = &flags.DirectoryFlag{
		Name:     "docroot",
		Usage:    "Document Root for HTTPClient file scheme",
		Value:    flags.DirectoryString(flags.HomeDir()),
		Category: flags.APICategory,
	}
	ExitWhenSyncedFlag = &cli.BoolFlag{
		Name:     "exitwhensynced",
		Usage:    "Exits after block synchronisation completes",
		Category: flags.EthCategory,
	}

	// Dump command options.
	IterativeOutputFlag = &cli.BoolFlag{
		Name:  "iterative",
		Usage: "Print streaming JSON iteratively, delimited by newlines",
		Value: true,
	}
	ExcludeStorageFlag = &cli.BoolFlag{
		Name:  "nostorage",
		Usage: "Exclude storage entries (save db lookups)",
	}
	IncludeIncompletesFlag = &cli.BoolFlag{
		Name:  "incompletes",
		Usage: "Include accounts for which we don't have the address (missing preimage)",
	}
	ExcludeCodeFlag = &cli.BoolFlag{
		Name:  "nocode",
		Usage: "Exclude contract code (save db lookups)",
	}
	StartKeyFlag = &cli.StringFlag{
		Name:  "start",
		Usage: "Start position. Either a hash or address",
		Value: "0x0000000000000000000000000000000000000000000000000000000000000000",
	}
	DumpLimitFlag = &cli.Uint64Flag{
		Name:  "limit",
		Usage: "Max number of elements (0 = no limit)",
		Value: 0,
	}

	defaultSyncMode = ethconfig.Defaults.SyncMode
	SyncModeFlag    = &flags.TextMarshalerFlag{
		Name:     "syncmode",
		Usage:    `Blockchain sync mode ("snap", "full" or "light")`,
		Value:    &defaultSyncMode,
		Category: flags.EthCategory,
	}
	GCModeFlag = &cli.StringFlag{
		Name:     "gcmode",
		Usage:    `Blockchain garbage collection mode ("full", "archive")`,
		Value:    "full",
		Category: flags.EthCategory,
	}
	SnapshotFlag = &cli.BoolFlag{
		Name:     "snapshot",
		Usage:    `Enables snapshot-database mode (default = enable)`,
		Value:    true,
		Category: flags.EthCategory,
	}
	TxLookupLimitFlag = &cli.Uint64Flag{
		Name:     "txlookuplimit",
		Usage:    "Number of recent blocks to maintain transactions index for (default = about one year, 0 = entire chain)",
		Value:    ethconfig.Defaults.TxLookupLimit,
		Category: flags.EthCategory,
	}
	LightKDFFlag = &cli.BoolFlag{
		Name:     "lightkdf",
		Usage:    "Reduce key-derivation RAM & CPU usage at some expense of KDF strength",
		Category: flags.AccountCategory,
	}
	EthRequiredBlocksFlag = &cli.StringFlag{
		Name:     "eth.requiredblocks",
		Usage:    "Comma separated block number-to-hash mappings to require for peering (<number>=<hash>)",
		Category: flags.EthCategory,
	}
	LegacyWhitelistFlag = &cli.StringFlag{
		Name:     "whitelist",
		Usage:    "Comma separated block number-to-hash mappings to enforce (<number>=<hash>) (deprecated in favor of --eth.requiredblocks)",
		Category: flags.DeprecatedCategory,
	}
	BloomFilterSizeFlag = &cli.Uint64Flag{
		Name:     "bloomfilter.size",
		Usage:    "Megabytes of memory allocated to bloom-filter for pruning",
		Value:    2048,
		Category: flags.EthCategory,
	}
	OverrideTerminalTotalDifficulty = &flags.BigFlag{
		Name:     "override.terminaltotaldifficulty",
		Usage:    "Manually specify TerminalTotalDifficulty, overriding the bundled setting",
		Category: flags.EthCategory,
	}
	TriesInMemoryFlag = &cli.Uint64Flag{
		Name:  "triesInMemory",
		Usage: "The layer of tries trees that keep in memory",
		Value: 128,
	}
	defaultVerifyMode   = ethconfig.Defaults.TriesVerifyMode
	TriesVerifyModeFlag = &flags.TextMarshalerFlag{
		Name: "tries-verify-mode",
		Usage: `tries verify mode:
				"local(default): a normal full node with complete state world(both MPT and snapshot), merkle state root will
				                 be verified against the block header.",
				"full: a fast node with only snapshot state world. Merkle state root is verified by the trustworthy remote verify node
					   by comparing the diffhash(an identify of difflayer generated by the block) and state root.",
				"insecure: same as full mode, except that it can tolerate without verifying the diffhash when verify node does not have it.",
				"none: no merkle state root verification at all, there is no need to setup or connect remote verify node at all,
				       it is more light comparing to full and insecure mode, but get a very small chance that the state is not consistent
						with other peers."`,
		Value: &defaultVerifyMode,
	}
	OverrideTerminalTotalDifficultyPassed = &cli.BoolFlag{
		Name:     "override.terminaltotaldifficultypassed",
		Usage:    "Manually specify TerminalTotalDifficultyPassed, overriding the bundled setting",
		Category: flags.EthCategory,
	}
	// Light server and client settings
	LightServeFlag = &cli.IntFlag{
		Name:     "light.serve",
		Usage:    "Maximum percentage of time allowed for serving LES requests (multi-threaded processing allows values over 100)",
		Value:    ethconfig.Defaults.LightServ,
		Category: flags.LightCategory,
	}
	LightIngressFlag = &cli.IntFlag{
		Name:     "light.ingress",
		Usage:    "Incoming bandwidth limit for serving light clients (kilobytes/sec, 0 = unlimited)",
		Value:    ethconfig.Defaults.LightIngress,
		Category: flags.LightCategory,
	}
	LightEgressFlag = &cli.IntFlag{
		Name:     "light.egress",
		Usage:    "Outgoing bandwidth limit for serving light clients (kilobytes/sec, 0 = unlimited)",
		Value:    ethconfig.Defaults.LightEgress,
		Category: flags.LightCategory,
	}
	LightMaxPeersFlag = &cli.IntFlag{
		Name:     "light.maxpeers",
		Usage:    "Maximum number of light clients to serve, or light servers to attach to",
		Value:    ethconfig.Defaults.LightPeers,
		Category: flags.LightCategory,
	}
	UltraLightServersFlag = &cli.StringFlag{
		Name:     "ulc.servers",
		Usage:    "List of trusted ultra-light servers",
		Value:    strings.Join(ethconfig.Defaults.UltraLightServers, ","),
		Category: flags.LightCategory,
	}
	UltraLightFractionFlag = &cli.IntFlag{
		Name:     "ulc.fraction",
		Usage:    "Minimum % of trusted ultra-light servers required to announce a new head",
		Value:    ethconfig.Defaults.UltraLightFraction,
		Category: flags.LightCategory,
	}
	UltraLightOnlyAnnounceFlag = &cli.BoolFlag{
		Name:     "ulc.onlyannounce",
		Usage:    "Ultra light server sends announcements only",
		Category: flags.LightCategory,
	}
	LightNoPruneFlag = &cli.BoolFlag{
		Name:     "light.nopruning",
		Usage:    "Disable ancient light chain data pruning",
		Category: flags.LightCategory,
	}
	LightNoSyncServeFlag = &cli.BoolFlag{
		Name:     "light.nosyncserve",
		Usage:    "Enables serving light clients before syncing",
		Category: flags.LightCategory,
	}

	// Ethash settings
	EthashCacheDirFlag = &flags.DirectoryFlag{
		Name:     "ethash.cachedir",
		Usage:    "Directory to store the ethash verification caches (default = inside the datadir)",
		Category: flags.EthashCategory,
	}
	EthashCachesInMemoryFlag = &cli.IntFlag{
		Name:     "ethash.cachesinmem",
		Usage:    "Number of recent ethash caches to keep in memory (16MB each)",
		Value:    ethconfig.Defaults.Ethash.CachesInMem,
		Category: flags.EthashCategory,
	}
	EthashCachesOnDiskFlag = &cli.IntFlag{
		Name:     "ethash.cachesondisk",
		Usage:    "Number of recent ethash caches to keep on disk (16MB each)",
		Value:    ethconfig.Defaults.Ethash.CachesOnDisk,
		Category: flags.EthashCategory,
	}
	EthashCachesLockMmapFlag = &cli.BoolFlag{
		Name:     "ethash.cacheslockmmap",
		Usage:    "Lock memory maps of recent ethash caches",
		Category: flags.EthashCategory,
	}
	EthashDatasetDirFlag = &flags.DirectoryFlag{
		Name:     "ethash.dagdir",
		Usage:    "Directory to store the ethash mining DAGs",
		Value:    flags.DirectoryString(ethconfig.Defaults.Ethash.DatasetDir),
		Category: flags.EthashCategory,
	}
	EthashDatasetsInMemoryFlag = &cli.IntFlag{
		Name:     "ethash.dagsinmem",
		Usage:    "Number of recent ethash mining DAGs to keep in memory (1+GB each)",
		Value:    ethconfig.Defaults.Ethash.DatasetsInMem,
		Category: flags.EthashCategory,
	}
	EthashDatasetsOnDiskFlag = &cli.IntFlag{
		Name:     "ethash.dagsondisk",
		Usage:    "Number of recent ethash mining DAGs to keep on disk (1+GB each)",
		Value:    ethconfig.Defaults.Ethash.DatasetsOnDisk,
		Category: flags.EthashCategory,
	}
	EthashDatasetsLockMmapFlag = &cli.BoolFlag{
		Name:     "ethash.dagslockmmap",
		Usage:    "Lock memory maps for recent ethash mining DAGs",
		Category: flags.EthashCategory,
	}

	// Transaction pool settings
	TxPoolLocalsFlag = &cli.StringFlag{
		Name:     "txpool.locals",
		Usage:    "Comma separated accounts to treat as locals (no flush, priority inclusion)",
		Category: flags.TxPoolCategory,
	}
	TxPoolNoLocalsFlag = &cli.BoolFlag{
		Name:     "txpool.nolocals",
		Usage:    "Disables price exemptions for locally submitted transactions",
		Category: flags.TxPoolCategory,
	}
	TxPoolJournalFlag = &cli.StringFlag{
		Name:     "txpool.journal",
		Usage:    "Disk journal for local transaction to survive node restarts",
		Value:    txpool.DefaultConfig.Journal,
		Category: flags.TxPoolCategory,
	}
	TxPoolRejournalFlag = &cli.DurationFlag{
		Name:     "txpool.rejournal",
		Usage:    "Time interval to regenerate the local transaction journal",
		Value:    txpool.DefaultConfig.Rejournal,
		Category: flags.TxPoolCategory,
	}
	TxPoolPriceLimitFlag = &cli.Uint64Flag{
		Name:     "txpool.pricelimit",
		Usage:    "Minimum gas price limit to enforce for acceptance into the pool",
		Value:    ethconfig.Defaults.TxPool.PriceLimit,
		Category: flags.TxPoolCategory,
	}
	TxPoolPriceBumpFlag = &cli.Uint64Flag{
		Name:     "txpool.pricebump",
		Usage:    "Price bump percentage to replace an already existing transaction",
		Value:    ethconfig.Defaults.TxPool.PriceBump,
		Category: flags.TxPoolCategory,
	}
	TxPoolAccountSlotsFlag = &cli.Uint64Flag{
		Name:     "txpool.accountslots",
		Usage:    "Minimum number of executable transaction slots guaranteed per account",
		Value:    ethconfig.Defaults.TxPool.AccountSlots,
		Category: flags.TxPoolCategory,
	}
	TxPoolGlobalSlotsFlag = &cli.Uint64Flag{
		Name:     "txpool.globalslots",
		Usage:    "Maximum number of executable transaction slots for all accounts",
		Value:    ethconfig.Defaults.TxPool.GlobalSlots,
		Category: flags.TxPoolCategory,
	}
	TxPoolAccountQueueFlag = &cli.Uint64Flag{
		Name:     "txpool.accountqueue",
		Usage:    "Maximum number of non-executable transaction slots permitted per account",
		Value:    ethconfig.Defaults.TxPool.AccountQueue,
		Category: flags.TxPoolCategory,
	}
	TxPoolGlobalQueueFlag = &cli.Uint64Flag{
		Name:     "txpool.globalqueue",
		Usage:    "Maximum number of non-executable transaction slots for all accounts",
		Value:    ethconfig.Defaults.TxPool.GlobalQueue,
		Category: flags.TxPoolCategory,
	}
	TxPoolLifetimeFlag = &cli.DurationFlag{
		Name:     "txpool.lifetime",
		Usage:    "Maximum amount of time non-executable transaction are queued",
		Value:    ethconfig.Defaults.TxPool.Lifetime,
		Category: flags.TxPoolCategory,
	}
	TxPoolReannounceTimeFlag = &cli.DurationFlag{
		Name:  "txpool.reannouncetime",
		Usage: "Duration for announcing local pending transactions again (default = 10 years, minimum = 1 minute)",
		Value: ethconfig.Defaults.TxPool.ReannounceTime,
	}
	// Performance tuning settings
	CacheFlag = &cli.IntFlag{
		Name:     "cache",
		Usage:    "Megabytes of memory allocated to internal caching (default = 4096 mainnet full node, 128 light mode)",
		Value:    1024,
		Category: flags.PerfCategory,
	}
	CacheDatabaseFlag = &cli.IntFlag{
		Name:     "cache.database",
		Usage:    "Percentage of cache memory allowance to use for database io",
		Value:    40,
		Category: flags.PerfCategory,
	}
	CacheTrieFlag = &cli.IntFlag{
		Name:     "cache.trie",
		Usage:    "Percentage of cache memory allowance to use for trie caching (default = 15% full mode, 30% archive mode)",
		Value:    15,
		Category: flags.PerfCategory,
	}
	CacheTrieJournalFlag = &cli.StringFlag{
		Name:     "cache.trie.journal",
		Usage:    "Disk journal directory for trie cache to survive node restarts",
		Value:    ethconfig.Defaults.TrieCleanCacheJournal,
		Category: flags.PerfCategory,
	}
	CacheTrieRejournalFlag = &cli.DurationFlag{
		Name:     "cache.trie.rejournal",
		Usage:    "Time interval to regenerate the trie cache journal",
		Value:    ethconfig.Defaults.TrieCleanCacheRejournal,
		Category: flags.PerfCategory,
	}
	CacheGCFlag = &cli.IntFlag{
		Name:     "cache.gc",
		Usage:    "Percentage of cache memory allowance to use for trie pruning (default = 25% full mode, 0% archive mode)",
		Value:    25,
		Category: flags.PerfCategory,
	}
	CacheSnapshotFlag = &cli.IntFlag{
		Name:     "cache.snapshot",
		Usage:    "Percentage of cache memory allowance to use for snapshot caching (default = 20%)",
		Value:    20,
		Category: flags.PerfCategory,
	}
	CacheNoPrefetchFlag = &cli.BoolFlag{
		Name:     "cache.noprefetch",
		Usage:    "Disable heuristic state prefetch during block import (less CPU and disk IO, more time waiting for data)",
		Category: flags.PerfCategory,
	}
	CachePreimagesFlag = &cli.BoolFlag{
		Name:     "cache.preimages",
		Usage:    "Enable recording the SHA3/keccak preimages of trie keys",
		Category: flags.PerfCategory,
	}
	PersistDiffFlag = &cli.BoolFlag{
		Name:  "persistdiff",
		Usage: "Enable persistence of the diff layer",
	}
	DiffBlockFlag = &cli.Uint64Flag{
		Name:  "diffblock",
		Usage: "The number of blocks should be persisted in db (default = 86400)",
		Value: uint64(86400),
	}
	PruneAncientDataFlag = &cli.BoolFlag{
		Name:  "pruneancient",
		Usage: "Prune ancient data, is an optional config and disabled by default. Only keep the latest 9w blocks' data,the older blocks' data will be permanently pruned. Notice:the geth/chaindata/ancient dir will be removed, if restart without the flag, the ancient data will start with the previous point that the oldest unpruned block number. Recommends to the user who don't care about the ancient data.",
	}
	CacheLogSizeFlag = &cli.IntFlag{
		Name:     "cache.blocklogs",
		Usage:    "Size (in number of blocks) of the log cache for filtering",
		Category: flags.PerfCategory,
		Value:    ethconfig.Defaults.FilterLogCacheSize,
	}
	FDLimitFlag = &cli.IntFlag{
		Name:     "fdlimit",
		Usage:    "Raise the open file descriptor resource limit (default = system fd limit)",
		Category: flags.PerfCategory,
	}

	// Miner settings
	MiningEnabledFlag = &cli.BoolFlag{
		Name:     "mine",
		Usage:    "Enable mining",
		Category: flags.MinerCategory,
	}
	MinerThreadsFlag = &cli.IntFlag{
		Name:     "miner.threads",
		Usage:    "Number of CPU threads to use for mining",
		Value:    0,
		Category: flags.MinerCategory,
	}
	MinerNotifyFlag = &cli.StringFlag{
		Name:     "miner.notify",
		Usage:    "Comma separated HTTP URL list to notify of new work packages",
		Category: flags.MinerCategory,
	}
	MinerNotifyFullFlag = &cli.BoolFlag{
		Name:     "miner.notify.full",
		Usage:    "Notify with pending block headers instead of work packages",
		Category: flags.MinerCategory,
	}
	MinerGasLimitFlag = &cli.Uint64Flag{
		Name:     "miner.gaslimit",
		Usage:    "Target gas ceiling for mined blocks",
		Value:    ethconfig.Defaults.Miner.GasCeil,
		Category: flags.MinerCategory,
	}
	MinerGasPriceFlag = &flags.BigFlag{
		Name:     "miner.gasprice",
		Usage:    "Minimum gas price for mining a transaction",
		Value:    ethconfig.Defaults.Miner.GasPrice,
		Category: flags.MinerCategory,
	}
	MinerEtherbaseFlag = &cli.StringFlag{
		Name:     "miner.etherbase",
		Usage:    "Public address for block mining rewards (default = first account)",
		Value:    "0",
		Category: flags.MinerCategory,
	}
	MinerExtraDataFlag = &cli.StringFlag{
		Name:     "miner.extradata",
		Usage:    "Block extra data set by the miner (default = client version)",
		Category: flags.MinerCategory,
	}
	MinerRecommitIntervalFlag = &cli.DurationFlag{
		Name:     "miner.recommit",
		Usage:    "Time interval to recreate the block being mined",
		Value:    ethconfig.Defaults.Miner.Recommit,
		Category: flags.MinerCategory,
	}
	MinerDelayLeftoverFlag = &cli.DurationFlag{
		Name:  "miner.delayleftover",
		Usage: "Time reserved to finalize a block",
		Value: ethconfig.Defaults.Miner.DelayLeftOver,
	}
	MinerNoVerfiyFlag = &cli.BoolFlag{
		Name:     "miner.noverify",
		Usage:    "Disable remote sealing verification",
		Category: flags.MinerCategory,
	}
	MinerNewPayloadTimeout = &cli.DurationFlag{
		Name:     "miner.newpayload-timeout",
		Usage:    "Specify the maximum time allowance for creating a new payload",
		Value:    ethconfig.Defaults.Miner.NewPayloadTimeout,
		Category: flags.MinerCategory,
	}

	// Account settings
	UnlockedAccountFlag = &cli.StringFlag{
		Name:     "unlock",
		Usage:    "Comma separated list of accounts to unlock",
		Value:    "",
		Category: flags.AccountCategory,
	}
	PasswordFileFlag = &cli.PathFlag{
		Name:      "password",
		Usage:     "Password file to use for non-interactive password input",
		TakesFile: true,
		Category:  flags.AccountCategory,
	}
	ExternalSignerFlag = &cli.StringFlag{
		Name:     "signer",
		Usage:    "External signer (url or path to ipc file)",
		Value:    "",
		Category: flags.AccountCategory,
	}
	InsecureUnlockAllowedFlag = &cli.BoolFlag{
		Name:     "allow-insecure-unlock",
		Usage:    "Allow insecure account unlocking when account-related RPCs are exposed by http",
		Category: flags.AccountCategory,
	}

	// EVM settings
	VMEnableDebugFlag = &cli.BoolFlag{
		Name:     "vmdebug",
		Usage:    "Record information useful for VM and contract debugging",
		Category: flags.VMCategory,
	}

	// API options.
	RPCGlobalGasCapFlag = &cli.Uint64Flag{
		Name:     "rpc.gascap",
		Usage:    "Sets a cap on gas that can be used in eth_call/estimateGas (0=infinite)",
		Value:    ethconfig.Defaults.RPCGasCap,
		Category: flags.APICategory,
	}
	RPCGlobalEVMTimeoutFlag = &cli.DurationFlag{
		Name:     "rpc.evmtimeout",
		Usage:    "Sets a timeout used for eth_call (0=infinite)",
		Value:    ethconfig.Defaults.RPCEVMTimeout,
		Category: flags.APICategory,
	}
	RPCGlobalTxFeeCapFlag = &cli.Float64Flag{
		Name:     "rpc.txfeecap",
		Usage:    "Sets a cap on transaction fee (in ether) that can be sent via the RPC APIs (0 = no cap)",
		Value:    ethconfig.Defaults.RPCTxFeeCap,
		Category: flags.APICategory,
	}
	// Authenticated RPC HTTP settings
	AuthListenFlag = &cli.StringFlag{
		Name:     "authrpc.addr",
		Usage:    "Listening address for authenticated APIs",
		Value:    node.DefaultConfig.AuthAddr,
		Category: flags.APICategory,
	}
	AuthPortFlag = &cli.IntFlag{
		Name:     "authrpc.port",
		Usage:    "Listening port for authenticated APIs",
		Value:    node.DefaultConfig.AuthPort,
		Category: flags.APICategory,
	}
	AuthVirtualHostsFlag = &cli.StringFlag{
		Name:     "authrpc.vhosts",
		Usage:    "Comma separated list of virtual hostnames from which to accept requests (server enforced). Accepts '*' wildcard.",
		Value:    strings.Join(node.DefaultConfig.AuthVirtualHosts, ","),
		Category: flags.APICategory,
	}
	JWTSecretFlag = &flags.DirectoryFlag{
		Name:     "authrpc.jwtsecret",
		Usage:    "Path to a JWT secret to use for authenticated RPC endpoints",
		Category: flags.APICategory,
	}

	// Logging and debug settings
	EthStatsURLFlag = &cli.StringFlag{
		Name:     "ethstats",
		Usage:    "Reporting URL of a ethstats service (nodename:secret@host:port)",
		Category: flags.MetricsCategory,
	}
	FakePoWFlag = &cli.BoolFlag{
		Name:     "fakepow",
		Usage:    "Disables proof-of-work verification",
		Category: flags.LoggingCategory,
	}
	NoCompactionFlag = &cli.BoolFlag{
		Name:     "nocompaction",
		Usage:    "Disables db compaction after import",
		Category: flags.LoggingCategory,
	}

	// MISC settings
	IgnoreLegacyReceiptsFlag = &cli.BoolFlag{
		Name:     "ignore-legacy-receipts",
		Usage:    "Geth will start up even if there are legacy receipts in freezer",
		Category: flags.MiscCategory,
	}
	SyncTargetFlag = &cli.PathFlag{
		Name:      "synctarget",
		Usage:     `File for containing the hex-encoded block-rlp as sync target(dev feature)`,
		TakesFile: true,
		Category:  flags.MiscCategory,
	}

	// RPC settings
	IPCDisabledFlag = &cli.BoolFlag{
		Name:     "ipcdisable",
		Usage:    "Disable the IPC-RPC server",
		Category: flags.APICategory,
	}
	IPCPathFlag = &flags.DirectoryFlag{
		Name:     "ipcpath",
		Usage:    "Filename for IPC socket/pipe within the datadir (explicit paths escape it)",
		Category: flags.APICategory,
	}
	HTTPEnabledFlag = &cli.BoolFlag{
		Name:     "http",
		Usage:    "Enable the HTTP-RPC server",
		Category: flags.APICategory,
	}
	HTTPListenAddrFlag = &cli.StringFlag{
		Name:     "http.addr",
		Usage:    "HTTP-RPC server listening interface",
		Value:    node.DefaultHTTPHost,
		Category: flags.APICategory,
	}
	HTTPPortFlag = &cli.IntFlag{
		Name:     "http.port",
		Usage:    "HTTP-RPC server listening port",
		Value:    node.DefaultHTTPPort,
		Category: flags.APICategory,
	}
	HTTPCORSDomainFlag = &cli.StringFlag{
		Name:     "http.corsdomain",
		Usage:    "Comma separated list of domains from which to accept cross origin requests (browser enforced)",
		Value:    "",
		Category: flags.APICategory,
	}
	HTTPVirtualHostsFlag = &cli.StringFlag{
		Name:     "http.vhosts",
		Usage:    "Comma separated list of virtual hostnames from which to accept requests (server enforced). Accepts '*' wildcard.",
		Value:    strings.Join(node.DefaultConfig.HTTPVirtualHosts, ","),
		Category: flags.APICategory,
	}
	HTTPApiFlag = &cli.StringFlag{
		Name:     "http.api",
		Usage:    "API's offered over the HTTP-RPC interface",
		Value:    "",
		Category: flags.APICategory,
	}
	HTTPPathPrefixFlag = &cli.StringFlag{
		Name:     "http.rpcprefix",
		Usage:    "HTTP path path prefix on which JSON-RPC is served. Use '/' to serve on all paths.",
		Value:    "",
		Category: flags.APICategory,
	}
	GraphQLEnabledFlag = &cli.BoolFlag{
		Name:     "graphql",
		Usage:    "Enable GraphQL on the HTTP-RPC server. Note that GraphQL can only be started if an HTTP server is started as well.",
		Category: flags.APICategory,
	}
	GraphQLCORSDomainFlag = &cli.StringFlag{
		Name:     "graphql.corsdomain",
		Usage:    "Comma separated list of domains from which to accept cross origin requests (browser enforced)",
		Value:    "",
		Category: flags.APICategory,
	}
	GraphQLVirtualHostsFlag = &cli.StringFlag{
		Name:     "graphql.vhosts",
		Usage:    "Comma separated list of virtual hostnames from which to accept requests (server enforced). Accepts '*' wildcard.",
		Value:    strings.Join(node.DefaultConfig.GraphQLVirtualHosts, ","),
		Category: flags.APICategory,
	}
	WSEnabledFlag = &cli.BoolFlag{
		Name:     "ws",
		Usage:    "Enable the WS-RPC server",
		Category: flags.APICategory,
	}
	WSListenAddrFlag = &cli.StringFlag{
		Name:     "ws.addr",
		Usage:    "WS-RPC server listening interface",
		Value:    node.DefaultWSHost,
		Category: flags.APICategory,
	}
	WSPortFlag = &cli.IntFlag{
		Name:     "ws.port",
		Usage:    "WS-RPC server listening port",
		Value:    node.DefaultWSPort,
		Category: flags.APICategory,
	}
	WSApiFlag = &cli.StringFlag{
		Name:     "ws.api",
		Usage:    "API's offered over the WS-RPC interface",
		Value:    "",
		Category: flags.APICategory,
	}
	WSAllowedOriginsFlag = &cli.StringFlag{
		Name:     "ws.origins",
		Usage:    "Origins from which to accept websockets requests",
		Value:    "",
		Category: flags.APICategory,
	}
	WSPathPrefixFlag = &cli.StringFlag{
		Name:     "ws.rpcprefix",
		Usage:    "HTTP path prefix on which JSON-RPC is served. Use '/' to serve on all paths.",
		Value:    "",
		Category: flags.APICategory,
	}
	ExecFlag = &cli.StringFlag{
		Name:     "exec",
		Usage:    "Execute JavaScript statement",
		Category: flags.APICategory,
	}
	PreloadJSFlag = &cli.StringFlag{
		Name:     "preload",
		Usage:    "Comma separated list of JavaScript files to preload into the console",
		Category: flags.APICategory,
	}
	AllowUnprotectedTxs = &cli.BoolFlag{
		Name:     "rpc.allow-unprotected-txs",
		Usage:    "Allow for unprotected (non EIP155 signed) transactions to be submitted via RPC",
		Category: flags.APICategory,
	}

	// Network Settings
	MaxPeersFlag = &cli.IntFlag{
		Name:     "maxpeers",
		Usage:    "Maximum number of network peers (network disabled if set to 0)",
		Value:    node.DefaultConfig.P2P.MaxPeers,
		Category: flags.NetworkingCategory,
	}

	MaxPeersPerIPFlag = &cli.IntFlag{
		Name:  "maxpeersperip",
		Usage: "Maximum number of network peers from a single IP address, (default used if set to <= 0, which is same as MaxPeers)",
		Value: node.DefaultConfig.P2P.MaxPeersPerIP,
	}

	MaxPendingPeersFlag = &cli.IntFlag{
		Name:     "maxpendpeers",
		Usage:    "Maximum number of pending connection attempts (defaults used if set to 0)",
		Value:    node.DefaultConfig.P2P.MaxPendingPeers,
		Category: flags.NetworkingCategory,
	}
	ListenPortFlag = &cli.IntFlag{
		Name:     "port",
		Usage:    "Network listening port",
		Value:    30303,
		Category: flags.NetworkingCategory,
	}
	BootnodesFlag = &cli.StringFlag{
		Name:     "bootnodes",
		Usage:    "Comma separated enode URLs for P2P discovery bootstrap",
		Value:    "",
		Category: flags.NetworkingCategory,
	}
	NodeKeyFileFlag = &cli.StringFlag{
		Name:     "nodekey",
		Usage:    "P2P node key file",
		Category: flags.NetworkingCategory,
	}
	NodeKeyHexFlag = &cli.StringFlag{
		Name:     "nodekeyhex",
		Usage:    "P2P node key as hex (for testing)",
		Category: flags.NetworkingCategory,
	}
	NATFlag = &cli.StringFlag{
		Name:     "nat",
		Usage:    "NAT port mapping mechanism (any|none|upnp|pmp|extip:<IP>)",
		Value:    "any",
		Category: flags.NetworkingCategory,
	}
	NoDiscoverFlag = &cli.BoolFlag{
		Name:     "nodiscover",
		Usage:    "Disables the peer discovery mechanism (manual peer addition)",
		Category: flags.NetworkingCategory,
	}
	DiscoveryV5Flag = &cli.BoolFlag{
		Name:     "v5disc",
		Usage:    "Enables the experimental RLPx V5 (Topic Discovery) mechanism",
		Category: flags.NetworkingCategory,
	}
	NetrestrictFlag = &cli.StringFlag{
		Name:     "netrestrict",
		Usage:    "Restricts network communication to the given IP networks (CIDR masks)",
		Category: flags.NetworkingCategory,
	}
	DNSDiscoveryFlag = &cli.StringFlag{
		Name:     "discovery.dns",
		Usage:    "Sets DNS discovery entry points (use \"\" to disable DNS)",
		Category: flags.NetworkingCategory,
	}
	DiscoveryPortFlag = &cli.IntFlag{
		Name:     "discovery.port",
		Usage:    "Use a custom UDP port for P2P discovery",
		Value:    30303,
		Category: flags.NetworkingCategory,
	}

	// Console
	JSpathFlag = &flags.DirectoryFlag{
		Name:     "jspath",
		Usage:    "JavaScript root path for `loadScript`",
		Value:    flags.DirectoryString("."),
		Category: flags.APICategory,
	}
	HttpHeaderFlag = &cli.StringSliceFlag{
		Name:     "header",
		Aliases:  []string{"H"},
		Usage:    "Pass custom headers to the RPC server when using --" + RemoteDBFlag.Name + " or the geth attach console. This flag can be given multiple times.",
		Category: flags.APICategory,
	}

	// Gas price oracle settings
	GpoBlocksFlag = &cli.IntFlag{
		Name:     "gpo.blocks",
		Usage:    "Number of recent blocks to check for gas prices",
		Value:    ethconfig.Defaults.GPO.Blocks,
		Category: flags.GasPriceCategory,
	}
	GpoPercentileFlag = &cli.IntFlag{
		Name:     "gpo.percentile",
		Usage:    "Suggested gas price is the given percentile of a set of recent transaction gas prices",
		Value:    ethconfig.Defaults.GPO.Percentile,
		Category: flags.GasPriceCategory,
	}
	GpoMaxGasPriceFlag = &cli.Int64Flag{
		Name:     "gpo.maxprice",
		Usage:    "Maximum transaction priority fee (or gasprice before London fork) to be recommended by gpo",
		Value:    ethconfig.Defaults.GPO.MaxPrice.Int64(),
		Category: flags.GasPriceCategory,
	}
	GpoIgnoreGasPriceFlag = &cli.Int64Flag{
		Name:     "gpo.ignoreprice",
		Usage:    "Gas price below which gpo will ignore transactions",
		Value:    ethconfig.Defaults.GPO.IgnorePrice.Int64(),
		Category: flags.GasPriceCategory,
	}

	// Metrics flags
	MetricsEnabledFlag = &cli.BoolFlag{
		Name:     "metrics",
		Usage:    "Enable metrics collection and reporting",
		Category: flags.MetricsCategory,
	}
	MetricsEnabledExpensiveFlag = &cli.BoolFlag{
		Name:     "metrics.expensive",
		Usage:    "Enable expensive metrics collection and reporting",
		Category: flags.MetricsCategory,
	}

	// MetricsHTTPFlag defines the endpoint for a stand-alone metrics HTTP endpoint.
	// Since the pprof service enables sensitive/vulnerable behavior, this allows a user
	// to enable a public-OK metrics endpoint without having to worry about ALSO exposing
	// other profiling behavior or information.
	MetricsHTTPFlag = &cli.StringFlag{
		Name:     "metrics.addr",
		Usage:    "Enable stand-alone metrics HTTP server listening interface",
		Value:    metrics.DefaultConfig.HTTP,
		Category: flags.MetricsCategory,
	}
	MetricsPortFlag = &cli.IntFlag{
		Name:     "metrics.port",
		Usage:    "Metrics HTTP server listening port",
		Value:    metrics.DefaultConfig.Port,
		Category: flags.MetricsCategory,
	}
	MetricsEnableInfluxDBFlag = &cli.BoolFlag{
		Name:     "metrics.influxdb",
		Usage:    "Enable metrics export/push to an external InfluxDB database",
		Category: flags.MetricsCategory,
	}
	MetricsInfluxDBEndpointFlag = &cli.StringFlag{
		Name:     "metrics.influxdb.endpoint",
		Usage:    "InfluxDB API endpoint to report metrics to",
		Value:    metrics.DefaultConfig.InfluxDBEndpoint,
		Category: flags.MetricsCategory,
	}
	MetricsInfluxDBDatabaseFlag = &cli.StringFlag{
		Name:     "metrics.influxdb.database",
		Usage:    "InfluxDB database name to push reported metrics to",
		Value:    metrics.DefaultConfig.InfluxDBDatabase,
		Category: flags.MetricsCategory,
	}
	MetricsInfluxDBUsernameFlag = &cli.StringFlag{
		Name:     "metrics.influxdb.username",
		Usage:    "Username to authorize access to the database",
		Value:    metrics.DefaultConfig.InfluxDBUsername,
		Category: flags.MetricsCategory,
	}
	MetricsInfluxDBPasswordFlag = &cli.StringFlag{
		Name:     "metrics.influxdb.password",
		Usage:    "Password to authorize access to the database",
		Value:    metrics.DefaultConfig.InfluxDBPassword,
		Category: flags.MetricsCategory,
	}
	// Tags are part of every measurement sent to InfluxDB. Queries on tags are faster in InfluxDB.
	// For example `host` tag could be used so that we can group all nodes and average a measurement
	// across all of them, but also so that we can select a specific node and inspect its measurements.
	// https://docs.influxdata.com/influxdb/v1.4/concepts/key_concepts/#tag-key
	MetricsInfluxDBTagsFlag = &cli.StringFlag{
		Name:     "metrics.influxdb.tags",
		Usage:    "Comma-separated InfluxDB tags (key/values) attached to all measurements",
		Value:    metrics.DefaultConfig.InfluxDBTags,
		Category: flags.MetricsCategory,
	}

	MetricsEnableInfluxDBV2Flag = &cli.BoolFlag{
		Name:     "metrics.influxdbv2",
		Usage:    "Enable metrics export/push to an external InfluxDB v2 database",
		Category: flags.MetricsCategory,
	}

	MetricsInfluxDBTokenFlag = &cli.StringFlag{
		Name:     "metrics.influxdb.token",
		Usage:    "Token to authorize access to the database (v2 only)",
		Value:    metrics.DefaultConfig.InfluxDBToken,
		Category: flags.MetricsCategory,
	}

	MetricsInfluxDBBucketFlag = &cli.StringFlag{
		Name:     "metrics.influxdb.bucket",
		Usage:    "InfluxDB bucket name to push reported metrics to (v2 only)",
		Value:    metrics.DefaultConfig.InfluxDBBucket,
		Category: flags.MetricsCategory,
	}

	// Init network
	InitNetworkSize = &cli.IntFlag{
		Name:  "init.size",
		Usage: "the size of the network",
		Value: 1,
	}

	InitNetworkDir = &cli.StringFlag{
		Name:  "init.dir",
		Usage: "the direction to store initial network data",
		Value: "",
	}

	InitNetworkIps = &cli.StringFlag{
		Name:  "init.ips",
		Usage: "the ips of each node in the network, example '192.168.0.1,192.168.0.2'",
		Value: "",
	}

	InitNetworkPort = &cli.IntFlag{
		Name:  "init.p2p-port",
		Usage: "the p2p port of the nodes in the network",
		Value: 30311,
	}
	MetricsInfluxDBOrganizationFlag = &cli.StringFlag{
		Name:     "metrics.influxdb.organization",
		Usage:    "InfluxDB organization name (v2 only)",
		Value:    metrics.DefaultConfig.InfluxDBOrganization,
		Category: flags.MetricsCategory,
	}

	BlockAmountReserved = &cli.Uint64Flag{
		Name:  "block-amount-reserved",
		Usage: "Sets the expected remained amount of blocks for offline block prune",
	}

	CheckSnapshotWithMPT = &cli.BoolFlag{
		Name:  "check-snapshot-with-mpt",
		Usage: "Enable checking between snapshot and MPT ",
	}

	EnableDoubleSignMonitorFlag = &cli.BoolFlag{
		Name:  "monitor.doublesign",
		Usage: "Enable double sign monitor to check whether any validator signs multiple blocks",
	}

	VotingEnabledFlag = &cli.BoolFlag{
		Name:  "vote",
		Usage: "Enable voting when mining",
	}

	EnableMaliciousVoteMonitorFlag = &cli.BoolFlag{
		Name:  "monitor.maliciousvote",
		Usage: "Enable malicious vote monitor to check whether any validator violates the voting rules of fast finality",
	}

	BLSPasswordFileFlag = &cli.StringFlag{
		Name:  "blspassword",
		Usage: "File path for the BLS password, which contains the password to unlock BLS wallet for managing votes in fast_finality feature",
	}

	BLSWalletDirFlag = &flags.DirectoryFlag{
		Name:  "blswallet",
		Usage: "Path for the blsWallet dir in fast finality feature (default = inside the datadir)",
	}

	VoteJournalDirFlag = &flags.DirectoryFlag{
		Name:  "vote-journal-path",
		Usage: "Path for the voteJournal dir in fast finality feature (default = inside the datadir)",
	}
)

var (
	// TestnetFlags is the flag group of all built-in supported testnets.
	TestnetFlags = []cli.Flag{}
	// NetworkFlags is the flag group of all built-in supported networks.
	NetworkFlags = append([]cli.Flag{MainnetFlag}, TestnetFlags...)

	// DatabasePathFlags is the flag group of all database path flags.
	DatabasePathFlags = []cli.Flag{
		DataDirFlag,
		AncientFlag,
		RemoteDBFlag,
		HttpHeaderFlag,
	}
)

// MakeDataDir retrieves the currently requested data directory, terminating
// if none (or the empty string) is specified. If the node is starting a testnet,
// then a subdirectory of the specified datadir will be used.
func MakeDataDir(ctx *cli.Context) string {
	if path := ctx.String(DataDirFlag.Name); path != "" {
		return path
	}
	Fatalf("Cannot determine default data directory, please set manually (--datadir)")
	return ""
}

// setNodeKey creates a node key from set command line flags, either loading it
// from a file or as a specified hex value. If neither flags were provided, this
// method returns nil and an emphemeral key is to be generated.
func setNodeKey(ctx *cli.Context, cfg *p2p.Config) {
	var (
		hex  = ctx.String(NodeKeyHexFlag.Name)
		file = ctx.String(NodeKeyFileFlag.Name)
		key  *ecdsa.PrivateKey
		err  error
	)
	switch {
	case file != "" && hex != "":
		Fatalf("Options %q and %q are mutually exclusive", NodeKeyFileFlag.Name, NodeKeyHexFlag.Name)
	case file != "":
		if key, err = crypto.LoadECDSA(file); err != nil {
			Fatalf("Option %q: %v", NodeKeyFileFlag.Name, err)
		}
		cfg.PrivateKey = key
	case hex != "":
		if key, err = crypto.HexToECDSA(hex); err != nil {
			Fatalf("Option %q: %v", NodeKeyHexFlag.Name, err)
		}
		cfg.PrivateKey = key
	}
}

// setNodeUserIdent creates the user identifier from CLI flags.
func setNodeUserIdent(ctx *cli.Context, cfg *node.Config) {
	if identity := ctx.String(IdentityFlag.Name); len(identity) > 0 {
		cfg.UserIdent = identity
	}
}

// setBootstrapNodes creates a list of bootstrap nodes from the command line
// flags, reverting to pre-configured ones if none have been specified.
func setBootstrapNodes(ctx *cli.Context, cfg *p2p.Config) {
	urls := params.MainnetBootnodes
	switch {
	case ctx.IsSet(BootnodesFlag.Name):
		urls = SplitAndTrim(ctx.String(BootnodesFlag.Name))
	}

	// don't apply defaults if BootstrapNodes is already set
	if cfg.BootstrapNodes != nil {
		return
	}
	cfg.BootstrapNodes = make([]*enode.Node, 0, len(urls))
	for _, url := range urls {
		if url != "" {
			node, err := enode.Parse(enode.ValidSchemes, url)
			if err != nil {
				log.Crit("Bootstrap URL invalid", "enode", url, "err", err)
				continue
			}
			cfg.BootstrapNodes = append(cfg.BootstrapNodes, node)
		}
	}
}

// setBootstrapNodesV5 creates a list of bootstrap nodes from the command line
// flags, reverting to pre-configured ones if none have been specified.
func setBootstrapNodesV5(ctx *cli.Context, cfg *p2p.Config) {
	urls := params.V5Bootnodes
	switch {
	case ctx.IsSet(BootnodesFlag.Name):
		urls = SplitAndTrim(ctx.String(BootnodesFlag.Name))
	case cfg.BootstrapNodesV5 != nil:
		return // already set, don't apply defaults.
	}

	cfg.BootstrapNodesV5 = make([]*enode.Node, 0, len(urls))
	for _, url := range urls {
		if url != "" {
			node, err := enode.Parse(enode.ValidSchemes, url)
			if err != nil {
				log.Error("Bootstrap URL invalid", "enode", url, "err", err)
				continue
			}
			cfg.BootstrapNodesV5 = append(cfg.BootstrapNodesV5, node)
		}
	}
}

// setListenAddress creates TCP/UDP listening address strings from set command
// line flags
func setListenAddress(ctx *cli.Context, cfg *p2p.Config) {
	if ctx.IsSet(ListenPortFlag.Name) {
		cfg.ListenAddr = fmt.Sprintf(":%d", ctx.Int(ListenPortFlag.Name))
	}
	if ctx.IsSet(DiscoveryPortFlag.Name) {
		cfg.DiscAddr = fmt.Sprintf(":%d", ctx.Int(DiscoveryPortFlag.Name))
	}
}

// setNAT creates a port mapper from command line flags.
func setNAT(ctx *cli.Context, cfg *p2p.Config) {
	if ctx.IsSet(NATFlag.Name) {
		natif, err := nat.Parse(ctx.String(NATFlag.Name))
		if err != nil {
			Fatalf("Option %s: %v", NATFlag.Name, err)
		}
		cfg.NAT = natif
	}
}

// SplitAndTrim splits input separated by a comma
// and trims excessive white space from the substrings.
func SplitAndTrim(input string) (ret []string) {
	l := strings.Split(input, ",")
	for _, r := range l {
		if r = strings.TrimSpace(r); r != "" {
			ret = append(ret, r)
		}
	}
	return ret
}

// setHTTP creates the HTTP RPC listener interface string from the set
// command line flags, returning empty if the HTTP endpoint is disabled.
func setHTTP(ctx *cli.Context, cfg *node.Config) {
	if ctx.Bool(HTTPEnabledFlag.Name) && cfg.HTTPHost == "" {
		cfg.HTTPHost = "127.0.0.1"
		if ctx.IsSet(HTTPListenAddrFlag.Name) {
			cfg.HTTPHost = ctx.String(HTTPListenAddrFlag.Name)
		}
	}

	if ctx.IsSet(HTTPPortFlag.Name) {
		cfg.HTTPPort = ctx.Int(HTTPPortFlag.Name)
	}

	if ctx.IsSet(AuthListenFlag.Name) {
		cfg.AuthAddr = ctx.String(AuthListenFlag.Name)
	}

	if ctx.IsSet(AuthPortFlag.Name) {
		cfg.AuthPort = ctx.Int(AuthPortFlag.Name)
	}

	if ctx.IsSet(AuthVirtualHostsFlag.Name) {
		cfg.AuthVirtualHosts = SplitAndTrim(ctx.String(AuthVirtualHostsFlag.Name))
	}

	if ctx.IsSet(HTTPCORSDomainFlag.Name) {
		cfg.HTTPCors = SplitAndTrim(ctx.String(HTTPCORSDomainFlag.Name))
	}

	if ctx.IsSet(HTTPApiFlag.Name) {
		cfg.HTTPModules = SplitAndTrim(ctx.String(HTTPApiFlag.Name))
	}

	if ctx.IsSet(HTTPVirtualHostsFlag.Name) {
		cfg.HTTPVirtualHosts = SplitAndTrim(ctx.String(HTTPVirtualHostsFlag.Name))
	}

	if ctx.IsSet(HTTPPathPrefixFlag.Name) {
		cfg.HTTPPathPrefix = ctx.String(HTTPPathPrefixFlag.Name)
	}
	if ctx.IsSet(AllowUnprotectedTxs.Name) {
		cfg.AllowUnprotectedTxs = ctx.Bool(AllowUnprotectedTxs.Name)
	}
}

// setGraphQL creates the GraphQL listener interface string from the set
// command line flags, returning empty if the GraphQL endpoint is disabled.
func setGraphQL(ctx *cli.Context, cfg *node.Config) {
	if ctx.IsSet(GraphQLCORSDomainFlag.Name) {
		cfg.GraphQLCors = SplitAndTrim(ctx.String(GraphQLCORSDomainFlag.Name))
	}
	if ctx.IsSet(GraphQLVirtualHostsFlag.Name) {
		cfg.GraphQLVirtualHosts = SplitAndTrim(ctx.String(GraphQLVirtualHostsFlag.Name))
	}
}

// setWS creates the WebSocket RPC listener interface string from the set
// command line flags, returning empty if the HTTP endpoint is disabled.
func setWS(ctx *cli.Context, cfg *node.Config) {
	if ctx.Bool(WSEnabledFlag.Name) && cfg.WSHost == "" {
		cfg.WSHost = "127.0.0.1"
		if ctx.IsSet(WSListenAddrFlag.Name) {
			cfg.WSHost = ctx.String(WSListenAddrFlag.Name)
		}
	}
	if ctx.IsSet(WSPortFlag.Name) {
		cfg.WSPort = ctx.Int(WSPortFlag.Name)
	}

	if ctx.IsSet(WSAllowedOriginsFlag.Name) {
		cfg.WSOrigins = SplitAndTrim(ctx.String(WSAllowedOriginsFlag.Name))
	}

	if ctx.IsSet(WSApiFlag.Name) {
		cfg.WSModules = SplitAndTrim(ctx.String(WSApiFlag.Name))
	}

	if ctx.IsSet(WSPathPrefixFlag.Name) {
		cfg.WSPathPrefix = ctx.String(WSPathPrefixFlag.Name)
	}
}

// setIPC creates an IPC path configuration from the set command line flags,
// returning an empty string if IPC was explicitly disabled, or the set path.
func setIPC(ctx *cli.Context, cfg *node.Config) {
	CheckExclusive(ctx, IPCDisabledFlag, IPCPathFlag)
	switch {
	case ctx.Bool(IPCDisabledFlag.Name):
		cfg.IPCPath = ""
	case ctx.IsSet(IPCPathFlag.Name):
		cfg.IPCPath = ctx.String(IPCPathFlag.Name)
	}
}

// setLes configures the les server and ultra light client settings from the command line flags.
func setLes(ctx *cli.Context, cfg *ethconfig.Config) {
	if ctx.IsSet(LightServeFlag.Name) {
		cfg.LightServ = ctx.Int(LightServeFlag.Name)
	}
	if ctx.IsSet(LightIngressFlag.Name) {
		cfg.LightIngress = ctx.Int(LightIngressFlag.Name)
	}
	if ctx.IsSet(LightEgressFlag.Name) {
		cfg.LightEgress = ctx.Int(LightEgressFlag.Name)
	}
	if ctx.IsSet(LightMaxPeersFlag.Name) {
		cfg.LightPeers = ctx.Int(LightMaxPeersFlag.Name)
	}
	if ctx.IsSet(UltraLightServersFlag.Name) {
		cfg.UltraLightServers = strings.Split(ctx.String(UltraLightServersFlag.Name), ",")
	}
	if ctx.IsSet(UltraLightFractionFlag.Name) {
		cfg.UltraLightFraction = ctx.Int(UltraLightFractionFlag.Name)
	}
	if cfg.UltraLightFraction <= 0 && cfg.UltraLightFraction > 100 {
		log.Error("Ultra light fraction is invalid", "had", cfg.UltraLightFraction, "updated", ethconfig.Defaults.UltraLightFraction)
		cfg.UltraLightFraction = ethconfig.Defaults.UltraLightFraction
	}
	if ctx.IsSet(UltraLightOnlyAnnounceFlag.Name) {
		cfg.UltraLightOnlyAnnounce = ctx.Bool(UltraLightOnlyAnnounceFlag.Name)
	}
	if ctx.IsSet(LightNoPruneFlag.Name) {
		cfg.LightNoPrune = ctx.Bool(LightNoPruneFlag.Name)
	}
	if ctx.IsSet(LightNoSyncServeFlag.Name) {
		cfg.LightNoSyncServe = ctx.Bool(LightNoSyncServeFlag.Name)
	}
}

// setMonitors enable monitors from the command line flags.
func setMonitors(ctx *cli.Context, cfg *node.Config) {
	if ctx.Bool(EnableDoubleSignMonitorFlag.Name) {
		cfg.EnableDoubleSignMonitor = true
	}
	if ctx.Bool(EnableMaliciousVoteMonitorFlag.Name) {
		cfg.EnableMaliciousVoteMonitor = true
	}
}

// MakeDatabaseHandles raises out the number of allowed file handles per process
// for Geth and returns half of the allowance to assign to the database.
func MakeDatabaseHandles(max int) int {
	limit, err := fdlimit.Maximum()
	if err != nil {
		Fatalf("Failed to retrieve file descriptor allowance: %v", err)
	}
	switch {
	case max == 0:
		// User didn't specify a meaningful value, use system limits
	case max < 128:
		// User specified something unhealthy, just use system defaults
		log.Error("File descriptor limit invalid (<128)", "had", max, "updated", limit)
	case max > limit:
		// User requested more than the OS allows, notify that we can't allocate it
		log.Warn("Requested file descriptors denied by OS", "req", max, "limit", limit)
	default:
		// User limit is meaningful and within allowed range, use that
		limit = max
	}
	raised, err := fdlimit.Raise(uint64(limit))
	if err != nil {
		Fatalf("Failed to raise file descriptor allowance: %v", err)
	}
	return int(raised / 2) // Leave half for networking and other stuff
}

// MakeAddress converts an account specified directly as a hex encoded string or
// a key index in the key store to an internal account representation.
func MakeAddress(ks *keystore.KeyStore, account string) (accounts.Account, error) {
	// If the specified account is a valid address, return it
	if common.IsHexAddress(account) {
		return accounts.Account{Address: common.HexToAddress(account)}, nil
	}
	// Otherwise try to interpret the account as a keystore index
	index, err := strconv.Atoi(account)
	if err != nil || index < 0 {
		return accounts.Account{}, fmt.Errorf("invalid account address or index %q", account)
	}
	log.Warn("-------------------------------------------------------------------")
	log.Warn("Referring to accounts by order in the keystore folder is dangerous!")
	log.Warn("This functionality is deprecated and will be removed in the future!")
	log.Warn("Please use explicit addresses! (can search via `geth account list`)")
	log.Warn("-------------------------------------------------------------------")

	accs := ks.Accounts()
	if len(accs) <= index {
		return accounts.Account{}, fmt.Errorf("index %d higher than number of accounts %d", index, len(accs))
	}
	return accs[index], nil
}

// setEtherbase retrieves the etherbase either from the directly specified
// command line flags or from the keystore if CLI indexed.
func setEtherbase(ctx *cli.Context, ks *keystore.KeyStore, cfg *ethconfig.Config) {
	// Extract the current etherbase
	var etherbase string
	if ctx.IsSet(MinerEtherbaseFlag.Name) {
		etherbase = ctx.String(MinerEtherbaseFlag.Name)
	}
	// Convert the etherbase into an address and configure it
	if etherbase != "" {
		if ks != nil {
			account, err := MakeAddress(ks, etherbase)
			if err != nil {
				Fatalf("Invalid miner etherbase: %v", err)
			}
			cfg.Miner.Etherbase = account.Address
		} else {
			Fatalf("No etherbase configured")
		}
	}
}

// MakePasswordList reads password lines from the file specified by the global --password flag.
func MakePasswordList(ctx *cli.Context) []string {
	path := ctx.Path(PasswordFileFlag.Name)
	if path == "" {
		return nil
	}
	text, err := os.ReadFile(path)
	if err != nil {
		Fatalf("Failed to read password file: %v", err)
	}
	lines := strings.Split(string(text), "\n")
	// Sanitise DOS line endings.
	for i := range lines {
		lines[i] = strings.TrimRight(lines[i], "\r")
	}
	return lines
}

func SetP2PConfig(ctx *cli.Context, cfg *p2p.Config) {
	setNodeKey(ctx, cfg)
	setNAT(ctx, cfg)
	setListenAddress(ctx, cfg)
	setBootstrapNodes(ctx, cfg)
	setBootstrapNodesV5(ctx, cfg)

	lightClient := ctx.String(SyncModeFlag.Name) == "light"
	lightServer := (ctx.Int(LightServeFlag.Name) != 0)

	lightPeers := ctx.Int(LightMaxPeersFlag.Name)
	if lightClient && !ctx.IsSet(LightMaxPeersFlag.Name) {
		// dynamic default - for clients we use 1/10th of the default for servers
		lightPeers /= 10
	}

	if ctx.IsSet(MaxPeersFlag.Name) {
		cfg.MaxPeers = ctx.Int(MaxPeersFlag.Name)
		if lightServer && !ctx.IsSet(LightMaxPeersFlag.Name) {
			cfg.MaxPeers += lightPeers
		}
	} else {
		if lightServer {
			cfg.MaxPeers += lightPeers
		}
		if lightClient && ctx.IsSet(LightMaxPeersFlag.Name) && cfg.MaxPeers < lightPeers {
			cfg.MaxPeers = lightPeers
		}
	}
	// if max peers per ip is not set, use max peers
	if cfg.MaxPeersPerIP <= 0 {
		cfg.MaxPeersPerIP = cfg.MaxPeers
	}
	// flag like: `--maxpeersperip 10` could override the setting in config.toml
	if ctx.IsSet(MaxPeersPerIPFlag.Name) {
		cfg.MaxPeersPerIP = ctx.Int(MaxPeersPerIPFlag.Name)
	}

	if !(lightClient || lightServer) {
		lightPeers = 0
	}
	ethPeers := cfg.MaxPeers - lightPeers
	if lightClient {
		ethPeers = 0
	}
	log.Info("Maximum peer count", "ETH", ethPeers, "LES", lightPeers, "total", cfg.MaxPeers)

	if ctx.IsSet(MaxPendingPeersFlag.Name) {
		cfg.MaxPendingPeers = ctx.Int(MaxPendingPeersFlag.Name)
	}
	if ctx.IsSet(NoDiscoverFlag.Name) || lightClient {
		cfg.NoDiscovery = true
	}

	// if we're running a light client or server, force enable the v5 peer discovery
	// unless it is explicitly disabled with --nodiscover note that explicitly specifying
	// --v5disc overrides --nodiscover, in which case the later only disables v4 discovery
	forceV5Discovery := (lightClient || lightServer) && !ctx.Bool(NoDiscoverFlag.Name)
	if ctx.IsSet(DiscoveryV5Flag.Name) {
		cfg.DiscoveryV5 = ctx.Bool(DiscoveryV5Flag.Name)
	} else if forceV5Discovery {
		cfg.DiscoveryV5 = true
	}

	if netrestrict := ctx.String(NetrestrictFlag.Name); netrestrict != "" {
		list, err := netutil.ParseNetlist(netrestrict)
		if err != nil {
			Fatalf("Option %q: %v", NetrestrictFlag.Name, err)
		}
		cfg.NetRestrict = list
	}

	if ctx.Bool(DeveloperFlag.Name) {
		// --dev mode can't use p2p networking.
		cfg.MaxPeers = 0
		cfg.ListenAddr = ""
		cfg.NoDial = true
		cfg.NoDiscovery = true
		cfg.DiscoveryV5 = false
	}
}

// SetNodeConfig applies node-related command line flags to the config.
func SetNodeConfig(ctx *cli.Context, cfg *node.Config) {
	SetP2PConfig(ctx, &cfg.P2P)
	setIPC(ctx, cfg)
	setHTTP(ctx, cfg)
	setGraphQL(ctx, cfg)
	setWS(ctx, cfg)
	setNodeUserIdent(ctx, cfg)
	SetDataDir(ctx, cfg)
	setSmartCard(ctx, cfg)
	setMonitors(ctx, cfg)
	setBLSWalletDir(ctx, cfg)
	setVoteJournalDir(ctx, cfg)

	if ctx.IsSet(JWTSecretFlag.Name) {
		cfg.JWTSecret = ctx.String(JWTSecretFlag.Name)
	}

	if ctx.IsSet(ExternalSignerFlag.Name) {
		cfg.ExternalSigner = ctx.String(ExternalSignerFlag.Name)
	}

	if ctx.IsSet(KeyStoreDirFlag.Name) {
		cfg.KeyStoreDir = ctx.String(KeyStoreDirFlag.Name)
	}
	if ctx.IsSet(DeveloperFlag.Name) {
		cfg.UseLightweightKDF = true
	}
	if ctx.IsSet(LightKDFFlag.Name) {
		cfg.UseLightweightKDF = ctx.Bool(LightKDFFlag.Name)
	}
	if ctx.IsSet(NoUSBFlag.Name) || cfg.NoUSB {
		log.Warn("Option nousb is deprecated and USB is deactivated by default. Use --usb to enable")
	}
	if ctx.IsSet(USBFlag.Name) {
		cfg.USB = ctx.Bool(USBFlag.Name)
	}
	if ctx.IsSet(DirectBroadcastFlag.Name) {
		cfg.DirectBroadcast = ctx.Bool(DirectBroadcastFlag.Name)
	}
	if ctx.IsSet(DisableSnapProtocolFlag.Name) {
		cfg.DisableSnapProtocol = ctx.Bool(DisableSnapProtocolFlag.Name)
	}
	if ctx.IsSet(RangeLimitFlag.Name) {
		cfg.RangeLimit = ctx.Bool(RangeLimitFlag.Name)
	}
	if ctx.IsSet(InsecureUnlockAllowedFlag.Name) {
		cfg.InsecureUnlockAllowed = ctx.Bool(InsecureUnlockAllowedFlag.Name)
	}

	if ctx.IsSet(BLSPasswordFileFlag.Name) {
		cfg.BLSPasswordFile = ctx.String(BLSPasswordFileFlag.Name)
	}
}

func setSmartCard(ctx *cli.Context, cfg *node.Config) {
	// Skip enabling smartcards if no path is set
	path := ctx.String(SmartCardDaemonPathFlag.Name)
	if path == "" {
		return
	}
	// Sanity check that the smartcard path is valid
	fi, err := os.Stat(path)
	if err != nil {
		log.Info("Smartcard socket not found, disabling", "err", err)
		return
	}
	if fi.Mode()&os.ModeType != os.ModeSocket {
		log.Error("Invalid smartcard daemon path", "path", path, "type", fi.Mode().String())
		return
	}
	// Smartcard daemon path exists and is a socket, enable it
	cfg.SmartCardDaemonPath = path
}

func SetDataDir(ctx *cli.Context, cfg *node.Config) {
	switch {
	case ctx.IsSet(DataDirFlag.Name):
		cfg.DataDir = ctx.String(DataDirFlag.Name)
	case ctx.Bool(DeveloperFlag.Name):
		cfg.DataDir = "" // unless explicitly requested, use memory databases
	}
}

func setVoteJournalDir(ctx *cli.Context, cfg *node.Config) {
	dataDir := cfg.DataDir
	if ctx.IsSet(VoteJournalDirFlag.Name) {
		cfg.VoteJournalDir = ctx.String(VoteJournalDirFlag.Name)
	} else if cfg.VoteJournalDir == "" {
		cfg.VoteJournalDir = filepath.Join(dataDir, "voteJournal")
	}
}

func setBLSWalletDir(ctx *cli.Context, cfg *node.Config) {
	dataDir := cfg.DataDir
	if ctx.IsSet(BLSWalletDirFlag.Name) {
		cfg.BLSWalletDir = ctx.String(BLSWalletDirFlag.Name)
	} else if cfg.BLSWalletDir == "" {
		cfg.BLSWalletDir = filepath.Join(dataDir, "bls/wallet")
	}
}

func setGPO(ctx *cli.Context, cfg *gasprice.Config, light bool) {
	// If we are running the light client, apply another group
	// settings for gas oracle.
	if light {
		*cfg = ethconfig.LightClientGPO
	}
	if ctx.IsSet(GpoBlocksFlag.Name) {
		cfg.Blocks = ctx.Int(GpoBlocksFlag.Name)
	}
	if ctx.IsSet(GpoPercentileFlag.Name) {
		cfg.Percentile = ctx.Int(GpoPercentileFlag.Name)
	}
	if ctx.IsSet(GpoMaxGasPriceFlag.Name) {
		cfg.MaxPrice = big.NewInt(ctx.Int64(GpoMaxGasPriceFlag.Name))
	}
	if ctx.IsSet(GpoIgnoreGasPriceFlag.Name) {
		cfg.IgnorePrice = big.NewInt(ctx.Int64(GpoIgnoreGasPriceFlag.Name))
	}
}

func setTxPool(ctx *cli.Context, cfg *txpool.Config) {
	if ctx.IsSet(TxPoolLocalsFlag.Name) {
		locals := strings.Split(ctx.String(TxPoolLocalsFlag.Name), ",")
		for _, account := range locals {
			if trimmed := strings.TrimSpace(account); !common.IsHexAddress(trimmed) {
				Fatalf("Invalid account in --txpool.locals: %s", trimmed)
			} else {
				cfg.Locals = append(cfg.Locals, common.HexToAddress(account))
			}
		}
	}
	if ctx.IsSet(TxPoolNoLocalsFlag.Name) {
		cfg.NoLocals = ctx.Bool(TxPoolNoLocalsFlag.Name)
	}
	if ctx.IsSet(TxPoolJournalFlag.Name) {
		cfg.Journal = ctx.String(TxPoolJournalFlag.Name)
	}
	if ctx.IsSet(TxPoolRejournalFlag.Name) {
		cfg.Rejournal = ctx.Duration(TxPoolRejournalFlag.Name)
	}
	if ctx.IsSet(TxPoolPriceLimitFlag.Name) {
		cfg.PriceLimit = ctx.Uint64(TxPoolPriceLimitFlag.Name)
	}
	if ctx.IsSet(TxPoolPriceBumpFlag.Name) {
		cfg.PriceBump = ctx.Uint64(TxPoolPriceBumpFlag.Name)
	}
	if ctx.IsSet(TxPoolAccountSlotsFlag.Name) {
		cfg.AccountSlots = ctx.Uint64(TxPoolAccountSlotsFlag.Name)
	}
	if ctx.IsSet(TxPoolGlobalSlotsFlag.Name) {
		cfg.GlobalSlots = ctx.Uint64(TxPoolGlobalSlotsFlag.Name)
	}
	if ctx.IsSet(TxPoolAccountQueueFlag.Name) {
		cfg.AccountQueue = ctx.Uint64(TxPoolAccountQueueFlag.Name)
	}
	if ctx.IsSet(TxPoolGlobalQueueFlag.Name) {
		cfg.GlobalQueue = ctx.Uint64(TxPoolGlobalQueueFlag.Name)
	}
	if ctx.IsSet(TxPoolLifetimeFlag.Name) {
		cfg.Lifetime = ctx.Duration(TxPoolLifetimeFlag.Name)
	}
	if ctx.IsSet(TxPoolReannounceTimeFlag.Name) {
		cfg.ReannounceTime = ctx.Duration(TxPoolReannounceTimeFlag.Name)
	}
}

func setEthash(ctx *cli.Context, cfg *ethconfig.Config) {
	if ctx.IsSet(EthashCacheDirFlag.Name) {
		cfg.Ethash.CacheDir = ctx.String(EthashCacheDirFlag.Name)
	}
	if ctx.IsSet(EthashDatasetDirFlag.Name) {
		cfg.Ethash.DatasetDir = ctx.String(EthashDatasetDirFlag.Name)
	}
	if ctx.IsSet(EthashCachesInMemoryFlag.Name) {
		cfg.Ethash.CachesInMem = ctx.Int(EthashCachesInMemoryFlag.Name)
	}
	if ctx.IsSet(EthashCachesOnDiskFlag.Name) {
		cfg.Ethash.CachesOnDisk = ctx.Int(EthashCachesOnDiskFlag.Name)
	}
	if ctx.IsSet(EthashCachesLockMmapFlag.Name) {
		cfg.Ethash.CachesLockMmap = ctx.Bool(EthashCachesLockMmapFlag.Name)
	}
	if ctx.IsSet(EthashDatasetsInMemoryFlag.Name) {
		cfg.Ethash.DatasetsInMem = ctx.Int(EthashDatasetsInMemoryFlag.Name)
	}
	if ctx.IsSet(EthashDatasetsOnDiskFlag.Name) {
		cfg.Ethash.DatasetsOnDisk = ctx.Int(EthashDatasetsOnDiskFlag.Name)
	}
	if ctx.IsSet(EthashDatasetsLockMmapFlag.Name) {
		cfg.Ethash.DatasetsLockMmap = ctx.Bool(EthashDatasetsLockMmapFlag.Name)
	}
}

func setMiner(ctx *cli.Context, cfg *miner.Config) {
	if ctx.IsSet(MinerNotifyFlag.Name) {
		cfg.Notify = strings.Split(ctx.String(MinerNotifyFlag.Name), ",")
	}
	cfg.NotifyFull = ctx.Bool(MinerNotifyFullFlag.Name)
	if ctx.IsSet(MinerExtraDataFlag.Name) {
		cfg.ExtraData = []byte(ctx.String(MinerExtraDataFlag.Name))
	}
	if ctx.IsSet(MinerGasLimitFlag.Name) {
		cfg.GasCeil = ctx.Uint64(MinerGasLimitFlag.Name)
	}
	if ctx.IsSet(MinerGasPriceFlag.Name) {
		cfg.GasPrice = flags.GlobalBig(ctx, MinerGasPriceFlag.Name)
	}
	if ctx.IsSet(MinerRecommitIntervalFlag.Name) {
		cfg.Recommit = ctx.Duration(MinerRecommitIntervalFlag.Name)
	}
	if ctx.IsSet(MinerDelayLeftoverFlag.Name) {
		cfg.DelayLeftOver = ctx.Duration(MinerDelayLeftoverFlag.Name)
	}
	if ctx.IsSet(MinerNoVerfiyFlag.Name) {
		cfg.Noverify = ctx.Bool(MinerNoVerfiyFlag.Name)
	}
	if ctx.Bool(VotingEnabledFlag.Name) {
		cfg.VoteEnable = true
	}
	if ctx.IsSet(MinerNewPayloadTimeout.Name) {
		cfg.NewPayloadTimeout = ctx.Duration(MinerNewPayloadTimeout.Name)
	}
}

func setRequiredBlocks(ctx *cli.Context, cfg *ethconfig.Config) {
	requiredBlocks := ctx.String(EthRequiredBlocksFlag.Name)
	if requiredBlocks == "" {
		if ctx.IsSet(LegacyWhitelistFlag.Name) {
			log.Warn("The flag --whitelist is deprecated and will be removed, please use --eth.requiredblocks")
			requiredBlocks = ctx.String(LegacyWhitelistFlag.Name)
		} else {
			return
		}
	}
	cfg.RequiredBlocks = make(map[uint64]common.Hash)
	for _, entry := range strings.Split(requiredBlocks, ",") {
		parts := strings.Split(entry, "=")
		if len(parts) != 2 {
			Fatalf("Invalid required block entry: %s", entry)
		}
		number, err := strconv.ParseUint(parts[0], 0, 64)
		if err != nil {
			Fatalf("Invalid required block number %s: %v", parts[0], err)
		}
		var hash common.Hash
		if err = hash.UnmarshalText([]byte(parts[1])); err != nil {
			Fatalf("Invalid required block hash %s: %v", parts[1], err)
		}
		cfg.RequiredBlocks[number] = hash
	}
}

// CheckExclusive verifies that only a single instance of the provided flags was
// set by the user. Each flag might optionally be followed by a string type to
// specialize it further.
func CheckExclusive(ctx *cli.Context, args ...interface{}) {
	set := make([]string, 0, 1)
	for i := 0; i < len(args); i++ {
		// Make sure the next argument is a flag and skip if not set
		flag, ok := args[i].(cli.Flag)
		if !ok {
			panic(fmt.Sprintf("invalid argument, not cli.Flag type: %T", args[i]))
		}
		// Check if next arg extends current and expand its name if so
		name := flag.Names()[0]

		if i+1 < len(args) {
			switch option := args[i+1].(type) {
			case string:
				// Extended flag check, make sure value set doesn't conflict with passed in option
				if ctx.String(flag.Names()[0]) == option {
					name += "=" + option
					set = append(set, "--"+name)
				}
				// shift arguments and continue
				i++
				continue

			case cli.Flag:
			default:
				panic(fmt.Sprintf("invalid argument, not cli.Flag or string extension: %T", args[i+1]))
			}
		}
		// Mark the flag if it's set
		if ctx.IsSet(flag.Names()[0]) {
			set = append(set, "--"+name)
		}
	}
	if len(set) > 1 {
		Fatalf("Flags %v can't be used at the same time", strings.Join(set, ", "))
	}
}

// SetEthConfig applies eth-related command line flags to the config.
func SetEthConfig(ctx *cli.Context, stack *node.Node, cfg *ethconfig.Config) {
	// Avoid conflicting network flags
	CheckExclusive(ctx, MainnetFlag, DeveloperFlag)
	CheckExclusive(ctx, LightServeFlag, SyncModeFlag, "light")
	CheckExclusive(ctx, DeveloperFlag, ExternalSignerFlag) // Can't use both ephemeral unlocked and external signer
	if ctx.String(GCModeFlag.Name) == "archive" && ctx.Uint64(TxLookupLimitFlag.Name) != 0 {
		ctx.Set(TxLookupLimitFlag.Name, "0")
		log.Warn("Disable transaction unindexing for archive node")
	}
	if ctx.IsSet(LightServeFlag.Name) && ctx.Uint64(TxLookupLimitFlag.Name) != 0 {
		log.Warn("LES server cannot serve old transaction status and cannot connect below les/4 protocol version if transaction lookup index is limited")
	}
	var ks *keystore.KeyStore
	if keystores := stack.AccountManager().Backends(keystore.KeyStoreType); len(keystores) > 0 {
		ks = keystores[0].(*keystore.KeyStore)
	}
	setEtherbase(ctx, ks, cfg)
	setGPO(ctx, &cfg.GPO, ctx.String(SyncModeFlag.Name) == "light")
	setTxPool(ctx, &cfg.TxPool)
	setEthash(ctx, cfg)
	setMiner(ctx, &cfg.Miner)
	setRequiredBlocks(ctx, cfg)
	setLes(ctx, cfg)

	// Cap the cache allowance and tune the garbage collector
	mem, err := gopsutil.VirtualMemory()
	if err == nil {
		if 32<<(^uintptr(0)>>63) == 32 && mem.Total > 2*1024*1024*1024 {
			log.Warn("Lowering memory allowance on 32bit arch", "available", mem.Total/1024/1024, "addressable", 2*1024)
			mem.Total = 2 * 1024 * 1024 * 1024
		}
		allowance := int(mem.Total / 1024 / 1024 / 3)
		if cache := ctx.Int(CacheFlag.Name); cache > allowance {
			log.Warn("Sanitizing cache to Go's GC limits", "provided", cache, "updated", allowance)
			ctx.Set(CacheFlag.Name, strconv.Itoa(allowance))
		}
	}
	// Ensure Go's GC ignores the database cache for trigger percentage
	cache := ctx.Int(CacheFlag.Name)
	gogc := math.Max(20, math.Min(100, 100/(float64(cache)/1024)))

	log.Debug("Sanitizing Go's GC trigger", "percent", int(gogc))
	godebug.SetGCPercent(int(gogc))

	if ctx.IsSet(SyncModeFlag.Name) {
		cfg.SyncMode = *flags.GlobalTextMarshaler(ctx, SyncModeFlag.Name).(*downloader.SyncMode)
	}
	if ctx.IsSet(NetworkIdFlag.Name) {
		cfg.NetworkId = ctx.Uint64(NetworkIdFlag.Name)
	}
	if ctx.IsSet(CacheFlag.Name) || ctx.IsSet(CacheDatabaseFlag.Name) {
		cfg.DatabaseCache = ctx.Int(CacheFlag.Name) * ctx.Int(CacheDatabaseFlag.Name) / 100
	}
	cfg.DatabaseHandles = MakeDatabaseHandles(ctx.Int(FDLimitFlag.Name))
	if ctx.IsSet(AncientFlag.Name) {
		cfg.DatabaseFreezer = ctx.String(AncientFlag.Name)
	}
	if ctx.IsSet(DiffFlag.Name) {
		cfg.DatabaseDiff = ctx.String(DiffFlag.Name)
	}
	if ctx.IsSet(PersistDiffFlag.Name) {
		cfg.PersistDiff = ctx.Bool(PersistDiffFlag.Name)
	}
	if ctx.IsSet(DiffBlockFlag.Name) {
		cfg.DiffBlock = ctx.Uint64(DiffBlockFlag.Name)
	}
	if ctx.IsSet(PruneAncientDataFlag.Name) {
		if cfg.SyncMode == downloader.FullSync {
			cfg.PruneAncientData = ctx.Bool(PruneAncientDataFlag.Name)
		} else {
			log.Crit("pruneancient parameter didn't take effect for current syncmode")
		}
	}
	if gcmode := ctx.String(GCModeFlag.Name); gcmode != "full" && gcmode != "archive" {
		Fatalf("--%s must be either 'full' or 'archive'", GCModeFlag.Name)
	}
	if ctx.IsSet(GCModeFlag.Name) {
		cfg.NoPruning = ctx.String(GCModeFlag.Name) == "archive"
	}
	if ctx.IsSet(DirectBroadcastFlag.Name) {
		cfg.DirectBroadcast = ctx.Bool(DirectBroadcastFlag.Name)
	}
	if ctx.IsSet(DisableSnapProtocolFlag.Name) {
		cfg.DisableSnapProtocol = ctx.Bool(DisableSnapProtocolFlag.Name)
	}
	if ctx.IsSet(DisableDiffProtocolFlag.Name) {
		cfg.DisableDiffProtocol = ctx.IsSet(DisableDiffProtocolFlag.Name)
	}
	if ctx.IsSet(EnableTrustProtocolFlag.Name) {
		cfg.EnableTrustProtocol = ctx.IsSet(EnableTrustProtocolFlag.Name)
	}
	if ctx.IsSet(DisableBscProtocolFlag.Name) {
		cfg.DisableBscProtocol = ctx.IsSet(DisableBscProtocolFlag.Name)
	}
	if ctx.IsSet(DiffSyncFlag.Name) {
		log.Warn("The --diffsync flag is deprecated and will be removed in the future!")
	}
	if ctx.IsSet(PipeCommitFlag.Name) {
		cfg.PipeCommit = ctx.Bool(PipeCommitFlag.Name)
	}
	if ctx.IsSet(RangeLimitFlag.Name) {
		cfg.RangeLimit = ctx.Bool(RangeLimitFlag.Name)
	}
	if ctx.IsSet(CacheNoPrefetchFlag.Name) {
		cfg.NoPrefetch = ctx.Bool(CacheNoPrefetchFlag.Name)
	}
	// Read the value from the flag no matter if it's set or not.
	cfg.Preimages = ctx.Bool(CachePreimagesFlag.Name)
	if cfg.NoPruning && !cfg.Preimages {
		cfg.Preimages = true
		log.Info("Enabling recording of key preimages since archive mode is used")
	}
	if ctx.IsSet(TxLookupLimitFlag.Name) {
		cfg.TxLookupLimit = ctx.Uint64(TxLookupLimitFlag.Name)
	}
	if ctx.IsSet(CacheFlag.Name) || ctx.IsSet(CacheTrieFlag.Name) {
		cfg.TrieCleanCache = ctx.Int(CacheFlag.Name) * ctx.Int(CacheTrieFlag.Name) / 100
	}
	if ctx.IsSet(CacheTrieJournalFlag.Name) {
		cfg.TrieCleanCacheJournal = ctx.String(CacheTrieJournalFlag.Name)
	}
	if ctx.IsSet(CacheTrieRejournalFlag.Name) {
		cfg.TrieCleanCacheRejournal = ctx.Duration(CacheTrieRejournalFlag.Name)
	}
	if ctx.IsSet(CacheFlag.Name) || ctx.IsSet(CacheGCFlag.Name) {
		cfg.TrieDirtyCache = ctx.Int(CacheFlag.Name) * ctx.Int(CacheGCFlag.Name) / 100
	}
	if ctx.IsSet(TriesInMemoryFlag.Name) {
		cfg.TriesInMemory = ctx.Uint64(TriesInMemoryFlag.Name)
	}
	if ctx.IsSet(TriesVerifyModeFlag.Name) {
		cfg.TriesVerifyMode = *flags.GlobalTextMarshaler(ctx, TriesVerifyModeFlag.Name).(*core.VerifyMode)
		// If a node sets verify mode to full or insecure, it's a fast node and need
		// to verify blocks from verify nodes, then it should enable trust protocol.
		if cfg.TriesVerifyMode.NeedRemoteVerify() {
			cfg.EnableTrustProtocol = true
		}
	}
	if ctx.IsSet(CacheFlag.Name) || ctx.IsSet(CacheSnapshotFlag.Name) {
		cfg.SnapshotCache = ctx.Int(CacheFlag.Name) * ctx.Int(CacheSnapshotFlag.Name) / 100
	}
	if ctx.IsSet(CacheLogSizeFlag.Name) {
		cfg.FilterLogCacheSize = ctx.Int(CacheLogSizeFlag.Name)
	}
	if !ctx.Bool(SnapshotFlag.Name) {
		// If snap-sync is requested, this flag is also required
		if cfg.SyncMode == downloader.SnapSync {
			log.Info("Snap sync requested, enabling --snapshot")
		} else {
			cfg.TrieCleanCache += cfg.SnapshotCache
			cfg.SnapshotCache = 0 // Disabled
		}
	}
	if ctx.IsSet(DocRootFlag.Name) {
		cfg.DocRoot = ctx.String(DocRootFlag.Name)
	}
	if ctx.IsSet(VMEnableDebugFlag.Name) {
		// TODO(fjl): force-enable this in --dev mode
		cfg.EnablePreimageRecording = ctx.Bool(VMEnableDebugFlag.Name)
	}

	if ctx.IsSet(RPCGlobalGasCapFlag.Name) {
		cfg.RPCGasCap = ctx.Uint64(RPCGlobalGasCapFlag.Name)
	}
	if cfg.RPCGasCap != 0 {
		log.Info("Set global gas cap", "cap", cfg.RPCGasCap)
	} else {
		log.Info("Global gas cap disabled")
	}
	if ctx.IsSet(RPCGlobalEVMTimeoutFlag.Name) {
		cfg.RPCEVMTimeout = ctx.Duration(RPCGlobalEVMTimeoutFlag.Name)
	}
	if ctx.IsSet(RPCGlobalTxFeeCapFlag.Name) {
		cfg.RPCTxFeeCap = ctx.Float64(RPCGlobalTxFeeCapFlag.Name)
	}
	if ctx.IsSet(NoDiscoverFlag.Name) {
		cfg.EthDiscoveryURLs, cfg.SnapDiscoveryURLs, cfg.TrustDiscoveryURLs, cfg.BscDiscoveryURLs = []string{}, []string{}, []string{}, []string{}
	} else if ctx.IsSet(DNSDiscoveryFlag.Name) {
		urls := ctx.String(DNSDiscoveryFlag.Name)
		if urls == "" {
			cfg.EthDiscoveryURLs = []string{}
		} else {
			cfg.EthDiscoveryURLs = SplitAndTrim(urls)
		}
	}
	if ctx.IsSet(SyncTargetFlag.Name) {
		path := ctx.Path(SyncTargetFlag.Name)
		if path == "" {
			Fatalf("Failed to resolve file path")
		}
		blob, err := os.ReadFile(path)
		if err != nil {
			Fatalf("Failed to read block file: %v", err)
		}
		rlpBlob, err := hexutil.Decode(string(bytes.TrimRight(blob, "\r\n")))
		if err != nil {
			Fatalf("Failed to decode block blob: %v", err)
		}
		var block types.Block
		if err := rlp.DecodeBytes(rlpBlob, &block); err != nil {
			Fatalf("Failed to decode block: %v", err)
		}
		cfg.SyncTarget = &block
	}
	// Override any default configs for hard coded networks.
	switch {
	case ctx.Bool(MainnetFlag.Name):
		if !ctx.IsSet(NetworkIdFlag.Name) {
			cfg.NetworkId = 1
		}
		cfg.Genesis = core.DefaultGenesisBlock()
		SetDNSDiscoveryDefaults(cfg, params.MainnetGenesisHash)
	case ctx.Bool(DeveloperFlag.Name):
		if !ctx.IsSet(NetworkIdFlag.Name) {
			cfg.NetworkId = 1337
		}
		cfg.SyncMode = downloader.FullSync
		// Create new developer account or reuse existing one
		var (
			developer  accounts.Account
			passphrase string
			err        error
		)
		if list := MakePasswordList(ctx); len(list) > 0 {
			// Just take the first value. Although the function returns a possible multiple values and
			// some usages iterate through them as attempts, that doesn't make sense in this setting,
			// when we're definitely concerned with only one account.
			passphrase = list[0]
		}
		// setEtherbase has been called above, configuring the miner address from command line flags.
		if cfg.Miner.Etherbase != (common.Address{}) {
			developer = accounts.Account{Address: cfg.Miner.Etherbase}
		} else if accs := ks.Accounts(); len(accs) > 0 {
			developer = ks.Accounts()[0]
		} else {
			developer, err = ks.NewAccount(passphrase)
			if err != nil {
				Fatalf("Failed to create developer account: %v", err)
			}
		}
		if err := ks.Unlock(developer, passphrase); err != nil {
			Fatalf("Failed to unlock developer account: %v", err)
		}
		log.Info("Using developer account", "address", developer.Address)

		// Create a new developer genesis block or reuse existing one
		cfg.Genesis = core.DeveloperGenesisBlock(uint64(ctx.Int(DeveloperPeriodFlag.Name)), ctx.Uint64(DeveloperGasLimitFlag.Name), developer.Address)
		if ctx.IsSet(DataDirFlag.Name) {
			// If datadir doesn't exist we need to open db in write-mode
			// so leveldb can create files.
			readonly := true
			if !common.FileExist(stack.ResolvePath("chaindata")) {
				readonly = false
			}
			// Check if we have an already initialized chain and fall back to
			// that if so. Otherwise we need to generate a new genesis spec.
			chaindb := MakeChainDatabase(ctx, stack, readonly, false)
			if rawdb.ReadCanonicalHash(chaindb, 0) != (common.Hash{}) {
				cfg.Genesis = nil // fallback to db content
			}
			chaindb.Close()
		}
		if !ctx.IsSet(MinerGasPriceFlag.Name) {
			cfg.Miner.GasPrice = big.NewInt(1)
		}
	default:
		if cfg.NetworkId == 1 {
			SetDNSDiscoveryDefaults(cfg, params.MainnetGenesisHash)
		}
	}
}

// SetDNSDiscoveryDefaults configures DNS discovery with the given URL if
// no URLs are set.
func SetDNSDiscoveryDefaults(cfg *ethconfig.Config, genesis common.Hash) {
	if cfg.EthDiscoveryURLs != nil {
		return // already set through flags/config
	}
	protocol := "all"
	if cfg.SyncMode == downloader.LightSync {
		protocol = "les"
	}
	if url := params.KnownDNSNetwork(genesis, protocol); url != "" {
		cfg.EthDiscoveryURLs = []string{url}
		cfg.SnapDiscoveryURLs = cfg.EthDiscoveryURLs
		cfg.TrustDiscoveryURLs = cfg.EthDiscoveryURLs
		cfg.BscDiscoveryURLs = cfg.EthDiscoveryURLs
	}
}

// RegisterEthService adds an Ethereum client to the stack.
// The second return value is the full node instance, which may be nil if the
// node is running as a light client.
func RegisterEthService(stack *node.Node, cfg *ethconfig.Config) (ethapi.Backend, *eth.Ethereum) {
	if cfg.SyncMode == downloader.LightSync {
		backend, err := les.New(stack, cfg)
		if err != nil {
			Fatalf("Failed to register the Ethereum service: %v", err)
		}
		stack.RegisterAPIs(tracers.APIs(backend.ApiBackend))
		if backend.BlockChain().Config().TerminalTotalDifficulty != nil {
			if err := lescatalyst.Register(stack, backend); err != nil {
				Fatalf("Failed to register the Engine API service: %v", err)
			}
		}
		return backend.ApiBackend, nil
	}
	backend, err := eth.New(stack, cfg)
	if err != nil {
		Fatalf("Failed to register the Ethereum service: %v", err)
	}
	if cfg.LightServ > 0 {
		_, err := les.NewLesServer(stack, backend, cfg)
		if err != nil {
			Fatalf("Failed to create the LES server: %v", err)
		}
	}
	if backend.BlockChain().Config().TerminalTotalDifficulty != nil {
		if err := ethcatalyst.Register(stack, backend); err != nil {
			Fatalf("Failed to register the Engine API service: %v", err)
		}
	}
	stack.RegisterAPIs(tracers.APIs(backend.APIBackend))

	// Register the auxiliary full-sync tester service in case the sync
	// target is configured.
	if cfg.SyncTarget != nil && cfg.SyncMode == downloader.FullSync {
		ethcatalyst.RegisterFullSyncTester(stack, backend, cfg.SyncTarget)
		log.Info("Registered full-sync tester", "number", cfg.SyncTarget.NumberU64(), "hash", cfg.SyncTarget.Hash())
	}
	return backend.APIBackend, backend
}

// RegisterEthStatsService configures the Ethereum Stats daemon and adds it to the node.
func RegisterEthStatsService(stack *node.Node, backend ethapi.Backend, url string) {
	if err := ethstats.New(stack, backend, backend.Engine(), url); err != nil {
		Fatalf("Failed to register the Ethereum Stats service: %v", err)
	}
}

// RegisterGraphQLService adds the GraphQL API to the node.
func RegisterGraphQLService(stack *node.Node, backend ethapi.Backend, filterSystem *filters.FilterSystem, cfg *node.Config) {
	err := graphql.New(stack, backend, filterSystem, cfg.GraphQLCors, cfg.GraphQLVirtualHosts)
	if err != nil {
		Fatalf("Failed to register the GraphQL service: %v", err)
	}
}

type SetupMetricsOption func()

func EnableBuildInfo(gitCommit, gitDate string) SetupMetricsOption {
	return func() {
		// register build info into metrics
		metrics.NewRegisteredLabel("build-info", nil).Mark(map[string]interface{}{
			"version":          params.VersionWithMeta,
			"git-commit":       gitCommit,
			"git-commit-date":  gitDate,
			"go-version":       runtime.Version(),
			"operating-system": runtime.GOOS,
			"architecture":     runtime.GOARCH,
		})
	}
}

func EnableMinerInfo(ctx *cli.Context, minerConfig miner.Config) SetupMetricsOption {
	return func() {
		if ctx.Bool(MiningEnabledFlag.Name) {
			// register miner info into metrics
			minerInfo := structs.Map(minerConfig)
			minerInfo[UnlockedAccountFlag.Name] = ctx.String(UnlockedAccountFlag.Name)
			metrics.NewRegisteredLabel("miner-info", nil).Mark(minerInfo)
		}
	}
}

// RegisterFilterAPI adds the eth log filtering RPC API to the node.
func RegisterFilterAPI(stack *node.Node, backend ethapi.Backend, ethcfg *ethconfig.Config) *filters.FilterSystem {
	isLightClient := ethcfg.SyncMode == downloader.LightSync
	filterSystem := filters.NewFilterSystem(backend, filters.Config{
		LogCacheSize: ethcfg.FilterLogCacheSize,
	})
	stack.RegisterAPIs([]rpc.API{{
		Namespace: "eth",
		Service:   filters.NewFilterAPI(filterSystem, isLightClient, ethcfg.RangeLimit),
	}})
	return filterSystem
}

func SetupMetrics(ctx *cli.Context, options ...SetupMetricsOption) {
	if metrics.Enabled {
		log.Info("Enabling metrics collection")

		var (
			enableExport   = ctx.Bool(MetricsEnableInfluxDBFlag.Name)
			enableExportV2 = ctx.Bool(MetricsEnableInfluxDBV2Flag.Name)
		)

		if enableExport || enableExportV2 {
			CheckExclusive(ctx, MetricsEnableInfluxDBFlag, MetricsEnableInfluxDBV2Flag)

			v1FlagIsSet := ctx.IsSet(MetricsInfluxDBUsernameFlag.Name) ||
				ctx.IsSet(MetricsInfluxDBPasswordFlag.Name)

			v2FlagIsSet := ctx.IsSet(MetricsInfluxDBTokenFlag.Name) ||
				ctx.IsSet(MetricsInfluxDBOrganizationFlag.Name) ||
				ctx.IsSet(MetricsInfluxDBBucketFlag.Name)

			if enableExport && v2FlagIsSet {
				Fatalf("Flags --influxdb.metrics.organization, --influxdb.metrics.token, --influxdb.metrics.bucket are only available for influxdb-v2")
			} else if enableExportV2 && v1FlagIsSet {
				Fatalf("Flags --influxdb.metrics.username, --influxdb.metrics.password are only available for influxdb-v1")
			}
		}

		var (
			endpoint = ctx.String(MetricsInfluxDBEndpointFlag.Name)
			database = ctx.String(MetricsInfluxDBDatabaseFlag.Name)
			username = ctx.String(MetricsInfluxDBUsernameFlag.Name)
			password = ctx.String(MetricsInfluxDBPasswordFlag.Name)

			token        = ctx.String(MetricsInfluxDBTokenFlag.Name)
			bucket       = ctx.String(MetricsInfluxDBBucketFlag.Name)
			organization = ctx.String(MetricsInfluxDBOrganizationFlag.Name)
		)

		if enableExport {
			tagsMap := SplitTagsFlag(ctx.String(MetricsInfluxDBTagsFlag.Name))

			log.Info("Enabling metrics export to InfluxDB")

			go influxdb.InfluxDBWithTags(metrics.DefaultRegistry, 10*time.Second, endpoint, database, username, password, "geth.", tagsMap)
		} else if enableExportV2 {
			tagsMap := SplitTagsFlag(ctx.String(MetricsInfluxDBTagsFlag.Name))

			log.Info("Enabling metrics export to InfluxDB (v2)")

			go influxdb.InfluxDBV2WithTags(metrics.DefaultRegistry, 10*time.Second, endpoint, token, bucket, organization, "geth.", tagsMap)
		}

		if ctx.IsSet(MetricsHTTPFlag.Name) {
			address := fmt.Sprintf("%s:%d", ctx.String(MetricsHTTPFlag.Name), ctx.Int(MetricsPortFlag.Name))
			log.Info("Enabling stand-alone metrics HTTP endpoint", "address", address)
			exp.Setup(address)
		}

		for _, opt := range options {
			opt()
		}

		// Start system runtime metrics collection
		go metrics.CollectProcessMetrics(3 * time.Second)
	}
}

func SplitTagsFlag(tagsFlag string) map[string]string {
	tags := strings.Split(tagsFlag, ",")
	tagsMap := map[string]string{}

	for _, t := range tags {
		if t != "" {
			kv := strings.Split(t, "=")

			if len(kv) == 2 {
				tagsMap[kv[0]] = kv[1]
			}
		}
	}

	return tagsMap
}

// MakeChainDatabase open an LevelDB using the flags passed to the client and will hard crash if it fails.
func MakeChainDatabase(ctx *cli.Context, stack *node.Node, readonly, disableFreeze bool) ethdb.Database {
	var (
		cache   = ctx.Int(CacheFlag.Name) * ctx.Int(CacheDatabaseFlag.Name) / 100
		handles = MakeDatabaseHandles(ctx.Int(FDLimitFlag.Name))

		err     error
		chainDb ethdb.Database
	)
	switch {
	case ctx.IsSet(RemoteDBFlag.Name):
		log.Info("Using remote db", "url", ctx.String(RemoteDBFlag.Name), "headers", len(ctx.StringSlice(HttpHeaderFlag.Name)))
		client, err := DialRPCWithHeaders(ctx.String(RemoteDBFlag.Name), ctx.StringSlice(HttpHeaderFlag.Name))
		if err != nil {
			break
		}
		chainDb = remotedb.New(client)
	case ctx.String(SyncModeFlag.Name) == "light":
		chainDb, err = stack.OpenDatabase("lightchaindata", cache, handles, "", readonly)
	default:
		chainDb, err = stack.OpenDatabaseWithFreezer("chaindata", cache, handles, ctx.String(AncientFlag.Name), "", readonly, disableFreeze, false, false, true)
	}
	if err != nil {
		Fatalf("Could not open database: %v", err)
	}
	return chainDb
}

func IsNetworkPreset(ctx *cli.Context) bool {
	for _, flag := range NetworkFlags {
		bFlag, _ := flag.(*cli.BoolFlag)
		if ctx.IsSet(bFlag.Name) {
			return true
		}
	}
	return false
}

func DialRPCWithHeaders(endpoint string, headers []string) (*rpc.Client, error) {
	if endpoint == "" {
		return nil, errors.New("endpoint must be specified")
	}
	if strings.HasPrefix(endpoint, "rpc:") || strings.HasPrefix(endpoint, "ipc:") {
		// Backwards compatibility with geth < 1.5 which required
		// these prefixes.
		endpoint = endpoint[4:]
	}
	var opts []rpc.ClientOption
	if len(headers) > 0 {
		var customHeaders = make(http.Header)
		for _, h := range headers {
			kv := strings.Split(h, ":")
			if len(kv) != 2 {
				return nil, fmt.Errorf("invalid http header directive: %q", h)
			}
			customHeaders.Add(kv[0], kv[1])
		}
		opts = append(opts, rpc.WithHeaders(customHeaders))
	}
	return rpc.DialOptions(context.Background(), endpoint, opts...)
}

func MakeGenesis(ctx *cli.Context) *core.Genesis {
	var genesis *core.Genesis
	switch {
	case ctx.Bool(MainnetFlag.Name):
		genesis = core.DefaultGenesisBlock()
	case ctx.Bool(DeveloperFlag.Name):
		Fatalf("Developer chains are ephemeral")
	}
	return genesis
}

// MakeChain creates a chain manager from set command line flags.
func MakeChain(ctx *cli.Context, stack *node.Node, readonly bool) (*core.BlockChain, ethdb.Database) {
	var (

		gspec   = MakeGenesis(ctx)
<<<<<<< HEAD
		chainDb = MakeChainDatabase(ctx, stack, false, false) // TODO(rjl493456442) support read-only database
=======
		chainDb = MakeChainDatabase(ctx, stack, readonly)
>>>>>>> ee9ff064
	)
	config, genesisHash, err := core.SetupGenesisBlock(chainDb, gspec)
	if err != nil {
		Fatalf("%v", err)
	}
	ethashConfig := ethconfig.Defaults.Ethash
	if ctx.Bool(FakePoWFlag.Name) {
		ethashConfig.PowMode = ethash.ModeFake
	}
	engine := ethconfig.CreateConsensusEngine(stack, config, &ethashConfig, nil, false, chainDb, nil, genesisHash)
	if gcmode := ctx.String(GCModeFlag.Name); gcmode != "full" && gcmode != "archive" {
		Fatalf("--%s must be either 'full' or 'archive'", GCModeFlag.Name)
	}
	cache := &core.CacheConfig{
		TrieCleanLimit:    ethconfig.Defaults.TrieCleanCache,
		TrieDirtyLimit:    ethconfig.Defaults.TrieDirtyCache,
		TrieDirtyDisabled: ctx.String(GCModeFlag.Name) == "archive",
		TrieTimeLimit:     ethconfig.Defaults.TrieTimeout,
		TriesInMemory:     ethconfig.Defaults.TriesInMemory,
		SnapshotLimit:     ethconfig.Defaults.SnapshotCache,
		Preimages:         ctx.Bool(CachePreimagesFlag.Name),
	}
	if cache.TrieDirtyDisabled && !cache.Preimages {
		cache.Preimages = true
		log.Info("Enabling recording of key preimages since archive mode is used")
	}
	if !ctx.Bool(SnapshotFlag.Name) {
		cache.SnapshotLimit = 0 // Disabled
	}
	// If we're in readonly, do not bother generating snapshot data.
	if readonly {
		cache.SnapshotNoBuild = true
	}

	if ctx.IsSet(CacheFlag.Name) || ctx.IsSet(CacheTrieFlag.Name) {
		cache.TrieCleanLimit = ctx.Int(CacheFlag.Name) * ctx.Int(CacheTrieFlag.Name) / 100
	}
	if ctx.IsSet(CacheFlag.Name) || ctx.IsSet(CacheGCFlag.Name) {
		cache.TrieDirtyLimit = ctx.Int(CacheFlag.Name) * ctx.Int(CacheGCFlag.Name) / 100
	}
	if ctx.IsSet(TriesInMemoryFlag.Name) {
		cache.TriesInMemory = ctx.Uint64(TriesInMemoryFlag.Name)
	}
	vmcfg := vm.Config{EnablePreimageRecording: ctx.Bool(VMEnableDebugFlag.Name)}

	// Disable transaction indexing/unindexing by default.
	chain, err := core.NewBlockChain(chainDb, cache, gspec, nil, engine, vmcfg, nil, nil)
	if err != nil {
		Fatalf("Can't create BlockChain: %v", err)
	}
	return chain, chainDb
}

// MakeConsolePreloads retrieves the absolute paths for the console JavaScript
// scripts to preload before starting.
func MakeConsolePreloads(ctx *cli.Context) []string {
	// Skip preloading if there's nothing to preload
	if ctx.String(PreloadJSFlag.Name) == "" {
		return nil
	}
	// Otherwise resolve absolute paths and return them
	var preloads []string

	for _, file := range strings.Split(ctx.String(PreloadJSFlag.Name), ",") {
		preloads = append(preloads, strings.TrimSpace(file))
	}
	return preloads
}<|MERGE_RESOLUTION|>--- conflicted
+++ resolved
@@ -2206,12 +2206,6 @@
 	}
 	stack.RegisterAPIs(tracers.APIs(backend.APIBackend))
 
-	// Register the auxiliary full-sync tester service in case the sync
-	// target is configured.
-	if cfg.SyncTarget != nil && cfg.SyncMode == downloader.FullSync {
-		ethcatalyst.RegisterFullSyncTester(stack, backend, cfg.SyncTarget)
-		log.Info("Registered full-sync tester", "number", cfg.SyncTarget.NumberU64(), "hash", cfg.SyncTarget.Hash())
-	}
 	return backend.APIBackend, backend
 }
 
@@ -2429,13 +2423,8 @@
 // MakeChain creates a chain manager from set command line flags.
 func MakeChain(ctx *cli.Context, stack *node.Node, readonly bool) (*core.BlockChain, ethdb.Database) {
 	var (
-
 		gspec   = MakeGenesis(ctx)
-<<<<<<< HEAD
-		chainDb = MakeChainDatabase(ctx, stack, false, false) // TODO(rjl493456442) support read-only database
-=======
-		chainDb = MakeChainDatabase(ctx, stack, readonly)
->>>>>>> ee9ff064
+		chainDb = MakeChainDatabase(ctx, stack, false, false)
 	)
 	config, genesisHash, err := core.SetupGenesisBlock(chainDb, gspec)
 	if err != nil {
