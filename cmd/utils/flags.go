--- conflicted
+++ resolved
@@ -185,29 +185,6 @@
 		Name:  "mainnet",
 		Usage: "Ethereum mainnet",
 	}
-<<<<<<< HEAD
-=======
-	GoerliFlag = cli.BoolFlag{
-		Name:  "goerli",
-		Usage: "Görli network: pre-configured proof-of-authority test network",
-	}
-	RinkebyFlag = cli.BoolFlag{
-		Name:  "rinkeby",
-		Usage: "Rinkeby network: pre-configured proof-of-authority test network",
-	}
-	RopstenFlag = cli.BoolFlag{
-		Name:  "ropsten",
-		Usage: "Ropsten network: pre-configured proof-of-work test network",
-	}
-	SepoliaFlag = cli.BoolFlag{
-		Name:  "sepolia",
-		Usage: "Sepolia network: pre-configured proof-of-work test network",
-	}
-	KilnFlag = cli.BoolFlag{
-		Name:  "kiln",
-		Usage: "Kiln network: pre-configured proof-of-work to proof-of-stake test network",
-	}
->>>>>>> e0e8bf31
 	DeveloperFlag = cli.BoolFlag{
 		Name:  "dev",
 		Usage: "Ephemeral proof-of-authority network with a pre-funded developer account, mining enabled",
@@ -985,26 +962,6 @@
 // then a subdirectory of the specified datadir will be used.
 func MakeDataDir(ctx *cli.Context) string {
 	if path := ctx.GlobalString(DataDirFlag.Name); path != "" {
-<<<<<<< HEAD
-=======
-		if ctx.GlobalBool(RopstenFlag.Name) {
-			// Maintain compatibility with older Geth configurations storing the
-			// Ropsten database in `testnet` instead of `ropsten`.
-			return filepath.Join(path, "ropsten")
-		}
-		if ctx.GlobalBool(RinkebyFlag.Name) {
-			return filepath.Join(path, "rinkeby")
-		}
-		if ctx.GlobalBool(GoerliFlag.Name) {
-			return filepath.Join(path, "goerli")
-		}
-		if ctx.GlobalBool(SepoliaFlag.Name) {
-			return filepath.Join(path, "sepolia")
-		}
-		if ctx.GlobalBool(KilnFlag.Name) {
-			return filepath.Join(path, "kiln")
-		}
->>>>>>> e0e8bf31
 		return path
 	}
 	Fatalf("Cannot determine default data directory, please set manually (--datadir)")
@@ -1051,19 +1008,6 @@
 	switch {
 	case ctx.GlobalIsSet(BootnodesFlag.Name):
 		urls = SplitAndTrim(ctx.GlobalString(BootnodesFlag.Name))
-<<<<<<< HEAD
-=======
-	case ctx.GlobalBool(RopstenFlag.Name):
-		urls = params.RopstenBootnodes
-	case ctx.GlobalBool(SepoliaFlag.Name):
-		urls = params.SepoliaBootnodes
-	case ctx.GlobalBool(RinkebyFlag.Name):
-		urls = params.RinkebyBootnodes
-	case ctx.GlobalBool(GoerliFlag.Name):
-		urls = params.GoerliBootnodes
-	case ctx.GlobalBool(KilnFlag.Name):
-		urls = params.KilnBootnodes
->>>>>>> e0e8bf31
 	case cfg.BootstrapNodes != nil:
 		return // already set, don't apply defaults.
 	}
@@ -1544,24 +1488,12 @@
 	}
 }
 
-<<<<<<< HEAD
 func setBLSWalletDir(ctx *cli.Context, cfg *node.Config) {
 	dataDir := cfg.DataDir
 	if ctx.GlobalIsSet(BLSWalletDirFlag.Name) {
 		cfg.BLSWalletDir = ctx.GlobalString(BLSWalletDirFlag.Name)
 	} else if cfg.BLSWalletDir == "" {
 		cfg.BLSWalletDir = filepath.Join(dataDir, "bls/wallet")
-=======
-		cfg.DataDir = filepath.Join(node.DefaultDataDir(), "ropsten")
-	case ctx.GlobalBool(RinkebyFlag.Name) && cfg.DataDir == node.DefaultDataDir():
-		cfg.DataDir = filepath.Join(node.DefaultDataDir(), "rinkeby")
-	case ctx.GlobalBool(GoerliFlag.Name) && cfg.DataDir == node.DefaultDataDir():
-		cfg.DataDir = filepath.Join(node.DefaultDataDir(), "goerli")
-	case ctx.GlobalBool(SepoliaFlag.Name) && cfg.DataDir == node.DefaultDataDir():
-		cfg.DataDir = filepath.Join(node.DefaultDataDir(), "sepolia")
-	case ctx.GlobalBool(KilnFlag.Name) && cfg.DataDir == node.DefaultDataDir():
-		cfg.DataDir = filepath.Join(node.DefaultDataDir(), "kiln")
->>>>>>> e0e8bf31
 	}
 }
 
@@ -1763,11 +1695,7 @@
 // SetEthConfig applies eth-related command line flags to the config.
 func SetEthConfig(ctx *cli.Context, stack *node.Node, cfg *ethconfig.Config) {
 	// Avoid conflicting network flags
-<<<<<<< HEAD
 	CheckExclusive(ctx, MainnetFlag, DeveloperFlag)
-=======
-	CheckExclusive(ctx, MainnetFlag, DeveloperFlag, RopstenFlag, RinkebyFlag, GoerliFlag, SepoliaFlag, KilnFlag)
->>>>>>> e0e8bf31
 	CheckExclusive(ctx, LightServeFlag, SyncModeFlag, "light")
 	CheckExclusive(ctx, DeveloperFlag, ExternalSignerFlag) // Can't use both ephemeral unlocked and external signer
 	if ctx.GlobalString(GCModeFlag.Name) == "archive" && ctx.GlobalUint64(TxLookupLimitFlag.Name) != 0 {
@@ -1952,39 +1880,6 @@
 		}
 		cfg.Genesis = core.DefaultGenesisBlock()
 		SetDNSDiscoveryDefaults(cfg, params.MainnetGenesisHash)
-<<<<<<< HEAD
-=======
-	case ctx.GlobalBool(RopstenFlag.Name):
-		if !ctx.GlobalIsSet(NetworkIdFlag.Name) {
-			cfg.NetworkId = 3
-		}
-		cfg.Genesis = core.DefaultRopstenGenesisBlock()
-		SetDNSDiscoveryDefaults(cfg, params.RopstenGenesisHash)
-	case ctx.GlobalBool(SepoliaFlag.Name):
-		if !ctx.GlobalIsSet(NetworkIdFlag.Name) {
-			cfg.NetworkId = 11155111
-		}
-		cfg.Genesis = core.DefaultSepoliaGenesisBlock()
-		SetDNSDiscoveryDefaults(cfg, params.SepoliaGenesisHash)
-	case ctx.GlobalBool(RinkebyFlag.Name):
-		if !ctx.GlobalIsSet(NetworkIdFlag.Name) {
-			cfg.NetworkId = 4
-		}
-		cfg.Genesis = core.DefaultRinkebyGenesisBlock()
-		SetDNSDiscoveryDefaults(cfg, params.RinkebyGenesisHash)
-	case ctx.GlobalBool(GoerliFlag.Name):
-		if !ctx.GlobalIsSet(NetworkIdFlag.Name) {
-			cfg.NetworkId = 5
-		}
-		cfg.Genesis = core.DefaultGoerliGenesisBlock()
-		SetDNSDiscoveryDefaults(cfg, params.GoerliGenesisHash)
-	case ctx.GlobalBool(KilnFlag.Name):
-		if !ctx.GlobalIsSet(NetworkIdFlag.Name) {
-			cfg.NetworkId = 1337802
-		}
-		cfg.Genesis = core.DefaultKilnGenesisBlock()
-		SetDNSDiscoveryDefaults(cfg, params.KilnGenesisHash)
->>>>>>> e0e8bf31
 	case ctx.GlobalBool(DeveloperFlag.Name):
 		if !ctx.GlobalIsSet(NetworkIdFlag.Name) {
 			cfg.NetworkId = 1337
@@ -2251,19 +2146,6 @@
 	switch {
 	case ctx.GlobalBool(MainnetFlag.Name):
 		genesis = core.DefaultGenesisBlock()
-<<<<<<< HEAD
-=======
-	case ctx.GlobalBool(RopstenFlag.Name):
-		genesis = core.DefaultRopstenGenesisBlock()
-	case ctx.GlobalBool(SepoliaFlag.Name):
-		genesis = core.DefaultSepoliaGenesisBlock()
-	case ctx.GlobalBool(RinkebyFlag.Name):
-		genesis = core.DefaultRinkebyGenesisBlock()
-	case ctx.GlobalBool(GoerliFlag.Name):
-		genesis = core.DefaultGoerliGenesisBlock()
-	case ctx.GlobalBool(KilnFlag.Name):
-		genesis = core.DefaultKilnGenesisBlock()
->>>>>>> e0e8bf31
 	case ctx.GlobalBool(DeveloperFlag.Name):
 		Fatalf("Developer chains are ephemeral")
 	}
