// Copyright 2015 The go-ethereum Authors
// This file is part of go-ethereum.
//
// go-ethereum is free software: you can redistribute it and/or modify
// it under the terms of the GNU General Public License as published by
// the Free Software Foundation, either version 3 of the License, or
// (at your option) any later version.
//
// go-ethereum is distributed in the hope that it will be useful,
// but WITHOUT ANY WARRANTY; without even the implied warranty of
// MERCHANTABILITY or FITNESS FOR A PARTICULAR PURPOSE. See the
// GNU General Public License for more details.
//
// You should have received a copy of the GNU General Public License
// along with go-ethereum. If not, see <http://www.gnu.org/licenses/>.

// Package utils contains internal helper functions for go-ethereum commands.
package utils

import (
	"crypto/ecdsa"
	"fmt"
	"math"
	"math/big"
	"os"
	"path/filepath"
	"runtime"
	godebug "runtime/debug"
	"strconv"
	"strings"
	"time"

	"github.com/fatih/structs"
	pcsclite "github.com/gballet/go-libpcsclite"
	gopsutil "github.com/shirou/gopsutil/mem"
	"github.com/urfave/cli/v2"

	"github.com/ethereum/go-ethereum/accounts"
	"github.com/ethereum/go-ethereum/accounts/keystore"
	"github.com/ethereum/go-ethereum/common"
	"github.com/ethereum/go-ethereum/common/fdlimit"
	"github.com/ethereum/go-ethereum/consensus/ethash"
	"github.com/ethereum/go-ethereum/core"
	"github.com/ethereum/go-ethereum/core/rawdb"
	"github.com/ethereum/go-ethereum/core/vm"
	"github.com/ethereum/go-ethereum/crypto"
	"github.com/ethereum/go-ethereum/eth"
	ethcatalyst "github.com/ethereum/go-ethereum/eth/catalyst"
	"github.com/ethereum/go-ethereum/eth/downloader"
	"github.com/ethereum/go-ethereum/eth/ethconfig"
	"github.com/ethereum/go-ethereum/eth/filters"
	"github.com/ethereum/go-ethereum/eth/gasprice"
	"github.com/ethereum/go-ethereum/eth/tracers"
	"github.com/ethereum/go-ethereum/ethdb"
	"github.com/ethereum/go-ethereum/ethdb/remotedb"
	"github.com/ethereum/go-ethereum/ethstats"
	"github.com/ethereum/go-ethereum/graphql"
	"github.com/ethereum/go-ethereum/internal/ethapi"
	"github.com/ethereum/go-ethereum/internal/flags"
	"github.com/ethereum/go-ethereum/les"
	lescatalyst "github.com/ethereum/go-ethereum/les/catalyst"
	"github.com/ethereum/go-ethereum/log"
	"github.com/ethereum/go-ethereum/metrics"
	"github.com/ethereum/go-ethereum/metrics/exp"
	"github.com/ethereum/go-ethereum/metrics/influxdb"
	"github.com/ethereum/go-ethereum/miner"
	"github.com/ethereum/go-ethereum/node"
	"github.com/ethereum/go-ethereum/p2p"
	"github.com/ethereum/go-ethereum/p2p/enode"
	"github.com/ethereum/go-ethereum/p2p/nat"
	"github.com/ethereum/go-ethereum/p2p/netutil"
	"github.com/ethereum/go-ethereum/params"
	"github.com/ethereum/go-ethereum/rpc"
)

// These are all the command line flags we support.
// If you add to this list, please remember to include the
// flag in the appropriate command definition.
//
// The flags are defined here so their names and help texts
// are the same for all commands.

var (
	// General settings
	DataDirFlag = &flags.DirectoryFlag{
		Name:     "datadir",
		Usage:    "Data directory for the databases and keystore",
		Value:    flags.DirectoryString(node.DefaultDataDir()),
		Category: flags.EthCategory,
	}
	DirectBroadcastFlag = &cli.BoolFlag{
		Name:  "directbroadcast",
		Usage: "Enable directly broadcast mined block to all peers",
	}
	DisableSnapProtocolFlag = &cli.BoolFlag{
		Name:  "disablesnapprotocol",
		Usage: "Disable snap protocol",
	}
	DisableDiffProtocolFlag = &cli.BoolFlag{
		Name:  "disablediffprotocol",
		Usage: "Disable diff protocol",
	}
	EnableTrustProtocolFlag = &cli.BoolFlag{
		Name:  "enabletrustprotocol",
		Usage: "Enable trust protocol",
	}
	DisableBscProtocolFlag = &cli.BoolFlag{
		Name:  "disablebscprotocol",
		Usage: "Disable bsc protocol",
	}

	DiffSyncFlag = &cli.BoolFlag{
		Name:  "diffsync",
		Usage: "warn: diff sync has been deprecated, the flag will be removed in the future",
	}
	PipeCommitFlag = &cli.BoolFlag{
		Name:  "pipecommit",
		Usage: "Enable MPT pipeline commit, it will improve syncing performance. It is an experimental feature(default is false), diffsync will be disable if pipeline commit is enabled",
	}
	RangeLimitFlag = &cli.BoolFlag{
		Name:  "rangelimit",
		Usage: "Enable 5000 blocks limit for range query",
	}
	DiffFlag = flags.DirectoryFlag{
		Name:  "datadir.diff",
		Usage: "Data directory for difflayer segments (default = inside chaindata)",
	}
	RemoteDBFlag = &cli.StringFlag{
		Name:     "remotedb",
		Usage:    "URL for remote database",
		Category: flags.LoggingCategory,
	}
	AncientFlag = &flags.DirectoryFlag{
		Name:     "datadir.ancient",
		Usage:    "Root directory for ancient data (default = inside chaindata)",
		Category: flags.EthCategory,
	}
	MinFreeDiskSpaceFlag = &flags.DirectoryFlag{
		Name:     "datadir.minfreedisk",
		Usage:    "Minimum free disk space in MB, once reached triggers auto shut down (default = --cache.gc converted to MB, 0 = disabled)",
		Category: flags.EthCategory,
	}
	KeyStoreDirFlag = &flags.DirectoryFlag{
		Name:     "keystore",
		Usage:    "Directory for the keystore (default = inside the datadir)",
		Category: flags.AccountCategory,
	}
	USBFlag = &cli.BoolFlag{
		Name:     "usb",
		Usage:    "Enable monitoring and management of USB hardware wallets",
		Category: flags.AccountCategory,
	}
	SmartCardDaemonPathFlag = &cli.StringFlag{
		Name:     "pcscdpath",
		Usage:    "Path to the smartcard daemon (pcscd) socket file",
		Value:    pcsclite.PCSCDSockName,
		Category: flags.AccountCategory,
	}
	NetworkIdFlag = &cli.Uint64Flag{
		Name:     "networkid",
		Usage:    "Explicitly set network id (integer)(For testnets: use --ropsten, --rinkeby, --goerli instead)",
		Value:    ethconfig.Defaults.NetworkId,
		Category: flags.EthCategory,
	}
	MainnetFlag = &cli.BoolFlag{
		Name:     "mainnet",
		Usage:    "Ethereum mainnet",
		Category: flags.EthCategory,
	}
	DeveloperFlag = &cli.BoolFlag{
		Name:  "dev",
		Usage: "Ephemeral proof-of-authority network with a pre-funded developer account, mining enabled",
	}
	DeveloperPeriodFlag = &cli.IntFlag{
		Name:     "dev.period",
		Usage:    "Block period to use in developer mode (0 = mine only if transaction pending)",
		Category: flags.DevCategory,
	}
	DeveloperGasLimitFlag = &cli.Uint64Flag{
		Name:     "dev.gaslimit",
		Usage:    "Initial block gas limit",
		Value:    11500000,
		Category: flags.DevCategory,
	}

	IdentityFlag = &cli.StringFlag{
		Name:     "identity",
		Usage:    "Custom node name",
		Category: flags.NetworkingCategory,
	}
	DocRootFlag = &flags.DirectoryFlag{
		Name:     "docroot",
		Usage:    "Document Root for HTTPClient file scheme",
		Value:    flags.DirectoryString(flags.HomeDir()),
		Category: flags.APICategory,
	}
	ExitWhenSyncedFlag = &cli.BoolFlag{
		Name:     "exitwhensynced",
		Usage:    "Exits after block synchronisation completes",
		Category: flags.EthCategory,
	}

	// Dump command options.
	IterativeOutputFlag = &cli.BoolFlag{
		Name:  "iterative",
		Usage: "Print streaming JSON iteratively, delimited by newlines",
		Value: true,
	}
	ExcludeStorageFlag = &cli.BoolFlag{
		Name:  "nostorage",
		Usage: "Exclude storage entries (save db lookups)",
	}
	IncludeIncompletesFlag = &cli.BoolFlag{
		Name:  "incompletes",
		Usage: "Include accounts for which we don't have the address (missing preimage)",
	}
	ExcludeCodeFlag = &cli.BoolFlag{
		Name:  "nocode",
		Usage: "Exclude contract code (save db lookups)",
	}
	StartKeyFlag = &cli.StringFlag{
		Name:  "start",
		Usage: "Start position. Either a hash or address",
		Value: "0x0000000000000000000000000000000000000000000000000000000000000000",
	}
	DumpLimitFlag = &cli.Uint64Flag{
		Name:  "limit",
		Usage: "Max number of elements (0 = no limit)",
		Value: 0,
	}

	defaultSyncMode = ethconfig.Defaults.SyncMode
	SyncModeFlag    = &flags.TextMarshalerFlag{
		Name:     "syncmode",
		Usage:    `Blockchain sync mode ("snap", "full" or "light")`,
		Value:    &defaultSyncMode,
		Category: flags.EthCategory,
	}
	GCModeFlag = &cli.StringFlag{
		Name:     "gcmode",
		Usage:    `Blockchain garbage collection mode ("full", "archive")`,
		Value:    "full",
		Category: flags.EthCategory,
	}
	SnapshotFlag = &cli.BoolFlag{
		Name:     "snapshot",
		Usage:    `Enables snapshot-database mode (default = enable)`,
		Value:    true,
		Category: flags.EthCategory,
	}
	TxLookupLimitFlag = &cli.Uint64Flag{
		Name:     "txlookuplimit",
		Usage:    "Number of recent blocks to maintain transactions index for (default = about one year, 0 = entire chain)",
		Value:    ethconfig.Defaults.TxLookupLimit,
		Category: flags.EthCategory,
	}
	LightKDFFlag = &cli.BoolFlag{
		Name:     "lightkdf",
		Usage:    "Reduce key-derivation RAM & CPU usage at some expense of KDF strength",
		Category: flags.AccountCategory,
	}
	EthRequiredBlocksFlag = &cli.StringFlag{
		Name:     "eth.requiredblocks",
		Usage:    "Comma separated block number-to-hash mappings to require for peering (<number>=<hash>)",
		Category: flags.EthCategory,
	}
	LegacyWhitelistFlag = &cli.StringFlag{
		Name:     "whitelist",
		Usage:    "Comma separated block number-to-hash mappings to enforce (<number>=<hash>) (deprecated in favor of --eth.requiredblocks)",
		Category: flags.DeprecatedCategory,
	}
	BloomFilterSizeFlag = &cli.Uint64Flag{
		Name:     "bloomfilter.size",
		Usage:    "Megabytes of memory allocated to bloom-filter for pruning",
		Value:    2048,
		Category: flags.EthCategory,
	}
	OverrideTerminalTotalDifficulty = &flags.BigFlag{
		Name:     "override.terminaltotaldifficulty",
		Usage:    "Manually specify TerminalTotalDifficulty, overriding the bundled setting",
		Category: flags.EthCategory,
	}
	TriesInMemoryFlag = &cli.Uint64Flag{
		Name:  "triesInMemory",
		Usage: "The layer of tries trees that keep in memory",
		Value: 128,
	}
	defaultVerifyMode   = ethconfig.Defaults.TriesVerifyMode
	TriesVerifyModeFlag = &flags.TextMarshalerFlag{
		Name: "tries-verify-mode",
		Usage: `tries verify mode:
				"local(default): a normal full node with complete state world(both MPT and snapshot), merkle state root will
				                 be verified against the block header.",
				"full: a fast node with only snapshot state world. Merkle state root is verified by the trustworthy remote verify node
					   by comparing the diffhash(an identify of difflayer generated by the block) and state root.",
				"insecure: same as full mode, except that it can tolerate without verifying the diffhash when verify node does not have it.",
				"none: no merkle state root verification at all, there is no need to setup or connect remote verify node at all,
				       it is more light comparing to full and insecure mode, but get a very small chance that the state is not consistent
						with other peers."`,
		Value: &defaultVerifyMode,
	}
	OverrideTerminalTotalDifficultyPassed = &cli.BoolFlag{
		Name:     "override.terminaltotaldifficultypassed",
		Usage:    "Manually specify TerminalTotalDifficultyPassed, overriding the bundled setting",
		Category: flags.EthCategory,
	}
	// Light server and client settings
	LightServeFlag = &cli.IntFlag{
		Name:     "light.serve",
		Usage:    "Maximum percentage of time allowed for serving LES requests (multi-threaded processing allows values over 100)",
		Value:    ethconfig.Defaults.LightServ,
		Category: flags.LightCategory,
	}
	LightIngressFlag = &cli.IntFlag{
		Name:     "light.ingress",
		Usage:    "Incoming bandwidth limit for serving light clients (kilobytes/sec, 0 = unlimited)",
		Value:    ethconfig.Defaults.LightIngress,
		Category: flags.LightCategory,
	}
	LightEgressFlag = &cli.IntFlag{
		Name:     "light.egress",
		Usage:    "Outgoing bandwidth limit for serving light clients (kilobytes/sec, 0 = unlimited)",
		Value:    ethconfig.Defaults.LightEgress,
		Category: flags.LightCategory,
	}
	LightMaxPeersFlag = &cli.IntFlag{
		Name:     "light.maxpeers",
		Usage:    "Maximum number of light clients to serve, or light servers to attach to",
		Value:    ethconfig.Defaults.LightPeers,
		Category: flags.LightCategory,
	}
	UltraLightServersFlag = &cli.StringFlag{
		Name:     "ulc.servers",
		Usage:    "List of trusted ultra-light servers",
		Value:    strings.Join(ethconfig.Defaults.UltraLightServers, ","),
		Category: flags.LightCategory,
	}
	UltraLightFractionFlag = &cli.IntFlag{
		Name:     "ulc.fraction",
		Usage:    "Minimum % of trusted ultra-light servers required to announce a new head",
		Value:    ethconfig.Defaults.UltraLightFraction,
		Category: flags.LightCategory,
	}
	UltraLightOnlyAnnounceFlag = &cli.BoolFlag{
		Name:     "ulc.onlyannounce",
		Usage:    "Ultra light server sends announcements only",
		Category: flags.LightCategory,
	}
	LightNoPruneFlag = &cli.BoolFlag{
		Name:     "light.nopruning",
		Usage:    "Disable ancient light chain data pruning",
		Category: flags.LightCategory,
	}
	LightNoSyncServeFlag = &cli.BoolFlag{
		Name:     "light.nosyncserve",
		Usage:    "Enables serving light clients before syncing",
		Category: flags.LightCategory,
	}

	// Ethash settings
	EthashCacheDirFlag = &flags.DirectoryFlag{
		Name:     "ethash.cachedir",
		Usage:    "Directory to store the ethash verification caches (default = inside the datadir)",
		Category: flags.EthashCategory,
	}
	EthashCachesInMemoryFlag = &cli.IntFlag{
		Name:     "ethash.cachesinmem",
		Usage:    "Number of recent ethash caches to keep in memory (16MB each)",
		Value:    ethconfig.Defaults.Ethash.CachesInMem,
		Category: flags.EthashCategory,
	}
	EthashCachesOnDiskFlag = &cli.IntFlag{
		Name:     "ethash.cachesondisk",
		Usage:    "Number of recent ethash caches to keep on disk (16MB each)",
		Value:    ethconfig.Defaults.Ethash.CachesOnDisk,
		Category: flags.EthashCategory,
	}
	EthashCachesLockMmapFlag = &cli.BoolFlag{
		Name:     "ethash.cacheslockmmap",
		Usage:    "Lock memory maps of recent ethash caches",
		Category: flags.EthashCategory,
	}
	EthashDatasetDirFlag = &flags.DirectoryFlag{
		Name:     "ethash.dagdir",
		Usage:    "Directory to store the ethash mining DAGs",
		Value:    flags.DirectoryString(ethconfig.Defaults.Ethash.DatasetDir),
		Category: flags.EthashCategory,
	}
	EthashDatasetsInMemoryFlag = &cli.IntFlag{
		Name:     "ethash.dagsinmem",
		Usage:    "Number of recent ethash mining DAGs to keep in memory (1+GB each)",
		Value:    ethconfig.Defaults.Ethash.DatasetsInMem,
		Category: flags.EthashCategory,
	}
	EthashDatasetsOnDiskFlag = &cli.IntFlag{
		Name:     "ethash.dagsondisk",
		Usage:    "Number of recent ethash mining DAGs to keep on disk (1+GB each)",
		Value:    ethconfig.Defaults.Ethash.DatasetsOnDisk,
		Category: flags.EthashCategory,
	}
	EthashDatasetsLockMmapFlag = &cli.BoolFlag{
		Name:     "ethash.dagslockmmap",
		Usage:    "Lock memory maps for recent ethash mining DAGs",
		Category: flags.EthashCategory,
	}

	// Transaction pool settings
	TxPoolLocalsFlag = &cli.StringFlag{
		Name:     "txpool.locals",
		Usage:    "Comma separated accounts to treat as locals (no flush, priority inclusion)",
		Category: flags.TxPoolCategory,
	}
	TxPoolNoLocalsFlag = &cli.BoolFlag{
		Name:     "txpool.nolocals",
		Usage:    "Disables price exemptions for locally submitted transactions",
		Category: flags.TxPoolCategory,
	}
	TxPoolJournalFlag = &cli.StringFlag{
		Name:     "txpool.journal",
		Usage:    "Disk journal for local transaction to survive node restarts",
		Value:    core.DefaultTxPoolConfig.Journal,
		Category: flags.TxPoolCategory,
	}
	TxPoolRejournalFlag = &cli.DurationFlag{
		Name:     "txpool.rejournal",
		Usage:    "Time interval to regenerate the local transaction journal",
		Value:    core.DefaultTxPoolConfig.Rejournal,
		Category: flags.TxPoolCategory,
	}
	TxPoolPriceLimitFlag = &cli.Uint64Flag{
		Name:     "txpool.pricelimit",
		Usage:    "Minimum gas price limit to enforce for acceptance into the pool",
		Value:    ethconfig.Defaults.TxPool.PriceLimit,
		Category: flags.TxPoolCategory,
	}
	TxPoolPriceBumpFlag = &cli.Uint64Flag{
		Name:     "txpool.pricebump",
		Usage:    "Price bump percentage to replace an already existing transaction",
		Value:    ethconfig.Defaults.TxPool.PriceBump,
		Category: flags.TxPoolCategory,
	}
	TxPoolAccountSlotsFlag = &cli.Uint64Flag{
		Name:     "txpool.accountslots",
		Usage:    "Minimum number of executable transaction slots guaranteed per account",
		Value:    ethconfig.Defaults.TxPool.AccountSlots,
		Category: flags.TxPoolCategory,
	}
	TxPoolGlobalSlotsFlag = &cli.Uint64Flag{
		Name:     "txpool.globalslots",
		Usage:    "Maximum number of executable transaction slots for all accounts",
		Value:    ethconfig.Defaults.TxPool.GlobalSlots,
		Category: flags.TxPoolCategory,
	}
	TxPoolAccountQueueFlag = &cli.Uint64Flag{
		Name:     "txpool.accountqueue",
		Usage:    "Maximum number of non-executable transaction slots permitted per account",
		Value:    ethconfig.Defaults.TxPool.AccountQueue,
		Category: flags.TxPoolCategory,
	}
	TxPoolGlobalQueueFlag = &cli.Uint64Flag{
		Name:     "txpool.globalqueue",
		Usage:    "Maximum number of non-executable transaction slots for all accounts",
		Value:    ethconfig.Defaults.TxPool.GlobalQueue,
		Category: flags.TxPoolCategory,
	}
	TxPoolLifetimeFlag = &cli.DurationFlag{
		Name:     "txpool.lifetime",
		Usage:    "Maximum amount of time non-executable transaction are queued",
		Value:    ethconfig.Defaults.TxPool.Lifetime,
		Category: flags.TxPoolCategory,
	}
	TxPoolReannounceTimeFlag = &cli.DurationFlag{
		Name:  "txpool.reannouncetime",
		Usage: "Duration for announcing local pending transactions again (default = 10 years, minimum = 1 minute)",
		Value: ethconfig.Defaults.TxPool.ReannounceTime,
	}
	// Performance tuning settings
	CacheFlag = &cli.IntFlag{
		Name:     "cache",
		Usage:    "Megabytes of memory allocated to internal caching (default = 4096 mainnet full node, 128 light mode)",
		Value:    1024,
		Category: flags.PerfCategory,
	}
	CacheDatabaseFlag = &cli.IntFlag{
		Name:     "cache.database",
		Usage:    "Percentage of cache memory allowance to use for database io",
		Value:    40,
		Category: flags.PerfCategory,
	}
	CacheTrieFlag = &cli.IntFlag{
		Name:     "cache.trie",
		Usage:    "Percentage of cache memory allowance to use for trie caching (default = 15% full mode, 30% archive mode)",
		Value:    15,
		Category: flags.PerfCategory,
	}
	CacheTrieJournalFlag = &cli.StringFlag{
		Name:     "cache.trie.journal",
		Usage:    "Disk journal directory for trie cache to survive node restarts",
		Value:    ethconfig.Defaults.TrieCleanCacheJournal,
		Category: flags.PerfCategory,
	}
	CacheTrieRejournalFlag = &cli.DurationFlag{
		Name:     "cache.trie.rejournal",
		Usage:    "Time interval to regenerate the trie cache journal",
		Value:    ethconfig.Defaults.TrieCleanCacheRejournal,
		Category: flags.PerfCategory,
	}
	CacheGCFlag = &cli.IntFlag{
		Name:     "cache.gc",
		Usage:    "Percentage of cache memory allowance to use for trie pruning (default = 25% full mode, 0% archive mode)",
		Value:    25,
		Category: flags.PerfCategory,
	}
	CacheSnapshotFlag = &cli.IntFlag{
		Name:     "cache.snapshot",
		Usage:    "Percentage of cache memory allowance to use for snapshot caching (default = 20%)",
		Value:    20,
		Category: flags.PerfCategory,
	}
	CacheNoPrefetchFlag = &cli.BoolFlag{
		Name:     "cache.noprefetch",
		Usage:    "Disable heuristic state prefetch during block import (less CPU and disk IO, more time waiting for data)",
		Category: flags.PerfCategory,
	}
	CachePreimagesFlag = &cli.BoolFlag{
		Name:     "cache.preimages",
		Usage:    "Enable recording the SHA3/keccak preimages of trie keys",
		Category: flags.PerfCategory,
	}
	PersistDiffFlag = &cli.BoolFlag{
		Name:  "persistdiff",
		Usage: "Enable persistence of the diff layer",
	}
	DiffBlockFlag = &cli.Uint64Flag{
		Name:  "diffblock",
		Usage: "The number of blocks should be persisted in db (default = 86400)",
		Value: uint64(86400),
	}
	PruneAncientDataFlag = &cli.BoolFlag{
		Name:  "pruneancient",
		Usage: "Prune ancient data, is an optional config and disabled by default. Only keep the latest 9w blocks' data,the older blocks' data will be permanently pruned. Notice:the geth/chaindata/ancient dir will be removed, if restart without the flag, the ancient data will start with the previous point that the oldest unpruned block number. Recommends to the user who don't care about the ancient data.",
	}
	CacheLogSizeFlag = &cli.IntFlag{
		Name:     "cache.blocklogs",
		Usage:    "Size (in number of blocks) of the log cache for filtering",
		Category: flags.PerfCategory,
		Value:    ethconfig.Defaults.FilterLogCacheSize,
	}
	FDLimitFlag = &cli.IntFlag{
		Name:     "fdlimit",
		Usage:    "Raise the open file descriptor resource limit (default = system fd limit)",
		Category: flags.PerfCategory,
	}

	// Miner settings
	MiningEnabledFlag = &cli.BoolFlag{
		Name:     "mine",
		Usage:    "Enable mining",
		Category: flags.MinerCategory,
	}
	MinerThreadsFlag = &cli.IntFlag{
		Name:     "miner.threads",
		Usage:    "Number of CPU threads to use for mining",
		Value:    0,
		Category: flags.MinerCategory,
	}
	MinerNotifyFlag = &cli.StringFlag{
		Name:     "miner.notify",
		Usage:    "Comma separated HTTP URL list to notify of new work packages",
		Category: flags.MinerCategory,
	}
	MinerNotifyFullFlag = &cli.BoolFlag{
		Name:     "miner.notify.full",
		Usage:    "Notify with pending block headers instead of work packages",
		Category: flags.MinerCategory,
	}
	MinerGasLimitFlag = &cli.Uint64Flag{
		Name:     "miner.gaslimit",
		Usage:    "Target gas ceiling for mined blocks",
		Value:    ethconfig.Defaults.Miner.GasCeil,
		Category: flags.MinerCategory,
	}
	MinerGasPriceFlag = &flags.BigFlag{
		Name:     "miner.gasprice",
		Usage:    "Minimum gas price for mining a transaction",
		Value:    ethconfig.Defaults.Miner.GasPrice,
		Category: flags.MinerCategory,
	}
	MinerEtherbaseFlag = &cli.StringFlag{
		Name:     "miner.etherbase",
		Usage:    "Public address for block mining rewards (default = first account)",
		Value:    "0",
		Category: flags.MinerCategory,
	}
	MinerExtraDataFlag = &cli.StringFlag{
		Name:     "miner.extradata",
		Usage:    "Block extra data set by the miner (default = client version)",
		Category: flags.MinerCategory,
	}
	MinerRecommitIntervalFlag = &cli.DurationFlag{
		Name:     "miner.recommit",
		Usage:    "Time interval to recreate the block being mined",
		Value:    ethconfig.Defaults.Miner.Recommit,
		Category: flags.MinerCategory,
	}
	MinerDelayLeftoverFlag = &cli.DurationFlag{
		Name:  "miner.delayleftover",
		Usage: "Time reserved to finalize a block",
		Value: ethconfig.Defaults.Miner.DelayLeftOver,
	}
	MinerNoVerfiyFlag = &cli.BoolFlag{
		Name:     "miner.noverify",
		Usage:    "Disable remote sealing verification",
		Category: flags.MinerCategory,
	}

	// Account settings
	UnlockedAccountFlag = &cli.StringFlag{
		Name:     "unlock",
		Usage:    "Comma separated list of accounts to unlock",
		Value:    "",
		Category: flags.AccountCategory,
	}
	PasswordFileFlag = &cli.PathFlag{
		Name:      "password",
		Usage:     "Password file to use for non-interactive password input",
		TakesFile: true,
		Category:  flags.AccountCategory,
	}
	ExternalSignerFlag = &cli.StringFlag{
		Name:     "signer",
		Usage:    "External signer (url or path to ipc file)",
		Value:    "",
		Category: flags.AccountCategory,
	}
	InsecureUnlockAllowedFlag = &cli.BoolFlag{
		Name:     "allow-insecure-unlock",
		Usage:    "Allow insecure account unlocking when account-related RPCs are exposed by http",
		Category: flags.AccountCategory,
	}

	// EVM settings
	VMEnableDebugFlag = &cli.BoolFlag{
		Name:     "vmdebug",
		Usage:    "Record information useful for VM and contract debugging",
		Category: flags.VMCategory,
	}

	// API options.
	RPCGlobalGasCapFlag = &cli.Uint64Flag{
		Name:     "rpc.gascap",
		Usage:    "Sets a cap on gas that can be used in eth_call/estimateGas (0=infinite)",
		Value:    ethconfig.Defaults.RPCGasCap,
		Category: flags.APICategory,
	}
	RPCGlobalEVMTimeoutFlag = &cli.DurationFlag{
		Name:     "rpc.evmtimeout",
		Usage:    "Sets a timeout used for eth_call (0=infinite)",
		Value:    ethconfig.Defaults.RPCEVMTimeout,
		Category: flags.APICategory,
	}
	RPCGlobalTxFeeCapFlag = &cli.Float64Flag{
		Name:     "rpc.txfeecap",
		Usage:    "Sets a cap on transaction fee (in ether) that can be sent via the RPC APIs (0 = no cap)",
		Value:    ethconfig.Defaults.RPCTxFeeCap,
		Category: flags.APICategory,
	}
	// Authenticated RPC HTTP settings
	AuthListenFlag = &cli.StringFlag{
		Name:     "authrpc.addr",
		Usage:    "Listening address for authenticated APIs",
		Value:    node.DefaultConfig.AuthAddr,
		Category: flags.APICategory,
	}
	AuthPortFlag = &cli.IntFlag{
		Name:     "authrpc.port",
		Usage:    "Listening port for authenticated APIs",
		Value:    node.DefaultConfig.AuthPort,
		Category: flags.APICategory,
	}
	AuthVirtualHostsFlag = &cli.StringFlag{
		Name:     "authrpc.vhosts",
		Usage:    "Comma separated list of virtual hostnames from which to accept requests (server enforced). Accepts '*' wildcard.",
		Value:    strings.Join(node.DefaultConfig.AuthVirtualHosts, ","),
		Category: flags.APICategory,
	}
	JWTSecretFlag = &flags.DirectoryFlag{
		Name:     "authrpc.jwtsecret",
		Usage:    "Path to a JWT secret to use for authenticated RPC endpoints",
		Category: flags.APICategory,
	}

	// Logging and debug settings
	EthStatsURLFlag = &cli.StringFlag{
		Name:     "ethstats",
		Usage:    "Reporting URL of a ethstats service (nodename:secret@host:port)",
		Category: flags.MetricsCategory,
	}
	FakePoWFlag = &cli.BoolFlag{
		Name:     "fakepow",
		Usage:    "Disables proof-of-work verification",
		Category: flags.LoggingCategory,
	}
	NoCompactionFlag = &cli.BoolFlag{
		Name:     "nocompaction",
		Usage:    "Disables db compaction after import",
		Category: flags.LoggingCategory,
	}

	IgnoreLegacyReceiptsFlag = &cli.BoolFlag{
		Name:     "ignore-legacy-receipts",
		Usage:    "Geth will start up even if there are legacy receipts in freezer",
		Category: flags.MiscCategory,
	}

	// RPC settings
	IPCDisabledFlag = &cli.BoolFlag{
		Name:     "ipcdisable",
		Usage:    "Disable the IPC-RPC server",
		Category: flags.APICategory,
	}
	IPCPathFlag = &flags.DirectoryFlag{
		Name:     "ipcpath",
		Usage:    "Filename for IPC socket/pipe within the datadir (explicit paths escape it)",
		Category: flags.APICategory,
	}
	HTTPEnabledFlag = &cli.BoolFlag{
		Name:     "http",
		Usage:    "Enable the HTTP-RPC server",
		Category: flags.APICategory,
	}
	HTTPListenAddrFlag = &cli.StringFlag{
		Name:     "http.addr",
		Usage:    "HTTP-RPC server listening interface",
		Value:    node.DefaultHTTPHost,
		Category: flags.APICategory,
	}
	HTTPPortFlag = &cli.IntFlag{
		Name:     "http.port",
		Usage:    "HTTP-RPC server listening port",
		Value:    node.DefaultHTTPPort,
		Category: flags.APICategory,
	}
	HTTPCORSDomainFlag = &cli.StringFlag{
		Name:     "http.corsdomain",
		Usage:    "Comma separated list of domains from which to accept cross origin requests (browser enforced)",
		Value:    "",
		Category: flags.APICategory,
	}
	HTTPVirtualHostsFlag = &cli.StringFlag{
		Name:     "http.vhosts",
		Usage:    "Comma separated list of virtual hostnames from which to accept requests (server enforced). Accepts '*' wildcard.",
		Value:    strings.Join(node.DefaultConfig.HTTPVirtualHosts, ","),
		Category: flags.APICategory,
	}
	HTTPApiFlag = &cli.StringFlag{
		Name:     "http.api",
		Usage:    "API's offered over the HTTP-RPC interface",
		Value:    "",
		Category: flags.APICategory,
	}
	HTTPPathPrefixFlag = &cli.StringFlag{
		Name:     "http.rpcprefix",
		Usage:    "HTTP path path prefix on which JSON-RPC is served. Use '/' to serve on all paths.",
		Value:    "",
		Category: flags.APICategory,
	}
	GraphQLEnabledFlag = &cli.BoolFlag{
		Name:     "graphql",
		Usage:    "Enable GraphQL on the HTTP-RPC server. Note that GraphQL can only be started if an HTTP server is started as well.",
		Category: flags.APICategory,
	}
	GraphQLCORSDomainFlag = &cli.StringFlag{
		Name:     "graphql.corsdomain",
		Usage:    "Comma separated list of domains from which to accept cross origin requests (browser enforced)",
		Value:    "",
		Category: flags.APICategory,
	}
	GraphQLVirtualHostsFlag = &cli.StringFlag{
		Name:     "graphql.vhosts",
		Usage:    "Comma separated list of virtual hostnames from which to accept requests (server enforced). Accepts '*' wildcard.",
		Value:    strings.Join(node.DefaultConfig.GraphQLVirtualHosts, ","),
		Category: flags.APICategory,
	}
	WSEnabledFlag = &cli.BoolFlag{
		Name:     "ws",
		Usage:    "Enable the WS-RPC server",
		Category: flags.APICategory,
	}
	WSListenAddrFlag = &cli.StringFlag{
		Name:     "ws.addr",
		Usage:    "WS-RPC server listening interface",
		Value:    node.DefaultWSHost,
		Category: flags.APICategory,
	}
	WSPortFlag = &cli.IntFlag{
		Name:     "ws.port",
		Usage:    "WS-RPC server listening port",
		Value:    node.DefaultWSPort,
		Category: flags.APICategory,
	}
	WSApiFlag = &cli.StringFlag{
		Name:     "ws.api",
		Usage:    "API's offered over the WS-RPC interface",
		Value:    "",
		Category: flags.APICategory,
	}
	WSAllowedOriginsFlag = &cli.StringFlag{
		Name:     "ws.origins",
		Usage:    "Origins from which to accept websockets requests",
		Value:    "",
		Category: flags.APICategory,
	}
	WSPathPrefixFlag = &cli.StringFlag{
		Name:     "ws.rpcprefix",
		Usage:    "HTTP path prefix on which JSON-RPC is served. Use '/' to serve on all paths.",
		Value:    "",
		Category: flags.APICategory,
	}
	ExecFlag = &cli.StringFlag{
		Name:     "exec",
		Usage:    "Execute JavaScript statement",
		Category: flags.APICategory,
	}
	PreloadJSFlag = &cli.StringFlag{
		Name:     "preload",
		Usage:    "Comma separated list of JavaScript files to preload into the console",
		Category: flags.APICategory,
	}
	AllowUnprotectedTxs = &cli.BoolFlag{
		Name:     "rpc.allow-unprotected-txs",
		Usage:    "Allow for unprotected (non EIP155 signed) transactions to be submitted via RPC",
		Category: flags.APICategory,
	}

	// Network Settings
	MaxPeersFlag = &cli.IntFlag{
		Name:     "maxpeers",
		Usage:    "Maximum number of network peers (network disabled if set to 0)",
		Value:    node.DefaultConfig.P2P.MaxPeers,
		Category: flags.NetworkingCategory,
	}

	MaxPeersPerIPFlag = &cli.IntFlag{
		Name:  "maxpeersperip",
		Usage: "Maximum number of network peers from a single IP address, (default used if set to <= 0, which is same as MaxPeers)",
		Value: node.DefaultConfig.P2P.MaxPeersPerIP,
	}

	MaxPendingPeersFlag = &cli.IntFlag{
		Name:     "maxpendpeers",
		Usage:    "Maximum number of pending connection attempts (defaults used if set to 0)",
		Value:    node.DefaultConfig.P2P.MaxPendingPeers,
		Category: flags.NetworkingCategory,
	}
	ListenPortFlag = &cli.IntFlag{
		Name:     "port",
		Usage:    "Network listening port",
		Value:    30303,
		Category: flags.NetworkingCategory,
	}
	BootnodesFlag = &cli.StringFlag{
		Name:     "bootnodes",
		Usage:    "Comma separated enode URLs for P2P discovery bootstrap",
		Value:    "",
		Category: flags.NetworkingCategory,
	}
	NodeKeyFileFlag = &cli.StringFlag{
		Name:     "nodekey",
		Usage:    "P2P node key file",
		Category: flags.NetworkingCategory,
	}
	NodeKeyHexFlag = &cli.StringFlag{
		Name:     "nodekeyhex",
		Usage:    "P2P node key as hex (for testing)",
		Category: flags.NetworkingCategory,
	}
	NATFlag = &cli.StringFlag{
		Name:     "nat",
		Usage:    "NAT port mapping mechanism (any|none|upnp|pmp|extip:<IP>)",
		Value:    "any",
		Category: flags.NetworkingCategory,
	}
	NoDiscoverFlag = &cli.BoolFlag{
		Name:     "nodiscover",
		Usage:    "Disables the peer discovery mechanism (manual peer addition)",
		Category: flags.NetworkingCategory,
	}
	DiscoveryV5Flag = &cli.BoolFlag{
		Name:     "v5disc",
		Usage:    "Enables the experimental RLPx V5 (Topic Discovery) mechanism",
		Category: flags.NetworkingCategory,
	}
	NetrestrictFlag = &cli.StringFlag{
		Name:     "netrestrict",
		Usage:    "Restricts network communication to the given IP networks (CIDR masks)",
		Category: flags.NetworkingCategory,
	}
	DNSDiscoveryFlag = &cli.StringFlag{
		Name:     "discovery.dns",
		Usage:    "Sets DNS discovery entry points (use \"\" to disable DNS)",
		Category: flags.NetworkingCategory,
	}
	DiscoveryPortFlag = &cli.IntFlag{
		Name:     "discovery.port",
		Usage:    "Use a custom UDP port for P2P discovery",
		Value:    30303,
		Category: flags.NetworkingCategory,
	}

	// Console
	JSpathFlag = &flags.DirectoryFlag{
		Name:     "jspath",
		Usage:    "JavaScript root path for `loadScript`",
		Value:    flags.DirectoryString("."),
		Category: flags.APICategory,
	}

	// Gas price oracle settings
	GpoBlocksFlag = &cli.IntFlag{
		Name:     "gpo.blocks",
		Usage:    "Number of recent blocks to check for gas prices",
		Value:    ethconfig.Defaults.GPO.Blocks,
		Category: flags.GasPriceCategory,
	}
	GpoPercentileFlag = &cli.IntFlag{
		Name:     "gpo.percentile",
		Usage:    "Suggested gas price is the given percentile of a set of recent transaction gas prices",
		Value:    ethconfig.Defaults.GPO.Percentile,
		Category: flags.GasPriceCategory,
	}
	GpoMaxGasPriceFlag = &cli.Int64Flag{
		Name:     "gpo.maxprice",
		Usage:    "Maximum transaction priority fee (or gasprice before London fork) to be recommended by gpo",
		Value:    ethconfig.Defaults.GPO.MaxPrice.Int64(),
		Category: flags.GasPriceCategory,
	}
	GpoIgnoreGasPriceFlag = &cli.Int64Flag{
		Name:     "gpo.ignoreprice",
		Usage:    "Gas price below which gpo will ignore transactions",
		Value:    ethconfig.Defaults.GPO.IgnorePrice.Int64(),
		Category: flags.GasPriceCategory,
	}

	// Metrics flags
	MetricsEnabledFlag = &cli.BoolFlag{
		Name:     "metrics",
		Usage:    "Enable metrics collection and reporting",
		Category: flags.MetricsCategory,
	}
	MetricsEnabledExpensiveFlag = &cli.BoolFlag{
		Name:     "metrics.expensive",
		Usage:    "Enable expensive metrics collection and reporting",
		Category: flags.MetricsCategory,
	}

	// MetricsHTTPFlag defines the endpoint for a stand-alone metrics HTTP endpoint.
	// Since the pprof service enables sensitive/vulnerable behavior, this allows a user
	// to enable a public-OK metrics endpoint without having to worry about ALSO exposing
	// other profiling behavior or information.
	MetricsHTTPFlag = &cli.StringFlag{
		Name:     "metrics.addr",
		Usage:    "Enable stand-alone metrics HTTP server listening interface",
		Value:    metrics.DefaultConfig.HTTP,
		Category: flags.MetricsCategory,
	}
	MetricsPortFlag = &cli.IntFlag{
		Name:     "metrics.port",
		Usage:    "Metrics HTTP server listening port",
		Value:    metrics.DefaultConfig.Port,
		Category: flags.MetricsCategory,
	}
	MetricsEnableInfluxDBFlag = &cli.BoolFlag{
		Name:     "metrics.influxdb",
		Usage:    "Enable metrics export/push to an external InfluxDB database",
		Category: flags.MetricsCategory,
	}
	MetricsInfluxDBEndpointFlag = &cli.StringFlag{
		Name:     "metrics.influxdb.endpoint",
		Usage:    "InfluxDB API endpoint to report metrics to",
		Value:    metrics.DefaultConfig.InfluxDBEndpoint,
		Category: flags.MetricsCategory,
	}
	MetricsInfluxDBDatabaseFlag = &cli.StringFlag{
		Name:     "metrics.influxdb.database",
		Usage:    "InfluxDB database name to push reported metrics to",
		Value:    metrics.DefaultConfig.InfluxDBDatabase,
		Category: flags.MetricsCategory,
	}
	MetricsInfluxDBUsernameFlag = &cli.StringFlag{
		Name:     "metrics.influxdb.username",
		Usage:    "Username to authorize access to the database",
		Value:    metrics.DefaultConfig.InfluxDBUsername,
		Category: flags.MetricsCategory,
	}
	MetricsInfluxDBPasswordFlag = &cli.StringFlag{
		Name:     "metrics.influxdb.password",
		Usage:    "Password to authorize access to the database",
		Value:    metrics.DefaultConfig.InfluxDBPassword,
		Category: flags.MetricsCategory,
	}
	// Tags are part of every measurement sent to InfluxDB. Queries on tags are faster in InfluxDB.
	// For example `host` tag could be used so that we can group all nodes and average a measurement
	// across all of them, but also so that we can select a specific node and inspect its measurements.
	// https://docs.influxdata.com/influxdb/v1.4/concepts/key_concepts/#tag-key
	MetricsInfluxDBTagsFlag = &cli.StringFlag{
		Name:     "metrics.influxdb.tags",
		Usage:    "Comma-separated InfluxDB tags (key/values) attached to all measurements",
		Value:    metrics.DefaultConfig.InfluxDBTags,
		Category: flags.MetricsCategory,
	}

	MetricsEnableInfluxDBV2Flag = &cli.BoolFlag{
		Name:     "metrics.influxdbv2",
		Usage:    "Enable metrics export/push to an external InfluxDB v2 database",
		Category: flags.MetricsCategory,
	}

	MetricsInfluxDBTokenFlag = &cli.StringFlag{
		Name:     "metrics.influxdb.token",
		Usage:    "Token to authorize access to the database (v2 only)",
		Value:    metrics.DefaultConfig.InfluxDBToken,
		Category: flags.MetricsCategory,
	}

	MetricsInfluxDBBucketFlag = &cli.StringFlag{
		Name:     "metrics.influxdb.bucket",
		Usage:    "InfluxDB bucket name to push reported metrics to (v2 only)",
		Value:    metrics.DefaultConfig.InfluxDBBucket,
		Category: flags.MetricsCategory,
	}

	// Init network
	InitNetworkSize = &cli.IntFlag{
		Name:  "init.size",
		Usage: "the size of the network",
		Value: 1,
	}

	InitNetworkDir = &cli.StringFlag{
		Name:  "init.dir",
		Usage: "the direction to store initial network data",
		Value: "",
	}

	InitNetworkIps = &cli.StringFlag{
		Name:  "init.ips",
		Usage: "the ips of each node in the network, example '192.168.0.1,192.168.0.2'",
		Value: "",
	}

	InitNetworkPort = &cli.IntFlag{
		Name:  "init.p2p-port",
		Usage: "the p2p port of the nodes in the network",
		Value: 30311,
	}
	MetricsInfluxDBOrganizationFlag = &cli.StringFlag{
		Name:     "metrics.influxdb.organization",
		Usage:    "InfluxDB organization name (v2 only)",
		Value:    metrics.DefaultConfig.InfluxDBOrganization,
		Category: flags.MetricsCategory,
	}

	BlockAmountReserved = &cli.Uint64Flag{
		Name:  "block-amount-reserved",
		Usage: "Sets the expected remained amount of blocks for offline block prune",
	}

	CheckSnapshotWithMPT = &cli.BoolFlag{
		Name:  "check-snapshot-with-mpt",
		Usage: "Enable checking between snapshot and MPT ",
	}

	EnableDoubleSignMonitorFlag = &cli.BoolFlag{
		Name:  "monitor.doublesign",
		Usage: "Enable double sign monitor to check whether any validator signs multiple blocks",
	}

	VotingEnabledFlag = &cli.BoolFlag{
		Name:  "vote",
		Usage: "Enable voting when mining",
	}

	EnableMaliciousVoteMonitorFlag = &cli.BoolFlag{
		Name:  "monitor.maliciousvote",
		Usage: "Enable malicious vote monitor to check whether any validator violates the voting rules of fast finality",
	}

	BLSPasswordFileFlag = &cli.StringFlag{
		Name:  "blspassword",
		Usage: "File path for the BLS password, which contains the password to unlock BLS wallet for managing votes in fast_finality feature",
	}

	BLSWalletDirFlag = &flags.DirectoryFlag{
		Name:  "blswallet",
		Usage: "Path for the blsWallet dir in fast finality feature (default = inside the datadir)",
	}

	VoteJournalDirFlag = &flags.DirectoryFlag{
		Name:  "vote-journal-path",
		Usage: "Path for the voteJournal dir in fast finality feature (default = inside the datadir)",
	}
)

var (
	// TestnetFlags is the flag group of all built-in supported testnets.
	TestnetFlags = []cli.Flag{}
	// NetworkFlags is the flag group of all built-in supported networks.
	NetworkFlags = append([]cli.Flag{MainnetFlag}, TestnetFlags...)

	// DatabasePathFlags is the flag group of all database path flags.
	DatabasePathFlags = []cli.Flag{
		DataDirFlag,
		AncientFlag,
		RemoteDBFlag,
	}
)

// MakeDataDir retrieves the currently requested data directory, terminating
// if none (or the empty string) is specified. If the node is starting a testnet,
// then a subdirectory of the specified datadir will be used.
func MakeDataDir(ctx *cli.Context) string {
	if path := ctx.String(DataDirFlag.Name); path != "" {
		return path
	}
	Fatalf("Cannot determine default data directory, please set manually (--datadir)")
	return ""
}

// setNodeKey creates a node key from set command line flags, either loading it
// from a file or as a specified hex value. If neither flags were provided, this
// method returns nil and an emphemeral key is to be generated.
func setNodeKey(ctx *cli.Context, cfg *p2p.Config) {
	var (
		hex  = ctx.String(NodeKeyHexFlag.Name)
		file = ctx.String(NodeKeyFileFlag.Name)
		key  *ecdsa.PrivateKey
		err  error
	)
	switch {
	case file != "" && hex != "":
		Fatalf("Options %q and %q are mutually exclusive", NodeKeyFileFlag.Name, NodeKeyHexFlag.Name)
	case file != "":
		if key, err = crypto.LoadECDSA(file); err != nil {
			Fatalf("Option %q: %v", NodeKeyFileFlag.Name, err)
		}
		cfg.PrivateKey = key
	case hex != "":
		if key, err = crypto.HexToECDSA(hex); err != nil {
			Fatalf("Option %q: %v", NodeKeyHexFlag.Name, err)
		}
		cfg.PrivateKey = key
	}
}

// setNodeUserIdent creates the user identifier from CLI flags.
func setNodeUserIdent(ctx *cli.Context, cfg *node.Config) {
	if identity := ctx.String(IdentityFlag.Name); len(identity) > 0 {
		cfg.UserIdent = identity
	}
}

// setBootstrapNodes creates a list of bootstrap nodes from the command line
// flags, reverting to pre-configured ones if none have been specified.
func setBootstrapNodes(ctx *cli.Context, cfg *p2p.Config) {
	urls := params.MainnetBootnodes
	switch {
	case ctx.IsSet(BootnodesFlag.Name):
		urls = SplitAndTrim(ctx.String(BootnodesFlag.Name))
	}

	// don't apply defaults if BootstrapNodes is already set
	if cfg.BootstrapNodes != nil {
		return
	}
	cfg.BootstrapNodes = make([]*enode.Node, 0, len(urls))
	for _, url := range urls {
		if url != "" {
			node, err := enode.Parse(enode.ValidSchemes, url)
			if err != nil {
				log.Crit("Bootstrap URL invalid", "enode", url, "err", err)
				continue
			}
			cfg.BootstrapNodes = append(cfg.BootstrapNodes, node)
		}
	}
}

// setBootstrapNodesV5 creates a list of bootstrap nodes from the command line
// flags, reverting to pre-configured ones if none have been specified.
func setBootstrapNodesV5(ctx *cli.Context, cfg *p2p.Config) {
	urls := params.V5Bootnodes
	switch {
	case ctx.IsSet(BootnodesFlag.Name):
		urls = SplitAndTrim(ctx.String(BootnodesFlag.Name))
	case cfg.BootstrapNodesV5 != nil:
		return // already set, don't apply defaults.
	}

	cfg.BootstrapNodesV5 = make([]*enode.Node, 0, len(urls))
	for _, url := range urls {
		if url != "" {
			node, err := enode.Parse(enode.ValidSchemes, url)
			if err != nil {
				log.Error("Bootstrap URL invalid", "enode", url, "err", err)
				continue
			}
			cfg.BootstrapNodesV5 = append(cfg.BootstrapNodesV5, node)
		}
	}
}

// setListenAddress creates TCP/UDP listening address strings from set command
// line flags
func setListenAddress(ctx *cli.Context, cfg *p2p.Config) {
	if ctx.IsSet(ListenPortFlag.Name) {
		cfg.ListenAddr = fmt.Sprintf(":%d", ctx.Int(ListenPortFlag.Name))
	}
	if ctx.IsSet(DiscoveryPortFlag.Name) {
		cfg.DiscAddr = fmt.Sprintf(":%d", ctx.Int(DiscoveryPortFlag.Name))
	}
}

// setNAT creates a port mapper from command line flags.
func setNAT(ctx *cli.Context, cfg *p2p.Config) {
	if ctx.IsSet(NATFlag.Name) {
		natif, err := nat.Parse(ctx.String(NATFlag.Name))
		if err != nil {
			Fatalf("Option %s: %v", NATFlag.Name, err)
		}
		cfg.NAT = natif
	}
}

// SplitAndTrim splits input separated by a comma
// and trims excessive white space from the substrings.
func SplitAndTrim(input string) (ret []string) {
	l := strings.Split(input, ",")
	for _, r := range l {
		if r = strings.TrimSpace(r); r != "" {
			ret = append(ret, r)
		}
	}
	return ret
}

// setHTTP creates the HTTP RPC listener interface string from the set
// command line flags, returning empty if the HTTP endpoint is disabled.
func setHTTP(ctx *cli.Context, cfg *node.Config) {
	if ctx.Bool(HTTPEnabledFlag.Name) && cfg.HTTPHost == "" {
		cfg.HTTPHost = "127.0.0.1"
		if ctx.IsSet(HTTPListenAddrFlag.Name) {
			cfg.HTTPHost = ctx.String(HTTPListenAddrFlag.Name)
		}
	}

	if ctx.IsSet(HTTPPortFlag.Name) {
		cfg.HTTPPort = ctx.Int(HTTPPortFlag.Name)
	}

	if ctx.IsSet(AuthListenFlag.Name) {
		cfg.AuthAddr = ctx.String(AuthListenFlag.Name)
	}

	if ctx.IsSet(AuthPortFlag.Name) {
		cfg.AuthPort = ctx.Int(AuthPortFlag.Name)
	}

	if ctx.IsSet(AuthVirtualHostsFlag.Name) {
		cfg.AuthVirtualHosts = SplitAndTrim(ctx.String(AuthVirtualHostsFlag.Name))
	}

	if ctx.IsSet(HTTPCORSDomainFlag.Name) {
		cfg.HTTPCors = SplitAndTrim(ctx.String(HTTPCORSDomainFlag.Name))
	}

	if ctx.IsSet(HTTPApiFlag.Name) {
		cfg.HTTPModules = SplitAndTrim(ctx.String(HTTPApiFlag.Name))
	}

	if ctx.IsSet(HTTPVirtualHostsFlag.Name) {
		cfg.HTTPVirtualHosts = SplitAndTrim(ctx.String(HTTPVirtualHostsFlag.Name))
	}

	if ctx.IsSet(HTTPPathPrefixFlag.Name) {
		cfg.HTTPPathPrefix = ctx.String(HTTPPathPrefixFlag.Name)
	}
	if ctx.IsSet(AllowUnprotectedTxs.Name) {
		cfg.AllowUnprotectedTxs = ctx.Bool(AllowUnprotectedTxs.Name)
	}
}

// setGraphQL creates the GraphQL listener interface string from the set
// command line flags, returning empty if the GraphQL endpoint is disabled.
func setGraphQL(ctx *cli.Context, cfg *node.Config) {
	if ctx.IsSet(GraphQLCORSDomainFlag.Name) {
		cfg.GraphQLCors = SplitAndTrim(ctx.String(GraphQLCORSDomainFlag.Name))
	}
	if ctx.IsSet(GraphQLVirtualHostsFlag.Name) {
		cfg.GraphQLVirtualHosts = SplitAndTrim(ctx.String(GraphQLVirtualHostsFlag.Name))
	}
}

// setWS creates the WebSocket RPC listener interface string from the set
// command line flags, returning empty if the HTTP endpoint is disabled.
func setWS(ctx *cli.Context, cfg *node.Config) {
	if ctx.Bool(WSEnabledFlag.Name) && cfg.WSHost == "" {
		cfg.WSHost = "127.0.0.1"
		if ctx.IsSet(WSListenAddrFlag.Name) {
			cfg.WSHost = ctx.String(WSListenAddrFlag.Name)
		}
	}
	if ctx.IsSet(WSPortFlag.Name) {
		cfg.WSPort = ctx.Int(WSPortFlag.Name)
	}

	if ctx.IsSet(WSAllowedOriginsFlag.Name) {
		cfg.WSOrigins = SplitAndTrim(ctx.String(WSAllowedOriginsFlag.Name))
	}

	if ctx.IsSet(WSApiFlag.Name) {
		cfg.WSModules = SplitAndTrim(ctx.String(WSApiFlag.Name))
	}

	if ctx.IsSet(WSPathPrefixFlag.Name) {
		cfg.WSPathPrefix = ctx.String(WSPathPrefixFlag.Name)
	}
}

// setIPC creates an IPC path configuration from the set command line flags,
// returning an empty string if IPC was explicitly disabled, or the set path.
func setIPC(ctx *cli.Context, cfg *node.Config) {
	CheckExclusive(ctx, IPCDisabledFlag, IPCPathFlag)
	switch {
	case ctx.Bool(IPCDisabledFlag.Name):
		cfg.IPCPath = ""
	case ctx.IsSet(IPCPathFlag.Name):
		cfg.IPCPath = ctx.String(IPCPathFlag.Name)
	}
}

// setLes configures the les server and ultra light client settings from the command line flags.
func setLes(ctx *cli.Context, cfg *ethconfig.Config) {
	if ctx.IsSet(LightServeFlag.Name) {
		cfg.LightServ = ctx.Int(LightServeFlag.Name)
	}
	if ctx.IsSet(LightIngressFlag.Name) {
		cfg.LightIngress = ctx.Int(LightIngressFlag.Name)
	}
	if ctx.IsSet(LightEgressFlag.Name) {
		cfg.LightEgress = ctx.Int(LightEgressFlag.Name)
	}
	if ctx.IsSet(LightMaxPeersFlag.Name) {
		cfg.LightPeers = ctx.Int(LightMaxPeersFlag.Name)
	}
	if ctx.IsSet(UltraLightServersFlag.Name) {
		cfg.UltraLightServers = strings.Split(ctx.String(UltraLightServersFlag.Name), ",")
	}
	if ctx.IsSet(UltraLightFractionFlag.Name) {
		cfg.UltraLightFraction = ctx.Int(UltraLightFractionFlag.Name)
	}
	if cfg.UltraLightFraction <= 0 && cfg.UltraLightFraction > 100 {
		log.Error("Ultra light fraction is invalid", "had", cfg.UltraLightFraction, "updated", ethconfig.Defaults.UltraLightFraction)
		cfg.UltraLightFraction = ethconfig.Defaults.UltraLightFraction
	}
	if ctx.IsSet(UltraLightOnlyAnnounceFlag.Name) {
		cfg.UltraLightOnlyAnnounce = ctx.Bool(UltraLightOnlyAnnounceFlag.Name)
	}
	if ctx.IsSet(LightNoPruneFlag.Name) {
		cfg.LightNoPrune = ctx.Bool(LightNoPruneFlag.Name)
	}
	if ctx.IsSet(LightNoSyncServeFlag.Name) {
		cfg.LightNoSyncServe = ctx.Bool(LightNoSyncServeFlag.Name)
	}
}

// setMonitors enable monitors from the command line flags.
func setMonitors(ctx *cli.Context, cfg *node.Config) {
	if ctx.Bool(EnableDoubleSignMonitorFlag.Name) {
		cfg.EnableDoubleSignMonitor = true
	}
	if ctx.Bool(EnableMaliciousVoteMonitorFlag.Name) {
		cfg.EnableMaliciousVoteMonitor = true
	}
}

// MakeDatabaseHandles raises out the number of allowed file handles per process
// for Geth and returns half of the allowance to assign to the database.
func MakeDatabaseHandles(max int) int {
	limit, err := fdlimit.Maximum()
	if err != nil {
		Fatalf("Failed to retrieve file descriptor allowance: %v", err)
	}
	switch {
	case max == 0:
		// User didn't specify a meaningful value, use system limits
	case max < 128:
		// User specified something unhealthy, just use system defaults
		log.Error("File descriptor limit invalid (<128)", "had", max, "updated", limit)
	case max > limit:
		// User requested more than the OS allows, notify that we can't allocate it
		log.Warn("Requested file descriptors denied by OS", "req", max, "limit", limit)
	default:
		// User limit is meaningful and within allowed range, use that
		limit = max
	}
	raised, err := fdlimit.Raise(uint64(limit))
	if err != nil {
		Fatalf("Failed to raise file descriptor allowance: %v", err)
	}
	return int(raised / 2) // Leave half for networking and other stuff
}

// MakeAddress converts an account specified directly as a hex encoded string or
// a key index in the key store to an internal account representation.
func MakeAddress(ks *keystore.KeyStore, account string) (accounts.Account, error) {
	// If the specified account is a valid address, return it
	if common.IsHexAddress(account) {
		return accounts.Account{Address: common.HexToAddress(account)}, nil
	}
	// Otherwise try to interpret the account as a keystore index
	index, err := strconv.Atoi(account)
	if err != nil || index < 0 {
		return accounts.Account{}, fmt.Errorf("invalid account address or index %q", account)
	}
	log.Warn("-------------------------------------------------------------------")
	log.Warn("Referring to accounts by order in the keystore folder is dangerous!")
	log.Warn("This functionality is deprecated and will be removed in the future!")
	log.Warn("Please use explicit addresses! (can search via `geth account list`)")
	log.Warn("-------------------------------------------------------------------")

	accs := ks.Accounts()
	if len(accs) <= index {
		return accounts.Account{}, fmt.Errorf("index %d higher than number of accounts %d", index, len(accs))
	}
	return accs[index], nil
}

// setEtherbase retrieves the etherbase either from the directly specified
// command line flags or from the keystore if CLI indexed.
func setEtherbase(ctx *cli.Context, ks *keystore.KeyStore, cfg *ethconfig.Config) {
	// Extract the current etherbase
	var etherbase string
	if ctx.IsSet(MinerEtherbaseFlag.Name) {
		etherbase = ctx.String(MinerEtherbaseFlag.Name)
	}
	// Convert the etherbase into an address and configure it
	if etherbase != "" {
		if ks != nil {
			account, err := MakeAddress(ks, etherbase)
			if err != nil {
				Fatalf("Invalid miner etherbase: %v", err)
			}
			cfg.Miner.Etherbase = account.Address
		} else {
			Fatalf("No etherbase configured")
		}
	}
}

// MakePasswordList reads password lines from the file specified by the global --password flag.
func MakePasswordList(ctx *cli.Context) []string {
	path := ctx.Path(PasswordFileFlag.Name)
	if path == "" {
		return nil
	}
	text, err := os.ReadFile(path)
	if err != nil {
		Fatalf("Failed to read password file: %v", err)
	}
	lines := strings.Split(string(text), "\n")
	// Sanitise DOS line endings.
	for i := range lines {
		lines[i] = strings.TrimRight(lines[i], "\r")
	}
	return lines
}

func SetP2PConfig(ctx *cli.Context, cfg *p2p.Config) {
	setNodeKey(ctx, cfg)
	setNAT(ctx, cfg)
	setListenAddress(ctx, cfg)
	setBootstrapNodes(ctx, cfg)
	setBootstrapNodesV5(ctx, cfg)

	lightClient := ctx.String(SyncModeFlag.Name) == "light"
	lightServer := (ctx.Int(LightServeFlag.Name) != 0)

	lightPeers := ctx.Int(LightMaxPeersFlag.Name)
	if lightClient && !ctx.IsSet(LightMaxPeersFlag.Name) {
		// dynamic default - for clients we use 1/10th of the default for servers
		lightPeers /= 10
	}

	if ctx.IsSet(MaxPeersFlag.Name) {
		cfg.MaxPeers = ctx.Int(MaxPeersFlag.Name)
		if lightServer && !ctx.IsSet(LightMaxPeersFlag.Name) {
			cfg.MaxPeers += lightPeers
		}
	} else {
		if lightServer {
			cfg.MaxPeers += lightPeers
		}
		if lightClient && ctx.IsSet(LightMaxPeersFlag.Name) && cfg.MaxPeers < lightPeers {
			cfg.MaxPeers = lightPeers
		}
	}
	// if max peers per ip is not set, use max peers
	if cfg.MaxPeersPerIP <= 0 {
		cfg.MaxPeersPerIP = cfg.MaxPeers
	}
	// flag like: `--maxpeersperip 10` could override the setting in config.toml
	if ctx.IsSet(MaxPeersPerIPFlag.Name) {
		cfg.MaxPeersPerIP = ctx.Int(MaxPeersPerIPFlag.Name)
	}

	if !(lightClient || lightServer) {
		lightPeers = 0
	}
	ethPeers := cfg.MaxPeers - lightPeers
	if lightClient {
		ethPeers = 0
	}
	log.Info("Maximum peer count", "ETH", ethPeers, "LES", lightPeers, "total", cfg.MaxPeers)

	if ctx.IsSet(MaxPendingPeersFlag.Name) {
		cfg.MaxPendingPeers = ctx.Int(MaxPendingPeersFlag.Name)
	}
	if ctx.IsSet(NoDiscoverFlag.Name) || lightClient {
		cfg.NoDiscovery = true
	}

	// if we're running a light client or server, force enable the v5 peer discovery
	// unless it is explicitly disabled with --nodiscover note that explicitly specifying
	// --v5disc overrides --nodiscover, in which case the later only disables v4 discovery
	forceV5Discovery := (lightClient || lightServer) && !ctx.Bool(NoDiscoverFlag.Name)
	if ctx.IsSet(DiscoveryV5Flag.Name) {
		cfg.DiscoveryV5 = ctx.Bool(DiscoveryV5Flag.Name)
	} else if forceV5Discovery {
		cfg.DiscoveryV5 = true
	}

	if netrestrict := ctx.String(NetrestrictFlag.Name); netrestrict != "" {
		list, err := netutil.ParseNetlist(netrestrict)
		if err != nil {
			Fatalf("Option %q: %v", NetrestrictFlag.Name, err)
		}
		cfg.NetRestrict = list
	}

	if ctx.Bool(DeveloperFlag.Name) {
		// --dev mode can't use p2p networking.
		cfg.MaxPeers = 0
		cfg.ListenAddr = ""
		cfg.NoDial = true
		cfg.NoDiscovery = true
		cfg.DiscoveryV5 = false
	}
}

// SetNodeConfig applies node-related command line flags to the config.
func SetNodeConfig(ctx *cli.Context, cfg *node.Config) {
	SetP2PConfig(ctx, &cfg.P2P)
	setIPC(ctx, cfg)
	setHTTP(ctx, cfg)
	setGraphQL(ctx, cfg)
	setWS(ctx, cfg)
	setNodeUserIdent(ctx, cfg)
	SetDataDir(ctx, cfg)
	setSmartCard(ctx, cfg)
	setMonitors(ctx, cfg)
	setBLSWalletDir(ctx, cfg)
	setVoteJournalDir(ctx, cfg)

	if ctx.IsSet(JWTSecretFlag.Name) {
		cfg.JWTSecret = ctx.String(JWTSecretFlag.Name)
	}

	if ctx.IsSet(ExternalSignerFlag.Name) {
		cfg.ExternalSigner = ctx.String(ExternalSignerFlag.Name)
	}

	if ctx.IsSet(KeyStoreDirFlag.Name) {
		cfg.KeyStoreDir = ctx.String(KeyStoreDirFlag.Name)
	}
	if ctx.IsSet(DeveloperFlag.Name) {
		cfg.UseLightweightKDF = true
	}
	if ctx.IsSet(LightKDFFlag.Name) {
		cfg.UseLightweightKDF = ctx.Bool(LightKDFFlag.Name)
	}
	if ctx.IsSet(NoUSBFlag.Name) || cfg.NoUSB {
		log.Warn("Option nousb is deprecated and USB is deactivated by default. Use --usb to enable")
	}
	if ctx.IsSet(USBFlag.Name) {
		cfg.USB = ctx.Bool(USBFlag.Name)
	}
	if ctx.IsSet(DirectBroadcastFlag.Name) {
		cfg.DirectBroadcast = ctx.Bool(DirectBroadcastFlag.Name)
	}
	if ctx.IsSet(DisableSnapProtocolFlag.Name) {
		cfg.DisableSnapProtocol = ctx.Bool(DisableSnapProtocolFlag.Name)
	}
	if ctx.IsSet(RangeLimitFlag.Name) {
		cfg.RangeLimit = ctx.Bool(RangeLimitFlag.Name)
	}
	if ctx.IsSet(InsecureUnlockAllowedFlag.Name) {
		cfg.InsecureUnlockAllowed = ctx.Bool(InsecureUnlockAllowedFlag.Name)
	}

	if ctx.IsSet(BLSPasswordFileFlag.Name) {
		cfg.BLSPasswordFile = ctx.String(BLSPasswordFileFlag.Name)
	}
}

func setSmartCard(ctx *cli.Context, cfg *node.Config) {
	// Skip enabling smartcards if no path is set
	path := ctx.String(SmartCardDaemonPathFlag.Name)
	if path == "" {
		return
	}
	// Sanity check that the smartcard path is valid
	fi, err := os.Stat(path)
	if err != nil {
		log.Info("Smartcard socket not found, disabling", "err", err)
		return
	}
	if fi.Mode()&os.ModeType != os.ModeSocket {
		log.Error("Invalid smartcard daemon path", "path", path, "type", fi.Mode().String())
		return
	}
	// Smartcard daemon path exists and is a socket, enable it
	cfg.SmartCardDaemonPath = path
}

func SetDataDir(ctx *cli.Context, cfg *node.Config) {
	switch {
	case ctx.IsSet(DataDirFlag.Name):
		cfg.DataDir = ctx.String(DataDirFlag.Name)
	case ctx.Bool(DeveloperFlag.Name):
		cfg.DataDir = "" // unless explicitly requested, use memory databases
	}
}

func setVoteJournalDir(ctx *cli.Context, cfg *node.Config) {
	dataDir := cfg.DataDir
	if ctx.IsSet(VoteJournalDirFlag.Name) {
		cfg.VoteJournalDir = ctx.String(VoteJournalDirFlag.Name)
	} else if cfg.VoteJournalDir == "" {
		cfg.VoteJournalDir = filepath.Join(dataDir, "voteJournal")
	}
}

func setBLSWalletDir(ctx *cli.Context, cfg *node.Config) {
	dataDir := cfg.DataDir
	if ctx.IsSet(BLSWalletDirFlag.Name) {
		cfg.BLSWalletDir = ctx.String(BLSWalletDirFlag.Name)
	} else if cfg.BLSWalletDir == "" {
		cfg.BLSWalletDir = filepath.Join(dataDir, "bls/wallet")
	}
}

func setGPO(ctx *cli.Context, cfg *gasprice.Config, light bool) {
	// If we are running the light client, apply another group
	// settings for gas oracle.
	if light {
		*cfg = ethconfig.LightClientGPO
	}
	if ctx.IsSet(GpoBlocksFlag.Name) {
		cfg.Blocks = ctx.Int(GpoBlocksFlag.Name)
	}
	if ctx.IsSet(GpoPercentileFlag.Name) {
		cfg.Percentile = ctx.Int(GpoPercentileFlag.Name)
	}
	if ctx.IsSet(GpoMaxGasPriceFlag.Name) {
		cfg.MaxPrice = big.NewInt(ctx.Int64(GpoMaxGasPriceFlag.Name))
	}
	if ctx.IsSet(GpoIgnoreGasPriceFlag.Name) {
		cfg.IgnorePrice = big.NewInt(ctx.Int64(GpoIgnoreGasPriceFlag.Name))
	}
}

func setTxPool(ctx *cli.Context, cfg *core.TxPoolConfig) {
	if ctx.IsSet(TxPoolLocalsFlag.Name) {
		locals := strings.Split(ctx.String(TxPoolLocalsFlag.Name), ",")
		for _, account := range locals {
			if trimmed := strings.TrimSpace(account); !common.IsHexAddress(trimmed) {
				Fatalf("Invalid account in --txpool.locals: %s", trimmed)
			} else {
				cfg.Locals = append(cfg.Locals, common.HexToAddress(account))
			}
		}
	}
	if ctx.IsSet(TxPoolNoLocalsFlag.Name) {
		cfg.NoLocals = ctx.Bool(TxPoolNoLocalsFlag.Name)
	}
	if ctx.IsSet(TxPoolJournalFlag.Name) {
		cfg.Journal = ctx.String(TxPoolJournalFlag.Name)
	}
	if ctx.IsSet(TxPoolRejournalFlag.Name) {
		cfg.Rejournal = ctx.Duration(TxPoolRejournalFlag.Name)
	}
	if ctx.IsSet(TxPoolPriceLimitFlag.Name) {
		cfg.PriceLimit = ctx.Uint64(TxPoolPriceLimitFlag.Name)
	}
	if ctx.IsSet(TxPoolPriceBumpFlag.Name) {
		cfg.PriceBump = ctx.Uint64(TxPoolPriceBumpFlag.Name)
	}
	if ctx.IsSet(TxPoolAccountSlotsFlag.Name) {
		cfg.AccountSlots = ctx.Uint64(TxPoolAccountSlotsFlag.Name)
	}
	if ctx.IsSet(TxPoolGlobalSlotsFlag.Name) {
		cfg.GlobalSlots = ctx.Uint64(TxPoolGlobalSlotsFlag.Name)
	}
	if ctx.IsSet(TxPoolAccountQueueFlag.Name) {
		cfg.AccountQueue = ctx.Uint64(TxPoolAccountQueueFlag.Name)
	}
	if ctx.IsSet(TxPoolGlobalQueueFlag.Name) {
		cfg.GlobalQueue = ctx.Uint64(TxPoolGlobalQueueFlag.Name)
	}
	if ctx.IsSet(TxPoolLifetimeFlag.Name) {
		cfg.Lifetime = ctx.Duration(TxPoolLifetimeFlag.Name)
	}
	if ctx.IsSet(TxPoolReannounceTimeFlag.Name) {
		cfg.ReannounceTime = ctx.Duration(TxPoolReannounceTimeFlag.Name)
	}
}

func setEthash(ctx *cli.Context, cfg *ethconfig.Config) {
	if ctx.IsSet(EthashCacheDirFlag.Name) {
		cfg.Ethash.CacheDir = ctx.String(EthashCacheDirFlag.Name)
	}
	if ctx.IsSet(EthashDatasetDirFlag.Name) {
		cfg.Ethash.DatasetDir = ctx.String(EthashDatasetDirFlag.Name)
	}
	if ctx.IsSet(EthashCachesInMemoryFlag.Name) {
		cfg.Ethash.CachesInMem = ctx.Int(EthashCachesInMemoryFlag.Name)
	}
	if ctx.IsSet(EthashCachesOnDiskFlag.Name) {
		cfg.Ethash.CachesOnDisk = ctx.Int(EthashCachesOnDiskFlag.Name)
	}
	if ctx.IsSet(EthashCachesLockMmapFlag.Name) {
		cfg.Ethash.CachesLockMmap = ctx.Bool(EthashCachesLockMmapFlag.Name)
	}
	if ctx.IsSet(EthashDatasetsInMemoryFlag.Name) {
		cfg.Ethash.DatasetsInMem = ctx.Int(EthashDatasetsInMemoryFlag.Name)
	}
	if ctx.IsSet(EthashDatasetsOnDiskFlag.Name) {
		cfg.Ethash.DatasetsOnDisk = ctx.Int(EthashDatasetsOnDiskFlag.Name)
	}
	if ctx.IsSet(EthashDatasetsLockMmapFlag.Name) {
		cfg.Ethash.DatasetsLockMmap = ctx.Bool(EthashDatasetsLockMmapFlag.Name)
	}
}

func setMiner(ctx *cli.Context, cfg *miner.Config) {
	if ctx.IsSet(MinerNotifyFlag.Name) {
		cfg.Notify = strings.Split(ctx.String(MinerNotifyFlag.Name), ",")
	}
	cfg.NotifyFull = ctx.Bool(MinerNotifyFullFlag.Name)
	if ctx.IsSet(MinerExtraDataFlag.Name) {
		cfg.ExtraData = []byte(ctx.String(MinerExtraDataFlag.Name))
	}
	if ctx.IsSet(MinerGasLimitFlag.Name) {
		cfg.GasCeil = ctx.Uint64(MinerGasLimitFlag.Name)
	}
	if ctx.IsSet(MinerGasPriceFlag.Name) {
		cfg.GasPrice = flags.GlobalBig(ctx, MinerGasPriceFlag.Name)
	}
	if ctx.IsSet(MinerRecommitIntervalFlag.Name) {
		cfg.Recommit = ctx.Duration(MinerRecommitIntervalFlag.Name)
	}
	if ctx.IsSet(MinerDelayLeftoverFlag.Name) {
		cfg.DelayLeftOver = ctx.Duration(MinerDelayLeftoverFlag.Name)
	}
	if ctx.IsSet(MinerNoVerfiyFlag.Name) {
		cfg.Noverify = ctx.Bool(MinerNoVerfiyFlag.Name)
	}
<<<<<<< HEAD
	if ctx.IsSet(LegacyMinerGasTargetFlag.Name) {
		log.Warn("The generic --miner.gastarget flag is deprecated and will be removed in the future!")
	}
	if ctx.Bool(VotingEnabledFlag.Name) {
		cfg.VoteEnable = true
	}
=======
>>>>>>> 3ec6fe61
}

func setRequiredBlocks(ctx *cli.Context, cfg *ethconfig.Config) {
	requiredBlocks := ctx.String(EthRequiredBlocksFlag.Name)
	if requiredBlocks == "" {
		if ctx.IsSet(LegacyWhitelistFlag.Name) {
			log.Warn("The flag --whitelist is deprecated and will be removed, please use --eth.requiredblocks")
			requiredBlocks = ctx.String(LegacyWhitelistFlag.Name)
		} else {
			return
		}
	}
	cfg.RequiredBlocks = make(map[uint64]common.Hash)
	for _, entry := range strings.Split(requiredBlocks, ",") {
		parts := strings.Split(entry, "=")
		if len(parts) != 2 {
			Fatalf("Invalid required block entry: %s", entry)
		}
		number, err := strconv.ParseUint(parts[0], 0, 64)
		if err != nil {
			Fatalf("Invalid required block number %s: %v", parts[0], err)
		}
		var hash common.Hash
		if err = hash.UnmarshalText([]byte(parts[1])); err != nil {
			Fatalf("Invalid required block hash %s: %v", parts[1], err)
		}
		cfg.RequiredBlocks[number] = hash
	}
}

// CheckExclusive verifies that only a single instance of the provided flags was
// set by the user. Each flag might optionally be followed by a string type to
// specialize it further.
func CheckExclusive(ctx *cli.Context, args ...interface{}) {
	set := make([]string, 0, 1)
	for i := 0; i < len(args); i++ {
		// Make sure the next argument is a flag and skip if not set
		flag, ok := args[i].(cli.Flag)
		if !ok {
			panic(fmt.Sprintf("invalid argument, not cli.Flag type: %T", args[i]))
		}
		// Check if next arg extends current and expand its name if so
		name := flag.Names()[0]

		if i+1 < len(args) {
			switch option := args[i+1].(type) {
			case string:
				// Extended flag check, make sure value set doesn't conflict with passed in option
				if ctx.String(flag.Names()[0]) == option {
					name += "=" + option
					set = append(set, "--"+name)
				}
				// shift arguments and continue
				i++
				continue

			case cli.Flag:
			default:
				panic(fmt.Sprintf("invalid argument, not cli.Flag or string extension: %T", args[i+1]))
			}
		}
		// Mark the flag if it's set
		if ctx.IsSet(flag.Names()[0]) {
			set = append(set, "--"+name)
		}
	}
	if len(set) > 1 {
		Fatalf("Flags %v can't be used at the same time", strings.Join(set, ", "))
	}
}

// SetEthConfig applies eth-related command line flags to the config.
func SetEthConfig(ctx *cli.Context, stack *node.Node, cfg *ethconfig.Config) {
	// Avoid conflicting network flags
	CheckExclusive(ctx, MainnetFlag, DeveloperFlag)
	CheckExclusive(ctx, LightServeFlag, SyncModeFlag, "light")
	CheckExclusive(ctx, DeveloperFlag, ExternalSignerFlag) // Can't use both ephemeral unlocked and external signer
	if ctx.String(GCModeFlag.Name) == "archive" && ctx.Uint64(TxLookupLimitFlag.Name) != 0 {
		ctx.Set(TxLookupLimitFlag.Name, "0")
		log.Warn("Disable transaction unindexing for archive node")
	}
	if ctx.IsSet(LightServeFlag.Name) && ctx.Uint64(TxLookupLimitFlag.Name) != 0 {
		log.Warn("LES server cannot serve old transaction status and cannot connect below les/4 protocol version if transaction lookup index is limited")
	}
	var ks *keystore.KeyStore
	if keystores := stack.AccountManager().Backends(keystore.KeyStoreType); len(keystores) > 0 {
		ks = keystores[0].(*keystore.KeyStore)
	}
	setEtherbase(ctx, ks, cfg)
	setGPO(ctx, &cfg.GPO, ctx.String(SyncModeFlag.Name) == "light")
	setTxPool(ctx, &cfg.TxPool)
	setEthash(ctx, cfg)
	setMiner(ctx, &cfg.Miner)
	setRequiredBlocks(ctx, cfg)
	setLes(ctx, cfg)

	// Cap the cache allowance and tune the garbage collector
	mem, err := gopsutil.VirtualMemory()
	if err == nil {
		if 32<<(^uintptr(0)>>63) == 32 && mem.Total > 2*1024*1024*1024 {
			log.Warn("Lowering memory allowance on 32bit arch", "available", mem.Total/1024/1024, "addressable", 2*1024)
			mem.Total = 2 * 1024 * 1024 * 1024
		}
		allowance := int(mem.Total / 1024 / 1024 / 3)
		if cache := ctx.Int(CacheFlag.Name); cache > allowance {
			log.Warn("Sanitizing cache to Go's GC limits", "provided", cache, "updated", allowance)
			ctx.Set(CacheFlag.Name, strconv.Itoa(allowance))
		}
	}
	// Ensure Go's GC ignores the database cache for trigger percentage
	cache := ctx.Int(CacheFlag.Name)
	gogc := math.Max(20, math.Min(100, 100/(float64(cache)/1024)))

	log.Debug("Sanitizing Go's GC trigger", "percent", int(gogc))
	godebug.SetGCPercent(int(gogc))

	if ctx.IsSet(SyncModeFlag.Name) {
		cfg.SyncMode = *flags.GlobalTextMarshaler(ctx, SyncModeFlag.Name).(*downloader.SyncMode)
	}
	if ctx.IsSet(NetworkIdFlag.Name) {
		cfg.NetworkId = ctx.Uint64(NetworkIdFlag.Name)
	}
	if ctx.IsSet(CacheFlag.Name) || ctx.IsSet(CacheDatabaseFlag.Name) {
		cfg.DatabaseCache = ctx.Int(CacheFlag.Name) * ctx.Int(CacheDatabaseFlag.Name) / 100
	}
	cfg.DatabaseHandles = MakeDatabaseHandles(ctx.Int(FDLimitFlag.Name))
	if ctx.IsSet(AncientFlag.Name) {
		cfg.DatabaseFreezer = ctx.String(AncientFlag.Name)
	}
	if ctx.IsSet(DiffFlag.Name) {
		cfg.DatabaseDiff = ctx.String(DiffFlag.Name)
	}
	if ctx.IsSet(PersistDiffFlag.Name) {
		cfg.PersistDiff = ctx.Bool(PersistDiffFlag.Name)
	}
	if ctx.IsSet(DiffBlockFlag.Name) {
		cfg.DiffBlock = ctx.Uint64(DiffBlockFlag.Name)
	}
	if ctx.IsSet(PruneAncientDataFlag.Name) {
		if cfg.SyncMode == downloader.FullSync {
			cfg.PruneAncientData = ctx.Bool(PruneAncientDataFlag.Name)
		} else {
			log.Crit("pruneancient parameter didn't take effect for current syncmode")
		}
	}
	if gcmode := ctx.String(GCModeFlag.Name); gcmode != "full" && gcmode != "archive" {
		Fatalf("--%s must be either 'full' or 'archive'", GCModeFlag.Name)
	}
	if ctx.IsSet(GCModeFlag.Name) {
		cfg.NoPruning = ctx.String(GCModeFlag.Name) == "archive"
	}
	if ctx.IsSet(DirectBroadcastFlag.Name) {
		cfg.DirectBroadcast = ctx.Bool(DirectBroadcastFlag.Name)
	}
	if ctx.IsSet(DisableSnapProtocolFlag.Name) {
		cfg.DisableSnapProtocol = ctx.Bool(DisableSnapProtocolFlag.Name)
	}
	if ctx.IsSet(DisableDiffProtocolFlag.Name) {
		cfg.DisableDiffProtocol = ctx.IsSet(DisableDiffProtocolFlag.Name)
	}
	if ctx.IsSet(EnableTrustProtocolFlag.Name) {
		cfg.EnableTrustProtocol = ctx.IsSet(EnableTrustProtocolFlag.Name)
	}
	if ctx.IsSet(DisableBscProtocolFlag.Name) {
		cfg.DisableBscProtocol = ctx.IsSet(DisableBscProtocolFlag.Name)
	}
	if ctx.IsSet(DiffSyncFlag.Name) {
		log.Warn("The --diffsync flag is deprecated and will be removed in the future!")
	}
	if ctx.IsSet(PipeCommitFlag.Name) {
		cfg.PipeCommit = ctx.Bool(PipeCommitFlag.Name)
	}
	if ctx.IsSet(RangeLimitFlag.Name) {
		cfg.RangeLimit = ctx.Bool(RangeLimitFlag.Name)
	}
	if ctx.IsSet(CacheNoPrefetchFlag.Name) {
		cfg.NoPrefetch = ctx.Bool(CacheNoPrefetchFlag.Name)
	}
	// Read the value from the flag no matter if it's set or not.
	cfg.Preimages = ctx.Bool(CachePreimagesFlag.Name)
	if cfg.NoPruning && !cfg.Preimages {
		cfg.Preimages = true
		log.Info("Enabling recording of key preimages since archive mode is used")
	}
	if ctx.IsSet(TxLookupLimitFlag.Name) {
		cfg.TxLookupLimit = ctx.Uint64(TxLookupLimitFlag.Name)
	}
	if ctx.IsSet(CacheFlag.Name) || ctx.IsSet(CacheTrieFlag.Name) {
		cfg.TrieCleanCache = ctx.Int(CacheFlag.Name) * ctx.Int(CacheTrieFlag.Name) / 100
	}
	if ctx.IsSet(CacheTrieJournalFlag.Name) {
		cfg.TrieCleanCacheJournal = ctx.String(CacheTrieJournalFlag.Name)
	}
	if ctx.IsSet(CacheTrieRejournalFlag.Name) {
		cfg.TrieCleanCacheRejournal = ctx.Duration(CacheTrieRejournalFlag.Name)
	}
	if ctx.IsSet(CacheFlag.Name) || ctx.IsSet(CacheGCFlag.Name) {
		cfg.TrieDirtyCache = ctx.Int(CacheFlag.Name) * ctx.Int(CacheGCFlag.Name) / 100
	}
	if ctx.IsSet(TriesInMemoryFlag.Name) {
		cfg.TriesInMemory = ctx.Uint64(TriesInMemoryFlag.Name)
	}
	if ctx.IsSet(TriesVerifyModeFlag.Name) {
		cfg.TriesVerifyMode = *flags.GlobalTextMarshaler(ctx, TriesVerifyModeFlag.Name).(*core.VerifyMode)
		// If a node sets verify mode to full or insecure, it's a fast node and need
		// to verify blocks from verify nodes, then it should enable trust protocol.
		if cfg.TriesVerifyMode.NeedRemoteVerify() {
			cfg.EnableTrustProtocol = true
		}
	}
	if ctx.IsSet(CacheFlag.Name) || ctx.IsSet(CacheSnapshotFlag.Name) {
		cfg.SnapshotCache = ctx.Int(CacheFlag.Name) * ctx.Int(CacheSnapshotFlag.Name) / 100
	}
	if ctx.IsSet(CacheLogSizeFlag.Name) {
		cfg.FilterLogCacheSize = ctx.Int(CacheLogSizeFlag.Name)
	}
	if !ctx.Bool(SnapshotFlag.Name) {
		// If snap-sync is requested, this flag is also required
		if cfg.SyncMode == downloader.SnapSync {
			log.Info("Snap sync requested, enabling --snapshot")
		} else {
			cfg.TrieCleanCache += cfg.SnapshotCache
			cfg.SnapshotCache = 0 // Disabled
		}
	}
	if ctx.IsSet(DocRootFlag.Name) {
		cfg.DocRoot = ctx.String(DocRootFlag.Name)
	}
	if ctx.IsSet(VMEnableDebugFlag.Name) {
		// TODO(fjl): force-enable this in --dev mode
		cfg.EnablePreimageRecording = ctx.Bool(VMEnableDebugFlag.Name)
	}

	if ctx.IsSet(RPCGlobalGasCapFlag.Name) {
		cfg.RPCGasCap = ctx.Uint64(RPCGlobalGasCapFlag.Name)
	}
	if cfg.RPCGasCap != 0 {
		log.Info("Set global gas cap", "cap", cfg.RPCGasCap)
	} else {
		log.Info("Global gas cap disabled")
	}
	if ctx.IsSet(RPCGlobalEVMTimeoutFlag.Name) {
		cfg.RPCEVMTimeout = ctx.Duration(RPCGlobalEVMTimeoutFlag.Name)
	}
	if ctx.IsSet(RPCGlobalTxFeeCapFlag.Name) {
		cfg.RPCTxFeeCap = ctx.Float64(RPCGlobalTxFeeCapFlag.Name)
	}
	if ctx.IsSet(NoDiscoverFlag.Name) {
		cfg.EthDiscoveryURLs, cfg.SnapDiscoveryURLs, cfg.TrustDiscoveryURLs, cfg.BscDiscoveryURLs = []string{}, []string{}, []string{}, []string{}
	} else if ctx.IsSet(DNSDiscoveryFlag.Name) {
		urls := ctx.String(DNSDiscoveryFlag.Name)
		if urls == "" {
			cfg.EthDiscoveryURLs = []string{}
		} else {
			cfg.EthDiscoveryURLs = SplitAndTrim(urls)
		}
	}
	// Override any default configs for hard coded networks.
	switch {
	case ctx.Bool(MainnetFlag.Name):
		if !ctx.IsSet(NetworkIdFlag.Name) {
			cfg.NetworkId = 1
		}
		cfg.Genesis = core.DefaultGenesisBlock()
		SetDNSDiscoveryDefaults(cfg, params.MainnetGenesisHash)
	case ctx.Bool(DeveloperFlag.Name):
		if !ctx.IsSet(NetworkIdFlag.Name) {
			cfg.NetworkId = 1337
		}
		cfg.SyncMode = downloader.FullSync
		// Create new developer account or reuse existing one
		var (
			developer  accounts.Account
			passphrase string
			err        error
		)
		if list := MakePasswordList(ctx); len(list) > 0 {
			// Just take the first value. Although the function returns a possible multiple values and
			// some usages iterate through them as attempts, that doesn't make sense in this setting,
			// when we're definitely concerned with only one account.
			passphrase = list[0]
		}
		// setEtherbase has been called above, configuring the miner address from command line flags.
		if cfg.Miner.Etherbase != (common.Address{}) {
			developer = accounts.Account{Address: cfg.Miner.Etherbase}
		} else if accs := ks.Accounts(); len(accs) > 0 {
			developer = ks.Accounts()[0]
		} else {
			developer, err = ks.NewAccount(passphrase)
			if err != nil {
				Fatalf("Failed to create developer account: %v", err)
			}
		}
		if err := ks.Unlock(developer, passphrase); err != nil {
			Fatalf("Failed to unlock developer account: %v", err)
		}
		log.Info("Using developer account", "address", developer.Address)

		// Create a new developer genesis block or reuse existing one
		cfg.Genesis = core.DeveloperGenesisBlock(uint64(ctx.Int(DeveloperPeriodFlag.Name)), ctx.Uint64(DeveloperGasLimitFlag.Name), developer.Address)
		if ctx.IsSet(DataDirFlag.Name) {
			// If datadir doesn't exist we need to open db in write-mode
			// so leveldb can create files.
			readonly := true
			if !common.FileExist(stack.ResolvePath("chaindata")) {
				readonly = false
			}
			// Check if we have an already initialized chain and fall back to
			// that if so. Otherwise we need to generate a new genesis spec.
			chaindb := MakeChainDatabase(ctx, stack, readonly, false)
			if rawdb.ReadCanonicalHash(chaindb, 0) != (common.Hash{}) {
				cfg.Genesis = nil // fallback to db content
			}
			chaindb.Close()
		}
		if !ctx.IsSet(MinerGasPriceFlag.Name) {
			cfg.Miner.GasPrice = big.NewInt(1)
		}
	default:
		if cfg.NetworkId == 1 {
			SetDNSDiscoveryDefaults(cfg, params.MainnetGenesisHash)
		}
	}
}

// SetDNSDiscoveryDefaults configures DNS discovery with the given URL if
// no URLs are set.
func SetDNSDiscoveryDefaults(cfg *ethconfig.Config, genesis common.Hash) {
	if cfg.EthDiscoveryURLs != nil {
		return // already set through flags/config
	}
	protocol := "all"
	if cfg.SyncMode == downloader.LightSync {
		protocol = "les"
	}
	if url := params.KnownDNSNetwork(genesis, protocol); url != "" {
		cfg.EthDiscoveryURLs = []string{url}
		cfg.SnapDiscoveryURLs = cfg.EthDiscoveryURLs
		cfg.TrustDiscoveryURLs = cfg.EthDiscoveryURLs
		cfg.BscDiscoveryURLs = cfg.EthDiscoveryURLs
	}
}

// RegisterEthService adds an Ethereum client to the stack.
// The second return value is the full node instance, which may be nil if the
// node is running as a light client.
func RegisterEthService(stack *node.Node, cfg *ethconfig.Config) (ethapi.Backend, *eth.Ethereum) {
	if cfg.SyncMode == downloader.LightSync {
		backend, err := les.New(stack, cfg)
		if err != nil {
			Fatalf("Failed to register the Ethereum service: %v", err)
		}
		stack.RegisterAPIs(tracers.APIs(backend.ApiBackend))
		if backend.BlockChain().Config().TerminalTotalDifficulty != nil {
			if err := lescatalyst.Register(stack, backend); err != nil {
				Fatalf("Failed to register the Engine API service: %v", err)
			}
		}
		return backend.ApiBackend, nil
	}
	backend, err := eth.New(stack, cfg)
	if err != nil {
		Fatalf("Failed to register the Ethereum service: %v", err)
	}
	if cfg.LightServ > 0 {
		_, err := les.NewLesServer(stack, backend, cfg)
		if err != nil {
			Fatalf("Failed to create the LES server: %v", err)
		}
	}
	if backend.BlockChain().Config().TerminalTotalDifficulty != nil {
		if err := ethcatalyst.Register(stack, backend); err != nil {
			Fatalf("Failed to register the Engine API service: %v", err)
		}
	}
	stack.RegisterAPIs(tracers.APIs(backend.APIBackend))
	return backend.APIBackend, backend
}

// RegisterEthStatsService configures the Ethereum Stats daemon and adds it to the node.
func RegisterEthStatsService(stack *node.Node, backend ethapi.Backend, url string) {
	if err := ethstats.New(stack, backend, backend.Engine(), url); err != nil {
		Fatalf("Failed to register the Ethereum Stats service: %v", err)
	}
}

// RegisterGraphQLService adds the GraphQL API to the node.
func RegisterGraphQLService(stack *node.Node, backend ethapi.Backend, filterSystem *filters.FilterSystem, cfg *node.Config) {
	err := graphql.New(stack, backend, filterSystem, cfg.GraphQLCors, cfg.GraphQLVirtualHosts)
	if err != nil {
		Fatalf("Failed to register the GraphQL service: %v", err)
	}
}

type SetupMetricsOption func()

func EnableBuildInfo(gitCommit, gitDate string) SetupMetricsOption {
	return func() {
		// register build info into metrics
		metrics.NewRegisteredLabel("build-info", nil).Mark(map[string]interface{}{
			"version":          params.VersionWithMeta,
			"git-commit":       gitCommit,
			"git-commit-date":  gitDate,
			"go-version":       runtime.Version(),
			"operating-system": runtime.GOOS,
			"architecture":     runtime.GOARCH,
		})
	}
}

func EnableMinerInfo(ctx *cli.Context, minerConfig miner.Config) SetupMetricsOption {
	return func() {
		if ctx.Bool(MiningEnabledFlag.Name) {
			// register miner info into metrics
			minerInfo := structs.Map(minerConfig)
			minerInfo[UnlockedAccountFlag.Name] = ctx.String(UnlockedAccountFlag.Name)
			metrics.NewRegisteredLabel("miner-info", nil).Mark(minerInfo)
		}
	}
}

// RegisterFilterAPI adds the eth log filtering RPC API to the node.
func RegisterFilterAPI(stack *node.Node, backend ethapi.Backend, ethcfg *ethconfig.Config) *filters.FilterSystem {
	isLightClient := ethcfg.SyncMode == downloader.LightSync
	filterSystem := filters.NewFilterSystem(backend, filters.Config{
		LogCacheSize: ethcfg.FilterLogCacheSize,
	})
	stack.RegisterAPIs([]rpc.API{{
		Namespace: "eth",
		Service:   filters.NewFilterAPI(filterSystem, isLightClient, ethcfg.RangeLimit),
	}})
	return filterSystem
}

func SetupMetrics(ctx *cli.Context, options ...SetupMetricsOption) {
	if metrics.Enabled {
		log.Info("Enabling metrics collection")

		var (
			enableExport   = ctx.Bool(MetricsEnableInfluxDBFlag.Name)
			enableExportV2 = ctx.Bool(MetricsEnableInfluxDBV2Flag.Name)
		)

		if enableExport || enableExportV2 {
			CheckExclusive(ctx, MetricsEnableInfluxDBFlag, MetricsEnableInfluxDBV2Flag)

			v1FlagIsSet := ctx.IsSet(MetricsInfluxDBUsernameFlag.Name) ||
				ctx.IsSet(MetricsInfluxDBPasswordFlag.Name)

			v2FlagIsSet := ctx.IsSet(MetricsInfluxDBTokenFlag.Name) ||
				ctx.IsSet(MetricsInfluxDBOrganizationFlag.Name) ||
				ctx.IsSet(MetricsInfluxDBBucketFlag.Name)

			if enableExport && v2FlagIsSet {
				Fatalf("Flags --influxdb.metrics.organization, --influxdb.metrics.token, --influxdb.metrics.bucket are only available for influxdb-v2")
			} else if enableExportV2 && v1FlagIsSet {
				Fatalf("Flags --influxdb.metrics.username, --influxdb.metrics.password are only available for influxdb-v1")
			}
		}

		var (
			endpoint = ctx.String(MetricsInfluxDBEndpointFlag.Name)
			database = ctx.String(MetricsInfluxDBDatabaseFlag.Name)
			username = ctx.String(MetricsInfluxDBUsernameFlag.Name)
			password = ctx.String(MetricsInfluxDBPasswordFlag.Name)

			token        = ctx.String(MetricsInfluxDBTokenFlag.Name)
			bucket       = ctx.String(MetricsInfluxDBBucketFlag.Name)
			organization = ctx.String(MetricsInfluxDBOrganizationFlag.Name)
		)

		if enableExport {
			tagsMap := SplitTagsFlag(ctx.String(MetricsInfluxDBTagsFlag.Name))

			log.Info("Enabling metrics export to InfluxDB")

			go influxdb.InfluxDBWithTags(metrics.DefaultRegistry, 10*time.Second, endpoint, database, username, password, "geth.", tagsMap)
		} else if enableExportV2 {
			tagsMap := SplitTagsFlag(ctx.String(MetricsInfluxDBTagsFlag.Name))

			log.Info("Enabling metrics export to InfluxDB (v2)")

			go influxdb.InfluxDBV2WithTags(metrics.DefaultRegistry, 10*time.Second, endpoint, token, bucket, organization, "geth.", tagsMap)
		}

		if ctx.IsSet(MetricsHTTPFlag.Name) {
			address := fmt.Sprintf("%s:%d", ctx.String(MetricsHTTPFlag.Name), ctx.Int(MetricsPortFlag.Name))
			log.Info("Enabling stand-alone metrics HTTP endpoint", "address", address)
			exp.Setup(address)
		}

		for _, opt := range options {
			opt()
		}

		// Start system runtime metrics collection
		go metrics.CollectProcessMetrics(3 * time.Second)
	}
}

func SplitTagsFlag(tagsFlag string) map[string]string {
	tags := strings.Split(tagsFlag, ",")
	tagsMap := map[string]string{}

	for _, t := range tags {
		if t != "" {
			kv := strings.Split(t, "=")

			if len(kv) == 2 {
				tagsMap[kv[0]] = kv[1]
			}
		}
	}

	return tagsMap
}

// MakeChainDatabase open an LevelDB using the flags passed to the client and will hard crash if it fails.
func MakeChainDatabase(ctx *cli.Context, stack *node.Node, readonly, disableFreeze bool) ethdb.Database {
	var (
		cache   = ctx.Int(CacheFlag.Name) * ctx.Int(CacheDatabaseFlag.Name) / 100
		handles = MakeDatabaseHandles(ctx.Int(FDLimitFlag.Name))

		err     error
		chainDb ethdb.Database
	)
	switch {
	case ctx.IsSet(RemoteDBFlag.Name):
		log.Info("Using remote db", "url", ctx.String(RemoteDBFlag.Name))
		chainDb, err = remotedb.New(ctx.String(RemoteDBFlag.Name))
	case ctx.String(SyncModeFlag.Name) == "light":
		chainDb, err = stack.OpenDatabase("lightchaindata", cache, handles, "", readonly)
	default:
		chainDb, err = stack.OpenDatabaseWithFreezer("chaindata", cache, handles, ctx.String(AncientFlag.Name), "", readonly, disableFreeze, false, false, true)
	}
	if err != nil {
		Fatalf("Could not open database: %v", err)
	}
	return chainDb
}

func IsNetworkPreset(ctx *cli.Context) bool {
	for _, flag := range NetworkFlags {
		bFlag, _ := flag.(*cli.BoolFlag)
		if ctx.IsSet(bFlag.Name) {
			return true
		}
	}
	return false
}

func MakeGenesis(ctx *cli.Context) *core.Genesis {
	var genesis *core.Genesis
	switch {
	case ctx.Bool(MainnetFlag.Name):
		genesis = core.DefaultGenesisBlock()
	case ctx.Bool(DeveloperFlag.Name):
		Fatalf("Developer chains are ephemeral")
	}
	return genesis
}

// MakeChain creates a chain manager from set command line flags.
<<<<<<< HEAD
func MakeChain(ctx *cli.Context, stack *node.Node) (chain *core.BlockChain, chainDb ethdb.Database) {
	var err error
	chainDb = MakeChainDatabase(ctx, stack, false, false) // TODO(rjl493456442) support read-only database
	config, genesisHash, err := core.SetupGenesisBlock(chainDb, MakeGenesis(ctx))
=======
func MakeChain(ctx *cli.Context, stack *node.Node) (*core.BlockChain, ethdb.Database) {
	var (
		gspec   = MakeGenesis(ctx)
		chainDb = MakeChainDatabase(ctx, stack, false) // TODO(rjl493456442) support read-only database
	)
	cliqueConfig, err := core.LoadCliqueConfig(chainDb, gspec)
>>>>>>> 3ec6fe61
	if err != nil {
		Fatalf("%v", err)
	}
	ethashConfig := ethconfig.Defaults.Ethash
	if ctx.Bool(FakePoWFlag.Name) {
		ethashConfig.PowMode = ethash.ModeFake
	}
<<<<<<< HEAD
	engine = ethconfig.CreateConsensusEngine(stack, config, &ethashConf, nil, false, chainDb, nil, genesisHash)
=======
	engine := ethconfig.CreateConsensusEngine(stack, &ethashConfig, cliqueConfig, nil, false, chainDb)
>>>>>>> 3ec6fe61
	if gcmode := ctx.String(GCModeFlag.Name); gcmode != "full" && gcmode != "archive" {
		Fatalf("--%s must be either 'full' or 'archive'", GCModeFlag.Name)
	}
	cache := &core.CacheConfig{
		TrieCleanLimit:    ethconfig.Defaults.TrieCleanCache,
		TrieDirtyLimit:    ethconfig.Defaults.TrieDirtyCache,
		TrieDirtyDisabled: ctx.String(GCModeFlag.Name) == "archive",
		TrieTimeLimit:     ethconfig.Defaults.TrieTimeout,
		TriesInMemory:     ethconfig.Defaults.TriesInMemory,
		SnapshotLimit:     ethconfig.Defaults.SnapshotCache,
		Preimages:         ctx.Bool(CachePreimagesFlag.Name),
	}
	if cache.TrieDirtyDisabled && !cache.Preimages {
		cache.Preimages = true
		log.Info("Enabling recording of key preimages since archive mode is used")
	}
	if !ctx.Bool(SnapshotFlag.Name) {
		cache.SnapshotLimit = 0 // Disabled
	}
	// Disable snapshot generation/wiping by default
	cache.SnapshotNoBuild = true

	if ctx.IsSet(CacheFlag.Name) || ctx.IsSet(CacheTrieFlag.Name) {
		cache.TrieCleanLimit = ctx.Int(CacheFlag.Name) * ctx.Int(CacheTrieFlag.Name) / 100
	}
	if ctx.IsSet(CacheFlag.Name) || ctx.IsSet(CacheGCFlag.Name) {
		cache.TrieDirtyLimit = ctx.Int(CacheFlag.Name) * ctx.Int(CacheGCFlag.Name) / 100
	}
	if ctx.IsSet(TriesInMemoryFlag.Name) {
		cache.TriesInMemory = ctx.Uint64(TriesInMemoryFlag.Name)
	}
	vmcfg := vm.Config{EnablePreimageRecording: ctx.Bool(VMEnableDebugFlag.Name)}

	// Disable transaction indexing/unindexing by default.
	chain, err := core.NewBlockChain(chainDb, cache, gspec, nil, engine, vmcfg, nil, nil)
	if err != nil {
		Fatalf("Can't create BlockChain: %v", err)
	}
	return chain, chainDb
}

// MakeConsolePreloads retrieves the absolute paths for the console JavaScript
// scripts to preload before starting.
func MakeConsolePreloads(ctx *cli.Context) []string {
	// Skip preloading if there's nothing to preload
	if ctx.String(PreloadJSFlag.Name) == "" {
		return nil
	}
	// Otherwise resolve absolute paths and return them
	var preloads []string

	for _, file := range strings.Split(ctx.String(PreloadJSFlag.Name), ",") {
		preloads = append(preloads, strings.TrimSpace(file))
	}
	return preloads
}<|MERGE_RESOLUTION|>--- conflicted
+++ resolved
@@ -1776,15 +1776,9 @@
 	if ctx.IsSet(MinerNoVerfiyFlag.Name) {
 		cfg.Noverify = ctx.Bool(MinerNoVerfiyFlag.Name)
 	}
-<<<<<<< HEAD
-	if ctx.IsSet(LegacyMinerGasTargetFlag.Name) {
-		log.Warn("The generic --miner.gastarget flag is deprecated and will be removed in the future!")
-	}
 	if ctx.Bool(VotingEnabledFlag.Name) {
 		cfg.VoteEnable = true
 	}
-=======
->>>>>>> 3ec6fe61
 }
 
 func setRequiredBlocks(ctx *cli.Context, cfg *ethconfig.Config) {
@@ -2348,19 +2342,11 @@
 }
 
 // MakeChain creates a chain manager from set command line flags.
-<<<<<<< HEAD
 func MakeChain(ctx *cli.Context, stack *node.Node) (chain *core.BlockChain, chainDb ethdb.Database) {
 	var err error
+	gspec := MakeGenesis(ctx)
 	chainDb = MakeChainDatabase(ctx, stack, false, false) // TODO(rjl493456442) support read-only database
-	config, genesisHash, err := core.SetupGenesisBlock(chainDb, MakeGenesis(ctx))
-=======
-func MakeChain(ctx *cli.Context, stack *node.Node) (*core.BlockChain, ethdb.Database) {
-	var (
-		gspec   = MakeGenesis(ctx)
-		chainDb = MakeChainDatabase(ctx, stack, false) // TODO(rjl493456442) support read-only database
-	)
-	cliqueConfig, err := core.LoadCliqueConfig(chainDb, gspec)
->>>>>>> 3ec6fe61
+	config, genesisHash, err := core.SetupGenesisBlock(chainDb, gspec)
 	if err != nil {
 		Fatalf("%v", err)
 	}
@@ -2368,11 +2354,7 @@
 	if ctx.Bool(FakePoWFlag.Name) {
 		ethashConfig.PowMode = ethash.ModeFake
 	}
-<<<<<<< HEAD
-	engine = ethconfig.CreateConsensusEngine(stack, config, &ethashConf, nil, false, chainDb, nil, genesisHash)
-=======
-	engine := ethconfig.CreateConsensusEngine(stack, &ethashConfig, cliqueConfig, nil, false, chainDb)
->>>>>>> 3ec6fe61
+	engine := ethconfig.CreateConsensusEngine(stack, config, &ethashConfig, nil, false, chainDb, nil, genesisHash)
 	if gcmode := ctx.String(GCModeFlag.Name); gcmode != "full" && gcmode != "archive" {
 		Fatalf("--%s must be either 'full' or 'archive'", GCModeFlag.Name)
 	}
@@ -2407,7 +2389,7 @@
 	vmcfg := vm.Config{EnablePreimageRecording: ctx.Bool(VMEnableDebugFlag.Name)}
 
 	// Disable transaction indexing/unindexing by default.
-	chain, err := core.NewBlockChain(chainDb, cache, gspec, nil, engine, vmcfg, nil, nil)
+	chain, err = core.NewBlockChain(chainDb, cache, gspec, nil, engine, vmcfg, nil, nil)
 	if err != nil {
 		Fatalf("Can't create BlockChain: %v", err)
 	}
