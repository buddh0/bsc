--- conflicted
+++ resolved
@@ -43,11 +43,6 @@
 	"github.com/ethereum/go-ethereum/accounts/keystore"
 	"github.com/ethereum/go-ethereum/common"
 	"github.com/ethereum/go-ethereum/common/fdlimit"
-<<<<<<< HEAD
-	"github.com/ethereum/go-ethereum/consensus/ethash"
-=======
-	"github.com/ethereum/go-ethereum/common/hexutil"
->>>>>>> 604da5c8
 	"github.com/ethereum/go-ethereum/core"
 	"github.com/ethereum/go-ethereum/core/rawdb"
 	"github.com/ethereum/go-ethereum/core/txpool"
@@ -184,21 +179,6 @@
 		Usage:    "Ethereum mainnet",
 		Category: flags.EthCategory,
 	}
-<<<<<<< HEAD
-=======
-	GoerliFlag = &cli.BoolFlag{
-		Name:     "goerli",
-		Usage:    "Görli network: pre-configured proof-of-authority test network",
-		Category: flags.EthCategory,
-	}
-	SepoliaFlag = &cli.BoolFlag{
-		Name:     "sepolia",
-		Usage:    "Sepolia network: pre-configured proof-of-work test network",
-		Category: flags.EthCategory,
-	}
-
-	// Dev mode
->>>>>>> 604da5c8
 	DeveloperFlag = &cli.BoolFlag{
 		Name:  "dev",
 		Usage: "Ephemeral proof-of-authority network with a pre-funded developer account, mining enabled",
@@ -307,7 +287,6 @@
 		Value:    2048,
 		Category: flags.EthCategory,
 	}
-<<<<<<< HEAD
 	TriesInMemoryFlag = &cli.Uint64Flag{
 		Name:  "triesInMemory",
 		Usage: "The layer of tries trees that keep in memory",
@@ -327,14 +306,9 @@
 						with other peers."`,
 		Value: &defaultVerifyMode,
 	}
-	OverrideShanghai = &cli.Uint64Flag{
-		Name:     "override.shanghai",
-		Usage:    "Manually specify the Shanghai fork timestamp, overriding the bundled setting",
-=======
 	OverrideCancun = &cli.Uint64Flag{
 		Name:     "override.cancun",
 		Usage:    "Manually specify the Cancun fork timestamp, overriding the bundled setting",
->>>>>>> 604da5c8
 		Category: flags.EthCategory,
 	}
 	// Light server and client settings
@@ -577,7 +551,6 @@
 		Value:    ethconfig.Defaults.Miner.Recommit,
 		Category: flags.MinerCategory,
 	}
-<<<<<<< HEAD
 	MinerDelayLeftoverFlag = &cli.DurationFlag{
 		Name:  "miner.delayleftover",
 		Usage: "Time reserved to finalize a block",
@@ -588,8 +561,6 @@
 		Usage:    "Disable remote sealing verification",
 		Category: flags.MinerCategory,
 	}
-=======
->>>>>>> 604da5c8
 	MinerNewPayloadTimeout = &cli.DurationFlag{
 		Name:     "miner.newpayload-timeout",
 		Usage:    "Specify the maximum time allowance for creating a new payload",
@@ -1107,14 +1078,7 @@
 
 var (
 	// TestnetFlags is the flag group of all built-in supported testnets.
-<<<<<<< HEAD
 	TestnetFlags = []cli.Flag{}
-=======
-	TestnetFlags = []cli.Flag{
-		GoerliFlag,
-		SepoliaFlag,
-	}
->>>>>>> 604da5c8
 	// NetworkFlags is the flag group of all built-in supported networks.
 	NetworkFlags = append([]cli.Flag{MainnetFlag}, TestnetFlags...)
 
@@ -1138,15 +1102,6 @@
 // then a subdirectory of the specified datadir will be used.
 func MakeDataDir(ctx *cli.Context) string {
 	if path := ctx.String(DataDirFlag.Name); path != "" {
-<<<<<<< HEAD
-=======
-		if ctx.Bool(GoerliFlag.Name) {
-			return filepath.Join(path, "goerli")
-		}
-		if ctx.Bool(SepoliaFlag.Name) {
-			return filepath.Join(path, "sepolia")
-		}
->>>>>>> 604da5c8
 		return path
 	}
 	Fatalf("Cannot determine default data directory, please set manually (--datadir)")
@@ -1193,13 +1148,6 @@
 	switch {
 	case ctx.IsSet(BootnodesFlag.Name):
 		urls = SplitAndTrim(ctx.String(BootnodesFlag.Name))
-<<<<<<< HEAD
-=======
-	case ctx.Bool(SepoliaFlag.Name):
-		urls = params.SepoliaBootnodes
-	case ctx.Bool(GoerliFlag.Name):
-		urls = params.GoerliBootnodes
->>>>>>> 604da5c8
 	}
 
 	// don't apply defaults if BootstrapNodes is already set
@@ -1686,7 +1634,6 @@
 		cfg.DataDir = ctx.String(DataDirFlag.Name)
 	case ctx.Bool(DeveloperFlag.Name):
 		cfg.DataDir = "" // unless explicitly requested, use memory databases
-<<<<<<< HEAD
 	}
 }
 
@@ -1705,12 +1652,6 @@
 		cfg.BLSWalletDir = ctx.String(BLSWalletDirFlag.Name)
 	} else if cfg.BLSWalletDir == "" {
 		cfg.BLSWalletDir = filepath.Join(dataDir, "bls/wallet")
-=======
-	case ctx.Bool(GoerliFlag.Name) && cfg.DataDir == node.DefaultDataDir():
-		cfg.DataDir = filepath.Join(node.DefaultDataDir(), "goerli")
-	case ctx.Bool(SepoliaFlag.Name) && cfg.DataDir == node.DefaultDataDir():
-		cfg.DataDir = filepath.Join(node.DefaultDataDir(), "sepolia")
->>>>>>> 604da5c8
 	}
 }
 
@@ -1793,18 +1734,12 @@
 	if ctx.IsSet(MinerRecommitIntervalFlag.Name) {
 		cfg.Recommit = ctx.Duration(MinerRecommitIntervalFlag.Name)
 	}
-<<<<<<< HEAD
 	if ctx.IsSet(MinerDelayLeftoverFlag.Name) {
 		cfg.DelayLeftOver = ctx.Duration(MinerDelayLeftoverFlag.Name)
 	}
-	if ctx.IsSet(MinerNoVerfiyFlag.Name) {
-		cfg.Noverify = ctx.Bool(MinerNoVerfiyFlag.Name)
-	}
 	if ctx.Bool(VotingEnabledFlag.Name) {
 		cfg.VoteEnable = true
 	}
-=======
->>>>>>> 604da5c8
 	if ctx.IsSet(MinerNewPayloadTimeout.Name) {
 		cfg.NewPayloadTimeout = ctx.Duration(MinerNewPayloadTimeout.Name)
 	}
@@ -1882,11 +1817,7 @@
 // SetEthConfig applies eth-related command line flags to the config.
 func SetEthConfig(ctx *cli.Context, stack *node.Node, cfg *ethconfig.Config) {
 	// Avoid conflicting network flags
-<<<<<<< HEAD
 	CheckExclusive(ctx, MainnetFlag, DeveloperFlag)
-=======
-	CheckExclusive(ctx, MainnetFlag, DeveloperFlag, GoerliFlag, SepoliaFlag)
->>>>>>> 604da5c8
 	CheckExclusive(ctx, LightServeFlag, SyncModeFlag, "light")
 	CheckExclusive(ctx, DeveloperFlag, ExternalSignerFlag) // Can't use both ephemeral unlocked and external signer
 	if ctx.String(GCModeFlag.Name) == "archive" && ctx.Uint64(TxLookupLimitFlag.Name) != 0 {
@@ -2072,21 +2003,6 @@
 		}
 		cfg.Genesis = core.DefaultGenesisBlock()
 		SetDNSDiscoveryDefaults(cfg, params.MainnetGenesisHash)
-<<<<<<< HEAD
-=======
-	case ctx.Bool(SepoliaFlag.Name):
-		if !ctx.IsSet(NetworkIdFlag.Name) {
-			cfg.NetworkId = 11155111
-		}
-		cfg.Genesis = core.DefaultSepoliaGenesisBlock()
-		SetDNSDiscoveryDefaults(cfg, params.SepoliaGenesisHash)
-	case ctx.Bool(GoerliFlag.Name):
-		if !ctx.IsSet(NetworkIdFlag.Name) {
-			cfg.NetworkId = 5
-		}
-		cfg.Genesis = core.DefaultGoerliGenesisBlock()
-		SetDNSDiscoveryDefaults(cfg, params.GoerliGenesisHash)
->>>>>>> 604da5c8
 	case ctx.Bool(DeveloperFlag.Name):
 		if !ctx.IsSet(NetworkIdFlag.Name) {
 			cfg.NetworkId = 1337
@@ -2431,13 +2347,6 @@
 	switch {
 	case ctx.Bool(MainnetFlag.Name):
 		genesis = core.DefaultGenesisBlock()
-<<<<<<< HEAD
-=======
-	case ctx.Bool(SepoliaFlag.Name):
-		genesis = core.DefaultSepoliaGenesisBlock()
-	case ctx.Bool(GoerliFlag.Name):
-		genesis = core.DefaultGoerliGenesisBlock()
->>>>>>> 604da5c8
 	case ctx.Bool(DeveloperFlag.Name):
 		Fatalf("Developer chains are ephemeral")
 	}
@@ -2450,22 +2359,14 @@
 		gspec   = MakeGenesis(ctx)
 		chainDb = MakeChainDatabase(ctx, stack, false, false)
 	)
-<<<<<<< HEAD
 	config, genesisHash, err := core.SetupGenesisBlock(chainDb, trie.NewDatabase(chainDb), gspec)
-=======
-	config, err := core.LoadChainConfig(chainDb, gspec)
->>>>>>> 604da5c8
 	if err != nil {
 		Fatalf("%v", err)
 	}
-	engine, err := ethconfig.CreateConsensusEngine(config, chainDb)
+	engine, err := ethconfig.CreateConsensusEngine(config, chainDb, nil, genesisHash)
 	if err != nil {
 		Fatalf("%v", err)
 	}
-<<<<<<< HEAD
-	engine := ethconfig.CreateConsensusEngine(stack, config, &ethashConfig, nil, false, chainDb, nil, genesisHash)
-=======
->>>>>>> 604da5c8
 	if gcmode := ctx.String(GCModeFlag.Name); gcmode != "full" && gcmode != "archive" {
 		Fatalf("--%s must be either 'full' or 'archive'", GCModeFlag.Name)
 	}
