--- conflicted
+++ resolved
@@ -43,6 +43,7 @@
 	"github.com/ethereum/go-ethereum/common"
 	"github.com/ethereum/go-ethereum/common/fdlimit"
 	"github.com/ethereum/go-ethereum/consensus"
+	"github.com/ethereum/go-ethereum/consensus/clique"
 	"github.com/ethereum/go-ethereum/consensus/ethash"
 	"github.com/ethereum/go-ethereum/core"
 	"github.com/ethereum/go-ethereum/core/rawdb"
@@ -117,7 +118,6 @@
 		Usage: "Data directory for the databases and keystore",
 		Value: DirectoryString(node.DefaultDataDir()),
 	}
-<<<<<<< HEAD
 	DirectBroadcastFlag = cli.BoolFlag{
 		Name:  "directbroadcast",
 		Usage: "Enable directly broadcast mined block to all peers",
@@ -150,11 +150,10 @@
 	RangeLimitFlag = cli.BoolFlag{
 		Name:  "rangelimit",
 		Usage: "Enable 5000 blocks limit for range query",
-=======
+	}
 	RemoteDBFlag = cli.StringFlag{
 		Name:  "remotedb",
 		Usage: "URL for remote database",
->>>>>>> 8c0c0434
 	}
 	AncientFlag = DirectoryFlag{
 		Name:  "datadir.ancient",
@@ -190,29 +189,6 @@
 		Name:  "mainnet",
 		Usage: "Ethereum mainnet",
 	}
-<<<<<<< HEAD
-=======
-	RopstenFlag = cli.BoolFlag{
-		Name:  "ropsten",
-		Usage: "Ropsten network: pre-configured proof-of-work test network",
-	}
-	RinkebyFlag = cli.BoolFlag{
-		Name:  "rinkeby",
-		Usage: "Rinkeby network: pre-configured proof-of-authority test network",
-	}
-	GoerliFlag = cli.BoolFlag{
-		Name:  "goerli",
-		Usage: "Görli network: pre-configured proof-of-authority test network",
-	}
-	SepoliaFlag = cli.BoolFlag{
-		Name:  "sepolia",
-		Usage: "Sepolia network: pre-configured proof-of-work test network",
-	}
-	KilnFlag = cli.BoolFlag{
-		Name:  "kiln",
-		Usage: "Kiln network: pre-configured proof-of-work to proof-of-stake test network",
-	}
->>>>>>> 8c0c0434
 	DeveloperFlag = cli.BoolFlag{
 		Name:  "dev",
 		Usage: "Ephemeral proof-of-authority network with a pre-funded developer account, mining enabled",
@@ -991,13 +967,7 @@
 
 var (
 	// TestnetFlags is the flag group of all built-in supported testnets.
-	TestnetFlags = []cli.Flag{
-		RopstenFlag,
-		RinkebyFlag,
-		GoerliFlag,
-		SepoliaFlag,
-		KilnFlag,
-	}
+	TestnetFlags = []cli.Flag{}
 	// NetworkFlags is the flag group of all built-in supported networks.
 	NetworkFlags = append([]cli.Flag{
 		MainnetFlag,
@@ -1539,7 +1509,6 @@
 		cfg.DataDir = ctx.GlobalString(DataDirFlag.Name)
 	case ctx.GlobalBool(DeveloperFlag.Name):
 		cfg.DataDir = "" // unless explicitly requested, use memory databases
-<<<<<<< HEAD
 	}
 }
 
@@ -1551,18 +1520,6 @@
 		cfg.VoteJournalDir = filepath.Join(dataDir, "voteJournal")
 	}
 }
-=======
-	case ctx.GlobalBool(RopstenFlag.Name) && cfg.DataDir == node.DefaultDataDir():
-		// Maintain compatibility with older Geth configurations storing the
-		// Ropsten database in `testnet` instead of `ropsten`.
-		legacyPath := filepath.Join(node.DefaultDataDir(), "testnet")
-		if common.FileExist(legacyPath) {
-			log.Warn("Using the deprecated `testnet` datadir. Future versions will store the Ropsten chain in `ropsten`.")
-			cfg.DataDir = legacyPath
-		} else {
-			cfg.DataDir = filepath.Join(node.DefaultDataDir(), "ropsten")
-		}
->>>>>>> 8c0c0434
 
 func setBLSWalletDir(ctx *cli.Context, cfg *node.Config) {
 	dataDir := cfg.DataDir
@@ -1954,49 +1911,6 @@
 		}
 		cfg.Genesis = core.DefaultGenesisBlock()
 		SetDNSDiscoveryDefaults(cfg, params.MainnetGenesisHash)
-<<<<<<< HEAD
-=======
-	case ctx.GlobalBool(RopstenFlag.Name):
-		if !ctx.GlobalIsSet(NetworkIdFlag.Name) {
-			cfg.NetworkId = 3
-		}
-		cfg.Genesis = core.DefaultRopstenGenesisBlock()
-		SetDNSDiscoveryDefaults(cfg, params.RopstenGenesisHash)
-	case ctx.GlobalBool(SepoliaFlag.Name):
-		if !ctx.GlobalIsSet(NetworkIdFlag.Name) {
-			cfg.NetworkId = 11155111
-		}
-		cfg.Genesis = core.DefaultSepoliaGenesisBlock()
-		SetDNSDiscoveryDefaults(cfg, params.SepoliaGenesisHash)
-	case ctx.GlobalBool(RinkebyFlag.Name):
-		log.Warn("")
-		log.Warn("--------------------------------------------------------------------------------")
-		log.Warn("Please note, Rinkeby has been deprecated. It will still work for the time being,")
-		log.Warn("but there will be no further hard-forks shipped for it. Eventually the network")
-		log.Warn("will be permanently halted after the other networks transition through the merge")
-		log.Warn("and prove stable enough. For the most future proof testnet, choose Sepolia as")
-		log.Warn("your replacement environment (--sepolia instead of --rinkeby).")
-		log.Warn("--------------------------------------------------------------------------------")
-		log.Warn("")
-
-		if !ctx.GlobalIsSet(NetworkIdFlag.Name) {
-			cfg.NetworkId = 4
-		}
-		cfg.Genesis = core.DefaultRinkebyGenesisBlock()
-		SetDNSDiscoveryDefaults(cfg, params.RinkebyGenesisHash)
-	case ctx.GlobalBool(GoerliFlag.Name):
-		if !ctx.GlobalIsSet(NetworkIdFlag.Name) {
-			cfg.NetworkId = 5
-		}
-		cfg.Genesis = core.DefaultGoerliGenesisBlock()
-		SetDNSDiscoveryDefaults(cfg, params.GoerliGenesisHash)
-	case ctx.GlobalBool(KilnFlag.Name):
-		if !ctx.GlobalIsSet(NetworkIdFlag.Name) {
-			cfg.NetworkId = 1337802
-		}
-		cfg.Genesis = core.DefaultKilnGenesisBlock()
-		SetDNSDiscoveryDefaults(cfg, params.KilnGenesisHash)
->>>>>>> 8c0c0434
 	case ctx.GlobalBool(DeveloperFlag.Name):
 		if !ctx.GlobalIsSet(NetworkIdFlag.Name) {
 			cfg.NetworkId = 1337
@@ -2245,14 +2159,6 @@
 		err     error
 		chainDb ethdb.Database
 	)
-<<<<<<< HEAD
-	if ctx.GlobalString(SyncModeFlag.Name) == "light" {
-		name := "lightchaindata"
-		chainDb, err = stack.OpenDatabase(name, cache, handles, "", readonly)
-	} else {
-		name := "chaindata"
-		chainDb, err = stack.OpenDatabaseWithFreezer(name, cache, handles, ctx.GlobalString(AncientFlag.Name), "", readonly, disableFreeze, false, false, true)
-=======
 	switch {
 	case ctx.GlobalIsSet(RemoteDBFlag.Name):
 		log.Info("Using remote db", "url", ctx.GlobalString(RemoteDBFlag.Name))
@@ -2260,8 +2166,7 @@
 	case ctx.GlobalString(SyncModeFlag.Name) == "light":
 		chainDb, err = stack.OpenDatabase("lightchaindata", cache, handles, "", readonly)
 	default:
-		chainDb, err = stack.OpenDatabaseWithFreezer("chaindata", cache, handles, ctx.GlobalString(AncientFlag.Name), "", readonly)
->>>>>>> 8c0c0434
+		chainDb, err = stack.OpenDatabaseWithFreezer("chaindata", cache, handles, ctx.GlobalString(AncientFlag.Name), "", readonly, disableFreeze, false, false, true)
 	}
 	if err != nil {
 		Fatalf("Could not open database: %v", err)
@@ -2290,11 +2195,23 @@
 	}
 
 	var engine consensus.Engine
-	ethashConf := ethconfig.Defaults.Ethash
-	if ctx.GlobalBool(FakePoWFlag.Name) {
-		ethashConf.PowMode = ethash.ModeFake
-	}
-	engine = ethconfig.CreateConsensusEngine(stack, config, &ethashConf, nil, false, chainDb)
+	if config.Clique != nil {
+		engine = clique.New(config.Clique, chainDb)
+	} else {
+		engine = ethash.NewFaker()
+		if !ctx.GlobalBool(FakePoWFlag.Name) {
+			engine = ethash.New(ethash.Config{
+				CacheDir:         stack.ResolvePath(ethconfig.Defaults.Ethash.CacheDir),
+				CachesInMem:      ethconfig.Defaults.Ethash.CachesInMem,
+				CachesOnDisk:     ethconfig.Defaults.Ethash.CachesOnDisk,
+				CachesLockMmap:   ethconfig.Defaults.Ethash.CachesLockMmap,
+				DatasetDir:       stack.ResolvePath(ethconfig.Defaults.Ethash.DatasetDir),
+				DatasetsInMem:    ethconfig.Defaults.Ethash.DatasetsInMem,
+				DatasetsOnDisk:   ethconfig.Defaults.Ethash.DatasetsOnDisk,
+				DatasetsLockMmap: ethconfig.Defaults.Ethash.DatasetsLockMmap,
+			}, nil, false)
+		}
+	}
 	if gcmode := ctx.GlobalString(GCModeFlag.Name); gcmode != "full" && gcmode != "archive" {
 		Fatalf("--%s must be either 'full' or 'archive'", GCModeFlag.Name)
 	}
