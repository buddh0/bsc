// Copyright 2015 The go-ethereum Authors
// This file is part of go-ethereum.
//
// go-ethereum is free software: you can redistribute it and/or modify
// it under the terms of the GNU General Public License as published by
// the Free Software Foundation, either version 3 of the License, or
// (at your option) any later version.
//
// go-ethereum is distributed in the hope that it will be useful,
// but WITHOUT ANY WARRANTY; without even the implied warranty of
// MERCHANTABILITY or FITNESS FOR A PARTICULAR PURPOSE. See the
// GNU General Public License for more details.
//
// You should have received a copy of the GNU General Public License
// along with go-ethereum. If not, see <http://www.gnu.org/licenses/>.

// Package utils contains internal helper functions for go-ethereum commands.
package utils

import (
	"context"
	"crypto/ecdsa"
	"encoding/hex"
	"encoding/json"
	"errors"
	"fmt"
	"math"
	"math/big"
	"net"
	"net/http"
	"os"
	"path/filepath"
	"runtime"
	godebug "runtime/debug"
	"strconv"
	"strings"
	"time"

	"github.com/ethereum/go-ethereum/internal/version"

	"github.com/ethereum/go-ethereum/accounts"
	"github.com/ethereum/go-ethereum/accounts/keystore"
	"github.com/ethereum/go-ethereum/beacon/fakebeacon"
	bparams "github.com/ethereum/go-ethereum/beacon/params"
	"github.com/ethereum/go-ethereum/common"
	"github.com/ethereum/go-ethereum/common/fdlimit"
	"github.com/ethereum/go-ethereum/core"
	"github.com/ethereum/go-ethereum/core/rawdb"
	"github.com/ethereum/go-ethereum/core/txpool/legacypool"
	"github.com/ethereum/go-ethereum/core/vm"
	"github.com/ethereum/go-ethereum/crypto"
	"github.com/ethereum/go-ethereum/crypto/kzg4844"
	"github.com/ethereum/go-ethereum/eth"
	"github.com/ethereum/go-ethereum/eth/downloader"
	"github.com/ethereum/go-ethereum/eth/ethconfig"
	"github.com/ethereum/go-ethereum/eth/filters"
	"github.com/ethereum/go-ethereum/eth/gasprice"
	"github.com/ethereum/go-ethereum/eth/tracers"
	"github.com/ethereum/go-ethereum/ethdb"
	"github.com/ethereum/go-ethereum/ethdb/remotedb"
	"github.com/ethereum/go-ethereum/ethstats"
	"github.com/ethereum/go-ethereum/graphql"
	"github.com/ethereum/go-ethereum/internal/ethapi"
	"github.com/ethereum/go-ethereum/internal/flags"
	"github.com/ethereum/go-ethereum/log"
	"github.com/ethereum/go-ethereum/metrics"
	"github.com/ethereum/go-ethereum/metrics/exp"
	"github.com/ethereum/go-ethereum/metrics/influxdb"
	"github.com/ethereum/go-ethereum/miner"
	"github.com/ethereum/go-ethereum/node"
	"github.com/ethereum/go-ethereum/p2p"
	"github.com/ethereum/go-ethereum/p2p/enode"
	"github.com/ethereum/go-ethereum/p2p/nat"
	"github.com/ethereum/go-ethereum/p2p/netutil"
	"github.com/ethereum/go-ethereum/params"
	"github.com/ethereum/go-ethereum/rpc"
	"github.com/ethereum/go-ethereum/triedb"
	"github.com/ethereum/go-ethereum/triedb/hashdb"
	"github.com/ethereum/go-ethereum/triedb/pathdb"
	"github.com/fatih/structs"
	pcsclite "github.com/gballet/go-libpcsclite"
	gopsutil "github.com/shirou/gopsutil/mem"
	"github.com/urfave/cli/v2"
)

// These are all the command line flags we support.
// If you add to this list, please remember to include the
// flag in the appropriate command definition.
//
// The flags are defined here so their names and help texts
// are the same for all commands.

var (
	// General settings
	DataDirFlag = &flags.DirectoryFlag{
		Name:     "datadir",
		Usage:    "Data directory for the databases and keystore",
		Value:    flags.DirectoryString(node.DefaultDataDir()),
		Category: flags.EthCategory,
	}
	MultiDataBaseFlag = &cli.BoolFlag{
		Name: "multidatabase",
		Usage: "Enable a separated state and block database, it will be created within two subdirectory called state and block, " +
			"Users can copy this state or block directory to another directory or disk, and then create a symbolic link to the state directory under the chaindata",
		Category: flags.EthCategory,
	}
	DirectBroadcastFlag = &cli.BoolFlag{
		Name:     "directbroadcast",
		Usage:    "Enable directly broadcast mined block to all peers",
		Category: flags.EthCategory,
	}
	DisableSnapProtocolFlag = &cli.BoolFlag{
		Name:     "disablesnapprotocol",
		Usage:    "Disable snap protocol",
		Category: flags.EthCategory,
	}
	EnableTrustProtocolFlag = &cli.BoolFlag{
		Name:     "enabletrustprotocol",
		Usage:    "Enable trust protocol",
		Category: flags.FastNodeCategory,
	}
	RangeLimitFlag = &cli.BoolFlag{
		Name:     "rangelimit",
		Usage:    "Enable 5000 blocks limit for range query",
		Category: flags.APICategory,
	}
	DiffFlag = flags.DirectoryFlag{
		Name:     "datadir.diff",
		Usage:    "Data directory for difflayer segments (default = inside chaindata)",
		Category: flags.FastNodeCategory,
	}
	RemoteDBFlag = &cli.StringFlag{
		Name:     "remotedb",
		Usage:    "URL for remote database",
		Category: flags.LoggingCategory,
	}
	DBEngineFlag = &cli.StringFlag{
		Name:     "db.engine",
		Usage:    "Backing database implementation to use ('pebble' or 'leveldb')",
		Value:    node.DefaultConfig.DBEngine,
		Category: flags.EthCategory,
	}
	AncientFlag = &flags.DirectoryFlag{
		Name:     "datadir.ancient",
		Usage:    "Root directory for ancient data (default = inside chaindata)",
		Category: flags.EthCategory,
	}
	MinFreeDiskSpaceFlag = &flags.DirectoryFlag{
		Name:     "datadir.minfreedisk",
		Usage:    "Minimum free disk space in MB, once reached triggers auto shut down (default = --cache.gc converted to MB, 0 = disabled)",
		Category: flags.EthCategory,
	}
	InstanceFlag = &cli.IntFlag{
		Name:     "instance",
		Usage:    "Configures the ports to avoid conflicts when running multiple nodes on the same machine. Maximum is 200. Only applicable for: port, authrpc.port, discovery,port, http.port, ws.port",
		Value:    1,
		Category: flags.EthCategory,
	}
	KeyStoreDirFlag = &flags.DirectoryFlag{
		Name:     "keystore",
		Usage:    "Directory for the keystore (default = inside the datadir)",
		Category: flags.AccountCategory,
	}
	USBFlag = &cli.BoolFlag{
		Name:     "usb",
		Usage:    "Enable monitoring and management of USB hardware wallets",
		Category: flags.AccountCategory,
	}
	SmartCardDaemonPathFlag = &cli.StringFlag{
		Name:     "pcscdpath",
		Usage:    "Path to the smartcard daemon (pcscd) socket file",
		Value:    pcsclite.PCSCDSockName,
		Category: flags.AccountCategory,
	}
	NetworkIdFlag = &cli.Uint64Flag{
		Name:     "networkid",
		Usage:    "Explicitly set network id (integer)(For testnets: use --chapel instead)",
		Value:    ethconfig.Defaults.NetworkId,
		Category: flags.EthCategory,
	}
	BSCMainnetFlag = &cli.BoolFlag{
		Name:     "mainnet",
		Usage:    "BSC mainnet",
		Category: flags.EthCategory,
	}
	ChapelFlag = &cli.BoolFlag{
		Name:     "chapel",
		Usage:    "Chapel network: pre-configured Proof-of-Stake-Authority BSC test network",
		Category: flags.EthCategory,
	}
	DeveloperFlag = &cli.BoolFlag{
		Name:     "dev",
		Usage:    "Ephemeral proof-of-authority network with a pre-funded developer account, mining enabled",
		Category: flags.DevCategory,
	}
	DeveloperPeriodFlag = &cli.Uint64Flag{
		Name:     "dev.period",
		Usage:    "Block period to use in developer mode (0 = mine only if transaction pending)",
		Category: flags.DevCategory,
	}
	DeveloperGasLimitFlag = &cli.Uint64Flag{
		Name:     "dev.gaslimit",
		Usage:    "Initial block gas limit",
		Value:    11500000,
		Category: flags.DevCategory,
	}

	IdentityFlag = &cli.StringFlag{
		Name:     "identity",
		Usage:    "Custom node name",
		Category: flags.NetworkingCategory,
	}
	DocRootFlag = &flags.DirectoryFlag{
		Name:     "docroot",
		Usage:    "Document Root for HTTPClient file scheme",
		Value:    flags.DirectoryString(flags.HomeDir()),
		Category: flags.APICategory,
	}
	ExitWhenSyncedFlag = &cli.BoolFlag{
		Name:     "exitwhensynced",
		Usage:    "Exits after block synchronisation completes",
		Category: flags.EthCategory,
	}
	// hbss2pbss command options
	ForceFlag = &cli.BoolFlag{
		Name:  "force",
		Usage: "Force convert hbss trie node to pbss trie node. Ignore any metadata",
		Value: false,
	}
	// Dump command options.
	IterativeOutputFlag = &cli.BoolFlag{
		Name:  "iterative",
		Usage: "Print streaming JSON iteratively, delimited by newlines",
		Value: true,
	}
	ExcludeStorageFlag = &cli.BoolFlag{
		Name:  "nostorage",
		Usage: "Exclude storage entries (save db lookups)",
	}
	IncludeIncompletesFlag = &cli.BoolFlag{
		Name:  "incompletes",
		Usage: "Include accounts for which we don't have the address (missing preimage)",
	}
	ExcludeCodeFlag = &cli.BoolFlag{
		Name:  "nocode",
		Usage: "Exclude contract code (save db lookups)",
	}
	StartKeyFlag = &cli.StringFlag{
		Name:  "start",
		Usage: "Start position. Either a hash or address",
		Value: "0x0000000000000000000000000000000000000000000000000000000000000000",
	}
	DumpLimitFlag = &cli.Uint64Flag{
		Name:  "limit",
		Usage: "Max number of elements (0 = no limit)",
		Value: 0,
	}

	defaultSyncMode = ethconfig.Defaults.SyncMode
	SnapshotFlag    = &cli.BoolFlag{
		Name:     "snapshot",
		Usage:    `Enables snapshot-database mode (default = enable)`,
		Value:    true,
		Category: flags.EthCategory,
	}
	LightKDFFlag = &cli.BoolFlag{
		Name:     "lightkdf",
		Usage:    "Reduce key-derivation RAM & CPU usage at some expense of KDF strength",
		Category: flags.AccountCategory,
	}
	EthRequiredBlocksFlag = &cli.StringFlag{
		Name:     "eth.requiredblocks",
		Usage:    "Comma separated block number-to-hash mappings to require for peering (<number>=<hash>)",
		Category: flags.EthCategory,
	}
	BloomFilterSizeFlag = &cli.Uint64Flag{
		Name:     "bloomfilter.size",
		Usage:    "Megabytes of memory allocated to bloom-filter for pruning",
		Value:    2048,
		Category: flags.EthCategory,
	}
	TriesInMemoryFlag = &cli.Uint64Flag{
		Name:     "triesInMemory",
		Usage:    "The layer of tries trees that keep in memory",
		Value:    128,
		Category: flags.PerfCategory,
	}
	defaultVerifyMode   = ethconfig.Defaults.TriesVerifyMode
	TriesVerifyModeFlag = &flags.TextMarshalerFlag{
		Name: "tries-verify-mode",
		Usage: `tries verify mode:
				"local(default): a normal full node with complete state world(both MPT and snapshot), merkle state root will
				                 be verified against the block header.",
				"full: a fast node with only snapshot state world. Merkle state root is verified by the trustworthy remote verify node
					   by comparing the diffhash(an identify of difflayer generated by the block) and state root.",
				"insecure: same as full mode, except that it can tolerate without verifying the diffhash when verify node does not have it.",
				"none: no merkle state root verification at all, there is no need to setup or connect remote verify node at all,
				       it is more light comparing to full and insecure mode, but get a very small chance that the state is not consistent
						with other peers."`,
		Value:    &defaultVerifyMode,
		Category: flags.FastNodeCategory,
	}
	RialtoHash = &cli.StringFlag{
		Name:     "rialtohash",
		Usage:    "Manually specify the Rialto Genesis Hash, to trigger builtin network logic",
		Category: flags.EthCategory,
	}
	OverridePassedForkTime = &cli.Uint64Flag{
		Name:     "override.passedforktime",
		Usage:    "Manually specify the hard fork timestamps which have passed on the mainnet, overriding the bundled setting",
		Category: flags.EthCategory,
	}
	OverridePascal = &cli.Uint64Flag{
		Name:     "override.pascal",
		Usage:    "Manually specify the Pascal fork timestamp, overriding the bundled setting",
		Category: flags.EthCategory,
	}
	OverridePrague = &cli.Uint64Flag{
		Name:     "override.prague",
		Usage:    "Manually specify the Prague fork timestamp, overriding the bundled setting",
		Category: flags.EthCategory,
	}
	OverrideVerkle = &cli.Uint64Flag{
		Name:     "override.verkle",
		Usage:    "Manually specify the Verkle fork timestamp, overriding the bundled setting",
		Category: flags.EthCategory,
	}
	OverrideFullImmutabilityThreshold = &cli.Uint64Flag{
		Name:     "override.immutabilitythreshold",
		Usage:    "It is the number of blocks after which a chain segment is considered immutable, only for testing purpose",
		Value:    params.FullImmutabilityThreshold,
		Category: flags.EthCategory,
	}
	OverrideMinBlocksForBlobRequests = &cli.Uint64Flag{
		Name:     "override.minforblobrequest",
		Usage:    "It keeps blob data available for min blocks in local, only for testing purpose",
		Value:    params.MinBlocksForBlobRequests,
		Category: flags.EthCategory,
	}
	OverrideDefaultExtraReserveForBlobRequests = &cli.Uint64Flag{
		Name:     "override.defaultextrareserve",
		Usage:    "It adds more extra time for expired blobs for some request cases, only for testing purpose",
		Value:    params.DefaultExtraReserveForBlobRequests,
		Category: flags.EthCategory,
	}
	OverrideBreatheBlockInterval = &cli.Uint64Flag{
		Name:     "override.breatheblockinterval",
		Usage:    "It changes the interval between breathe blocks, only for testing purpose",
		Value:    params.BreatheBlockInterval,
		Category: flags.EthCategory,
	}
	OverrideFixedTurnLength = &cli.Uint64Flag{
		Name:     "override.fixedturnlength",
		Usage:    "It use fixed or random values for turn length instead of reading from the contract, only for testing purpose",
		Value:    params.FixedTurnLength,
		Category: flags.EthCategory,
	}
	SyncModeFlag = &flags.TextMarshalerFlag{
		Name:     "syncmode",
		Usage:    `Blockchain sync mode ("snap" or "full")`,
		Value:    &defaultSyncMode,
		Category: flags.StateCategory,
	}
	GCModeFlag = &cli.StringFlag{
		Name:     "gcmode",
		Usage:    `Blockchain garbage collection mode, only relevant in state.scheme=hash ("full", "archive")`,
		Value:    "full",
		Category: flags.StateCategory,
	}
	StateSchemeFlag = &cli.StringFlag{
		Name:     "state.scheme",
		Usage:    "Scheme to use for storing ethereum state ('hash' or 'path')",
		Category: flags.StateCategory,
	}
	PathDBSyncFlag = &cli.BoolFlag{
		Name:     "pathdb.sync",
		Usage:    "sync flush nodes cache to disk in path schema",
		Value:    false,
		Category: flags.StateCategory,
	}
	JournalFileFlag = &cli.BoolFlag{
		Name:     "journalfile",
		Usage:    "Enable using journal file to store the TrieJournal instead of KVDB in pbss (default = false)",
		Value:    false,
		Category: flags.StateCategory,
	}
	StateHistoryFlag = &cli.Uint64Flag{
		Name:     "history.state",
		Usage:    "Number of recent blocks to retain state history for (default = 90,000 blocks, 0 = entire chain)",
		Value:    ethconfig.Defaults.StateHistory,
		Category: flags.StateCategory,
	}
	TransactionHistoryFlag = &cli.Uint64Flag{
		Name:     "history.transactions",
		Usage:    "Number of recent blocks to maintain transactions index for (default = about one year, 0 = entire chain)",
		Value:    ethconfig.Defaults.TransactionHistory,
		Category: flags.StateCategory,
	}
	// Beacon client light sync settings
	BeaconApiFlag = &cli.StringSliceFlag{
		Name:     "beacon.api",
		Usage:    "Beacon node (CL) light client API URL. This flag can be given multiple times.",
		Category: flags.BeaconCategory,
	}
	BeaconApiHeaderFlag = &cli.StringSliceFlag{
		Name:     "beacon.api.header",
		Usage:    "Pass custom HTTP header fields to the emote beacon node API in \"key:value\" format. This flag can be given multiple times.",
		Category: flags.BeaconCategory,
	}
	BeaconThresholdFlag = &cli.IntFlag{
		Name:     "beacon.threshold",
		Usage:    "Beacon sync committee participation threshold",
		Value:    bparams.SyncCommitteeSupermajority,
		Category: flags.BeaconCategory,
	}
	BeaconNoFilterFlag = &cli.BoolFlag{
		Name:     "beacon.nofilter",
		Usage:    "Disable future slot signature filter",
		Category: flags.BeaconCategory,
	}
	BeaconConfigFlag = &cli.StringFlag{
		Name:     "beacon.config",
		Usage:    "Beacon chain config YAML file",
		Category: flags.BeaconCategory,
	}
	BeaconGenesisRootFlag = &cli.StringFlag{
		Name:     "beacon.genesis.gvroot",
		Usage:    "Beacon chain genesis validators root",
		Category: flags.BeaconCategory,
	}
	BeaconGenesisTimeFlag = &cli.Uint64Flag{
		Name:     "beacon.genesis.time",
		Usage:    "Beacon chain genesis time",
		Category: flags.BeaconCategory,
	}
	BeaconCheckpointFlag = &cli.StringFlag{
		Name:     "beacon.checkpoint",
		Usage:    "Beacon chain weak subjectivity checkpoint block hash",
		Category: flags.BeaconCategory,
	}
	BlsyncApiFlag = &cli.StringFlag{
		Name:     "blsync.engine.api",
		Usage:    "Target EL engine API URL",
		Category: flags.BeaconCategory,
	}
	BlsyncJWTSecretFlag = &cli.StringFlag{
		Name:     "blsync.jwtsecret",
		Usage:    "Path to a JWT secret to use for target engine API endpoint",
		Category: flags.BeaconCategory,
	}
	// Transaction pool settings
	TxPoolLocalsFlag = &cli.StringFlag{
		Name:     "txpool.locals",
		Usage:    "Comma separated accounts to treat as locals (no flush, priority inclusion)",
		Category: flags.TxPoolCategory,
	}
	TxPoolNoLocalsFlag = &cli.BoolFlag{
		Name:     "txpool.nolocals",
		Usage:    "Disables price exemptions for locally submitted transactions",
		Category: flags.TxPoolCategory,
	}
	TxPoolJournalFlag = &cli.StringFlag{
		Name:     "txpool.journal",
		Usage:    "Disk journal for local transaction to survive node restarts",
		Value:    ethconfig.Defaults.TxPool.Journal,
		Category: flags.TxPoolCategory,
	}
	TxPoolRejournalFlag = &cli.DurationFlag{
		Name:     "txpool.rejournal",
		Usage:    "Time interval to regenerate the local transaction journal",
		Value:    ethconfig.Defaults.TxPool.Rejournal,
		Category: flags.TxPoolCategory,
	}
	TxPoolPriceLimitFlag = &cli.Uint64Flag{
		Name:     "txpool.pricelimit",
		Usage:    "Minimum gas price tip to enforce for acceptance into the pool",
		Value:    ethconfig.Defaults.TxPool.PriceLimit,
		Category: flags.TxPoolCategory,
	}
	TxPoolPriceBumpFlag = &cli.Uint64Flag{
		Name:     "txpool.pricebump",
		Usage:    "Price bump percentage to replace an already existing transaction",
		Value:    ethconfig.Defaults.TxPool.PriceBump,
		Category: flags.TxPoolCategory,
	}
	TxPoolAccountSlotsFlag = &cli.Uint64Flag{
		Name:     "txpool.accountslots",
		Usage:    "Minimum number of executable transaction slots guaranteed per account",
		Value:    ethconfig.Defaults.TxPool.AccountSlots,
		Category: flags.TxPoolCategory,
	}
	TxPoolGlobalSlotsFlag = &cli.Uint64Flag{
		Name:     "txpool.globalslots",
		Usage:    "Maximum number of executable transaction slots for all accounts",
		Value:    ethconfig.Defaults.TxPool.GlobalSlots,
		Category: flags.TxPoolCategory,
	}
	TxPoolAccountQueueFlag = &cli.Uint64Flag{
		Name:     "txpool.accountqueue",
		Usage:    "Maximum number of non-executable transaction slots permitted per account",
		Value:    ethconfig.Defaults.TxPool.AccountQueue,
		Category: flags.TxPoolCategory,
	}
	TxPoolGlobalQueueFlag = &cli.Uint64Flag{
		Name:     "txpool.globalqueue",
		Usage:    "Maximum number of non-executable transaction slots for all accounts",
		Value:    ethconfig.Defaults.TxPool.GlobalQueue,
		Category: flags.TxPoolCategory,
	}
	TxPoolOverflowPoolSlotsFlag = &cli.Uint64Flag{
		Name:     "txpool.overflowpoolslots",
		Usage:    "Maximum number of transaction slots in overflow pool",
		Value:    ethconfig.Defaults.TxPool.OverflowPoolSlots,
		Category: flags.TxPoolCategory,
	}
	TxPoolLifetimeFlag = &cli.DurationFlag{
		Name:     "txpool.lifetime",
		Usage:    "Maximum amount of time non-executable transaction are queued",
		Value:    ethconfig.Defaults.TxPool.Lifetime,
		Category: flags.TxPoolCategory,
	}
	TxPoolReannounceTimeFlag = &cli.DurationFlag{
		Name:     "txpool.reannouncetime",
		Usage:    "Duration for announcing local pending transactions again (default = 10 years, minimum = 1 minute)",
		Value:    ethconfig.Defaults.TxPool.ReannounceTime,
		Category: flags.TxPoolCategory,
	}
	// Blob transaction pool settings
	BlobPoolDataDirFlag = &cli.StringFlag{
		Name:     "blobpool.datadir",
		Usage:    "Data directory to store blob transactions in",
		Value:    ethconfig.Defaults.BlobPool.Datadir,
		Category: flags.BlobPoolCategory,
	}
	BlobPoolDataCapFlag = &cli.Uint64Flag{
		Name:     "blobpool.datacap",
		Usage:    "Disk space to allocate for pending blob transactions (soft limit)",
		Value:    ethconfig.Defaults.BlobPool.Datacap,
		Category: flags.BlobPoolCategory,
	}
	BlobPoolPriceBumpFlag = &cli.Uint64Flag{
		Name:     "blobpool.pricebump",
		Usage:    "Price bump percentage to replace an already existing blob transaction",
		Value:    ethconfig.Defaults.BlobPool.PriceBump,
		Category: flags.BlobPoolCategory,
	}
	// Performance tuning settings
	CacheFlag = &cli.IntFlag{
		Name:     "cache",
		Usage:    "Megabytes of memory allocated to internal caching (default = 4096 mainnet full node, 128 light mode)",
		Value:    1024,
		Category: flags.PerfCategory,
	}
	CacheDatabaseFlag = &cli.IntFlag{
		Name:     "cache.database",
		Usage:    "Percentage of cache memory allowance to use for database io",
		Value:    40,
		Category: flags.PerfCategory,
	}
	CacheTrieFlag = &cli.IntFlag{
		Name:     "cache.trie",
		Usage:    "Percentage of cache memory allowance to use for trie caching (default = 15% full mode, 30% archive mode)",
		Value:    15,
		Category: flags.PerfCategory,
	}
	CacheGCFlag = &cli.IntFlag{
		Name:     "cache.gc",
		Usage:    "Percentage of cache memory allowance to use for trie pruning (default = 25% full mode, 0% archive mode)",
		Value:    25,
		Category: flags.PerfCategory,
	}
	CacheSnapshotFlag = &cli.IntFlag{
		Name:     "cache.snapshot",
		Usage:    "Percentage of cache memory allowance to use for snapshot caching (default = 20%)",
		Value:    20,
		Category: flags.PerfCategory,
	}
	CacheNoPrefetchFlag = &cli.BoolFlag{
		Name:     "cache.noprefetch",
		Usage:    "Disable heuristic state prefetch during block import (less CPU and disk IO, more time waiting for data)",
		Category: flags.PerfCategory,
	}
	CachePreimagesFlag = &cli.BoolFlag{
		Name:     "cache.preimages",
		Usage:    "Enable recording the SHA3/keccak preimages of trie keys",
		Category: flags.PerfCategory,
	}
	PersistDiffFlag = &cli.BoolFlag{
		Name:     "persistdiff",
		Usage:    "Enable persistence of the diff layer",
		Category: flags.FastNodeCategory,
	}
	DiffBlockFlag = &cli.Uint64Flag{
		Name:     "diffblock",
		Usage:    "The number of blocks should be persisted in db (default = 86400)",
		Value:    uint64(86400),
		Category: flags.FastNodeCategory,
	}
	PruneAncientDataFlag = &cli.BoolFlag{
		Name:     "pruneancient",
		Usage:    "Prune ancient data, is an optional config and disabled by default. Only keep the latest 9w blocks' data,the older blocks' data will be permanently pruned. Notice:the geth/chaindata/ancient dir will be removed, if restart without the flag, the ancient data will start with the previous point that the oldest unpruned block number. Recommends to the user who don't care about the ancient data.",
		Category: flags.BlockHistoryCategory,
	}
	CacheLogSizeFlag = &cli.IntFlag{
		Name:     "cache.blocklogs",
		Usage:    "Size (in number of blocks) of the log cache for filtering",
		Category: flags.PerfCategory,
		Value:    ethconfig.Defaults.FilterLogCacheSize,
	}
	FDLimitFlag = &cli.IntFlag{
		Name:     "fdlimit",
		Usage:    "Raise the open file descriptor resource limit (default = system fd limit)",
		Category: flags.PerfCategory,
	}
	CryptoKZGFlag = &cli.StringFlag{
		Name:     "crypto.kzg",
		Usage:    "KZG library implementation to use; gokzg (recommended) or ckzg",
		Value:    "gokzg",
		Category: flags.PerfCategory,
	}

	// Miner settings
	MiningEnabledFlag = &cli.BoolFlag{
		Name:     "mine",
		Usage:    "Enable mining",
		Category: flags.MinerCategory,
	}
	MinerGasLimitFlag = &cli.Uint64Flag{
		Name:     "miner.gaslimit",
		Usage:    "Target gas ceiling for mined blocks",
		Value:    ethconfig.Defaults.Miner.GasCeil,
		Category: flags.MinerCategory,
	}
	MinerGasPriceFlag = &flags.BigFlag{
		Name:     "miner.gasprice",
		Usage:    "Minimum gas price for mining a transaction",
		Value:    ethconfig.Defaults.Miner.GasPrice,
		Category: flags.MinerCategory,
	}
	MinerEtherbaseFlag = &cli.StringFlag{
		Name:     "miner.etherbase",
		Usage:    "0x prefixed public address for block mining rewards",
		Category: flags.MinerCategory,
	}
	MinerExtraDataFlag = &cli.StringFlag{
		Name:     "miner.extradata",
		Usage:    "Block extra data set by the miner (default = client version)",
		Category: flags.MinerCategory,
	}
	MinerRecommitIntervalFlag = &cli.DurationFlag{
		Name:     "miner.recommit",
		Usage:    "Time interval to recreate the block being mined",
		Value:    ethconfig.Defaults.Miner.Recommit,
		Category: flags.MinerCategory,
	}
	MinerDelayLeftoverFlag = &cli.DurationFlag{
		Name:     "miner.delayleftover",
		Usage:    "Time reserved to finalize a block",
		Value:    ethconfig.Defaults.Miner.DelayLeftOver,
		Category: flags.MinerCategory,
	}

	// Account settings
	UnlockedAccountFlag = &cli.StringFlag{
		Name:     "unlock",
		Usage:    "Comma separated list of accounts to unlock",
		Value:    "",
		Category: flags.AccountCategory,
	}
	PasswordFileFlag = &cli.PathFlag{
		Name:      "password",
		Usage:     "Password file to use for non-interactive password input",
		TakesFile: true,
		Category:  flags.AccountCategory,
	}
	ExternalSignerFlag = &cli.StringFlag{
		Name:     "signer",
		Usage:    "External signer (url or path to ipc file)",
		Value:    "",
		Category: flags.AccountCategory,
	}
	InsecureUnlockAllowedFlag = &cli.BoolFlag{
		Name:     "allow-insecure-unlock",
		Usage:    "Allow insecure account unlocking when account-related RPCs are exposed by http",
		Category: flags.AccountCategory,
	}

	// EVM settings
	VMEnableDebugFlag = &cli.BoolFlag{
		Name:     "vmdebug",
		Usage:    "Record information useful for VM and contract debugging",
		Category: flags.VMCategory,
	}
	VMTraceFlag = &cli.StringFlag{
		Name:     "vmtrace",
		Usage:    "Name of tracer which should record internal VM operations (costly)",
		Category: flags.VMCategory,
	}
	VMTraceJsonConfigFlag = &cli.StringFlag{
		Name:     "vmtrace.jsonconfig",
		Usage:    "Tracer configuration (JSON)",
		Category: flags.VMCategory,
	}
	// API options.
	RPCGlobalGasCapFlag = &cli.Uint64Flag{
		Name:     "rpc.gascap",
		Usage:    "Sets a cap on gas that can be used in eth_call/estimateGas (0=infinite)",
		Value:    ethconfig.Defaults.RPCGasCap,
		Category: flags.APICategory,
	}
	RPCGlobalEVMTimeoutFlag = &cli.DurationFlag{
		Name:     "rpc.evmtimeout",
		Usage:    "Sets a timeout used for eth_call (0=infinite)",
		Value:    ethconfig.Defaults.RPCEVMTimeout,
		Category: flags.APICategory,
	}
	RPCGlobalTxFeeCapFlag = &cli.Float64Flag{
		Name:     "rpc.txfeecap",
		Usage:    "Sets a cap on transaction fee (in ether) that can be sent via the RPC APIs (0 = no cap)",
		Value:    ethconfig.Defaults.RPCTxFeeCap,
		Category: flags.APICategory,
	}
	// Authenticated RPC HTTP settings
	AuthListenFlag = &cli.StringFlag{
		Name:  "authrpc.addr",
		Usage: "Listening address for authenticated APIs",
		Value: node.DefaultConfig.AuthAddr,
		// Category: flags.APICategory,
	}
	AuthPortFlag = &cli.IntFlag{
		Name:  "authrpc.port",
		Usage: "Listening port for authenticated APIs",
		Value: node.DefaultConfig.AuthPort,
		// Category: flags.APICategory,
	}
	AuthVirtualHostsFlag = &cli.StringFlag{
		Name:  "authrpc.vhosts",
		Usage: "Comma separated list of virtual hostnames from which to accept requests (server enforced). Accepts '*' wildcard.",
		Value: strings.Join(node.DefaultConfig.AuthVirtualHosts, ","),
		// Category: flags.APICategory,
	}
	JWTSecretFlag = &flags.DirectoryFlag{
		Name:  "authrpc.jwtsecret",
		Usage: "Path to a JWT secret to use for authenticated RPC endpoints",
		// Category: flags.APICategory,
	}

	// Logging and debug settings
	EthStatsURLFlag = &cli.StringFlag{
		Name:     "ethstats",
		Usage:    "Reporting URL of a ethstats service (nodename:secret@host:port)",
		Category: flags.MetricsCategory,
	}
	NoCompactionFlag = &cli.BoolFlag{
		Name:     "nocompaction",
		Usage:    "Disables db compaction after import",
		Category: flags.LoggingCategory,
	}
	CollectWitnessFlag = &cli.BoolFlag{
		Name:     "collectwitness",
		Usage:    "Enable state witness generation during block execution. Work in progress flag, don't use.",
		Category: flags.MiscCategory,
	}

	// MISC settings
	SyncTargetFlag = &cli.StringFlag{
		Name:      "synctarget",
		Usage:     `Hash of the block to full sync to (dev testing feature)`,
		TakesFile: true,
		Category:  flags.MiscCategory,
	}

	// RPC settings
	IPCDisabledFlag = &cli.BoolFlag{
		Name:     "ipcdisable",
		Usage:    "Disable the IPC-RPC server",
		Category: flags.APICategory,
	}
	IPCPathFlag = &flags.DirectoryFlag{
		Name:     "ipcpath",
		Usage:    "Filename for IPC socket/pipe within the datadir (explicit paths escape it)",
		Category: flags.APICategory,
	}
	HTTPEnabledFlag = &cli.BoolFlag{
		Name:     "http",
		Usage:    "Enable the HTTP-RPC server",
		Category: flags.APICategory,
	}
	HTTPListenAddrFlag = &cli.StringFlag{
		Name:     "http.addr",
		Usage:    "HTTP-RPC server listening interface",
		Value:    node.DefaultHTTPHost,
		Category: flags.APICategory,
	}
	HTTPPortFlag = &cli.IntFlag{
		Name:     "http.port",
		Usage:    "HTTP-RPC server listening port",
		Value:    node.DefaultHTTPPort,
		Category: flags.APICategory,
	}
	HTTPCORSDomainFlag = &cli.StringFlag{
		Name:     "http.corsdomain",
		Usage:    "Comma separated list of domains from which to accept cross origin requests (browser enforced)",
		Value:    "",
		Category: flags.APICategory,
	}
	HTTPVirtualHostsFlag = &cli.StringFlag{
		Name:     "http.vhosts",
		Usage:    "Comma separated list of virtual hostnames from which to accept requests (server enforced). Accepts '*' wildcard.",
		Value:    strings.Join(node.DefaultConfig.HTTPVirtualHosts, ","),
		Category: flags.APICategory,
	}
	HTTPApiFlag = &cli.StringFlag{
		Name:     "http.api",
		Usage:    "API's offered over the HTTP-RPC interface",
		Value:    "",
		Category: flags.APICategory,
	}
	HTTPPathPrefixFlag = &cli.StringFlag{
		Name:     "http.rpcprefix",
		Usage:    "HTTP path prefix on which JSON-RPC is served. Use '/' to serve on all paths.",
		Value:    "",
		Category: flags.APICategory,
	}
	GraphQLEnabledFlag = &cli.BoolFlag{
		Name:     "graphql",
		Usage:    "Enable GraphQL on the HTTP-RPC server. Note that GraphQL can only be started if an HTTP server is started as well.",
		Category: flags.APICategory,
	}
	GraphQLCORSDomainFlag = &cli.StringFlag{
		Name:     "graphql.corsdomain",
		Usage:    "Comma separated list of domains from which to accept cross origin requests (browser enforced)",
		Value:    "",
		Category: flags.APICategory,
	}
	GraphQLVirtualHostsFlag = &cli.StringFlag{
		Name:     "graphql.vhosts",
		Usage:    "Comma separated list of virtual hostnames from which to accept requests (server enforced). Accepts '*' wildcard.",
		Value:    strings.Join(node.DefaultConfig.GraphQLVirtualHosts, ","),
		Category: flags.APICategory,
	}
	WSEnabledFlag = &cli.BoolFlag{
		Name:     "ws",
		Usage:    "Enable the WS-RPC server",
		Category: flags.APICategory,
	}
	WSListenAddrFlag = &cli.StringFlag{
		Name:     "ws.addr",
		Usage:    "WS-RPC server listening interface",
		Value:    node.DefaultWSHost,
		Category: flags.APICategory,
	}
	WSPortFlag = &cli.IntFlag{
		Name:     "ws.port",
		Usage:    "WS-RPC server listening port",
		Value:    node.DefaultWSPort,
		Category: flags.APICategory,
	}
	WSApiFlag = &cli.StringFlag{
		Name:     "ws.api",
		Usage:    "API's offered over the WS-RPC interface",
		Value:    "",
		Category: flags.APICategory,
	}
	WSAllowedOriginsFlag = &cli.StringFlag{
		Name:     "ws.origins",
		Usage:    "Origins from which to accept websockets requests",
		Value:    "",
		Category: flags.APICategory,
	}
	WSPathPrefixFlag = &cli.StringFlag{
		Name:     "ws.rpcprefix",
		Usage:    "HTTP path prefix on which JSON-RPC is served. Use '/' to serve on all paths.",
		Value:    "",
		Category: flags.APICategory,
	}
	ExecFlag = &cli.StringFlag{
		Name:     "exec",
		Usage:    "Execute JavaScript statement",
		Category: flags.APICategory,
	}
	PreloadJSFlag = &cli.StringFlag{
		Name:     "preload",
		Usage:    "Comma separated list of JavaScript files to preload into the console",
		Category: flags.APICategory,
	}
	AllowUnprotectedTxs = &cli.BoolFlag{
		Name:     "rpc.allow-unprotected-txs",
		Usage:    "Allow for unprotected (non EIP155 signed) transactions to be submitted via RPC",
		Category: flags.APICategory,
	}
	BatchRequestLimit = &cli.IntFlag{
		Name:     "rpc.batch-request-limit",
		Usage:    "Maximum number of requests in a batch",
		Value:    node.DefaultConfig.BatchRequestLimit,
		Category: flags.APICategory,
	}
	BatchResponseMaxSize = &cli.IntFlag{
		Name:     "rpc.batch-response-max-size",
		Usage:    "Maximum number of bytes returned from a batched call",
		Value:    node.DefaultConfig.BatchResponseMaxSize,
		Category: flags.APICategory,
	}
	EnablePersonal = &cli.BoolFlag{
		Name:     "rpc.enabledeprecatedpersonal",
		Usage:    "Enables the (deprecated) personal namespace",
		Category: flags.APICategory,
	}

	// Network Settings
	MaxPeersFlag = &cli.IntFlag{
		Name:     "maxpeers",
		Usage:    "Maximum number of network peers (network disabled if set to 0)",
		Value:    node.DefaultConfig.P2P.MaxPeers,
		Category: flags.NetworkingCategory,
	}

	MaxPeersPerIPFlag = &cli.IntFlag{
		Name:     "maxpeersperip",
		Usage:    "Maximum number of network peers from a single IP address, (default used if set to <= 0, which is same as MaxPeers)",
		Value:    node.DefaultConfig.P2P.MaxPeersPerIP,
		Category: flags.NetworkingCategory,
	}

	MaxPendingPeersFlag = &cli.IntFlag{
		Name:     "maxpendpeers",
		Usage:    "Maximum number of pending connection attempts (defaults used if set to 0)",
		Value:    node.DefaultConfig.P2P.MaxPendingPeers,
		Category: flags.NetworkingCategory,
	}
	ListenPortFlag = &cli.IntFlag{
		Name:     "port",
		Usage:    "Network listening port",
		Value:    30303,
		Category: flags.NetworkingCategory,
	}
	BootnodesFlag = &cli.StringFlag{
		Name:     "bootnodes",
		Usage:    "Comma separated enode URLs for P2P discovery bootstrap",
		Value:    "",
		Category: flags.NetworkingCategory,
	}
	NodeKeyFileFlag = &cli.StringFlag{
		Name:     "nodekey",
		Usage:    "P2P node key file",
		Category: flags.NetworkingCategory,
	}
	NodeKeyHexFlag = &cli.StringFlag{
		Name:     "nodekeyhex",
		Usage:    "P2P node key as hex (for testing)",
		Category: flags.NetworkingCategory,
	}
	NATFlag = &cli.StringFlag{
		Name:     "nat",
		Usage:    "NAT port mapping mechanism (any|none|upnp|pmp|pmp:<IP>|extip:<IP>)",
		Value:    "any",
		Category: flags.NetworkingCategory,
	}
	NoDiscoverFlag = &cli.BoolFlag{
		Name:     "nodiscover",
		Usage:    "Disables the peer discovery mechanism (manual peer addition)",
		Category: flags.NetworkingCategory,
	}
	PeerFilterPatternsFlag = &cli.StringSliceFlag{
		Name:     "peerfilter",
		Usage:    "Disallow peers connection if peer name matches the given regular expressions",
		Category: flags.NetworkingCategory,
	}
	DiscoveryV4Flag = &cli.BoolFlag{
		Name:     "discovery.v4",
		Aliases:  []string{"discv4"},
		Usage:    "Enables the V4 discovery mechanism",
		Category: flags.NetworkingCategory,
		Value:    true,
	}
	DiscoveryV5Flag = &cli.BoolFlag{
		Name:     "discovery.v5",
		Aliases:  []string{"discv5"},
		Usage:    "Enables the experimental RLPx V5 (Topic Discovery) mechanism",
		Category: flags.NetworkingCategory,
	}
	NetrestrictFlag = &cli.StringFlag{
		Name:     "netrestrict",
		Usage:    "Restricts network communication to the given IP networks (CIDR masks)",
		Category: flags.NetworkingCategory,
	}
	DNSDiscoveryFlag = &cli.StringFlag{
		Name:     "discovery.dns",
		Usage:    "Sets DNS discovery entry points (use \"\" to disable DNS)",
		Category: flags.NetworkingCategory,
	}
	DiscoveryPortFlag = &cli.IntFlag{
		Name:     "discovery.port",
		Usage:    "Use a custom UDP port for P2P discovery",
		Value:    30303,
		Category: flags.NetworkingCategory,
	}

	// Console
	JSpathFlag = &flags.DirectoryFlag{
		Name:     "jspath",
		Usage:    "JavaScript root path for `loadScript`",
		Value:    flags.DirectoryString("."),
		Category: flags.APICategory,
	}
	HttpHeaderFlag = &cli.StringSliceFlag{
		Name:     "header",
		Aliases:  []string{"H"},
		Usage:    "Pass custom headers to the RPC server when using --" + RemoteDBFlag.Name + " or the geth attach console. This flag can be given multiple times.",
		Category: flags.APICategory,
	}

	// Gas price oracle settings
	GpoBlocksFlag = &cli.IntFlag{
		Name:     "gpo.blocks",
		Usage:    "Number of recent blocks to check for gas prices",
		Value:    ethconfig.Defaults.GPO.Blocks,
		Category: flags.GasPriceCategory,
	}
	GpoPercentileFlag = &cli.IntFlag{
		Name:     "gpo.percentile",
		Usage:    "Suggested gas price is the given percentile of a set of recent transaction gas prices",
		Value:    ethconfig.Defaults.GPO.Percentile,
		Category: flags.GasPriceCategory,
	}
	GpoMaxGasPriceFlag = &cli.Int64Flag{
		Name:     "gpo.maxprice",
		Usage:    "Maximum transaction priority fee (or gasprice before London fork) to be recommended by gpo",
		Value:    ethconfig.Defaults.GPO.MaxPrice.Int64(),
		Category: flags.GasPriceCategory,
	}
	GpoIgnoreGasPriceFlag = &cli.Int64Flag{
		Name:     "gpo.ignoreprice",
		Usage:    "Gas price below which gpo will ignore transactions",
		Value:    ethconfig.Defaults.GPO.IgnorePrice.Int64(),
		Category: flags.GasPriceCategory,
	}

	// Metrics flags
	MetricsEnabledFlag = &cli.BoolFlag{
		Name:     "metrics",
		Usage:    "Enable metrics collection and reporting",
		Category: flags.MetricsCategory,
	}
	// MetricsHTTPFlag defines the endpoint for a stand-alone metrics HTTP endpoint.
	// Since the pprof service enables sensitive/vulnerable behavior, this allows a user
	// to enable a public-OK metrics endpoint without having to worry about ALSO exposing
	// other profiling behavior or information.
	MetricsHTTPFlag = &cli.StringFlag{
		Name:     "metrics.addr",
		Usage:    `Enable stand-alone metrics HTTP server listening interface.`,
		Category: flags.MetricsCategory,
	}
	MetricsPortFlag = &cli.IntFlag{
		Name: "metrics.port",
		Usage: `Metrics HTTP server listening port.
Please note that --` + MetricsHTTPFlag.Name + ` must be set to start the server.`,
		Value:    metrics.DefaultConfig.Port,
		Category: flags.MetricsCategory,
	}
	MetricsEnableInfluxDBFlag = &cli.BoolFlag{
		Name:     "metrics.influxdb",
		Usage:    "Enable metrics export/push to an external InfluxDB database",
		Category: flags.MetricsCategory,
	}
	MetricsInfluxDBEndpointFlag = &cli.StringFlag{
		Name:     "metrics.influxdb.endpoint",
		Usage:    "InfluxDB API endpoint to report metrics to",
		Value:    metrics.DefaultConfig.InfluxDBEndpoint,
		Category: flags.MetricsCategory,
	}
	MetricsInfluxDBDatabaseFlag = &cli.StringFlag{
		Name:     "metrics.influxdb.database",
		Usage:    "InfluxDB database name to push reported metrics to",
		Value:    metrics.DefaultConfig.InfluxDBDatabase,
		Category: flags.MetricsCategory,
	}
	MetricsInfluxDBUsernameFlag = &cli.StringFlag{
		Name:     "metrics.influxdb.username",
		Usage:    "Username to authorize access to the database",
		Value:    metrics.DefaultConfig.InfluxDBUsername,
		Category: flags.MetricsCategory,
	}
	MetricsInfluxDBPasswordFlag = &cli.StringFlag{
		Name:     "metrics.influxdb.password",
		Usage:    "Password to authorize access to the database",
		Value:    metrics.DefaultConfig.InfluxDBPassword,
		Category: flags.MetricsCategory,
	}
	// Tags are part of every measurement sent to InfluxDB. Queries on tags are faster in InfluxDB.
	// For example `host` tag could be used so that we can group all nodes and average a measurement
	// across all of them, but also so that we can select a specific node and inspect its measurements.
	// https://docs.influxdata.com/influxdb/v1.4/concepts/key_concepts/#tag-key
	MetricsInfluxDBTagsFlag = &cli.StringFlag{
		Name:     "metrics.influxdb.tags",
		Usage:    "Comma-separated InfluxDB tags (key/values) attached to all measurements",
		Value:    metrics.DefaultConfig.InfluxDBTags,
		Category: flags.MetricsCategory,
	}

	MetricsEnableInfluxDBV2Flag = &cli.BoolFlag{
		Name:     "metrics.influxdbv2",
		Usage:    "Enable metrics export/push to an external InfluxDB v2 database",
		Category: flags.MetricsCategory,
	}

	MetricsInfluxDBTokenFlag = &cli.StringFlag{
		Name:     "metrics.influxdb.token",
		Usage:    "Token to authorize access to the database (v2 only)",
		Value:    metrics.DefaultConfig.InfluxDBToken,
		Category: flags.MetricsCategory,
	}

	MetricsInfluxDBBucketFlag = &cli.StringFlag{
		Name:     "metrics.influxdb.bucket",
		Usage:    "InfluxDB bucket name to push reported metrics to (v2 only)",
		Value:    metrics.DefaultConfig.InfluxDBBucket,
		Category: flags.MetricsCategory,
	}

	// Init network
	InitNetworkSize = &cli.IntFlag{
		Name:  "init.size",
		Usage: "the size of the network",
		Value: 1,
	}

	InitNetworkDir = &cli.StringFlag{
		Name:  "init.dir",
		Usage: "the direction to store initial network data",
		Value: "",
	}

	InitNetworkIps = &cli.StringFlag{
		Name:  "init.ips",
		Usage: "the ips of each node in the network, example '192.168.0.1,192.168.0.2'",
		Value: "",
	}

	InitNetworkPort = &cli.IntFlag{
		Name:  "init.p2p-port",
		Usage: "the p2p port of the nodes in the network",
		Value: 30311,
	}
	MetricsInfluxDBOrganizationFlag = &cli.StringFlag{
		Name:     "metrics.influxdb.organization",
		Usage:    "InfluxDB organization name (v2 only)",
		Value:    metrics.DefaultConfig.InfluxDBOrganization,
		Category: flags.MetricsCategory,
	}

	BlockAmountReserved = &cli.Uint64Flag{
		Name:     "block-amount-reserved",
		Usage:    "Sets the expected remained amount of blocks for offline block prune",
		Category: flags.BlockHistoryCategory,
		Value:    params.FullImmutabilityThreshold,
	}

	CheckSnapshotWithMPT = &cli.BoolFlag{
		Name:     "check-snapshot-with-mpt",
		Usage:    "Enable checking between snapshot and MPT ",
		Category: flags.FastNodeCategory,
	}

	EnableDoubleSignMonitorFlag = &cli.BoolFlag{
		Name:     "monitor.doublesign",
		Usage:    "Enable double sign monitor to check whether any validator signs multiple blocks",
		Category: flags.MinerCategory,
	}

	VotingEnabledFlag = &cli.BoolFlag{
		Name:     "vote",
		Usage:    "Enable voting when mining",
		Category: flags.FastFinalityCategory,
	}

	DisableVoteAttestationFlag = &cli.BoolFlag{
		Name:     "disablevoteattestation",
		Usage:    "Disable assembling vote attestation ",
		Category: flags.FastFinalityCategory,
	}

	EnableMaliciousVoteMonitorFlag = &cli.BoolFlag{
		Name:     "monitor.maliciousvote",
		Usage:    "Enable malicious vote monitor to check whether any validator violates the voting rules of fast finality",
		Category: flags.FastFinalityCategory,
	}

	BLSPasswordFileFlag = &cli.StringFlag{
		Name:     "blspassword",
		Usage:    "Password file path for the BLS wallet, which contains the password to unlock BLS wallet for managing votes in fast_finality feature",
		Category: flags.AccountCategory,
	}

	BLSWalletDirFlag = &flags.DirectoryFlag{
		Name:     "blswallet",
		Usage:    "Path for the blsWallet dir in fast finality feature (default = inside the datadir)",
		Category: flags.AccountCategory,
	}

	VoteJournalDirFlag = &flags.DirectoryFlag{
		Name:     "vote-journal-path",
		Usage:    "Path for the voteJournal dir in fast finality feature (default = inside the datadir)",
		Category: flags.FastFinalityCategory,
	}

	// Blob setting
	BlobExtraReserveFlag = &cli.Uint64Flag{
		Name:     "blob.extra-reserve",
		Usage:    "Extra reserve threshold for blob, blob never expires when 0 is set, default 28800",
		Value:    params.DefaultExtraReserveForBlobRequests,
		Category: flags.MiscCategory,
	}

	// Fake beacon
	FakeBeaconEnabledFlag = &cli.BoolFlag{
		Name:     "fake-beacon",
		Usage:    "Enable the HTTP-RPC server of fake-beacon",
		Category: flags.APICategory,
	}
	FakeBeaconAddrFlag = &cli.StringFlag{
		Name:     "fake-beacon.addr",
		Usage:    "HTTP-RPC server listening addr of fake-beacon",
		Value:    fakebeacon.DefaultAddr,
		Category: flags.APICategory,
	}
	FakeBeaconPortFlag = &cli.IntFlag{
		Name:     "fake-beacon.port",
		Usage:    "HTTP-RPC server listening port of fake-beacon",
		Value:    fakebeacon.DefaultPort,
		Category: flags.APICategory,
	}
)

var (
	// TestnetFlags is the flag group of all built-in supported testnets.
	TestnetFlags = []cli.Flag{
		ChapelFlag,
	}
	// NetworkFlags is the flag group of all built-in supported networks.
	NetworkFlags = append([]cli.Flag{BSCMainnetFlag}, TestnetFlags...)

	// DatabaseFlags is the flag group of all database flags.
	DatabaseFlags = []cli.Flag{
		DataDirFlag,
		AncientFlag,
		RemoteDBFlag,
		DBEngineFlag,
		StateSchemeFlag,
		HttpHeaderFlag,
	}
)

// MakeDataDir retrieves the currently requested data directory, terminating
// if none (or the empty string) is specified. If the node is starting a testnet,
// then a subdirectory of the specified datadir will be used.
func MakeDataDir(ctx *cli.Context) string {
	if path := ctx.String(DataDirFlag.Name); path != "" {
		return path
	}
	Fatalf("Cannot determine default data directory, please set manually (--datadir)")
	return ""
}

// setNodeKey creates a node key from set command line flags, either loading it
// from a file or as a specified hex value. If neither flags were provided, this
// method returns nil and an ephemeral key is to be generated.
func setNodeKey(ctx *cli.Context, cfg *p2p.Config) {
	var (
		hex  = ctx.String(NodeKeyHexFlag.Name)
		file = ctx.String(NodeKeyFileFlag.Name)
		key  *ecdsa.PrivateKey
		err  error
	)
	switch {
	case file != "" && hex != "":
		Fatalf("Options %q and %q are mutually exclusive", NodeKeyFileFlag.Name, NodeKeyHexFlag.Name)
	case file != "":
		if key, err = crypto.LoadECDSA(file); err != nil {
			Fatalf("Option %q: %v", NodeKeyFileFlag.Name, err)
		}
		cfg.PrivateKey = key
	case hex != "":
		if key, err = crypto.HexToECDSA(hex); err != nil {
			Fatalf("Option %q: %v", NodeKeyHexFlag.Name, err)
		}
		cfg.PrivateKey = key
	}
}

// setNodeUserIdent creates the user identifier from CLI flags.
func setNodeUserIdent(ctx *cli.Context, cfg *node.Config) {
	if identity := ctx.String(IdentityFlag.Name); len(identity) > 0 {
		cfg.UserIdent = identity
	}
}

// setBootstrapNodes creates a list of bootstrap nodes from the command line
// flags, reverting to pre-configured ones if none have been specified.
// Priority order for bootnodes configuration:
//
// 1. --bootnodes flag
// 2. Config file
// 3. Network preset flags (e.g. --goerli)
// 4. default to mainnet nodes
func setBootstrapNodes(ctx *cli.Context, cfg *p2p.Config) {
	urls := params.MainnetBootnodes
	if ctx.IsSet(BootnodesFlag.Name) {
		urls = SplitAndTrim(ctx.String(BootnodesFlag.Name))
	} else {
		if cfg.BootstrapNodes != nil {
			return // Already set by config file, don't apply defaults.
		}
	}
	cfg.BootstrapNodes = mustParseBootnodes(urls)
}

func mustParseBootnodes(urls []string) []*enode.Node {
	nodes := make([]*enode.Node, 0, len(urls))
	for _, url := range urls {
		if url != "" {
			node, err := enode.Parse(enode.ValidSchemes, url)
			if err != nil {
				log.Crit("Bootstrap URL invalid", "enode", url, "err", err)
				return nil
			}
			nodes = append(nodes, node)
		}
	}
	return nodes
}

// setBootstrapNodesV5 creates a list of bootstrap nodes from the command line
// flags, reverting to pre-configured ones if none have been specified.
func setBootstrapNodesV5(ctx *cli.Context, cfg *p2p.Config) {
	urls := params.V5Bootnodes
	switch {
	case ctx.IsSet(BootnodesFlag.Name):
		urls = SplitAndTrim(ctx.String(BootnodesFlag.Name))
	case cfg.BootstrapNodesV5 != nil:
		return // already set, don't apply defaults.
	}

	cfg.BootstrapNodesV5 = make([]*enode.Node, 0, len(urls))
	for _, url := range urls {
		if url != "" {
			node, err := enode.Parse(enode.ValidSchemes, url)
			if err != nil {
				log.Error("Bootstrap URL invalid", "enode", url, "err", err)
				continue
			}
			cfg.BootstrapNodesV5 = append(cfg.BootstrapNodesV5, node)
		}
	}
}

// setListenAddress creates TCP/UDP listening address strings from set command
// line flags
func setListenAddress(ctx *cli.Context, cfg *p2p.Config) {
	if ctx.IsSet(ListenPortFlag.Name) {
		cfg.ListenAddr = fmt.Sprintf(":%d", ctx.Int(ListenPortFlag.Name))
	}
	if ctx.IsSet(DiscoveryPortFlag.Name) {
		cfg.DiscAddr = fmt.Sprintf(":%d", ctx.Int(DiscoveryPortFlag.Name))
	}
}

// setNAT creates a port mapper from command line flags.
func setNAT(ctx *cli.Context, cfg *p2p.Config) {
	if ctx.IsSet(NATFlag.Name) {
		natif, err := nat.Parse(ctx.String(NATFlag.Name))
		if err != nil {
			Fatalf("Option %s: %v", NATFlag.Name, err)
		}
		cfg.NAT = natif
	}
}

// SplitAndTrim splits input separated by a comma
// and trims excessive white space from the substrings.
func SplitAndTrim(input string) (ret []string) {
	l := strings.Split(input, ",")
	for _, r := range l {
		if r = strings.TrimSpace(r); r != "" {
			ret = append(ret, r)
		}
	}
	return ret
}

// setHTTP creates the HTTP RPC listener interface string from the set
// command line flags, returning empty if the HTTP endpoint is disabled.
func setHTTP(ctx *cli.Context, cfg *node.Config) {
	if ctx.Bool(HTTPEnabledFlag.Name) {
		if cfg.HTTPHost == "" {
			cfg.HTTPHost = "127.0.0.1"
		}
		if ctx.IsSet(HTTPListenAddrFlag.Name) {
			cfg.HTTPHost = ctx.String(HTTPListenAddrFlag.Name)
		}
	}

	if ctx.IsSet(HTTPPortFlag.Name) {
		cfg.HTTPPort = ctx.Int(HTTPPortFlag.Name)
	}

	if ctx.IsSet(AuthListenFlag.Name) {
		cfg.AuthAddr = ctx.String(AuthListenFlag.Name)
	}

	if ctx.IsSet(AuthPortFlag.Name) {
		cfg.AuthPort = ctx.Int(AuthPortFlag.Name)
	}

	if ctx.IsSet(AuthVirtualHostsFlag.Name) {
		cfg.AuthVirtualHosts = SplitAndTrim(ctx.String(AuthVirtualHostsFlag.Name))
	}

	if ctx.IsSet(HTTPCORSDomainFlag.Name) {
		cfg.HTTPCors = SplitAndTrim(ctx.String(HTTPCORSDomainFlag.Name))
	}

	if ctx.IsSet(HTTPApiFlag.Name) {
		cfg.HTTPModules = SplitAndTrim(ctx.String(HTTPApiFlag.Name))
	}

	if ctx.IsSet(HTTPVirtualHostsFlag.Name) {
		cfg.HTTPVirtualHosts = SplitAndTrim(ctx.String(HTTPVirtualHostsFlag.Name))
	}

	if ctx.IsSet(HTTPPathPrefixFlag.Name) {
		cfg.HTTPPathPrefix = ctx.String(HTTPPathPrefixFlag.Name)
	}
	if ctx.IsSet(AllowUnprotectedTxs.Name) {
		cfg.AllowUnprotectedTxs = ctx.Bool(AllowUnprotectedTxs.Name)
	}

	if ctx.IsSet(BatchRequestLimit.Name) {
		cfg.BatchRequestLimit = ctx.Int(BatchRequestLimit.Name)
	}

	if ctx.IsSet(BatchResponseMaxSize.Name) {
		cfg.BatchResponseMaxSize = ctx.Int(BatchResponseMaxSize.Name)
	}
}

// setGraphQL creates the GraphQL listener interface string from the set
// command line flags, returning empty if the GraphQL endpoint is disabled.
func setGraphQL(ctx *cli.Context, cfg *node.Config) {
	if ctx.IsSet(GraphQLCORSDomainFlag.Name) {
		cfg.GraphQLCors = SplitAndTrim(ctx.String(GraphQLCORSDomainFlag.Name))
	}
	if ctx.IsSet(GraphQLVirtualHostsFlag.Name) {
		cfg.GraphQLVirtualHosts = SplitAndTrim(ctx.String(GraphQLVirtualHostsFlag.Name))
	}
}

// setWS creates the WebSocket RPC listener interface string from the set
// command line flags, returning empty if the HTTP endpoint is disabled.
func setWS(ctx *cli.Context, cfg *node.Config) {
	if ctx.Bool(WSEnabledFlag.Name) {
		if cfg.WSHost == "" {
			cfg.WSHost = "127.0.0.1"
		}
		if ctx.IsSet(WSListenAddrFlag.Name) {
			cfg.WSHost = ctx.String(WSListenAddrFlag.Name)
		}
	}
	if ctx.IsSet(WSPortFlag.Name) {
		cfg.WSPort = ctx.Int(WSPortFlag.Name)
	}

	if ctx.IsSet(WSAllowedOriginsFlag.Name) {
		cfg.WSOrigins = SplitAndTrim(ctx.String(WSAllowedOriginsFlag.Name))
	}

	if ctx.IsSet(WSApiFlag.Name) {
		cfg.WSModules = SplitAndTrim(ctx.String(WSApiFlag.Name))
	}

	if ctx.IsSet(WSPathPrefixFlag.Name) {
		cfg.WSPathPrefix = ctx.String(WSPathPrefixFlag.Name)
	}
}

// setIPC creates an IPC path configuration from the set command line flags,
// returning an empty string if IPC was explicitly disabled, or the set path.
func setIPC(ctx *cli.Context, cfg *node.Config) {
	CheckExclusive(ctx, IPCDisabledFlag, IPCPathFlag)
	switch {
	case ctx.Bool(IPCDisabledFlag.Name):
		cfg.IPCPath = ""
	case ctx.IsSet(IPCPathFlag.Name):
		cfg.IPCPath = ctx.String(IPCPathFlag.Name)
	}
}

// setLes shows the deprecation warnings for LES flags.
func setLes(ctx *cli.Context, cfg *ethconfig.Config) {
	if ctx.IsSet(LightServeFlag.Name) {
		log.Warn("The light server has been deprecated, please remove this flag", "flag", LightServeFlag.Name)
	}
	if ctx.IsSet(LightIngressFlag.Name) {
		log.Warn("The light server has been deprecated, please remove this flag", "flag", LightIngressFlag.Name)
	}
	if ctx.IsSet(LightEgressFlag.Name) {
		log.Warn("The light server has been deprecated, please remove this flag", "flag", LightEgressFlag.Name)
	}
	if ctx.IsSet(LightMaxPeersFlag.Name) {
		log.Warn("The light server has been deprecated, please remove this flag", "flag", LightMaxPeersFlag.Name)
	}
	if ctx.IsSet(LightNoPruneFlag.Name) {
		log.Warn("The light server has been deprecated, please remove this flag", "flag", LightNoPruneFlag.Name)
	}
	if ctx.IsSet(LightNoSyncServeFlag.Name) {
		log.Warn("The light server has been deprecated, please remove this flag", "flag", LightNoSyncServeFlag.Name)
	}
}

// setMonitors enable monitors from the command line flags.
func setMonitors(ctx *cli.Context, cfg *node.Config) {
	if ctx.Bool(EnableDoubleSignMonitorFlag.Name) {
		cfg.EnableDoubleSignMonitor = true
	}
	if ctx.Bool(EnableMaliciousVoteMonitorFlag.Name) {
		cfg.EnableMaliciousVoteMonitor = true
	}
}

// MakeDatabaseHandles raises out the number of allowed file handles per process
// for Geth and returns half of the allowance to assign to the database.
func MakeDatabaseHandles(max int) int {
	limit, err := fdlimit.Maximum()
	if err != nil {
		Fatalf("Failed to retrieve file descriptor allowance: %v", err)
	}
	switch {
	case max == 0:
		// User didn't specify a meaningful value, use system limits
	case max < 128:
		// User specified something unhealthy, just use system defaults
		log.Error("File descriptor limit invalid (<128)", "had", max, "updated", limit)
	case max > limit:
		// User requested more than the OS allows, notify that we can't allocate it
		log.Warn("Requested file descriptors denied by OS", "req", max, "limit", limit)
	default:
		// User limit is meaningful and within allowed range, use that
		limit = max
	}
	raised, err := fdlimit.Raise(uint64(limit))
	if err != nil {
		Fatalf("Failed to raise file descriptor allowance: %v", err)
	}
	return int(raised / 2) // Leave half for networking and other stuff
}

// MakeAddress converts an account specified directly as a hex encoded string or
// a key index in the key store to an internal account representation.
func MakeAddress(ks *keystore.KeyStore, account string) (accounts.Account, error) {
	// If the specified account is a valid address, return it
	if common.IsHexAddress(account) {
		return accounts.Account{Address: common.HexToAddress(account)}, nil
	}
	// Otherwise try to interpret the account as a keystore index
	index, err := strconv.Atoi(account)
	if err != nil || index < 0 {
		return accounts.Account{}, fmt.Errorf("invalid account address or index %q", account)
	}
	log.Warn("-------------------------------------------------------------------")
	log.Warn("Referring to accounts by order in the keystore folder is dangerous!")
	log.Warn("This functionality is deprecated and will be removed in the future!")
	log.Warn("Please use explicit addresses! (can search via `geth account list`)")
	log.Warn("-------------------------------------------------------------------")

	accs := ks.Accounts()
	if len(accs) <= index {
		return accounts.Account{}, fmt.Errorf("index %d higher than number of accounts %d", index, len(accs))
	}
	return accs[index], nil
}

// setEtherbase retrieves the etherbase from the directly specified command line flags.
func setEtherbase(ctx *cli.Context, cfg *ethconfig.Config) {
	if !ctx.IsSet(MinerEtherbaseFlag.Name) {
		return
	}
	addr := ctx.String(MinerEtherbaseFlag.Name)
	if strings.HasPrefix(addr, "0x") || strings.HasPrefix(addr, "0X") {
		addr = addr[2:]
	}
	b, err := hex.DecodeString(addr)
	if err != nil || len(b) != common.AddressLength {
		Fatalf("-%s: invalid etherbase address %q", MinerEtherbaseFlag.Name, addr)
		return
	}
	cfg.Miner.Etherbase = common.BytesToAddress(b)
}

// MakePasswordList reads password lines from the file specified by the global --password flag.
func MakePasswordList(ctx *cli.Context) []string {
	return MakePasswordListFromPath(ctx.Path(PasswordFileFlag.Name))
}

func MakePasswordListFromPath(path string) []string {
	if path == "" {
		return nil
	}
	text, err := os.ReadFile(path)
	if err != nil {
		Fatalf("Failed to read password file: %v", err)
	}
	lines := strings.Split(string(text), "\n")
	// Sanitise DOS line endings.
	for i := range lines {
		lines[i] = strings.TrimRight(lines[i], "\r")
	}
	return lines
}

func SetP2PConfig(ctx *cli.Context, cfg *p2p.Config) {
	setNodeKey(ctx, cfg)
	setNAT(ctx, cfg)
	setListenAddress(ctx, cfg)
	setBootstrapNodes(ctx, cfg)
	setBootstrapNodesV5(ctx, cfg)

	if ctx.IsSet(MaxPeersFlag.Name) {
		cfg.MaxPeers = ctx.Int(MaxPeersFlag.Name)
	}
	// if max peers per ip is not set, use max peers
	if cfg.MaxPeersPerIP <= 0 {
		cfg.MaxPeersPerIP = cfg.MaxPeers
	}
	// flag like: `--maxpeersperip 10` could override the setting in config.toml
	if ctx.IsSet(MaxPeersPerIPFlag.Name) {
		cfg.MaxPeersPerIP = ctx.Int(MaxPeersPerIPFlag.Name)
	}

	ethPeers := cfg.MaxPeers
	log.Info("Maximum peer count", "ETH", ethPeers, "total", cfg.MaxPeers)

	if ctx.IsSet(MaxPendingPeersFlag.Name) {
		cfg.MaxPendingPeers = ctx.Int(MaxPendingPeersFlag.Name)
	}
	if ctx.IsSet(NoDiscoverFlag.Name) {
		cfg.NoDiscovery = true
	}
	if ctx.IsSet(PeerFilterPatternsFlag.Name) {
		cfg.PeerFilterPatterns = ctx.StringSlice(PeerFilterPatternsFlag.Name)
	}

	CheckExclusive(ctx, DiscoveryV4Flag, NoDiscoverFlag)
	CheckExclusive(ctx, DiscoveryV5Flag, NoDiscoverFlag)
	cfg.DiscoveryV4 = ctx.Bool(DiscoveryV4Flag.Name)
	cfg.DiscoveryV5 = ctx.Bool(DiscoveryV5Flag.Name)

	if netrestrict := ctx.String(NetrestrictFlag.Name); netrestrict != "" {
		list, err := netutil.ParseNetlist(netrestrict)
		if err != nil {
			Fatalf("Option %q: %v", NetrestrictFlag.Name, err)
		}
		cfg.NetRestrict = list
	}

	if ctx.Bool(DeveloperFlag.Name) {
		// --dev mode can't use p2p networking.
		cfg.MaxPeers = 0
		cfg.ListenAddr = ""
		cfg.NoDial = true
		cfg.NoDiscovery = true
		cfg.DiscoveryV5 = false
	}
}

// SetNodeConfig applies node-related command line flags to the config.
func SetNodeConfig(ctx *cli.Context, cfg *node.Config) {
	setInstance(ctx, cfg)
	SetP2PConfig(ctx, &cfg.P2P)
	setIPC(ctx, cfg)
	setHTTP(ctx, cfg)
	setGraphQL(ctx, cfg)
	setWS(ctx, cfg)
	setNodeUserIdent(ctx, cfg)
	SetDataDir(ctx, cfg)
	setSmartCard(ctx, cfg)
	setMonitors(ctx, cfg)
	setBLSWalletDir(ctx, cfg)
	setVoteJournalDir(ctx, cfg)

	if ctx.IsSet(JWTSecretFlag.Name) {
		cfg.JWTSecret = ctx.String(JWTSecretFlag.Name)
	}

	if ctx.IsSet(EnablePersonal.Name) {
		cfg.EnablePersonal = true
	}

	if ctx.IsSet(ExternalSignerFlag.Name) {
		cfg.ExternalSigner = ctx.String(ExternalSignerFlag.Name)
	}

	if ctx.IsSet(KeyStoreDirFlag.Name) {
		cfg.KeyStoreDir = ctx.String(KeyStoreDirFlag.Name)
	}
	if ctx.IsSet(DeveloperFlag.Name) {
		cfg.UseLightweightKDF = true
	}
	if ctx.IsSet(LightKDFFlag.Name) {
		cfg.UseLightweightKDF = ctx.Bool(LightKDFFlag.Name)
	}
	if ctx.IsSet(NoUSBFlag.Name) || cfg.NoUSB {
		log.Warn("Option nousb is deprecated and USB is deactivated by default. Use --usb to enable")
	}
	if ctx.IsSet(USBFlag.Name) {
		cfg.USB = ctx.Bool(USBFlag.Name)
	}
	if ctx.IsSet(DirectBroadcastFlag.Name) {
		cfg.DirectBroadcast = ctx.Bool(DirectBroadcastFlag.Name)
	}
	if ctx.IsSet(DisableSnapProtocolFlag.Name) {
		cfg.DisableSnapProtocol = ctx.Bool(DisableSnapProtocolFlag.Name)
	}
	if ctx.IsSet(RangeLimitFlag.Name) {
		cfg.RangeLimit = ctx.Bool(RangeLimitFlag.Name)
	}
	if ctx.IsSet(InsecureUnlockAllowedFlag.Name) {
		cfg.InsecureUnlockAllowed = ctx.Bool(InsecureUnlockAllowedFlag.Name)
	}
	if ctx.IsSet(BLSPasswordFileFlag.Name) {
		cfg.BLSPasswordFile = ctx.String(BLSPasswordFileFlag.Name)
	}
	if ctx.IsSet(DBEngineFlag.Name) {
		dbEngine := ctx.String(DBEngineFlag.Name)
		if dbEngine != "leveldb" && dbEngine != "pebble" {
			Fatalf("Invalid choice for db.engine '%s', allowed 'leveldb' or 'pebble'", dbEngine)
		}
		log.Info(fmt.Sprintf("Using %s as db engine", dbEngine))
		cfg.DBEngine = dbEngine
	}
	// deprecation notice for log debug flags (TODO: find a more appropriate place to put these?)
	if ctx.IsSet(LogBacktraceAtFlag.Name) {
		log.Warn("log.backtrace flag is deprecated")
	}
	if ctx.IsSet(LogDebugFlag.Name) {
		log.Warn("log.debug flag is deprecated")
	}
}

func setSmartCard(ctx *cli.Context, cfg *node.Config) {
	// Skip enabling smartcards if no path is set
	path := ctx.String(SmartCardDaemonPathFlag.Name)
	if path == "" {
		return
	}
	// Sanity check that the smartcard path is valid
	fi, err := os.Stat(path)
	if err != nil {
		log.Info("Smartcard socket not found, disabling", "err", err)
		return
	}
	if fi.Mode()&os.ModeType != os.ModeSocket {
		log.Error("Invalid smartcard daemon path", "path", path, "type", fi.Mode().String())
		return
	}
	// Smartcard daemon path exists and is a socket, enable it
	cfg.SmartCardDaemonPath = path
}

func SetDataDir(ctx *cli.Context, cfg *node.Config) {
	switch {
	case ctx.IsSet(DataDirFlag.Name):
		cfg.DataDir = ctx.String(DataDirFlag.Name)
	case ctx.Bool(DeveloperFlag.Name):
		cfg.DataDir = "" // unless explicitly requested, use memory databases
	}
}

func setVoteJournalDir(ctx *cli.Context, cfg *node.Config) {
	dataDir := cfg.DataDir
	if ctx.IsSet(VoteJournalDirFlag.Name) {
		cfg.VoteJournalDir = ctx.String(VoteJournalDirFlag.Name)
	} else if cfg.VoteJournalDir == "" {
		cfg.VoteJournalDir = filepath.Join(dataDir, "voteJournal")
	}
}

func setBLSWalletDir(ctx *cli.Context, cfg *node.Config) {
	dataDir := cfg.DataDir
	if ctx.IsSet(BLSWalletDirFlag.Name) {
		cfg.BLSWalletDir = ctx.String(BLSWalletDirFlag.Name)
	} else if cfg.BLSWalletDir == "" {
		cfg.BLSWalletDir = filepath.Join(dataDir, "bls/wallet")
	}
}

func setGPO(ctx *cli.Context, cfg *gasprice.Config) {
	if ctx.IsSet(GpoBlocksFlag.Name) {
		cfg.Blocks = ctx.Int(GpoBlocksFlag.Name)
	}
	if ctx.IsSet(GpoPercentileFlag.Name) {
		cfg.Percentile = ctx.Int(GpoPercentileFlag.Name)
	}
	if ctx.IsSet(GpoMaxGasPriceFlag.Name) {
		cfg.MaxPrice = big.NewInt(ctx.Int64(GpoMaxGasPriceFlag.Name))
	}
	if ctx.IsSet(GpoIgnoreGasPriceFlag.Name) {
		cfg.IgnorePrice = big.NewInt(ctx.Int64(GpoIgnoreGasPriceFlag.Name))
	}
}

func setTxPool(ctx *cli.Context, cfg *legacypool.Config) {
	if ctx.IsSet(TxPoolLocalsFlag.Name) {
		locals := strings.Split(ctx.String(TxPoolLocalsFlag.Name), ",")
		for _, account := range locals {
			if trimmed := strings.TrimSpace(account); !common.IsHexAddress(trimmed) {
				Fatalf("Invalid account in --txpool.locals: %s", trimmed)
			} else {
				cfg.Locals = append(cfg.Locals, common.HexToAddress(account))
			}
		}
	}
	if ctx.IsSet(TxPoolNoLocalsFlag.Name) {
		cfg.NoLocals = ctx.Bool(TxPoolNoLocalsFlag.Name)
	}
	if ctx.IsSet(TxPoolJournalFlag.Name) {
		cfg.Journal = ctx.String(TxPoolJournalFlag.Name)
	}
	if ctx.IsSet(TxPoolRejournalFlag.Name) {
		cfg.Rejournal = ctx.Duration(TxPoolRejournalFlag.Name)
	}
	if ctx.IsSet(TxPoolPriceLimitFlag.Name) {
		cfg.PriceLimit = ctx.Uint64(TxPoolPriceLimitFlag.Name)
	}
	if ctx.IsSet(TxPoolPriceBumpFlag.Name) {
		cfg.PriceBump = ctx.Uint64(TxPoolPriceBumpFlag.Name)
	}
	if ctx.IsSet(TxPoolAccountSlotsFlag.Name) {
		cfg.AccountSlots = ctx.Uint64(TxPoolAccountSlotsFlag.Name)
	}
	if ctx.IsSet(TxPoolGlobalSlotsFlag.Name) {
		cfg.GlobalSlots = ctx.Uint64(TxPoolGlobalSlotsFlag.Name)
	}
	if ctx.IsSet(TxPoolAccountQueueFlag.Name) {
		cfg.AccountQueue = ctx.Uint64(TxPoolAccountQueueFlag.Name)
	}
	if ctx.IsSet(TxPoolGlobalQueueFlag.Name) {
		cfg.GlobalQueue = ctx.Uint64(TxPoolGlobalQueueFlag.Name)
	}
	if ctx.IsSet(TxPoolOverflowPoolSlotsFlag.Name) {
		cfg.OverflowPoolSlots = ctx.Uint64(TxPoolOverflowPoolSlotsFlag.Name)
	}
	if ctx.IsSet(TxPoolLifetimeFlag.Name) {
		cfg.Lifetime = ctx.Duration(TxPoolLifetimeFlag.Name)
	}
	if ctx.IsSet(TxPoolReannounceTimeFlag.Name) {
		cfg.ReannounceTime = ctx.Duration(TxPoolReannounceTimeFlag.Name)
	}
}

func setMiner(ctx *cli.Context, cfg *miner.Config) {
	if ctx.IsSet(MinerExtraDataFlag.Name) {
		cfg.ExtraData = []byte(ctx.String(MinerExtraDataFlag.Name))
	}
	if ctx.IsSet(MinerGasLimitFlag.Name) {
		cfg.GasCeil = ctx.Uint64(MinerGasLimitFlag.Name)
	}
	if ctx.IsSet(MinerGasPriceFlag.Name) {
		cfg.GasPrice = flags.GlobalBig(ctx, MinerGasPriceFlag.Name)
	}
	if ctx.IsSet(MinerRecommitIntervalFlag.Name) {
		cfg.Recommit = ctx.Duration(MinerRecommitIntervalFlag.Name)
	}
	if ctx.IsSet(MinerDelayLeftoverFlag.Name) {
		cfg.DelayLeftOver = ctx.Duration(MinerDelayLeftoverFlag.Name)
	}
	if ctx.Bool(VotingEnabledFlag.Name) {
		cfg.VoteEnable = true
	}
	if ctx.IsSet(MinerNewPayloadTimeoutFlag.Name) {
		log.Warn("The flag --miner.newpayload-timeout is deprecated and will be removed, please use --miner.recommit")
		cfg.Recommit = ctx.Duration(MinerNewPayloadTimeoutFlag.Name)
	}
	if ctx.Bool(DisableVoteAttestationFlag.Name) {
		cfg.DisableVoteAttestation = true
	}
}

func setRequiredBlocks(ctx *cli.Context, cfg *ethconfig.Config) {
	requiredBlocks := ctx.String(EthRequiredBlocksFlag.Name)
	if requiredBlocks == "" {
		if ctx.IsSet(LegacyWhitelistFlag.Name) {
			log.Warn("The flag --whitelist is deprecated and will be removed, please use --eth.requiredblocks")
			requiredBlocks = ctx.String(LegacyWhitelistFlag.Name)
		} else {
			return
		}
	}
	cfg.RequiredBlocks = make(map[uint64]common.Hash)
	for _, entry := range strings.Split(requiredBlocks, ",") {
		parts := strings.Split(entry, "=")
		if len(parts) != 2 {
			Fatalf("Invalid required block entry: %s", entry)
		}
		number, err := strconv.ParseUint(parts[0], 0, 64)
		if err != nil {
			Fatalf("Invalid required block number %s: %v", parts[0], err)
		}
		var hash common.Hash
		if err = hash.UnmarshalText([]byte(parts[1])); err != nil {
			Fatalf("Invalid required block hash %s: %v", parts[1], err)
		}
		cfg.RequiredBlocks[number] = hash
	}
}

// CheckExclusive verifies that only a single instance of the provided flags was
// set by the user. Each flag might optionally be followed by a string type to
// specialize it further.
func CheckExclusive(ctx *cli.Context, args ...interface{}) {
	set := make([]string, 0, 1)
	for i := 0; i < len(args); i++ {
		// Make sure the next argument is a flag and skip if not set
		flag, ok := args[i].(cli.Flag)
		if !ok {
			panic(fmt.Sprintf("invalid argument, not cli.Flag type: %T", args[i]))
		}
		// Check if next arg extends current and expand its name if so
		name := flag.Names()[0]

		if i+1 < len(args) {
			switch option := args[i+1].(type) {
			case string:
				// Extended flag check, make sure value set doesn't conflict with passed in option
				if ctx.String(flag.Names()[0]) == option {
					name += "=" + option
					set = append(set, "--"+name)
				}
				// shift arguments and continue
				i++
				continue

			case cli.Flag:
			default:
				panic(fmt.Sprintf("invalid argument, not cli.Flag or string extension: %T", args[i+1]))
			}
		}
		// Mark the flag if it's set
		if ctx.IsSet(flag.Names()[0]) {
			set = append(set, "--"+name)
		}
	}
	if len(set) > 1 {
		Fatalf("Flags %v can't be used at the same time", strings.Join(set, ", "))
	}
}

// SetEthConfig applies eth-related command line flags to the config.
func SetEthConfig(ctx *cli.Context, stack *node.Node, cfg *ethconfig.Config) {
	// Avoid conflicting network flags
	CheckExclusive(ctx, BSCMainnetFlag, DeveloperFlag)
	CheckExclusive(ctx, DeveloperFlag, ExternalSignerFlag) // Can't use both ephemeral unlocked and external signer

	// Set configurations from CLI flags
	setEtherbase(ctx, cfg)
	setGPO(ctx, &cfg.GPO)
	setTxPool(ctx, &cfg.TxPool)
	setMiner(ctx, &cfg.Miner)
	setRequiredBlocks(ctx, cfg)
	setLes(ctx, cfg)

	// Cap the cache allowance and tune the garbage collector
	mem, err := gopsutil.VirtualMemory()
	if err == nil {
		if 32<<(^uintptr(0)>>63) == 32 && mem.Total > 2*1024*1024*1024 {
			log.Warn("Lowering memory allowance on 32bit arch", "available", mem.Total/1024/1024, "addressable", 2*1024)
			mem.Total = 2 * 1024 * 1024 * 1024
		}
		allowance := int(mem.Total / 1024 / 1024 / 3)
		if cache := ctx.Int(CacheFlag.Name); cache > allowance {
			log.Warn("Sanitizing cache to Go's GC limits", "provided", cache, "updated", allowance)
			ctx.Set(CacheFlag.Name, strconv.Itoa(allowance))
		}
	}
	// Ensure Go's GC ignores the database cache for trigger percentage
	cache := ctx.Int(CacheFlag.Name)
	gogc := math.Max(20, math.Min(100, 100/(float64(cache)/1024)))

	log.Debug("Sanitizing Go's GC trigger", "percent", int(gogc))
	godebug.SetGCPercent(int(gogc))

	if ctx.IsSet(SyncTargetFlag.Name) {
		cfg.SyncMode = downloader.FullSync // dev sync target forces full sync
	} else if ctx.IsSet(SyncModeFlag.Name) {
		cfg.SyncMode = *flags.GlobalTextMarshaler(ctx, SyncModeFlag.Name).(*downloader.SyncMode)
	}
	if ctx.IsSet(NetworkIdFlag.Name) {
		cfg.NetworkId = ctx.Uint64(NetworkIdFlag.Name)
	}
	if ctx.IsSet(CacheFlag.Name) || ctx.IsSet(CacheDatabaseFlag.Name) {
		cfg.DatabaseCache = ctx.Int(CacheFlag.Name) * ctx.Int(CacheDatabaseFlag.Name) / 100
	}
	cfg.DatabaseHandles = MakeDatabaseHandles(ctx.Int(FDLimitFlag.Name))
	if ctx.IsSet(AncientFlag.Name) {
		cfg.DatabaseFreezer = ctx.String(AncientFlag.Name)
	}
	if ctx.IsSet(DiffFlag.Name) {
		cfg.DatabaseDiff = ctx.String(DiffFlag.Name)
	}
	if ctx.IsSet(PersistDiffFlag.Name) {
		cfg.PersistDiff = ctx.Bool(PersistDiffFlag.Name)
	}
	if ctx.IsSet(DiffBlockFlag.Name) {
		cfg.DiffBlock = ctx.Uint64(DiffBlockFlag.Name)
	}
	if ctx.IsSet(PruneAncientDataFlag.Name) {
		if cfg.SyncMode == downloader.FullSync {
			cfg.PruneAncientData = ctx.Bool(PruneAncientDataFlag.Name)
		} else {
			log.Crit("pruneancient parameter can only be used with syncmode=full")
		}
	}
	if gcmode := ctx.String(GCModeFlag.Name); gcmode != "full" && gcmode != "archive" {
		Fatalf("--%s must be either 'full' or 'archive'", GCModeFlag.Name)
	}
	if ctx.IsSet(GCModeFlag.Name) {
		cfg.NoPruning = ctx.String(GCModeFlag.Name) == "archive"
	}
	if ctx.IsSet(DirectBroadcastFlag.Name) {
		cfg.DirectBroadcast = ctx.Bool(DirectBroadcastFlag.Name)
	}
	if ctx.IsSet(DisableSnapProtocolFlag.Name) {
		cfg.DisableSnapProtocol = ctx.Bool(DisableSnapProtocolFlag.Name)
	}
	if ctx.IsSet(EnableTrustProtocolFlag.Name) {
		cfg.EnableTrustProtocol = ctx.IsSet(EnableTrustProtocolFlag.Name)
	}
	if ctx.IsSet(RangeLimitFlag.Name) {
		cfg.RangeLimit = ctx.Bool(RangeLimitFlag.Name)
	}
	if ctx.IsSet(CacheNoPrefetchFlag.Name) {
		cfg.NoPrefetch = ctx.Bool(CacheNoPrefetchFlag.Name)
	}
	// Read the value from the flag no matter if it's set or not.
	cfg.Preimages = ctx.Bool(CachePreimagesFlag.Name)
	if cfg.NoPruning && !cfg.Preimages {
		cfg.Preimages = true
		log.Info("Enabling recording of key preimages since archive mode is used")
	}
	if ctx.IsSet(StateHistoryFlag.Name) {
		cfg.StateHistory = ctx.Uint64(StateHistoryFlag.Name)
	}
	scheme, err := ParseCLIAndConfigStateScheme(ctx.String(StateSchemeFlag.Name), cfg.StateScheme)
	if err != nil {
		Fatalf("%v", err)
	}
	cfg.StateScheme = scheme
	// Parse transaction history flag, if user is still using legacy config
	// file with 'TxLookupLimit' configured, copy the value to 'TransactionHistory'.
	if cfg.TransactionHistory == ethconfig.Defaults.TransactionHistory && cfg.TxLookupLimit != ethconfig.Defaults.TxLookupLimit {
		log.Warn("The config option 'TxLookupLimit' is deprecated and will be removed, please use 'TransactionHistory'")
		cfg.TransactionHistory = cfg.TxLookupLimit
	}
	if ctx.IsSet(TransactionHistoryFlag.Name) {
		cfg.TransactionHistory = ctx.Uint64(TransactionHistoryFlag.Name)
	} else if ctx.IsSet(TxLookupLimitFlag.Name) {
		log.Warn("The flag --txlookuplimit is deprecated and will be removed, please use --history.transactions")
		cfg.TransactionHistory = ctx.Uint64(TxLookupLimitFlag.Name)
	}
	if ctx.IsSet(PathDBSyncFlag.Name) {
		cfg.PathSyncFlush = true
	}
	if ctx.IsSet(JournalFileFlag.Name) {
		cfg.JournalFileEnabled = true
	}

	if ctx.String(GCModeFlag.Name) == "archive" && cfg.TransactionHistory != 0 {
		cfg.TransactionHistory = 0
		log.Warn("Disabled transaction unindexing for archive node")

		cfg.StateScheme = rawdb.HashScheme
		log.Warn("Forcing hash state-scheme for archive mode")
	}
	if ctx.IsSet(CacheFlag.Name) || ctx.IsSet(CacheTrieFlag.Name) {
		cfg.TrieCleanCache = ctx.Int(CacheFlag.Name) * ctx.Int(CacheTrieFlag.Name) / 100
	}
	if ctx.IsSet(CacheFlag.Name) || ctx.IsSet(CacheGCFlag.Name) {
		cfg.TrieDirtyCache = ctx.Int(CacheFlag.Name) * ctx.Int(CacheGCFlag.Name) / 100
	}
	if ctx.IsSet(TriesInMemoryFlag.Name) {
		cfg.TriesInMemory = ctx.Uint64(TriesInMemoryFlag.Name)
	}
	if ctx.IsSet(TriesVerifyModeFlag.Name) {
		cfg.TriesVerifyMode = *flags.GlobalTextMarshaler(ctx, TriesVerifyModeFlag.Name).(*core.VerifyMode)
		// If a node sets verify mode to full or insecure, it's a fast node and need
		// to verify blocks from verify nodes, then it should enable trust protocol.
		if cfg.TriesVerifyMode.NeedRemoteVerify() {
			cfg.EnableTrustProtocol = true
		}
		// A node without trie is not able to provide snap data, so it should disable snap protocol.
		if cfg.TriesVerifyMode != core.LocalVerify {
			log.Info("Automatically disables snap protocol due to verify mode", "mode", cfg.TriesVerifyMode)
			cfg.DisableSnapProtocol = true
		}

		if cfg.SyncMode == downloader.SnapSync && cfg.TriesVerifyMode.NoTries() {
			log.Warn("Only local TriesVerifyMode can support snap sync, resetting to full sync", "mode", cfg.TriesVerifyMode)
			cfg.SyncMode = downloader.FullSync
		}
	}
	if ctx.IsSet(CacheFlag.Name) || ctx.IsSet(CacheSnapshotFlag.Name) {
		cfg.SnapshotCache = ctx.Int(CacheFlag.Name) * ctx.Int(CacheSnapshotFlag.Name) / 100
	}
	if ctx.IsSet(CacheLogSizeFlag.Name) {
		cfg.FilterLogCacheSize = ctx.Int(CacheLogSizeFlag.Name)
	}
	if !ctx.Bool(SnapshotFlag.Name) || cfg.SnapshotCache == 0 {
		// If snap-sync is requested, this flag is also required
		if cfg.SyncMode == downloader.SnapSync {
			if !ctx.Bool(SnapshotFlag.Name) {
				log.Warn("Snap sync requested, enabling --snapshot")
			}
			if cfg.SnapshotCache == 0 {
				log.Warn("Snap sync requested, resetting --cache.snapshot")
				cfg.SnapshotCache = ctx.Int(CacheFlag.Name) * CacheSnapshotFlag.Value / 100
			}
		} else {
			cfg.TrieCleanCache += cfg.SnapshotCache
			cfg.SnapshotCache = 0 // Disabled
		}
	}
	if ctx.IsSet(DocRootFlag.Name) {
		cfg.DocRoot = ctx.String(DocRootFlag.Name)
	}
	if ctx.IsSet(VMEnableDebugFlag.Name) {
		// TODO(fjl): force-enable this in --dev mode
		cfg.EnablePreimageRecording = ctx.Bool(VMEnableDebugFlag.Name)
	}
	if ctx.IsSet(CollectWitnessFlag.Name) {
		cfg.EnableWitnessCollection = ctx.Bool(CollectWitnessFlag.Name)
	}

	if ctx.IsSet(RPCGlobalGasCapFlag.Name) {
		cfg.RPCGasCap = ctx.Uint64(RPCGlobalGasCapFlag.Name)
	}
	if cfg.RPCGasCap != 0 {
		log.Info("Set global gas cap", "cap", cfg.RPCGasCap)
	} else {
		log.Info("Global gas cap disabled")
	}
	if ctx.IsSet(RPCGlobalEVMTimeoutFlag.Name) {
		cfg.RPCEVMTimeout = ctx.Duration(RPCGlobalEVMTimeoutFlag.Name)
	}
	if ctx.IsSet(RPCGlobalTxFeeCapFlag.Name) {
		cfg.RPCTxFeeCap = ctx.Float64(RPCGlobalTxFeeCapFlag.Name)
	}
	if ctx.IsSet(NoDiscoverFlag.Name) {
		cfg.EthDiscoveryURLs, cfg.SnapDiscoveryURLs, cfg.TrustDiscoveryURLs, cfg.BscDiscoveryURLs = []string{}, []string{}, []string{}, []string{}
	} else if ctx.IsSet(DNSDiscoveryFlag.Name) {
		urls := ctx.String(DNSDiscoveryFlag.Name)
		if urls == "" {
			cfg.EthDiscoveryURLs = []string{}
		} else {
			cfg.EthDiscoveryURLs = SplitAndTrim(urls)
		}
	}
	// Override any default configs for hard coded networks.
	switch {
	case ctx.Bool(BSCMainnetFlag.Name):
		if !ctx.IsSet(NetworkIdFlag.Name) {
			cfg.NetworkId = 56
		}
		cfg.Genesis = core.DefaultBSCGenesisBlock()
		SetDNSDiscoveryDefaults(cfg, params.BSCGenesisHash)
	case ctx.Bool(ChapelFlag.Name) || cfg.NetworkId == 97:
		if !ctx.IsSet(NetworkIdFlag.Name) {
			cfg.NetworkId = 97
		}
		cfg.Genesis = core.DefaultChapelGenesisBlock()
		SetDNSDiscoveryDefaults(cfg, params.ChapelGenesisHash)
	case ctx.Bool(DeveloperFlag.Name):
		if !ctx.IsSet(NetworkIdFlag.Name) {
			cfg.NetworkId = 1337
		}
		cfg.SyncMode = downloader.FullSync
		// Create new developer account or reuse existing one
		var (
			developer  accounts.Account
			passphrase string
			err        error
		)
		if list := MakePasswordList(ctx); len(list) > 0 {
			// Just take the first value. Although the function returns a possible multiple values and
			// some usages iterate through them as attempts, that doesn't make sense in this setting,
			// when we're definitely concerned with only one account.
			passphrase = list[0]
		}

		// Unlock the developer account by local keystore.
		var ks *keystore.KeyStore
		if keystores := stack.AccountManager().Backends(keystore.KeyStoreType); len(keystores) > 0 {
			ks = keystores[0].(*keystore.KeyStore)
		}
		if ks == nil {
			Fatalf("Keystore is not available")
		}

		// Figure out the dev account address.
		// setEtherbase has been called above, configuring the miner address from command line flags.
		if cfg.Miner.Etherbase != (common.Address{}) {
			developer = accounts.Account{Address: cfg.Miner.Etherbase}
		} else if accs := ks.Accounts(); len(accs) > 0 {
			developer = ks.Accounts()[0]
		} else {
			developer, err = ks.NewAccount(passphrase)
			if err != nil {
				Fatalf("Failed to create developer account: %v", err)
			}
		}
		// Make sure the address is configured as fee recipient, otherwise
		// the miner will fail to start.
		cfg.Miner.Etherbase = developer.Address

		if err := ks.Unlock(developer, passphrase); err != nil {
			Fatalf("Failed to unlock developer account: %v", err)
		}
		log.Info("Using developer account", "address", developer.Address)

		// Create a new developer genesis block or reuse existing one
		cfg.Genesis = core.DeveloperGenesisBlock(ctx.Uint64(DeveloperGasLimitFlag.Name), &developer.Address)
		if ctx.IsSet(DataDirFlag.Name) {
			// If datadir doesn't exist we need to open db in write-mode
			// so leveldb can create files.
			readonly := true
			if !common.FileExist(stack.ResolvePath("chaindata")) {
				readonly = false
			}
			// Check if we have an already initialized chain and fall back to
			// that if so. Otherwise, we need to generate a new genesis spec.
			chaindb := MakeChainDatabase(ctx, stack, readonly, false)
			if rawdb.ReadCanonicalHash(chaindb, 0) != (common.Hash{}) {
				cfg.Genesis = nil // fallback to db content

				// validate genesis has PoS enabled in block 0
				genesis, err := core.ReadGenesis(chaindb)
				if err != nil {
					Fatalf("Could not read genesis from database: %v", err)
				}
				if !genesis.Config.TerminalTotalDifficultyPassed {
					Fatalf("Bad developer-mode genesis configuration: terminalTotalDifficultyPassed must be true")
				}
				if genesis.Config.TerminalTotalDifficulty == nil {
					Fatalf("Bad developer-mode genesis configuration: terminalTotalDifficulty must be specified")
				} else if genesis.Config.TerminalTotalDifficulty.Cmp(big.NewInt(0)) != 0 {
					Fatalf("Bad developer-mode genesis configuration: terminalTotalDifficulty must be 0")
				}
				if genesis.Difficulty.Cmp(big.NewInt(0)) != 0 {
					Fatalf("Bad developer-mode genesis configuration: difficulty must be 0")
				}
			}
			chaindb.Close()
		}
		if !ctx.IsSet(MinerGasPriceFlag.Name) {
			cfg.Miner.GasPrice = big.NewInt(1)
		}
	default:
		if cfg.NetworkId == 1 {
			SetDNSDiscoveryDefaults(cfg, params.MainnetGenesisHash)
		}
	}
	// Set any dangling config values
	if ctx.String(CryptoKZGFlag.Name) != "gokzg" && ctx.String(CryptoKZGFlag.Name) != "ckzg" {
		Fatalf("--%s flag must be 'gokzg' or 'ckzg'", CryptoKZGFlag.Name)
	}
	log.Info("Initializing the KZG library", "backend", ctx.String(CryptoKZGFlag.Name))
	if err := kzg4844.UseCKZG(ctx.String(CryptoKZGFlag.Name) == "ckzg"); err != nil {
		Fatalf("Failed to set KZG library implementation to %s: %v", ctx.String(CryptoKZGFlag.Name), err)
	}

	// blob setting
	if ctx.IsSet(OverrideDefaultExtraReserveForBlobRequests.Name) {
		cfg.BlobExtraReserve = ctx.Uint64(OverrideDefaultExtraReserveForBlobRequests.Name)
	}
	if ctx.IsSet(BlobExtraReserveFlag.Name) {
		extraReserve := ctx.Uint64(BlobExtraReserveFlag.Name)
		if extraReserve > 0 && extraReserve < params.DefaultExtraReserveForBlobRequests {
			extraReserve = params.DefaultExtraReserveForBlobRequests
		}
		cfg.BlobExtraReserve = extraReserve
	}
	// VM tracing config.
	if ctx.IsSet(VMTraceFlag.Name) {
		if name := ctx.String(VMTraceFlag.Name); name != "" {
			var config string
			if ctx.IsSet(VMTraceJsonConfigFlag.Name) {
				config = ctx.String(VMTraceJsonConfigFlag.Name)
			}

			cfg.VMTrace = name
			cfg.VMTraceJsonConfig = config
		}
	}
}

// SetDNSDiscoveryDefaults configures DNS discovery with the given URL if
// no URLs are set.
func SetDNSDiscoveryDefaults(cfg *ethconfig.Config, genesis common.Hash) {
	if cfg.EthDiscoveryURLs != nil {
		return // already set through flags/config
	}
	protocol := "all"
	if url := params.KnownDNSNetwork(genesis, protocol); url != "" {
		cfg.EthDiscoveryURLs = []string{url}
		cfg.SnapDiscoveryURLs = cfg.EthDiscoveryURLs
		cfg.TrustDiscoveryURLs = cfg.EthDiscoveryURLs
		cfg.BscDiscoveryURLs = cfg.EthDiscoveryURLs
	}
}

// RegisterEthService adds an Ethereum client to the stack.
// The second return value is the full node instance.
func RegisterEthService(stack *node.Node, cfg *ethconfig.Config) (ethapi.Backend, *eth.Ethereum) {
	backend, err := eth.New(stack, cfg)
	if err != nil {
		Fatalf("Failed to register the Ethereum service: %v", err)
	}
	stack.RegisterAPIs(tracers.APIs(backend.APIBackend))
	return backend.APIBackend, backend
}

// RegisterEthStatsService configures the Ethereum Stats daemon and adds it to the node.
func RegisterEthStatsService(stack *node.Node, backend ethapi.Backend, url string) {
	if err := ethstats.New(stack, backend, backend.Engine(), url); err != nil {
		Fatalf("Failed to register the Ethereum Stats service: %v", err)
	}
}

// RegisterGraphQLService adds the GraphQL API to the node.
func RegisterGraphQLService(stack *node.Node, backend ethapi.Backend, filterSystem *filters.FilterSystem, cfg *node.Config) {
	err := graphql.New(stack, backend, filterSystem, cfg.GraphQLCors, cfg.GraphQLVirtualHosts)
	if err != nil {
		Fatalf("Failed to register the GraphQL service: %v", err)
	}
}

type SetupMetricsOption func()

func EnableBuildInfo(gitCommit, gitDate string) SetupMetricsOption {
	return func() {
		// register build info into metrics
		metrics.NewRegisteredLabel("build-info", nil).Mark(map[string]interface{}{
			"version":          params.VersionWithMeta,
			"git-commit":       gitCommit,
			"git-commit-date":  gitDate,
			"go-version":       runtime.Version(),
			"operating-system": runtime.GOOS,
			"architecture":     runtime.GOARCH,
		})
	}
}

func EnableMinerInfo(ctx *cli.Context, minerConfig *miner.Config) SetupMetricsOption {
	return func() {
		if ctx.Bool(MiningEnabledFlag.Name) {
			// register miner info into metrics
			minerInfo := structs.Map(minerConfig)
			minerInfo[UnlockedAccountFlag.Name] = ctx.String(UnlockedAccountFlag.Name)
			metrics.NewRegisteredLabel("miner-info", nil).Mark(minerInfo)
		}
	}
}

// RegisterFilterAPI adds the eth log filtering RPC API to the node.
func RegisterFilterAPI(stack *node.Node, backend ethapi.Backend, ethcfg *ethconfig.Config) *filters.FilterSystem {
	filterSystem := filters.NewFilterSystem(backend, filters.Config{
		LogCacheSize: ethcfg.FilterLogCacheSize,
	})
	stack.RegisterAPIs([]rpc.API{{
		Namespace: "eth",
		Service:   filters.NewFilterAPI(filterSystem, ethcfg.RangeLimit),
	}})
	return filterSystem
}

func EnableNodeInfo(poolConfig *legacypool.Config, nodeInfo *p2p.NodeInfo) SetupMetricsOption {
	return func() {
		// register node info into metrics
		metrics.NewRegisteredLabel("node-info", nil).Mark(map[string]interface{}{
			"Enode":             nodeInfo.Enode,
			"ENR":               nodeInfo.ENR,
			"ID":                nodeInfo.ID,
			"PriceLimit":        poolConfig.PriceLimit,
			"PriceBump":         poolConfig.PriceBump,
			"AccountSlots":      poolConfig.AccountSlots,
			"GlobalSlots":       poolConfig.GlobalSlots,
			"AccountQueue":      poolConfig.AccountQueue,
			"GlobalQueue":       poolConfig.GlobalQueue,
			"OverflowPoolSlots": poolConfig.OverflowPoolSlots,
			"Lifetime":          poolConfig.Lifetime,
		})
	}
}

func EnableNodeTrack(ctx *cli.Context, cfg *ethconfig.Config, stack *node.Node) SetupMetricsOption {
	nodeInfo := stack.Server().NodeInfo()
	return func() {
		// register node info into metrics
		metrics.NewRegisteredLabel("node-stats", nil).Mark(map[string]interface{}{
			"NodeType":       parseNodeType(),
			"ENR":            nodeInfo.ENR,
			"Mining":         ctx.Bool(MiningEnabledFlag.Name),
			"Etherbase":      parseEtherbase(cfg),
			"MiningFeatures": parseMiningFeatures(ctx, cfg),
			"DBFeatures":     parseDBFeatures(cfg, stack),
		})
	}
}

func parseEtherbase(cfg *ethconfig.Config) string {
	if cfg.Miner.Etherbase == (common.Address{}) {
		return ""
	}
	return cfg.Miner.Etherbase.String()
}

func parseNodeType() string {
	git, _ := version.VCS()
	version := []string{params.VersionWithMeta}
	if len(git.Commit) >= 7 {
		version = append(version, git.Commit[:7])
	}
	if git.Date != "" {
		version = append(version, git.Date)
	}
	arch := []string{runtime.GOOS, runtime.GOARCH}
	infos := []string{"BSC", strings.Join(version, "-"), strings.Join(arch, "-"), runtime.Version()}
	return strings.Join(infos, "/")
}

func parseDBFeatures(cfg *ethconfig.Config, stack *node.Node) string {
	var features []string
	if cfg.StateScheme == rawdb.PathScheme {
		features = append(features, "PBSS")
	}
	if stack.CheckIfMultiDataBase() {
		features = append(features, "MultiDB")
	}
	return strings.Join(features, "|")
}

func parseMiningFeatures(ctx *cli.Context, cfg *ethconfig.Config) string {
	if !ctx.Bool(MiningEnabledFlag.Name) {
		return ""
	}
	var features []string
	if cfg.Miner.Mev.Enabled {
		features = append(features, "MEV")
	}
	if cfg.Miner.VoteEnable {
		features = append(features, "FFVoting")
	}
	return strings.Join(features, "|")
}

func SetupMetrics(ctx *cli.Context, options ...SetupMetricsOption) {
	if metrics.Enabled {
		log.Info("Enabling metrics collection")

		var (
			enableExport   = ctx.Bool(MetricsEnableInfluxDBFlag.Name)
			enableExportV2 = ctx.Bool(MetricsEnableInfluxDBV2Flag.Name)
		)

		if enableExport || enableExportV2 {
			CheckExclusive(ctx, MetricsEnableInfluxDBFlag, MetricsEnableInfluxDBV2Flag)

			v1FlagIsSet := ctx.IsSet(MetricsInfluxDBUsernameFlag.Name) ||
				ctx.IsSet(MetricsInfluxDBPasswordFlag.Name)

			v2FlagIsSet := ctx.IsSet(MetricsInfluxDBTokenFlag.Name) ||
				ctx.IsSet(MetricsInfluxDBOrganizationFlag.Name) ||
				ctx.IsSet(MetricsInfluxDBBucketFlag.Name)

			if enableExport && v2FlagIsSet {
				Fatalf("Flags --influxdb.metrics.organization, --influxdb.metrics.token, --influxdb.metrics.bucket are only available for influxdb-v2")
			} else if enableExportV2 && v1FlagIsSet {
				Fatalf("Flags --influxdb.metrics.username, --influxdb.metrics.password are only available for influxdb-v1")
			}
		}

		var (
			endpoint = ctx.String(MetricsInfluxDBEndpointFlag.Name)
			database = ctx.String(MetricsInfluxDBDatabaseFlag.Name)
			username = ctx.String(MetricsInfluxDBUsernameFlag.Name)
			password = ctx.String(MetricsInfluxDBPasswordFlag.Name)

			token        = ctx.String(MetricsInfluxDBTokenFlag.Name)
			bucket       = ctx.String(MetricsInfluxDBBucketFlag.Name)
			organization = ctx.String(MetricsInfluxDBOrganizationFlag.Name)
		)

		if enableExport {
			tagsMap := SplitTagsFlag(ctx.String(MetricsInfluxDBTagsFlag.Name))

			log.Info("Enabling metrics export to InfluxDB")

			go influxdb.InfluxDBWithTags(metrics.DefaultRegistry, 10*time.Second, endpoint, database, username, password, "geth.", tagsMap)
		} else if enableExportV2 {
			tagsMap := SplitTagsFlag(ctx.String(MetricsInfluxDBTagsFlag.Name))

			log.Info("Enabling metrics export to InfluxDB (v2)")

			go influxdb.InfluxDBV2WithTags(metrics.DefaultRegistry, 10*time.Second, endpoint, token, bucket, organization, "geth.", tagsMap)
		}

		if ctx.IsSet(MetricsHTTPFlag.Name) {
			address := net.JoinHostPort(ctx.String(MetricsHTTPFlag.Name), fmt.Sprintf("%d", ctx.Int(MetricsPortFlag.Name)))
			log.Info("Enabling stand-alone metrics HTTP endpoint", "address", address)
			exp.Setup(address)
		} else if ctx.IsSet(MetricsPortFlag.Name) {
			log.Warn(fmt.Sprintf("--%s specified without --%s, metrics server will not start.", MetricsPortFlag.Name, MetricsHTTPFlag.Name))
		}

		for _, opt := range options {
			opt()
		}

		// Start system runtime metrics collection
		go metrics.CollectProcessMetrics(3 * time.Second)
	}
}

func SplitTagsFlag(tagsFlag string) map[string]string {
	tags := strings.Split(tagsFlag, ",")
	tagsMap := map[string]string{}

	for _, t := range tags {
		if t != "" {
			kv := strings.Split(t, "=")

			if len(kv) == 2 {
				tagsMap[kv[0]] = kv[1]
			}
		}
	}

	return tagsMap
}

// MakeChainDatabase opens a database using the flags passed to the client and will hard crash if it fails.
func MakeChainDatabase(ctx *cli.Context, stack *node.Node, readonly, disableFreeze bool) ethdb.Database {
	var (
		cache   = ctx.Int(CacheFlag.Name) * ctx.Int(CacheDatabaseFlag.Name) / 100
		handles = MakeDatabaseHandles(ctx.Int(FDLimitFlag.Name))
		err     error
		chainDb ethdb.Database
	)
	switch {
	case ctx.IsSet(RemoteDBFlag.Name):
		log.Info("Using remote db", "url", ctx.String(RemoteDBFlag.Name), "headers", len(ctx.StringSlice(HttpHeaderFlag.Name)))
		client, err := DialRPCWithHeaders(ctx.String(RemoteDBFlag.Name), ctx.StringSlice(HttpHeaderFlag.Name))
		if err != nil {
			break
		}
		chainDb = remotedb.New(client)
	case ctx.String(SyncModeFlag.Name) == "light":
		chainDb, err = stack.OpenDatabase("lightchaindata", cache, handles, "", readonly)
	default:
		chainDb, err = stack.OpenDatabaseWithFreezer("chaindata", cache, handles, ctx.String(AncientFlag.Name), "", readonly, disableFreeze, false, false)
		// set the separate state database
		if stack.CheckIfMultiDataBase() && err == nil {
			stateDiskDb := MakeStateDataBase(ctx, stack, readonly, false)
			chainDb.SetStateStore(stateDiskDb)
			blockDb := MakeBlockDatabase(ctx, stack, readonly, false)
			chainDb.SetBlockStore(blockDb)
		}
	}
	if err != nil {
		Fatalf("Could not open database: %v", err)
	}
	return chainDb
}

// MakeStateDataBase open a separate state database using the flags passed to the client and will hard crash if it fails.
func MakeStateDataBase(ctx *cli.Context, stack *node.Node, readonly, disableFreeze bool) ethdb.Database {
	cache := ctx.Int(CacheFlag.Name) * ctx.Int(CacheDatabaseFlag.Name) / 100
	handles := MakeDatabaseHandles(ctx.Int(FDLimitFlag.Name)) * 90 / 100
	statediskdb, err := stack.OpenDatabaseWithFreezer("chaindata/state", cache, handles, "", "", readonly, disableFreeze, false, false)
	if err != nil {
		Fatalf("Failed to open separate trie database: %v", err)
	}
	return statediskdb
}

// MakeBlockDatabase open a separate block database using the flags passed to the client and will hard crash if it fails.
func MakeBlockDatabase(ctx *cli.Context, stack *node.Node, readonly, disableFreeze bool) ethdb.Database {
	cache := ctx.Int(CacheFlag.Name) * ctx.Int(CacheDatabaseFlag.Name) / 100
	handles := MakeDatabaseHandles(ctx.Int(FDLimitFlag.Name)) / 10
	blockDb, err := stack.OpenDatabaseWithFreezer("chaindata/block", cache, handles, "", "", readonly, disableFreeze, false, false)
	if err != nil {
		Fatalf("Failed to open separate block database: %v", err)
	}
	return blockDb
}

func PathDBConfigAddJournalFilePath(stack *node.Node, config *pathdb.Config) *pathdb.Config {
	path := fmt.Sprintf("%s/%s", stack.ResolvePath("chaindata"), eth.JournalFileName)
	config.JournalFilePath = path
	return config
}

// tryMakeReadOnlyDatabase try to open the chain database in read-only mode,
// or fallback to write mode if the database is not initialized.
//
//nolint:unused
func tryMakeReadOnlyDatabase(ctx *cli.Context, stack *node.Node) ethdb.Database {
	// If datadir doesn't exist we need to open db in write-mode
	// so database engine can create files.
	readonly := true
	if !common.FileExist(stack.ResolvePath("chaindata")) || ctx.Bool(PruneAncientDataFlag.Name) {
		readonly = false
	}
	return MakeChainDatabase(ctx, stack, readonly, false)
}

func IsNetworkPreset(ctx *cli.Context) bool {
	for _, flag := range NetworkFlags {
		bFlag, _ := flag.(*cli.BoolFlag)
		if ctx.IsSet(bFlag.Name) {
			return true
		}
	}
	return false
}

func DialRPCWithHeaders(endpoint string, headers []string) (*rpc.Client, error) {
	if endpoint == "" {
		return nil, errors.New("endpoint must be specified")
	}
	if strings.HasPrefix(endpoint, "rpc:") || strings.HasPrefix(endpoint, "ipc:") {
		// Backwards compatibility with geth < 1.5 which required
		// these prefixes.
		endpoint = endpoint[4:]
	}
	var opts []rpc.ClientOption
	if len(headers) > 0 {
		customHeaders := make(http.Header)
		for _, h := range headers {
			kv := strings.Split(h, ":")
			if len(kv) != 2 {
				return nil, fmt.Errorf("invalid http header directive: %q", h)
			}
			customHeaders.Add(kv[0], kv[1])
		}
		opts = append(opts, rpc.WithHeaders(customHeaders))
	}
	return rpc.DialOptions(context.Background(), endpoint, opts...)
}

func MakeGenesis(ctx *cli.Context) *core.Genesis {
	var genesis *core.Genesis
	switch {
	case ctx.Bool(BSCMainnetFlag.Name):
		genesis = core.DefaultBSCGenesisBlock()
	case ctx.Bool(ChapelFlag.Name):
		genesis = core.DefaultChapelGenesisBlock()
	case ctx.Bool(DeveloperFlag.Name):
		Fatalf("Developer chains are ephemeral")
	}
	return genesis
}

// MakeChain creates a chain manager from set command line flags.
func MakeChain(ctx *cli.Context, stack *node.Node, readonly bool) (*core.BlockChain, ethdb.Database) {
	var (
		gspec   = MakeGenesis(ctx)
		chainDb = MakeChainDatabase(ctx, stack, readonly, false)
	)
	config, genesisHash, err := core.LoadChainConfig(chainDb, gspec)
	if err != nil {
		Fatalf("%v", err)
	}
	engine, err := ethconfig.CreateConsensusEngine(config, chainDb, nil, genesisHash)
	if err != nil {
		Fatalf("%v", err)
	}
	if gcmode := ctx.String(GCModeFlag.Name); gcmode != "full" && gcmode != "archive" {
		Fatalf("--%s must be either 'full' or 'archive'", GCModeFlag.Name)
	}
	scheme, err := rawdb.ParseStateScheme(ctx.String(StateSchemeFlag.Name), chainDb)
	if err != nil {
		Fatalf("%v", err)
	}
	cache := &core.CacheConfig{
		TrieCleanLimit:      ethconfig.Defaults.TrieCleanCache,
		TrieCleanNoPrefetch: ctx.Bool(CacheNoPrefetchFlag.Name),
		TrieDirtyLimit:      ethconfig.Defaults.TrieDirtyCache,
		TrieDirtyDisabled:   ctx.String(GCModeFlag.Name) == "archive",
		TrieTimeLimit:       ethconfig.Defaults.TrieTimeout,
		TriesInMemory:       ethconfig.Defaults.TriesInMemory,
		SnapshotLimit:       ethconfig.Defaults.SnapshotCache,
		Preimages:           ctx.Bool(CachePreimagesFlag.Name),
		StateScheme:         scheme,
		StateHistory:        ctx.Uint64(StateHistoryFlag.Name),
	}
	if cache.TrieDirtyDisabled && !cache.Preimages {
		cache.Preimages = true
		log.Info("Enabling recording of key preimages since archive mode is used")
	}
	if !ctx.Bool(SnapshotFlag.Name) {
		cache.SnapshotLimit = 0 // Disabled
	}
	// If we're in readonly, do not bother generating snapshot data.
	if readonly {
		cache.SnapshotNoBuild = true
	}

	if ctx.IsSet(CacheFlag.Name) || ctx.IsSet(CacheTrieFlag.Name) {
		cache.TrieCleanLimit = ctx.Int(CacheFlag.Name) * ctx.Int(CacheTrieFlag.Name) / 100
	}
	if ctx.IsSet(CacheFlag.Name) || ctx.IsSet(CacheGCFlag.Name) {
		cache.TrieDirtyLimit = ctx.Int(CacheFlag.Name) * ctx.Int(CacheGCFlag.Name) / 100
	}
<<<<<<< HEAD
	if ctx.IsSet(TriesInMemoryFlag.Name) {
		cache.TriesInMemory = ctx.Uint64(TriesInMemoryFlag.Name)
	}
	vmcfg := vm.Config{EnablePreimageRecording: ctx.Bool(VMEnableDebugFlag.Name)}
=======
	vmcfg := vm.Config{
		EnablePreimageRecording: ctx.Bool(VMEnableDebugFlag.Name),
		EnableWitnessCollection: ctx.Bool(CollectWitnessFlag.Name),
	}
>>>>>>> aadddf3a
	if ctx.IsSet(VMTraceFlag.Name) {
		if name := ctx.String(VMTraceFlag.Name); name != "" {
			var config json.RawMessage
			if ctx.IsSet(VMTraceJsonConfigFlag.Name) {
				config = json.RawMessage(ctx.String(VMTraceJsonConfigFlag.Name))
			}
			t, err := tracers.LiveDirectory.New(name, config)
			if err != nil {
				Fatalf("Failed to create tracer %q: %v", name, err)
			}
			vmcfg.Tracer = t
		}
	}
	// Disable transaction indexing/unindexing by default.
	chain, err := core.NewBlockChain(chainDb, cache, gspec, nil, engine, vmcfg, nil, nil)
	if err != nil {
		Fatalf("Can't create BlockChain: %v", err)
	}

	return chain, chainDb
}

// MakeConsolePreloads retrieves the absolute paths for the console JavaScript
// scripts to preload before starting.
func MakeConsolePreloads(ctx *cli.Context) []string {
	// Skip preloading if there's nothing to preload
	if ctx.String(PreloadJSFlag.Name) == "" {
		return nil
	}
	// Otherwise resolve absolute paths and return them
	var preloads []string

	for _, file := range strings.Split(ctx.String(PreloadJSFlag.Name), ",") {
		preloads = append(preloads, strings.TrimSpace(file))
	}
	return preloads
}

// MakeTrieDatabase constructs a trie database based on the configured scheme.
func MakeTrieDatabase(ctx *cli.Context, stack *node.Node, disk ethdb.Database, preimage bool, readOnly bool, isVerkle bool) *triedb.Database {
	config := &triedb.Config{
		Preimages: preimage,
		IsVerkle:  isVerkle,
	}
	scheme, err := rawdb.ParseStateScheme(ctx.String(StateSchemeFlag.Name), disk)
	if err != nil {
		Fatalf("%v", err)
	}
	if scheme == rawdb.HashScheme {
		// Read-only mode is not implemented in hash mode,
		// ignore the parameter silently. TODO(rjl493456442)
		// please config it if read mode is implemented.
		config.HashDB = hashdb.Defaults
		return triedb.NewDatabase(disk, config)
	}
	if readOnly {
		config.PathDB = pathdb.ReadOnly
	} else {
		config.PathDB = pathdb.Defaults
	}
	config.PathDB.JournalFilePath = fmt.Sprintf("%s/%s", stack.ResolvePath("chaindata"), eth.JournalFileName)
	return triedb.NewDatabase(disk, config)
}

// ParseCLIAndConfigStateScheme parses state scheme in CLI and config.
func ParseCLIAndConfigStateScheme(cliScheme, cfgScheme string) (string, error) {
	if cliScheme == "" {
		if cfgScheme != "" {
			log.Info("Use config state scheme", "config", cfgScheme)
		}
		return cfgScheme, nil
	}

	if !rawdb.ValidateStateScheme(cliScheme) {
		return "", fmt.Errorf("invalid state scheme in CLI: %s", cliScheme)
	}
	if cfgScheme == "" || cliScheme == cfgScheme {
		log.Info("Use CLI state scheme", "CLI", cliScheme)
		return cliScheme, nil
	}
	return "", fmt.Errorf("incompatible state scheme, CLI: %s, config: %s", cliScheme, cfgScheme)
}

// setInstance configures the port numbers for the given instance.
func setInstance(ctx *cli.Context, cfg *node.Config) {
	if ctx.IsSet(InstanceFlag.Name) {
		cfg.Instance = ctx.Int(InstanceFlag.Name)
	}

	if cfg.Instance > 200 {
		Fatalf("Instance number %d is too high, maximum is 200", cfg.Instance)
	}

	if cfg.Instance == 1 { // using default ports
		return
	}

	cfg.AuthPort = node.DefaultConfig.AuthPort + cfg.Instance*100 - 100
	cfg.HTTPPort = node.DefaultHTTPPort - cfg.Instance + 1
	cfg.WSPort = node.DefaultWSPort + cfg.Instance*2 - 2
	cfg.P2P.ListenAddr = fmt.Sprintf(":%d", node.DefaultListenPort+cfg.Instance-1)
	cfg.P2P.DiscAddr = fmt.Sprintf(":%d", node.DefaultDiscPort+cfg.Instance-1)
}<|MERGE_RESOLUTION|>--- conflicted
+++ resolved
@@ -2720,17 +2720,13 @@
 	if ctx.IsSet(CacheFlag.Name) || ctx.IsSet(CacheGCFlag.Name) {
 		cache.TrieDirtyLimit = ctx.Int(CacheFlag.Name) * ctx.Int(CacheGCFlag.Name) / 100
 	}
-<<<<<<< HEAD
 	if ctx.IsSet(TriesInMemoryFlag.Name) {
 		cache.TriesInMemory = ctx.Uint64(TriesInMemoryFlag.Name)
 	}
-	vmcfg := vm.Config{EnablePreimageRecording: ctx.Bool(VMEnableDebugFlag.Name)}
-=======
 	vmcfg := vm.Config{
 		EnablePreimageRecording: ctx.Bool(VMEnableDebugFlag.Name),
 		EnableWitnessCollection: ctx.Bool(CollectWitnessFlag.Name),
 	}
->>>>>>> aadddf3a
 	if ctx.IsSet(VMTraceFlag.Name) {
 		if name := ctx.String(VMTraceFlag.Name); name != "" {
 			var config json.RawMessage
