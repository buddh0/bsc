--- conflicted
+++ resolved
@@ -162,12 +162,7 @@
 	}
 
 	// Now import Era.
-<<<<<<< HEAD
-	freezer := t.TempDir()
-	db2, err := rawdb.NewDatabaseWithFreezer(rawdb.NewMemoryDatabase(), freezer, "", false, false, false, false, false)
-=======
-	db2, err := rawdb.NewDatabaseWithFreezer(rawdb.NewMemoryDatabase(), "", "", false)
->>>>>>> aadddf3a
+	db2, err := rawdb.NewDatabaseWithFreezer(rawdb.NewMemoryDatabase(), "",, "", false, false, false, false, false)
 	if err != nil {
 		panic(err)
 	}
