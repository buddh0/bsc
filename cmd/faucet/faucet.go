// Copyright 2017 The go-ethereum Authors
// This file is part of go-ethereum.
//
// go-ethereum is free software: you can redistribute it and/or modify
// it under the terms of the GNU General Public License as published by
// the Free Software Foundation, either version 3 of the License, or
// (at your option) any later version.
//
// go-ethereum is distributed in the hope that it will be useful,
// but WITHOUT ANY WARRANTY; without even the implied warranty of
// MERCHANTABILITY or FITNESS FOR A PARTICULAR PURPOSE. See the
// GNU General Public License for more details.
//
// You should have received a copy of the GNU General Public License
// along with go-ethereum. If not, see <http://www.gnu.org/licenses/>.

// faucet is an Ether faucet backed by a light client.
package main

import (
	"bytes"
	"context"
	_ "embed"
	"encoding/json"
	"errors"
	"flag"
	"fmt"
	"html/template"
	"io/ioutil"
	"math"
	"math/big"
	"net/http"
	"net/url"
	"os"
	"path/filepath"
	"regexp"
	"strconv"
	"strings"
	"sync"
	"time"

	"github.com/ethereum/go-ethereum/accounts"
	"github.com/ethereum/go-ethereum/accounts/abi"
	"github.com/ethereum/go-ethereum/accounts/keystore"
	"github.com/ethereum/go-ethereum/cmd/utils"
	"github.com/ethereum/go-ethereum/common"
	"github.com/ethereum/go-ethereum/core"
	"github.com/ethereum/go-ethereum/core/types"
	"github.com/ethereum/go-ethereum/eth/downloader"
	"github.com/ethereum/go-ethereum/eth/ethconfig"
	"github.com/ethereum/go-ethereum/ethclient"
	"github.com/ethereum/go-ethereum/ethstats"
	"github.com/ethereum/go-ethereum/les"
	"github.com/ethereum/go-ethereum/log"
	"github.com/ethereum/go-ethereum/node"
	"github.com/ethereum/go-ethereum/p2p"
	"github.com/ethereum/go-ethereum/p2p/enode"
	"github.com/ethereum/go-ethereum/p2p/nat"
	"github.com/ethereum/go-ethereum/params"
	"github.com/gorilla/websocket"
)

var (
	genesisFlag = flag.String("genesis", "", "Genesis json file to seed the chain with")
	apiPortFlag = flag.Int("apiport", 8080, "Listener port for the HTTP API connection")
	ethPortFlag = flag.Int("ethport", 30303, "Listener port for the devp2p connection")
	bootFlag    = flag.String("bootnodes", "", "Comma separated bootnode enode URLs to seed with")
	netFlag     = flag.Uint64("network", 0, "Network ID to use for the Ethereum protocol")
	statsFlag   = flag.String("ethstats", "", "Ethstats network monitoring auth string")

	netnameFlag = flag.String("faucet.name", "", "Network name to assign to the faucet")
	payoutFlag  = flag.Int("faucet.amount", 1, "Number of Ethers to pay out per user request")
	minutesFlag = flag.Int("faucet.minutes", 1440, "Number of minutes to wait between funding rounds")
	tiersFlag   = flag.Int("faucet.tiers", 3, "Number of funding tiers to enable (x3 time, x2.5 funds)")

	accJSONFlag = flag.String("account.json", "", "Key json file to fund user requests with")
	accPassFlag = flag.String("account.pass", "", "Decryption password to access faucet funds")

	captchaToken  = flag.String("captcha.token", "", "Recaptcha site key to authenticate client side")
	captchaSecret = flag.String("captcha.secret", "", "Recaptcha secret key to authenticate server side")

	noauthFlag = flag.Bool("noauth", false, "Enables funding requests without authentication")
	logFlag    = flag.Int("loglevel", 3, "Log level to use for Ethereum and the faucet")

	bep2eContracts     = flag.String("bep2eContracts", "", "the list of bep2p contracts")
	bep2eSymbols       = flag.String("bep2eSymbols", "", "the symbol of bep2p tokens")
	bep2eAmounts       = flag.String("bep2eAmounts", "", "the amount of bep2p tokens")
	fixGasPrice        = flag.Int64("faucet.fixedprice", 0, "Will use fixed gas price if specified")
	twitterTokenFlag   = flag.String("twitter.token", "", "Bearer token to authenticate with the v2 Twitter API")
	twitterTokenV1Flag = flag.String("twitter.token.v1", "", "Bearer token to authenticate with the v1.1 Twitter API")
)

var (
	ether        = new(big.Int).Exp(big.NewInt(10), big.NewInt(18), nil)
	bep2eAbiJson = `[ { "anonymous": false, "inputs": [ { "indexed": true, "internalType": "address", "name": "owner", "type": "address" }, { "indexed": true, "internalType": "address", "name": "spender", "type": "address" }, { "indexed": false, "internalType": "uint256", "name": "value", "type": "uint256" } ], "name": "Approval", "type": "event" }, { "anonymous": false, "inputs": [ { "indexed": true, "internalType": "address", "name": "from", "type": "address" }, { "indexed": true, "internalType": "address", "name": "to", "type": "address" }, { "indexed": false, "internalType": "uint256", "name": "value", "type": "uint256" } ], "name": "Transfer", "type": "event" }, { "inputs": [], "name": "totalSupply", "outputs": [ { "internalType": "uint256", "name": "", "type": "uint256" } ], "stateMutability": "view", "type": "function" }, { "inputs": [], "name": "decimals", "outputs": [ { "internalType": "uint256", "name": "", "type": "uint256" } ], "stateMutability": "view", "type": "function" }, { "inputs": [], "name": "symbol", "outputs": [ { "internalType": "string", "name": "", "type": "string" } ], "stateMutability": "view", "type": "function" }, { "inputs": [], "name": "getOwner", "outputs": [ { "internalType": "address", "name": "", "type": "address" } ], "stateMutability": "view", "type": "function" }, { "inputs": [ { "internalType": "address", "name": "account", "type": "address" } ], "name": "balanceOf", "outputs": [ { "internalType": "uint256", "name": "", "type": "uint256" } ], "stateMutability": "view", "type": "function" }, { "inputs": [ { "internalType": "address", "name": "recipient", "type": "address" }, { "internalType": "uint256", "name": "amount", "type": "uint256" } ], "name": "transfer", "outputs": [ { "internalType": "bool", "name": "", "type": "bool" } ], "stateMutability": "nonpayable", "type": "function" }, { "inputs": [ { "internalType": "address", "name": "_owner", "type": "address" }, { "internalType": "address", "name": "spender", "type": "address" } ], "name": "allowance", "outputs": [ { "internalType": "uint256", "name": "", "type": "uint256" } ], "stateMutability": "view", "type": "function" }, { "inputs": [ { "internalType": "address", "name": "spender", "type": "address" }, { "internalType": "uint256", "name": "amount", "type": "uint256" } ], "name": "approve", "outputs": [ { "internalType": "bool", "name": "", "type": "bool" } ], "stateMutability": "nonpayable", "type": "function" }, { "inputs": [ { "internalType": "address", "name": "sender", "type": "address" }, { "internalType": "address", "name": "recipient", "type": "address" }, { "internalType": "uint256", "name": "amount", "type": "uint256" } ], "name": "transferFrom", "outputs": [ { "internalType": "bool", "name": "", "type": "bool" } ], "stateMutability": "nonpayable", "type": "function" } ]`
)

var (
	gitCommit = "" // Git SHA1 commit hash of the release (set via linker flags)
	gitDate   = "" // Git commit date YYYYMMDD of the release (set via linker flags)
)

//go:embed faucet.html
var websiteTmpl string

func main() {
	// Parse the flags and set up the logger to print everything requested
	flag.Parse()
	log.Root().SetHandler(log.LvlFilterHandler(log.Lvl(*logFlag), log.StreamHandler(os.Stderr, log.TerminalFormat(true))))

	// Construct the payout tiers
	amounts := make([]string, *tiersFlag)
	for i := 0; i < *tiersFlag; i++ {
		// Calculate the amount for the next tier and format it
		amount := float64(*payoutFlag) * math.Pow(2.5, float64(i))
		amounts[i] = fmt.Sprintf("0.%s BNBs", strconv.FormatFloat(amount, 'f', -1, 64))
		if amount == 1 {
			amounts[i] = strings.TrimSuffix(amounts[i], "s")
		}
	}
	bep2eNumAmounts := make([]string, 0)
	if bep2eAmounts != nil && len(*bep2eAmounts) > 0 {
		bep2eNumAmounts = strings.Split(*bep2eAmounts, ",")
	}

	symbols := make([]string, 0)
	if bep2eSymbols != nil && len(*bep2eSymbols) > 0 {
		symbols = strings.Split(*bep2eSymbols, ",")
	}

	contracts := make([]string, 0)
	if bep2eContracts != nil && len(*bep2eContracts) > 0 {
		contracts = strings.Split(*bep2eContracts, ",")
	}

	if len(bep2eNumAmounts) != len(symbols) || len(symbols) != len(contracts) {
		log.Crit("Length of bep2eContracts, bep2eSymbols, bep2eAmounts mismatch")
	}

	bep2eInfos := make(map[string]bep2eInfo, len(symbols))
	for idx, s := range symbols {
		n, ok := big.NewInt(0).SetString(bep2eNumAmounts[idx], 10)
		if !ok {
			log.Crit("failed to parse bep2eAmounts")
		}
		amountStr := big.NewFloat(0).Quo(big.NewFloat(0).SetInt(n), big.NewFloat(0).SetInt64(params.Ether)).String()

		bep2eInfos[s] = bep2eInfo{
			Contract:  common.HexToAddress(contracts[idx]),
			Amount:    *n,
			AmountStr: amountStr,
		}
	}
	website := new(bytes.Buffer)
<<<<<<< HEAD
	err = template.Must(template.New("").Parse(string(tmpl))).Execute(website, map[string]interface{}{
		"Network":    *netnameFlag,
		"Amounts":    amounts,
		"Recaptcha":  *captchaToken,
		"NoAuth":     *noauthFlag,
		"Bep2eInfos": bep2eInfos,
=======
	err := template.Must(template.New("").Parse(websiteTmpl)).Execute(website, map[string]interface{}{
		"Network":   *netnameFlag,
		"Amounts":   amounts,
		"Periods":   periods,
		"Recaptcha": *captchaToken,
		"NoAuth":    *noauthFlag,
>>>>>>> a52bcccf
	})
	if err != nil {
		log.Crit("Failed to render the faucet template", "err", err)
	}
	// Load and parse the genesis block requested by the user
<<<<<<< HEAD
	blob, err := ioutil.ReadFile(*genesisFlag)
=======
	genesis, err := getGenesis(*genesisFlag, *goerliFlag, *rinkebyFlag)
>>>>>>> a52bcccf
	if err != nil {
		log.Crit("Failed to read genesis block contents", "genesis", *genesisFlag, "err", err)
	}
	genesis := new(core.Genesis)
	if err = json.Unmarshal(blob, genesis); err != nil {
		log.Crit("Failed to parse genesis block json", "err", err)
	}
	// Convert the bootnodes to internal enode representations
	var enodes []*enode.Node
	for _, boot := range strings.Split(*bootFlag, ",") {
		if url, err := enode.Parse(enode.ValidSchemes, boot); err == nil {
			enodes = append(enodes, url)
		} else {
			log.Error("Failed to parse bootnode URL", "url", boot, "err", err)
		}
	}
	// Load up the account key and decrypt its password
	blob, err = ioutil.ReadFile(*accPassFlag)
	if err != nil {
		log.Crit("Failed to read account password contents", "file", *accPassFlag, "err", err)
	}
	pass := strings.TrimSuffix(string(blob), "\n")

	ks := keystore.NewKeyStore(filepath.Join(os.Getenv("HOME"), ".faucet", "keys_2"), keystore.StandardScryptN, keystore.StandardScryptP)
	if blob, err = ioutil.ReadFile(*accJSONFlag); err != nil {
		log.Crit("Failed to read account key contents", "file", *accJSONFlag, "err", err)
	}
	acc, err := ks.Import(blob, pass, pass)
	if err != nil && err != keystore.ErrAccountAlreadyExists {
		log.Crit("Failed to import faucet signer account", "err", err)
	}
	if err := ks.Unlock(acc, pass); err != nil {
		log.Crit("Failed to unlock faucet signer account", "err", err)
	}
	// Assemble and start the faucet light service
	faucet, err := newFaucet(genesis, *ethPortFlag, enodes, *netFlag, *statsFlag, ks, website.Bytes(), bep2eInfos)
	if err != nil {
		log.Crit("Failed to start faucet", "err", err)
	}
	defer faucet.close()

	if err := faucet.listenAndServe(*apiPortFlag); err != nil {
		log.Crit("Failed to launch faucet API", "err", err)
	}
}

// request represents an accepted funding request.
type request struct {
	Avatar  string             `json:"avatar"`  // Avatar URL to make the UI nicer
	Account common.Address     `json:"account"` // Ethereum address being funded
	Time    time.Time          `json:"time"`    // Timestamp when the request was accepted
	Tx      *types.Transaction `json:"tx"`      // Transaction funding the account
}

type bep2eInfo struct {
	Contract  common.Address
	Amount    big.Int
	AmountStr string
}

// faucet represents a crypto faucet backed by an Ethereum light client.
type faucet struct {
	config *params.ChainConfig // Chain configurations for signing
	stack  *node.Node          // Ethereum protocol stack
	client *ethclient.Client   // Client connection to the Ethereum chain
	index  []byte              // Index page to serve up on the web

	keystore *keystore.KeyStore // Keystore containing the single signer
	account  accounts.Account   // Account funding user faucet requests
	head     *types.Header      // Current head header of the faucet
	balance  *big.Int           // Current balance of the faucet
	nonce    uint64             // Current pending nonce of the faucet
	price    *big.Int           // Current gas price to issue funds with

	conns    []*wsConn            // Currently live websocket connections
	timeouts map[string]time.Time // History of users and their funding timeouts
	reqs     []*request           // Currently pending funding requests
	update   chan struct{}        // Channel to signal request updates

	lock sync.RWMutex // Lock protecting the faucet's internals

	bep2eInfos map[string]bep2eInfo
	bep2eAbi   abi.ABI
}

// wsConn wraps a websocket connection with a write mutex as the underlying
// websocket library does not synchronize access to the stream.
type wsConn struct {
	conn  *websocket.Conn
	wlock sync.Mutex
}

func newFaucet(genesis *core.Genesis, port int, enodes []*enode.Node, network uint64, stats string, ks *keystore.KeyStore, index []byte, bep2eInfos map[string]bep2eInfo) (*faucet, error) {
	// Assemble the raw devp2p protocol stack
	stack, err := node.New(&node.Config{
		Name:    "geth",
		Version: params.VersionWithCommit(gitCommit, gitDate),
		DataDir: filepath.Join(os.Getenv("HOME"), ".faucet"),
		NoUSB:   true,
		P2P: p2p.Config{
			NAT:              nat.Any(),
			NoDiscovery:      true,
			DiscoveryV5:      true,
			ListenAddr:       fmt.Sprintf(":%d", port),
			MaxPeers:         25,
			BootstrapNodesV5: enodes,
		},
	})
	if err != nil {
		return nil, err
	}
	bep2eAbi, err := abi.JSON(strings.NewReader(bep2eAbiJson))
	if err != nil {
		return nil, err
	}
	// Assemble the Ethereum light client protocol
	cfg := ethconfig.Defaults
	cfg.SyncMode = downloader.LightSync
	cfg.NetworkId = network
	cfg.Genesis = genesis
	utils.SetDNSDiscoveryDefaults(&cfg, genesis.ToBlock(nil).Hash())

	lesBackend, err := les.New(stack, &cfg)
	if err != nil {
		return nil, fmt.Errorf("Failed to register the Ethereum service: %w", err)
	}

	// Assemble the ethstats monitoring and reporting service'
	if stats != "" {
		if err := ethstats.New(stack, lesBackend.ApiBackend, lesBackend.Engine(), stats); err != nil {
			return nil, err
		}
	}
	// Boot up the client and ensure it connects to bootnodes
	if err := stack.Start(); err != nil {
		return nil, err
	}
	for _, boot := range enodes {
		old, err := enode.Parse(enode.ValidSchemes, boot.String())
		if err == nil {
			stack.Server().AddPeer(old)
		}
	}
	// Attach to the client and retrieve and interesting metadatas
	api, err := stack.Attach()
	if err != nil {
		stack.Close()
		return nil, err
	}
	client := ethclient.NewClient(api)

	return &faucet{
		config:     genesis.Config,
		stack:      stack,
		client:     client,
		index:      index,
		keystore:   ks,
		account:    ks.Accounts()[0],
		timeouts:   make(map[string]time.Time),
		update:     make(chan struct{}, 1),
		bep2eInfos: bep2eInfos,
		bep2eAbi:   bep2eAbi,
	}, nil
}

// close terminates the Ethereum connection and tears down the faucet.
func (f *faucet) close() error {
	return f.stack.Close()
}

// listenAndServe registers the HTTP handlers for the faucet and boots it up
// for service user funding requests.
func (f *faucet) listenAndServe(port int) error {
	go f.loop()

	http.HandleFunc("/", f.webHandler)
	http.HandleFunc("/api", f.apiHandler)
	http.HandleFunc("/faucet-smart/api", f.apiHandler)
	return http.ListenAndServe(fmt.Sprintf(":%d", port), nil)
}

// webHandler handles all non-api requests, simply flattening and returning the
// faucet website.
func (f *faucet) webHandler(w http.ResponseWriter, r *http.Request) {
	w.Write(f.index)
}

// apiHandler handles requests for Ether grants and transaction statuses.
func (f *faucet) apiHandler(w http.ResponseWriter, r *http.Request) {
	upgrader := websocket.Upgrader{}
	conn, err := upgrader.Upgrade(w, r, nil)
	if err != nil {
		return
	}

	// Start tracking the connection and drop at the end
	defer conn.Close()
	ipsStr := r.Header.Get("X-Forwarded-For")
	ips := strings.Split(ipsStr, ",")
	if len(ips) < 2 {
		return
	}

	f.lock.Lock()
	wsconn := &wsConn{conn: conn}
	f.conns = append(f.conns, wsconn)
	f.lock.Unlock()

	defer func() {
		f.lock.Lock()
		for i, c := range f.conns {
			if c.conn == conn {
				f.conns = append(f.conns[:i], f.conns[i+1:]...)
				break
			}
		}
		f.lock.Unlock()
	}()
	// Gather the initial stats from the network to report
	var (
		head    *types.Header
		balance *big.Int
		nonce   uint64
	)
	for head == nil || balance == nil {
		// Retrieve the current stats cached by the faucet
		f.lock.RLock()
		if f.head != nil {
			head = types.CopyHeader(f.head)
		}
		if f.balance != nil {
			balance = new(big.Int).Set(f.balance)
		}
		nonce = f.nonce
		f.lock.RUnlock()

		if head == nil || balance == nil {
			// Report the faucet offline until initial stats are ready
			//lint:ignore ST1005 This error is to be displayed in the browser
			if err = sendError(wsconn, errors.New("Faucet offline")); err != nil {
				log.Warn("Failed to send faucet error to client", "err", err)
				return
			}
			time.Sleep(3 * time.Second)
		}
	}
	// Send over the initial stats and the latest header
	f.lock.RLock()
	reqs := f.reqs
	f.lock.RUnlock()
	if err = send(wsconn, map[string]interface{}{
		"funds":    new(big.Int).Div(balance, ether),
		"funded":   nonce,
		"peers":    f.stack.Server().PeerCount(),
		"requests": reqs,
	}, 3*time.Second); err != nil {
		log.Warn("Failed to send initial stats to client", "err", err)
		return
	}
	if err = send(wsconn, head, 3*time.Second); err != nil {
		log.Warn("Failed to send initial header to client", "err", err)
		return
	}
	// Keep reading requests from the websocket until the connection breaks
	for {
		// Fetch the next funding request and validate against github
		var msg struct {
			URL     string `json:"url"`
			Tier    uint   `json:"tier"`
			Captcha string `json:"captcha"`
			Symbol  string `json:"symbol"`
		}
		if err = conn.ReadJSON(&msg); err != nil {
			return
		}
		if !*noauthFlag && !strings.HasPrefix(msg.URL, "https://twitter.com/") && !strings.HasPrefix(msg.URL, "https://www.facebook.com/") {
			if err = sendError(wsconn, errors.New("URL doesn't link to supported services")); err != nil {
				log.Warn("Failed to send URL error to client", "err", err)
				return
			}
			continue
		}
		if msg.Tier >= uint(*tiersFlag) {
			//lint:ignore ST1005 This error is to be displayed in the browser
			if err = sendError(wsconn, errors.New("Invalid funding tier requested")); err != nil {
				log.Warn("Failed to send tier error to client", "err", err)
				return
			}
			continue
		}
		log.Info("Faucet funds requested", "url", msg.URL, "tier", msg.Tier)

		// If captcha verifications are enabled, make sure we're not dealing with a robot
		if *captchaToken != "" {
			form := url.Values{}
			form.Add("secret", *captchaSecret)
			form.Add("response", msg.Captcha)

			res, err := http.PostForm("https://hcaptcha.com/siteverify", form)
			if err != nil {
				if err = sendError(wsconn, err); err != nil {
					log.Warn("Failed to send captcha post error to client", "err", err)
					return
				}
				continue
			}
			var result struct {
				Success bool            `json:"success"`
				Errors  json.RawMessage `json:"error-codes"`
			}
			err = json.NewDecoder(res.Body).Decode(&result)
			res.Body.Close()
			if err != nil {
				if err = sendError(wsconn, err); err != nil {
					log.Warn("Failed to send captcha decode error to client", "err", err)
					return
				}
				continue
			}
			if !result.Success {
				log.Warn("Captcha verification failed", "err", string(result.Errors))
				//lint:ignore ST1005 it's funny and the robot won't mind
				if err = sendError(wsconn, errors.New("Beep-bop, you're a robot!")); err != nil {
					log.Warn("Failed to send captcha failure to client", "err", err)
					return
				}
				continue
			}
		}
		// Retrieve the Ethereum address to fund, the requesting user and a profile picture
		var (
			id       string
			username string
			avatar   string
			address  common.Address
		)
		switch {
		case strings.HasPrefix(msg.URL, "https://gist.github.com/"):
			if err = sendError(wsconn, errors.New("GitHub authentication discontinued at the official request of GitHub")); err != nil {
				log.Warn("Failed to send GitHub deprecation to client", "err", err)
				return
			}
			continue
		case strings.HasPrefix(msg.URL, "https://plus.google.com/"):
			//lint:ignore ST1005 Google is a company name and should be capitalized.
			if err = sendError(wsconn, errors.New("Google+ authentication discontinued as the service was sunset")); err != nil {
				log.Warn("Failed to send Google+ deprecation to client", "err", err)
				return
			}
			continue
		case strings.HasPrefix(msg.URL, "https://twitter.com/"):
			id, username, avatar, address, err = authTwitter(msg.URL, *twitterTokenV1Flag, *twitterTokenFlag)
		case strings.HasPrefix(msg.URL, "https://www.facebook.com/"):
			username, avatar, address, err = authFacebook(msg.URL)
			id = username
		case *noauthFlag:
			username, avatar, address, err = authNoAuth(msg.URL)
			id = username
		default:
			//lint:ignore ST1005 This error is to be displayed in the browser
			err = errors.New("Something funky happened, please open an issue at https://github.com/ethereum/go-ethereum/issues")
		}
		if err != nil {
			if err = sendError(wsconn, err); err != nil {
				log.Warn("Failed to send prefix error to client", "err", err)
				return
			}
			continue
		}
		log.Info("Faucet request valid", "url", msg.URL, "tier", msg.Tier, "user", username, "address", address)

		// Ensure the user didn't request funds too recently
		f.lock.Lock()
		var (
			fund    bool
			timeout time.Time
		)

		if ipTimeout := f.timeouts[ips[len(ips)-2]]; time.Now().Before(ipTimeout) {
			if err = sendError(wsconn, fmt.Errorf("%s left until next allowance", common.PrettyDuration(time.Until(ipTimeout)))); err != nil { // nolint: gosimple
				log.Warn("Failed to send funding error to client", "err", err)
			}
			f.lock.Unlock()
			continue
		}

		if timeout = f.timeouts[id]; time.Now().After(timeout) {
			var tx *types.Transaction
			if msg.Symbol == "BNB" {
				// User wasn't funded recently, create the funding transaction
				amount := new(big.Int).Div(new(big.Int).Mul(big.NewInt(int64(*payoutFlag)), ether), big.NewInt(10))
				amount = new(big.Int).Mul(amount, new(big.Int).Exp(big.NewInt(5), big.NewInt(int64(msg.Tier)), nil))
				amount = new(big.Int).Div(amount, new(big.Int).Exp(big.NewInt(2), big.NewInt(int64(msg.Tier)), nil))

				tx = types.NewTransaction(f.nonce+uint64(len(f.reqs)), address, amount, 21000, f.price, nil)
			} else {
				tokenInfo, ok := f.bep2eInfos[msg.Symbol]
				if !ok {
					f.lock.Unlock()
					log.Warn("Failed to find symbol", "symbol", msg.Symbol)
					continue
				}
				input, err := f.bep2eAbi.Pack("transfer", address, &tokenInfo.Amount)
				if err != nil {
					f.lock.Unlock()
					log.Warn("Failed to pack transfer transaction", "err", err)
					continue
				}
				tx = types.NewTransaction(f.nonce+uint64(len(f.reqs)), tokenInfo.Contract, nil, 420000, f.price, input)
			}
			signed, err := f.keystore.SignTx(f.account, tx, f.config.ChainID)
			if err != nil {
				f.lock.Unlock()
				if err = sendError(wsconn, err); err != nil {
					log.Warn("Failed to send transaction creation error to client", "err", err)
					return
				}
				continue
			}
			// Submit the transaction and mark as funded if successful
			if err := f.client.SendTransaction(context.Background(), signed); err != nil {
				f.lock.Unlock()
				if err = sendError(wsconn, err); err != nil {
					log.Warn("Failed to send transaction transmission error to client", "err", err)
					return
				}
				continue
			}
			f.reqs = append(f.reqs, &request{
				Avatar:  avatar,
				Account: address,
				Time:    time.Now(),
				Tx:      signed,
			})
			timeout := time.Duration(*minutesFlag*int(math.Pow(3, float64(msg.Tier)))) * time.Minute
			grace := timeout / 288 // 24h timeout => 5m grace

			f.timeouts[id] = time.Now().Add(timeout - grace)
			f.timeouts[ips[len(ips)-2]] = time.Now().Add(timeout - grace)
			fund = true
		}
		f.lock.Unlock()

		// Send an error if too frequent funding, othewise a success
		if !fund {
			if err = sendError(wsconn, fmt.Errorf("%s left until next allowance", common.PrettyDuration(time.Until(timeout)))); err != nil { // nolint: gosimple
				log.Warn("Failed to send funding error to client", "err", err)
				return
			}
			continue
		}
		if err = sendSuccess(wsconn, fmt.Sprintf("Funding request accepted for %s into %s", username, address.Hex())); err != nil {
			log.Warn("Failed to send funding success to client", "err", err)
			return
		}
		select {
		case f.update <- struct{}{}:
		default:
		}
	}
}

// refresh attempts to retrieve the latest header from the chain and extract the
// associated faucet balance and nonce for connectivity caching.
func (f *faucet) refresh(head *types.Header) error {
	// Ensure a state update does not run for too long
	ctx, cancel := context.WithTimeout(context.Background(), 5*time.Second)
	defer cancel()

	// If no header was specified, use the current chain head
	var err error
	if head == nil {
		if head, err = f.client.HeaderByNumber(ctx, nil); err != nil {
			return err
		}
	}
	// Retrieve the balance, nonce and gas price from the current head
	var (
		balance *big.Int
		nonce   uint64
		price   *big.Int
	)
	if balance, err = f.client.BalanceAt(ctx, f.account.Address, head.Number); err != nil {
		return err
	}
	if nonce, err = f.client.NonceAt(ctx, f.account.Address, head.Number); err != nil {
		return err
	}
	if fixGasPrice != nil && *fixGasPrice > 0 {
		price = big.NewInt(*fixGasPrice)
	} else {
		if price, err = f.client.SuggestGasPrice(ctx); err != nil {
			return err
		}
	}
	// Everything succeeded, update the cached stats and eject old requests
	f.lock.Lock()
	f.head, f.balance = head, balance
	f.price, f.nonce = price, nonce
	if len(f.reqs) > 0 && f.reqs[0].Tx.Nonce() > f.nonce {
		f.reqs = f.reqs[:0]
	}
	for len(f.reqs) > 0 && f.reqs[0].Tx.Nonce() < f.nonce {
		f.reqs = f.reqs[1:]
	}
	f.lock.Unlock()

	return nil
}

// loop keeps waiting for interesting events and pushes them out to connected
// websockets.
func (f *faucet) loop() {
	// Wait for chain events and push them to clients
	heads := make(chan *types.Header, 16)
	sub, err := f.client.SubscribeNewHead(context.Background(), heads)
	if err != nil {
		log.Crit("Failed to subscribe to head events", "err", err)
	}
	defer sub.Unsubscribe()

	// Start a goroutine to update the state from head notifications in the background
	update := make(chan *types.Header)

	go func() {
		for head := range update {
			// New chain head arrived, query the current stats and stream to clients
			timestamp := time.Unix(int64(head.Time), 0)
			if time.Since(timestamp) > time.Hour {
				log.Warn("Skipping faucet refresh, head too old", "number", head.Number, "hash", head.Hash(), "age", common.PrettyAge(timestamp))
				continue
			}
			if err := f.refresh(head); err != nil {
				log.Warn("Failed to update faucet state", "block", head.Number, "hash", head.Hash(), "err", err)
				continue
			}
			// Faucet state retrieved, update locally and send to clients
			f.lock.RLock()
			log.Info("Updated faucet state", "number", head.Number, "hash", head.Hash(), "age", common.PrettyAge(timestamp), "balance", f.balance, "nonce", f.nonce, "price", f.price)

			balance := new(big.Int).Div(f.balance, ether)
			peers := f.stack.Server().PeerCount()

			for _, conn := range f.conns {
				if err := send(conn, map[string]interface{}{
					"funds":    balance,
					"funded":   f.nonce,
					"peers":    peers,
					"requests": f.reqs,
				}, time.Second); err != nil {
					log.Warn("Failed to send stats to client", "err", err)
					conn.conn.Close()
					continue
				}
				if err := send(conn, head, time.Second); err != nil {
					log.Warn("Failed to send header to client", "err", err)
					conn.conn.Close()
				}
			}
			f.lock.RUnlock()
		}
	}()
	// Wait for various events and assing to the appropriate background threads
	for {
		select {
		case head := <-heads:
			// New head arrived, send if for state update if there's none running
			select {
			case update <- head:
			default:
			}

		case <-f.update:
			// Pending requests updated, stream to clients
			f.lock.RLock()
			for _, conn := range f.conns {
				if err := send(conn, map[string]interface{}{"requests": f.reqs}, time.Second); err != nil {
					log.Warn("Failed to send requests to client", "err", err)
					conn.conn.Close()
				}
			}
			f.lock.RUnlock()
		}
	}
}

// sends transmits a data packet to the remote end of the websocket, but also
// setting a write deadline to prevent waiting forever on the node.
func send(conn *wsConn, value interface{}, timeout time.Duration) error {
	if timeout == 0 {
		timeout = 60 * time.Second
	}
	conn.wlock.Lock()
	defer conn.wlock.Unlock()
	conn.conn.SetWriteDeadline(time.Now().Add(timeout))
	return conn.conn.WriteJSON(value)
}

// sendError transmits an error to the remote end of the websocket, also setting
// the write deadline to 1 second to prevent waiting forever.
func sendError(conn *wsConn, err error) error {
	return send(conn, map[string]string{"error": err.Error()}, time.Second)
}

// sendSuccess transmits a success message to the remote end of the websocket, also
// setting the write deadline to 1 second to prevent waiting forever.
func sendSuccess(conn *wsConn, msg string) error {
	return send(conn, map[string]string{"success": msg}, time.Second)
}

// authTwitter tries to authenticate a faucet request using Twitter posts, returning
// the uniqueness identifier (user id/username), username, avatar URL and Ethereum address to fund on success.
func authTwitter(url string, tokenV1, tokenV2 string) (string, string, string, common.Address, error) {
	// Ensure the user specified a meaningful URL, no fancy nonsense
	parts := strings.Split(url, "/")
	if len(parts) < 4 || parts[len(parts)-2] != "status" {
		//lint:ignore ST1005 This error is to be displayed in the browser
		return "", "", "", common.Address{}, errors.New("Invalid Twitter status URL")
	}
	// Strip any query parameters from the tweet id and ensure it's numeric
	tweetID := strings.Split(parts[len(parts)-1], "?")[0]
	if !regexp.MustCompile("^[0-9]+$").MatchString(tweetID) {
		return "", "", "", common.Address{}, errors.New("Invalid Tweet URL")
	}
	// Twitter's API isn't really friendly with direct links.
	// It is restricted to 300 queries / 15 minute with an app api key.
	// Anything more will require read only authorization from the users and that we want to avoid.

	// If Twitter bearer token is provided, use the API, selecting the version
	// the user would prefer (currently there's a limit of 1 v2 app / developer
	// but unlimited v1.1 apps).
	switch {
	case tokenV1 != "":
		return authTwitterWithTokenV1(tweetID, tokenV1)
	case tokenV2 != "":
		return authTwitterWithTokenV2(tweetID, tokenV2)
	}
	// Twiter API token isn't provided so we just load the public posts
	// and scrape it for the Ethereum address and profile URL. We need to load
	// the mobile page though since the main page loads tweet contents via JS.
	url = strings.Replace(url, "https://twitter.com/", "https://mobile.twitter.com/", 1)

	res, err := http.Get(url)
	if err != nil {
		return "", "", "", common.Address{}, err
	}
	defer res.Body.Close()

	// Resolve the username from the final redirect, no intermediate junk
	parts = strings.Split(res.Request.URL.String(), "/")
	if len(parts) < 4 || parts[len(parts)-2] != "status" {
		//lint:ignore ST1005 This error is to be displayed in the browser
		return "", "", "", common.Address{}, errors.New("Invalid Twitter status URL")
	}
	username := parts[len(parts)-3]

	body, err := ioutil.ReadAll(res.Body)
	if err != nil {
		return "", "", "", common.Address{}, err
	}
	address := common.HexToAddress(string(regexp.MustCompile("0x[0-9a-fA-F]{40}").Find(body)))
	if address == (common.Address{}) {
		//lint:ignore ST1005 This error is to be displayed in the browser
		return "", "", "", common.Address{}, errors.New("No BNB Smart Chain address found to fund")
	}
	var avatar string
	if parts = regexp.MustCompile(`src="([^"]+twimg\.com/profile_images[^"]+)"`).FindStringSubmatch(string(body)); len(parts) == 2 {
		avatar = parts[1]
	}
	return username + "@twitter", username, avatar, address, nil
}

// authTwitterWithTokenV1 tries to authenticate a faucet request using Twitter's v1
// API, returning the user id, username, avatar URL and Ethereum address to fund on
// success.
func authTwitterWithTokenV1(tweetID string, token string) (string, string, string, common.Address, error) {
	// Query the tweet details from Twitter
	url := fmt.Sprintf("https://api.twitter.com/1.1/statuses/show.json?id=%s", tweetID)
	req, err := http.NewRequest("GET", url, nil)
	if err != nil {
		return "", "", "", common.Address{}, err
	}
	req.Header.Set("Authorization", fmt.Sprintf("Bearer %s", token))
	res, err := http.DefaultClient.Do(req)
	if err != nil {
		return "", "", "", common.Address{}, err
	}
	defer res.Body.Close()

	var result struct {
		Text string `json:"text"`
		User struct {
			ID       string `json:"id_str"`
			Username string `json:"screen_name"`
			Avatar   string `json:"profile_image_url"`
		} `json:"user"`
	}
	err = json.NewDecoder(res.Body).Decode(&result)
	if err != nil {
		return "", "", "", common.Address{}, err
	}
	address := common.HexToAddress(regexp.MustCompile("0x[0-9a-fA-F]{40}").FindString(result.Text))
	if address == (common.Address{}) {
		//lint:ignore ST1005 This error is to be displayed in the browser
		return "", "", "", common.Address{}, errors.New("No Ethereum address found to fund")
	}
	return result.User.ID + "@twitter", result.User.Username, result.User.Avatar, address, nil
}

// authTwitterWithTokenV2 tries to authenticate a faucet request using Twitter's v2
// API, returning the user id, username, avatar URL and Ethereum address to fund on
// success.
func authTwitterWithTokenV2(tweetID string, token string) (string, string, string, common.Address, error) {
	// Query the tweet details from Twitter
	url := fmt.Sprintf("https://api.twitter.com/2/tweets/%s?expansions=author_id&user.fields=profile_image_url", tweetID)
	req, err := http.NewRequest("GET", url, nil)
	if err != nil {
		return "", "", "", common.Address{}, err
	}
	req.Header.Set("Authorization", fmt.Sprintf("Bearer %s", token))
	res, err := http.DefaultClient.Do(req)
	if err != nil {
		return "", "", "", common.Address{}, err
	}
	defer res.Body.Close()

	var result struct {
		Data struct {
			AuthorID string `json:"author_id"`
			Text     string `json:"text"`
		} `json:"data"`
		Includes struct {
			Users []struct {
				ID       string `json:"id"`
				Username string `json:"username"`
				Avatar   string `json:"profile_image_url"`
			} `json:"users"`
		} `json:"includes"`
	}

	err = json.NewDecoder(res.Body).Decode(&result)
	if err != nil {
		return "", "", "", common.Address{}, err
	}

	address := common.HexToAddress(regexp.MustCompile("0x[0-9a-fA-F]{40}").FindString(result.Data.Text))
	if address == (common.Address{}) {
		//lint:ignore ST1005 This error is to be displayed in the browser
		return "", "", "", common.Address{}, errors.New("No Ethereum address found to fund")
	}
	return result.Data.AuthorID + "@twitter", result.Includes.Users[0].Username, result.Includes.Users[0].Avatar, address, nil
}

// authFacebook tries to authenticate a faucet request using Facebook posts,
// returning the username, avatar URL and Ethereum address to fund on success.
func authFacebook(url string) (string, string, common.Address, error) {
	// Ensure the user specified a meaningful URL, no fancy nonsense
	parts := strings.Split(strings.Split(url, "?")[0], "/")
	if parts[len(parts)-1] == "" {
		parts = parts[0 : len(parts)-1]
	}
	if len(parts) < 4 || parts[len(parts)-2] != "posts" {
		//lint:ignore ST1005 This error is to be displayed in the browser
		return "", "", common.Address{}, errors.New("Invalid Facebook post URL")
	}
	username := parts[len(parts)-3]

	// Facebook's Graph API isn't really friendly with direct links. Still, we don't
	// want to do ask read permissions from users, so just load the public posts and
	// scrape it for the Ethereum address and profile URL.
	//
	// Facebook recently changed their desktop webpage to use AJAX for loading post
	// content, so switch over to the mobile site for now. Will probably end up having
	// to use the API eventually.
	crawl := strings.Replace(url, "www.facebook.com", "m.facebook.com", 1)

	res, err := http.Get(crawl)
	if err != nil {
		return "", "", common.Address{}, err
	}
	defer res.Body.Close()

	body, err := ioutil.ReadAll(res.Body)
	if err != nil {
		return "", "", common.Address{}, err
	}
	address := common.HexToAddress(string(regexp.MustCompile("0x[0-9a-fA-F]{40}").Find(body)))
	if address == (common.Address{}) {
		//lint:ignore ST1005 This error is to be displayed in the browser
		return "", "", common.Address{}, errors.New("No BNB Smart Chain address found to fund")
	}
	var avatar string
	if parts = regexp.MustCompile(`src="([^"]+fbcdn\.net[^"]+)"`).FindStringSubmatch(string(body)); len(parts) == 2 {
		avatar = parts[1]
	}
	return username + "@facebook", avatar, address, nil
}

// authNoAuth tries to interpret a faucet request as a plain Ethereum address,
// without actually performing any remote authentication. This mode is prone to
// Byzantine attack, so only ever use for truly private networks.
func authNoAuth(url string) (string, string, common.Address, error) {
	address := common.HexToAddress(regexp.MustCompile("0x[0-9a-fA-F]{40}").FindString(url))
	if address == (common.Address{}) {
		//lint:ignore ST1005 This error is to be displayed in the browser
		return "", "", common.Address{}, errors.New("No BNB Smart Chain address found to fund")
	}
	return address.Hex() + "@noauth", "", address, nil
<<<<<<< HEAD
=======
}

// getGenesis returns a genesis based on input args
func getGenesis(genesisFlag string, goerliFlag bool, rinkebyFlag bool) (*core.Genesis, error) {
	switch {
	case genesisFlag != "":
		var genesis core.Genesis
		err := common.LoadJSON(genesisFlag, &genesis)
		return &genesis, err
	case goerliFlag:
		return core.DefaultGoerliGenesisBlock(), nil
	case rinkebyFlag:
		return core.DefaultRinkebyGenesisBlock(), nil
	default:
		return nil, fmt.Errorf("no genesis flag provided")
	}
>>>>>>> a52bcccf
}<|MERGE_RESOLUTION|>--- conflicted
+++ resolved
@@ -152,31 +152,18 @@
 		}
 	}
 	website := new(bytes.Buffer)
-<<<<<<< HEAD
-	err = template.Must(template.New("").Parse(string(tmpl))).Execute(website, map[string]interface{}{
+	err := template.Must(template.New("").Parse(string(websiteTmpl))).Execute(website, map[string]interface{}{
 		"Network":    *netnameFlag,
 		"Amounts":    amounts,
 		"Recaptcha":  *captchaToken,
 		"NoAuth":     *noauthFlag,
 		"Bep2eInfos": bep2eInfos,
-=======
-	err := template.Must(template.New("").Parse(websiteTmpl)).Execute(website, map[string]interface{}{
-		"Network":   *netnameFlag,
-		"Amounts":   amounts,
-		"Periods":   periods,
-		"Recaptcha": *captchaToken,
-		"NoAuth":    *noauthFlag,
->>>>>>> a52bcccf
 	})
 	if err != nil {
 		log.Crit("Failed to render the faucet template", "err", err)
 	}
 	// Load and parse the genesis block requested by the user
-<<<<<<< HEAD
 	blob, err := ioutil.ReadFile(*genesisFlag)
-=======
-	genesis, err := getGenesis(*genesisFlag, *goerliFlag, *rinkebyFlag)
->>>>>>> a52bcccf
 	if err != nil {
 		log.Crit("Failed to read genesis block contents", "genesis", *genesisFlag, "err", err)
 	}
@@ -985,23 +972,4 @@
 		return "", "", common.Address{}, errors.New("No BNB Smart Chain address found to fund")
 	}
 	return address.Hex() + "@noauth", "", address, nil
-<<<<<<< HEAD
-=======
-}
-
-// getGenesis returns a genesis based on input args
-func getGenesis(genesisFlag string, goerliFlag bool, rinkebyFlag bool) (*core.Genesis, error) {
-	switch {
-	case genesisFlag != "":
-		var genesis core.Genesis
-		err := common.LoadJSON(genesisFlag, &genesis)
-		return &genesis, err
-	case goerliFlag:
-		return core.DefaultGoerliGenesisBlock(), nil
-	case rinkebyFlag:
-		return core.DefaultRinkebyGenesisBlock(), nil
-	default:
-		return nil, fmt.Errorf("no genesis flag provided")
-	}
->>>>>>> a52bcccf
 }