--- conflicted
+++ resolved
@@ -27,7 +27,6 @@
 	"fmt"
 	"html/template"
 	"io"
-	"io/ioutil"
 	"math"
 	"math/big"
 	"net/http"
@@ -89,13 +88,6 @@
 	fixGasPrice        = flag.Int64("faucet.fixedprice", 0, "Will use fixed gas price if specified")
 	twitterTokenFlag   = flag.String("twitter.token", "", "Bearer token to authenticate with the v2 Twitter API")
 	twitterTokenV1Flag = flag.String("twitter.token.v1", "", "Bearer token to authenticate with the v1.1 Twitter API")
-<<<<<<< HEAD
-=======
-
-	goerliFlag  = flag.Bool("goerli", false, "Initializes the faucet with Görli network config")
-	rinkebyFlag = flag.Bool("rinkeby", false, "Initializes the faucet with Rinkeby network config")
-	sepoliaFlag = flag.Bool("sepolia", false, "Initializes the faucet with Sepolia network config")
->>>>>>> 8f2416a8
 )
 
 var (
@@ -171,11 +163,7 @@
 		log.Crit("Failed to render the faucet template", "err", err)
 	}
 	// Load and parse the genesis block requested by the user
-<<<<<<< HEAD
-	blob, err := ioutil.ReadFile(*genesisFlag)
-=======
-	genesis, err := getGenesis(*genesisFlag, *goerliFlag, *rinkebyFlag, *sepoliaFlag)
->>>>>>> 8f2416a8
+	blob, err := os.ReadFile(*genesisFlag)
 	if err != nil {
 		log.Crit("Failed to read genesis block contents", "genesis", *genesisFlag, "err", err)
 	}
@@ -965,11 +953,7 @@
 	address := common.HexToAddress(string(regexp.MustCompile("0x[0-9a-fA-F]{40}").Find(body)))
 	if address == (common.Address{}) {
 		//lint:ignore ST1005 This error is to be displayed in the browser
-<<<<<<< HEAD
-		return "", "", common.Address{}, errors.New("No BNB Smart Chain address found to fund")
-=======
-		return "", "", common.Address{}, errors.New("No Ethereum address found to fund. Please check the post URL and verify that it can be viewed publicly.")
->>>>>>> 8f2416a8
+		return "", "", common.Address{}, errors.New("No BNB Smart Chain address found to fund. Please check the post URL and verify that it can be viewed publicly.")
 	}
 	var avatar string
 	if parts = regexp.MustCompile(`src="([^"]+fbcdn\.net[^"]+)"`).FindStringSubmatch(string(body)); len(parts) == 2 {
@@ -988,25 +972,4 @@
 		return "", "", common.Address{}, errors.New("No BNB Smart Chain address found to fund")
 	}
 	return address.Hex() + "@noauth", "", address, nil
-<<<<<<< HEAD
-=======
-}
-
-// getGenesis returns a genesis based on input args
-func getGenesis(genesisFlag string, goerliFlag bool, rinkebyFlag bool, sepoliaFlag bool) (*core.Genesis, error) {
-	switch {
-	case genesisFlag != "":
-		var genesis core.Genesis
-		err := common.LoadJSON(genesisFlag, &genesis)
-		return &genesis, err
-	case goerliFlag:
-		return core.DefaultGoerliGenesisBlock(), nil
-	case rinkebyFlag:
-		return core.DefaultRinkebyGenesisBlock(), nil
-	case sepoliaFlag:
-		return core.DefaultSepoliaGenesisBlock(), nil
-	default:
-		return nil, fmt.Errorf("no genesis flag provided")
-	}
->>>>>>> 8f2416a8
 }