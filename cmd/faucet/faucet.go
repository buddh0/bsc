// Copyright 2017 The go-ethereum Authors
// This file is part of go-ethereum.
//
// go-ethereum is free software: you can redistribute it and/or modify
// it under the terms of the GNU General Public License as published by
// the Free Software Foundation, either version 3 of the License, or
// (at your option) any later version.
//
// go-ethereum is distributed in the hope that it will be useful,
// but WITHOUT ANY WARRANTY; without even the implied warranty of
// MERCHANTABILITY or FITNESS FOR A PARTICULAR PURPOSE. See the
// GNU General Public License for more details.
//
// You should have received a copy of the GNU General Public License
// along with go-ethereum. If not, see <http://www.gnu.org/licenses/>.

// faucet is an Ether faucet backed by a light client.
package main

import (
	"bytes"
	"context"
	_ "embed"
	"encoding/json"
	"errors"
	"flag"
	"fmt"
	"html/template"
	"io"
	"math"
	"math/big"
	"net/http"
	"net/url"
	"os"
	"path/filepath"
	"regexp"
	"strconv"
	"strings"
	"sync"
	"time"

	"github.com/ethereum/go-ethereum/accounts"
	"github.com/ethereum/go-ethereum/accounts/abi"
	"github.com/ethereum/go-ethereum/accounts/keystore"
	"github.com/ethereum/go-ethereum/cmd/utils"
	"github.com/ethereum/go-ethereum/common"
	"github.com/ethereum/go-ethereum/core"
	"github.com/ethereum/go-ethereum/core/types"
	"github.com/ethereum/go-ethereum/eth/downloader"
	"github.com/ethereum/go-ethereum/eth/ethconfig"
	"github.com/ethereum/go-ethereum/ethclient"
	"github.com/ethereum/go-ethereum/ethstats"
	"github.com/ethereum/go-ethereum/les"
	"github.com/ethereum/go-ethereum/log"
	"github.com/ethereum/go-ethereum/node"
	"github.com/ethereum/go-ethereum/p2p"
	"github.com/ethereum/go-ethereum/p2p/enode"
	"github.com/ethereum/go-ethereum/p2p/nat"
	"github.com/ethereum/go-ethereum/params"
	"github.com/gorilla/websocket"
)

var (
	genesisFlag = flag.String("genesis", "", "Genesis json file to seed the chain with")
	apiPortFlag = flag.Int("apiport", 8080, "Listener port for the HTTP API connection")
	ethPortFlag = flag.Int("ethport", 30303, "Listener port for the devp2p connection")
	bootFlag    = flag.String("bootnodes", "", "Comma separated bootnode enode URLs to seed with")
	netFlag     = flag.Uint64("network", 0, "Network ID to use for the Ethereum protocol")
	statsFlag   = flag.String("ethstats", "", "Ethstats network monitoring auth string")

	netnameFlag = flag.String("faucet.name", "", "Network name to assign to the faucet")
	payoutFlag  = flag.Int("faucet.amount", 1, "Number of Ethers to pay out per user request")
	minutesFlag = flag.Int("faucet.minutes", 1440, "Number of minutes to wait between funding rounds")
	tiersFlag   = flag.Int("faucet.tiers", 3, "Number of funding tiers to enable (x3 time, x2.5 funds)")

	accJSONFlag = flag.String("account.json", "", "Key json file to fund user requests with")
	accPassFlag = flag.String("account.pass", "", "Decryption password to access faucet funds")

	captchaToken  = flag.String("captcha.token", "", "Recaptcha site key to authenticate client side")
	captchaSecret = flag.String("captcha.secret", "", "Recaptcha secret key to authenticate server side")

	noauthFlag = flag.Bool("noauth", false, "Enables funding requests without authentication")
	logFlag    = flag.Int("loglevel", 3, "Log level to use for Ethereum and the faucet")

	bep2eContracts     = flag.String("bep2eContracts", "", "the list of bep2p contracts")
	bep2eSymbols       = flag.String("bep2eSymbols", "", "the symbol of bep2p tokens")
	bep2eAmounts       = flag.String("bep2eAmounts", "", "the amount of bep2p tokens")
	fixGasPrice        = flag.Int64("faucet.fixedprice", 0, "Will use fixed gas price if specified")
	twitterTokenFlag   = flag.String("twitter.token", "", "Bearer token to authenticate with the v2 Twitter API")
	twitterTokenV1Flag = flag.String("twitter.token.v1", "", "Bearer token to authenticate with the v1.1 Twitter API")
)

var (
	ether        = new(big.Int).Exp(big.NewInt(10), big.NewInt(18), nil)
	bep2eAbiJson = `[ { "anonymous": false, "inputs": [ { "indexed": true, "internalType": "address", "name": "owner", "type": "address" }, { "indexed": true, "internalType": "address", "name": "spender", "type": "address" }, { "indexed": false, "internalType": "uint256", "name": "value", "type": "uint256" } ], "name": "Approval", "type": "event" }, { "anonymous": false, "inputs": [ { "indexed": true, "internalType": "address", "name": "from", "type": "address" }, { "indexed": true, "internalType": "address", "name": "to", "type": "address" }, { "indexed": false, "internalType": "uint256", "name": "value", "type": "uint256" } ], "name": "Transfer", "type": "event" }, { "inputs": [], "name": "totalSupply", "outputs": [ { "internalType": "uint256", "name": "", "type": "uint256" } ], "stateMutability": "view", "type": "function" }, { "inputs": [], "name": "decimals", "outputs": [ { "internalType": "uint256", "name": "", "type": "uint256" } ], "stateMutability": "view", "type": "function" }, { "inputs": [], "name": "symbol", "outputs": [ { "internalType": "string", "name": "", "type": "string" } ], "stateMutability": "view", "type": "function" }, { "inputs": [], "name": "getOwner", "outputs": [ { "internalType": "address", "name": "", "type": "address" } ], "stateMutability": "view", "type": "function" }, { "inputs": [ { "internalType": "address", "name": "account", "type": "address" } ], "name": "balanceOf", "outputs": [ { "internalType": "uint256", "name": "", "type": "uint256" } ], "stateMutability": "view", "type": "function" }, { "inputs": [ { "internalType": "address", "name": "recipient", "type": "address" }, { "internalType": "uint256", "name": "amount", "type": "uint256" } ], "name": "transfer", "outputs": [ { "internalType": "bool", "name": "", "type": "bool" } ], "stateMutability": "nonpayable", "type": "function" }, { "inputs": [ { "internalType": "address", "name": "_owner", "type": "address" }, { "internalType": "address", "name": "spender", "type": "address" } ], "name": "allowance", "outputs": [ { "internalType": "uint256", "name": "", "type": "uint256" } ], "stateMutability": "view", "type": "function" }, { "inputs": [ { "internalType": "address", "name": "spender", "type": "address" }, { "internalType": "uint256", "name": "amount", "type": "uint256" } ], "name": "approve", "outputs": [ { "internalType": "bool", "name": "", "type": "bool" } ], "stateMutability": "nonpayable", "type": "function" }, { "inputs": [ { "internalType": "address", "name": "sender", "type": "address" }, { "internalType": "address", "name": "recipient", "type": "address" }, { "internalType": "uint256", "name": "amount", "type": "uint256" } ], "name": "transferFrom", "outputs": [ { "internalType": "bool", "name": "", "type": "bool" } ], "stateMutability": "nonpayable", "type": "function" } ]`
)

var (
	gitCommit = "" // Git SHA1 commit hash of the release (set via linker flags)
	gitDate   = "" // Git commit date YYYYMMDD of the release (set via linker flags)
)

//go:embed faucet.html
var websiteTmpl string

func main() {
	// Parse the flags and set up the logger to print everything requested
	flag.Parse()
	log.Root().SetHandler(log.LvlFilterHandler(log.Lvl(*logFlag), log.StreamHandler(os.Stderr, log.TerminalFormat(true))))

	// Construct the payout tiers
	amounts := make([]string, *tiersFlag)
	for i := 0; i < *tiersFlag; i++ {
		// Calculate the amount for the next tier and format it
		amount := float64(*payoutFlag) * math.Pow(2.5, float64(i))
		amounts[i] = fmt.Sprintf("0.%s BNBs", strconv.FormatFloat(amount, 'f', -1, 64))
		if amount == 1 {
			amounts[i] = strings.TrimSuffix(amounts[i], "s")
		}
	}
	bep2eNumAmounts := make([]string, 0)
	if bep2eAmounts != nil && len(*bep2eAmounts) > 0 {
		bep2eNumAmounts = strings.Split(*bep2eAmounts, ",")
	}

	symbols := make([]string, 0)
	if bep2eSymbols != nil && len(*bep2eSymbols) > 0 {
		symbols = strings.Split(*bep2eSymbols, ",")
	}

	contracts := make([]string, 0)
	if bep2eContracts != nil && len(*bep2eContracts) > 0 {
		contracts = strings.Split(*bep2eContracts, ",")
	}

	if len(bep2eNumAmounts) != len(symbols) || len(symbols) != len(contracts) {
		log.Crit("Length of bep2eContracts, bep2eSymbols, bep2eAmounts mismatch")
	}

	bep2eInfos := make(map[string]bep2eInfo, len(symbols))
	for idx, s := range symbols {
		n, ok := big.NewInt(0).SetString(bep2eNumAmounts[idx], 10)
		if !ok {
			log.Crit("failed to parse bep2eAmounts")
		}
		amountStr := big.NewFloat(0).Quo(big.NewFloat(0).SetInt(n), big.NewFloat(0).SetInt64(params.Ether)).String()

		bep2eInfos[s] = bep2eInfo{
			Contract:  common.HexToAddress(contracts[idx]),
			Amount:    *n,
			AmountStr: amountStr,
		}
	}
	website := new(bytes.Buffer)
<<<<<<< HEAD
	err = template.Must(template.New("").Parse(string(tmpl))).Execute(website, map[string]interface{}{
		"Network":    *netnameFlag,
		"Amounts":    amounts,
		"Recaptcha":  *captchaToken,
		"NoAuth":     *noauthFlag,
		"Bep2eInfos": bep2eInfos,
=======
	err := template.Must(template.New("").Parse(websiteTmpl)).Execute(website, map[string]interface{}{
		"Network":   *netnameFlag,
		"Amounts":   amounts,
		"Periods":   periods,
		"Recaptcha": *captchaToken,
		"NoAuth":    *noauthFlag,
>>>>>>> 8c0c0434
	})
	if err != nil {
		log.Crit("Failed to render the faucet template", "err", err)
	}
	// Load and parse the genesis block requested by the user
<<<<<<< HEAD
	blob, err := ioutil.ReadFile(*genesisFlag)
=======
	genesis, err := getGenesis(*genesisFlag, *goerliFlag, *rinkebyFlag)
>>>>>>> 8c0c0434
	if err != nil {
		log.Crit("Failed to read genesis block contents", "genesis", *genesisFlag, "err", err)
	}
	genesis := new(core.Genesis)
	if err = json.Unmarshal(blob, genesis); err != nil {
		log.Crit("Failed to parse genesis block json", "err", err)
	}
	// Convert the bootnodes to internal enode representations
	var enodes []*enode.Node
	for _, boot := range strings.Split(*bootFlag, ",") {
		if url, err := enode.Parse(enode.ValidSchemes, boot); err == nil {
			enodes = append(enodes, url)
		} else {
			log.Error("Failed to parse bootnode URL", "url", boot, "err", err)
		}
	}
	// Load up the account key and decrypt its password
<<<<<<< HEAD
	blob, err = ioutil.ReadFile(*accPassFlag)
=======
	blob, err := os.ReadFile(*accPassFlag)
>>>>>>> 8c0c0434
	if err != nil {
		log.Crit("Failed to read account password contents", "file", *accPassFlag, "err", err)
	}
	pass := strings.TrimSuffix(string(blob), "\n")

<<<<<<< HEAD
	ks := keystore.NewKeyStore(filepath.Join(os.Getenv("HOME"), ".faucet", "keys_2"), keystore.StandardScryptN, keystore.StandardScryptP)
	if blob, err = ioutil.ReadFile(*accJSONFlag); err != nil {
=======
	ks := keystore.NewKeyStore(filepath.Join(os.Getenv("HOME"), ".faucet", "keys"), keystore.StandardScryptN, keystore.StandardScryptP)
	if blob, err = os.ReadFile(*accJSONFlag); err != nil {
>>>>>>> 8c0c0434
		log.Crit("Failed to read account key contents", "file", *accJSONFlag, "err", err)
	}
	acc, err := ks.Import(blob, pass, pass)
	if err != nil && err != keystore.ErrAccountAlreadyExists {
		log.Crit("Failed to import faucet signer account", "err", err)
	}
	if err := ks.Unlock(acc, pass); err != nil {
		log.Crit("Failed to unlock faucet signer account", "err", err)
	}
	// Assemble and start the faucet light service
	faucet, err := newFaucet(genesis, *ethPortFlag, enodes, *netFlag, *statsFlag, ks, website.Bytes(), bep2eInfos)
	if err != nil {
		log.Crit("Failed to start faucet", "err", err)
	}
	defer faucet.close()

	if err := faucet.listenAndServe(*apiPortFlag); err != nil {
		log.Crit("Failed to launch faucet API", "err", err)
	}
}

// request represents an accepted funding request.
type request struct {
	Avatar  string             `json:"avatar"`  // Avatar URL to make the UI nicer
	Account common.Address     `json:"account"` // Ethereum address being funded
	Time    time.Time          `json:"time"`    // Timestamp when the request was accepted
	Tx      *types.Transaction `json:"tx"`      // Transaction funding the account
}

type bep2eInfo struct {
	Contract  common.Address
	Amount    big.Int
	AmountStr string
}

// faucet represents a crypto faucet backed by an Ethereum light client.
type faucet struct {
	config *params.ChainConfig // Chain configurations for signing
	stack  *node.Node          // Ethereum protocol stack
	client *ethclient.Client   // Client connection to the Ethereum chain
	index  []byte              // Index page to serve up on the web

	keystore *keystore.KeyStore // Keystore containing the single signer
	account  accounts.Account   // Account funding user faucet requests
	head     *types.Header      // Current head header of the faucet
	balance  *big.Int           // Current balance of the faucet
	nonce    uint64             // Current pending nonce of the faucet
	price    *big.Int           // Current gas price to issue funds with

	conns    []*wsConn            // Currently live websocket connections
	timeouts map[string]time.Time // History of users and their funding timeouts
	reqs     []*request           // Currently pending funding requests
	update   chan struct{}        // Channel to signal request updates

	lock sync.RWMutex // Lock protecting the faucet's internals

	bep2eInfos map[string]bep2eInfo
	bep2eAbi   abi.ABI
}

// wsConn wraps a websocket connection with a write mutex as the underlying
// websocket library does not synchronize access to the stream.
type wsConn struct {
	conn  *websocket.Conn
	wlock sync.Mutex
}

func newFaucet(genesis *core.Genesis, port int, enodes []*enode.Node, network uint64, stats string, ks *keystore.KeyStore, index []byte, bep2eInfos map[string]bep2eInfo) (*faucet, error) {
	// Assemble the raw devp2p protocol stack
	stack, err := node.New(&node.Config{
		Name:    "geth",
		Version: params.VersionWithCommit(gitCommit, gitDate),
		DataDir: filepath.Join(os.Getenv("HOME"), ".faucet"),
		NoUSB:   true,
		P2P: p2p.Config{
			NAT:              nat.Any(),
			NoDiscovery:      true,
			DiscoveryV5:      true,
			ListenAddr:       fmt.Sprintf(":%d", port),
			MaxPeers:         25,
			BootstrapNodesV5: enodes,
		},
	})
	if err != nil {
		return nil, err
	}
	bep2eAbi, err := abi.JSON(strings.NewReader(bep2eAbiJson))
	if err != nil {
		return nil, err
	}
	// Assemble the Ethereum light client protocol
	cfg := ethconfig.Defaults
	cfg.SyncMode = downloader.LightSync
	cfg.NetworkId = network
	cfg.Genesis = genesis
	utils.SetDNSDiscoveryDefaults(&cfg, genesis.ToBlock(nil).Hash())

	lesBackend, err := les.New(stack, &cfg)
	if err != nil {
		return nil, fmt.Errorf("Failed to register the Ethereum service: %w", err)
	}

	// Assemble the ethstats monitoring and reporting service'
	if stats != "" {
		if err := ethstats.New(stack, lesBackend.ApiBackend, lesBackend.Engine(), stats); err != nil {
			return nil, err
		}
	}
	// Boot up the client and ensure it connects to bootnodes
	if err := stack.Start(); err != nil {
		return nil, err
	}
	for _, boot := range enodes {
		old, err := enode.Parse(enode.ValidSchemes, boot.String())
		if err == nil {
			stack.Server().AddPeer(old)
		}
	}
	// Attach to the client and retrieve and interesting metadatas
	api, err := stack.Attach()
	if err != nil {
		stack.Close()
		return nil, err
	}
	client := ethclient.NewClient(api)

	return &faucet{
		config:     genesis.Config,
		stack:      stack,
		client:     client,
		index:      index,
		keystore:   ks,
		account:    ks.Accounts()[0],
		timeouts:   make(map[string]time.Time),
		update:     make(chan struct{}, 1),
		bep2eInfos: bep2eInfos,
		bep2eAbi:   bep2eAbi,
	}, nil
}

// close terminates the Ethereum connection and tears down the faucet.
func (f *faucet) close() error {
	return f.stack.Close()
}

// listenAndServe registers the HTTP handlers for the faucet and boots it up
// for service user funding requests.
func (f *faucet) listenAndServe(port int) error {
	go f.loop()

	http.HandleFunc("/", f.webHandler)
	http.HandleFunc("/api", f.apiHandler)
	http.HandleFunc("/faucet-smart/api", f.apiHandler)
	return http.ListenAndServe(fmt.Sprintf(":%d", port), nil)
}

// webHandler handles all non-api requests, simply flattening and returning the
// faucet website.
func (f *faucet) webHandler(w http.ResponseWriter, r *http.Request) {
	w.Write(f.index)
}

// apiHandler handles requests for Ether grants and transaction statuses.
func (f *faucet) apiHandler(w http.ResponseWriter, r *http.Request) {
	upgrader := websocket.Upgrader{}
	conn, err := upgrader.Upgrade(w, r, nil)
	if err != nil {
		return
	}

	// Start tracking the connection and drop at the end
	defer conn.Close()
	ipsStr := r.Header.Get("X-Forwarded-For")
	ips := strings.Split(ipsStr, ",")
	if len(ips) < 2 {
		return
	}

	f.lock.Lock()
	wsconn := &wsConn{conn: conn}
	f.conns = append(f.conns, wsconn)
	f.lock.Unlock()

	defer func() {
		f.lock.Lock()
		for i, c := range f.conns {
			if c.conn == conn {
				f.conns = append(f.conns[:i], f.conns[i+1:]...)
				break
			}
		}
		f.lock.Unlock()
	}()
	// Gather the initial stats from the network to report
	var (
		head    *types.Header
		balance *big.Int
		nonce   uint64
	)
	for head == nil || balance == nil {
		// Retrieve the current stats cached by the faucet
		f.lock.RLock()
		if f.head != nil {
			head = types.CopyHeader(f.head)
		}
		if f.balance != nil {
			balance = new(big.Int).Set(f.balance)
		}
		nonce = f.nonce
		f.lock.RUnlock()

		if head == nil || balance == nil {
			// Report the faucet offline until initial stats are ready
			//lint:ignore ST1005 This error is to be displayed in the browser
			if err = sendError(wsconn, errors.New("Faucet offline")); err != nil {
				log.Warn("Failed to send faucet error to client", "err", err)
				return
			}
			time.Sleep(3 * time.Second)
		}
	}
	// Send over the initial stats and the latest header
	f.lock.RLock()
	reqs := f.reqs
	f.lock.RUnlock()
	if err = send(wsconn, map[string]interface{}{
		"funds":    new(big.Int).Div(balance, ether),
		"funded":   nonce,
		"peers":    f.stack.Server().PeerCount(),
		"requests": reqs,
	}, 3*time.Second); err != nil {
		log.Warn("Failed to send initial stats to client", "err", err)
		return
	}
	if err = send(wsconn, head, 3*time.Second); err != nil {
		log.Warn("Failed to send initial header to client", "err", err)
		return
	}
	// Keep reading requests from the websocket until the connection breaks
	for {
		// Fetch the next funding request and validate against github
		var msg struct {
			URL     string `json:"url"`
			Tier    uint   `json:"tier"`
			Captcha string `json:"captcha"`
			Symbol  string `json:"symbol"`
		}
		if err = conn.ReadJSON(&msg); err != nil {
			return
		}
		if !*noauthFlag && !strings.HasPrefix(msg.URL, "https://twitter.com/") && !strings.HasPrefix(msg.URL, "https://www.facebook.com/") {
			if err = sendError(wsconn, errors.New("URL doesn't link to supported services")); err != nil {
				log.Warn("Failed to send URL error to client", "err", err)
				return
			}
			continue
		}
		if msg.Tier >= uint(*tiersFlag) {
			//lint:ignore ST1005 This error is to be displayed in the browser
			if err = sendError(wsconn, errors.New("Invalid funding tier requested")); err != nil {
				log.Warn("Failed to send tier error to client", "err", err)
				return
			}
			continue
		}
		log.Info("Faucet funds requested", "url", msg.URL, "tier", msg.Tier)

		// If captcha verifications are enabled, make sure we're not dealing with a robot
		if *captchaToken != "" {
			form := url.Values{}
			form.Add("secret", *captchaSecret)
			form.Add("response", msg.Captcha)

			res, err := http.PostForm("https://hcaptcha.com/siteverify", form)
			if err != nil {
				if err = sendError(wsconn, err); err != nil {
					log.Warn("Failed to send captcha post error to client", "err", err)
					return
				}
				continue
			}
			var result struct {
				Success bool            `json:"success"`
				Errors  json.RawMessage `json:"error-codes"`
			}
			err = json.NewDecoder(res.Body).Decode(&result)
			res.Body.Close()
			if err != nil {
				if err = sendError(wsconn, err); err != nil {
					log.Warn("Failed to send captcha decode error to client", "err", err)
					return
				}
				continue
			}
			if !result.Success {
				log.Warn("Captcha verification failed", "err", string(result.Errors))
				//lint:ignore ST1005 it's funny and the robot won't mind
				if err = sendError(wsconn, errors.New("Beep-bop, you're a robot!")); err != nil {
					log.Warn("Failed to send captcha failure to client", "err", err)
					return
				}
				continue
			}
		}
		// Retrieve the Ethereum address to fund, the requesting user and a profile picture
		var (
			id       string
			username string
			avatar   string
			address  common.Address
		)
		switch {
		case strings.HasPrefix(msg.URL, "https://gist.github.com/"):
			if err = sendError(wsconn, errors.New("GitHub authentication discontinued at the official request of GitHub")); err != nil {
				log.Warn("Failed to send GitHub deprecation to client", "err", err)
				return
			}
			continue
		case strings.HasPrefix(msg.URL, "https://plus.google.com/"):
			//lint:ignore ST1005 Google is a company name and should be capitalized.
			if err = sendError(wsconn, errors.New("Google+ authentication discontinued as the service was sunset")); err != nil {
				log.Warn("Failed to send Google+ deprecation to client", "err", err)
				return
			}
			continue
		case strings.HasPrefix(msg.URL, "https://twitter.com/"):
			id, username, avatar, address, err = authTwitter(msg.URL, *twitterTokenV1Flag, *twitterTokenFlag)
		case strings.HasPrefix(msg.URL, "https://www.facebook.com/"):
			username, avatar, address, err = authFacebook(msg.URL)
			id = username
		case *noauthFlag:
			username, avatar, address, err = authNoAuth(msg.URL)
			id = username
		default:
			//lint:ignore ST1005 This error is to be displayed in the browser
			err = errors.New("Something funky happened, please open an issue at https://github.com/ethereum/go-ethereum/issues")
		}
		if err != nil {
			if err = sendError(wsconn, err); err != nil {
				log.Warn("Failed to send prefix error to client", "err", err)
				return
			}
			continue
		}
		log.Info("Faucet request valid", "url", msg.URL, "tier", msg.Tier, "user", username, "address", address)

		// Ensure the user didn't request funds too recently
		f.lock.Lock()
		var (
			fund    bool
			timeout time.Time
		)

		if ipTimeout := f.timeouts[ips[len(ips)-2]]; time.Now().Before(ipTimeout) {
			if err = sendError(wsconn, fmt.Errorf("%s left until next allowance", common.PrettyDuration(time.Until(ipTimeout)))); err != nil { // nolint: gosimple
				log.Warn("Failed to send funding error to client", "err", err)
			}
			f.lock.Unlock()
			continue
		}

		if timeout = f.timeouts[id]; time.Now().After(timeout) {
			var tx *types.Transaction
			if msg.Symbol == "BNB" {
				// User wasn't funded recently, create the funding transaction
				amount := new(big.Int).Div(new(big.Int).Mul(big.NewInt(int64(*payoutFlag)), ether), big.NewInt(10))
				amount = new(big.Int).Mul(amount, new(big.Int).Exp(big.NewInt(5), big.NewInt(int64(msg.Tier)), nil))
				amount = new(big.Int).Div(amount, new(big.Int).Exp(big.NewInt(2), big.NewInt(int64(msg.Tier)), nil))

				tx = types.NewTransaction(f.nonce+uint64(len(f.reqs)), address, amount, 21000, f.price, nil)
			} else {
				tokenInfo, ok := f.bep2eInfos[msg.Symbol]
				if !ok {
					f.lock.Unlock()
					log.Warn("Failed to find symbol", "symbol", msg.Symbol)
					continue
				}
				input, err := f.bep2eAbi.Pack("transfer", address, &tokenInfo.Amount)
				if err != nil {
					f.lock.Unlock()
					log.Warn("Failed to pack transfer transaction", "err", err)
					continue
				}
				tx = types.NewTransaction(f.nonce+uint64(len(f.reqs)), tokenInfo.Contract, nil, 420000, f.price, input)
			}
			signed, err := f.keystore.SignTx(f.account, tx, f.config.ChainID)
			if err != nil {
				f.lock.Unlock()
				if err = sendError(wsconn, err); err != nil {
					log.Warn("Failed to send transaction creation error to client", "err", err)
					return
				}
				continue
			}
			// Submit the transaction and mark as funded if successful
			if err := f.client.SendTransaction(context.Background(), signed); err != nil {
				f.lock.Unlock()
				if err = sendError(wsconn, err); err != nil {
					log.Warn("Failed to send transaction transmission error to client", "err", err)
					return
				}
				continue
			}
			f.reqs = append(f.reqs, &request{
				Avatar:  avatar,
				Account: address,
				Time:    time.Now(),
				Tx:      signed,
			})
			timeout := time.Duration(*minutesFlag*int(math.Pow(3, float64(msg.Tier)))) * time.Minute
			grace := timeout / 288 // 24h timeout => 5m grace

			f.timeouts[id] = time.Now().Add(timeout - grace)
			f.timeouts[ips[len(ips)-2]] = time.Now().Add(timeout - grace)
			fund = true
		}
		f.lock.Unlock()

		// Send an error if too frequent funding, othewise a success
		if !fund {
			if err = sendError(wsconn, fmt.Errorf("%s left until next allowance", common.PrettyDuration(time.Until(timeout)))); err != nil { // nolint: gosimple
				log.Warn("Failed to send funding error to client", "err", err)
				return
			}
			continue
		}
		if err = sendSuccess(wsconn, fmt.Sprintf("Funding request accepted for %s into %s", username, address.Hex())); err != nil {
			log.Warn("Failed to send funding success to client", "err", err)
			return
		}
		select {
		case f.update <- struct{}{}:
		default:
		}
	}
}

// refresh attempts to retrieve the latest header from the chain and extract the
// associated faucet balance and nonce for connectivity caching.
func (f *faucet) refresh(head *types.Header) error {
	// Ensure a state update does not run for too long
	ctx, cancel := context.WithTimeout(context.Background(), 5*time.Second)
	defer cancel()

	// If no header was specified, use the current chain head
	var err error
	if head == nil {
		if head, err = f.client.HeaderByNumber(ctx, nil); err != nil {
			return err
		}
	}
	// Retrieve the balance, nonce and gas price from the current head
	var (
		balance *big.Int
		nonce   uint64
		price   *big.Int
	)
	if balance, err = f.client.BalanceAt(ctx, f.account.Address, head.Number); err != nil {
		return err
	}
	if nonce, err = f.client.NonceAt(ctx, f.account.Address, head.Number); err != nil {
		return err
	}
	if fixGasPrice != nil && *fixGasPrice > 0 {
		price = big.NewInt(*fixGasPrice)
	} else {
		if price, err = f.client.SuggestGasPrice(ctx); err != nil {
			return err
		}
	}
	// Everything succeeded, update the cached stats and eject old requests
	f.lock.Lock()
	f.head, f.balance = head, balance
	f.price, f.nonce = price, nonce
	if len(f.reqs) > 0 && f.reqs[0].Tx.Nonce() > f.nonce {
		f.reqs = f.reqs[:0]
	}
	for len(f.reqs) > 0 && f.reqs[0].Tx.Nonce() < f.nonce {
		f.reqs = f.reqs[1:]
	}
	f.lock.Unlock()

	return nil
}

// loop keeps waiting for interesting events and pushes them out to connected
// websockets.
func (f *faucet) loop() {
	// Wait for chain events and push them to clients
	heads := make(chan *types.Header, 16)
	sub, err := f.client.SubscribeNewHead(context.Background(), heads)
	if err != nil {
		log.Crit("Failed to subscribe to head events", "err", err)
	}
	defer sub.Unsubscribe()

	// Start a goroutine to update the state from head notifications in the background
	update := make(chan *types.Header)

	go func() {
		for head := range update {
			// New chain head arrived, query the current stats and stream to clients
			timestamp := time.Unix(int64(head.Time), 0)
			if time.Since(timestamp) > time.Hour {
				log.Warn("Skipping faucet refresh, head too old", "number", head.Number, "hash", head.Hash(), "age", common.PrettyAge(timestamp))
				continue
			}
			if err := f.refresh(head); err != nil {
				log.Warn("Failed to update faucet state", "block", head.Number, "hash", head.Hash(), "err", err)
				continue
			}
			// Faucet state retrieved, update locally and send to clients
			f.lock.RLock()
			log.Info("Updated faucet state", "number", head.Number, "hash", head.Hash(), "age", common.PrettyAge(timestamp), "balance", f.balance, "nonce", f.nonce, "price", f.price)

			balance := new(big.Int).Div(f.balance, ether)
			peers := f.stack.Server().PeerCount()

			for _, conn := range f.conns {
				if err := send(conn, map[string]interface{}{
					"funds":    balance,
					"funded":   f.nonce,
					"peers":    peers,
					"requests": f.reqs,
				}, time.Second); err != nil {
					log.Warn("Failed to send stats to client", "err", err)
					conn.conn.Close()
					continue
				}
				if err := send(conn, head, time.Second); err != nil {
					log.Warn("Failed to send header to client", "err", err)
					conn.conn.Close()
				}
			}
			f.lock.RUnlock()
		}
	}()
	// Wait for various events and assing to the appropriate background threads
	for {
		select {
		case head := <-heads:
			// New head arrived, send if for state update if there's none running
			select {
			case update <- head:
			default:
			}

		case <-f.update:
			// Pending requests updated, stream to clients
			f.lock.RLock()
			for _, conn := range f.conns {
				if err := send(conn, map[string]interface{}{"requests": f.reqs}, time.Second); err != nil {
					log.Warn("Failed to send requests to client", "err", err)
					conn.conn.Close()
				}
			}
			f.lock.RUnlock()
		}
	}
}

// sends transmits a data packet to the remote end of the websocket, but also
// setting a write deadline to prevent waiting forever on the node.
func send(conn *wsConn, value interface{}, timeout time.Duration) error {
	if timeout == 0 {
		timeout = 60 * time.Second
	}
	conn.wlock.Lock()
	defer conn.wlock.Unlock()
	conn.conn.SetWriteDeadline(time.Now().Add(timeout))
	return conn.conn.WriteJSON(value)
}

// sendError transmits an error to the remote end of the websocket, also setting
// the write deadline to 1 second to prevent waiting forever.
func sendError(conn *wsConn, err error) error {
	return send(conn, map[string]string{"error": err.Error()}, time.Second)
}

// sendSuccess transmits a success message to the remote end of the websocket, also
// setting the write deadline to 1 second to prevent waiting forever.
func sendSuccess(conn *wsConn, msg string) error {
	return send(conn, map[string]string{"success": msg}, time.Second)
}

// authTwitter tries to authenticate a faucet request using Twitter posts, returning
// the uniqueness identifier (user id/username), username, avatar URL and Ethereum address to fund on success.
func authTwitter(url string, tokenV1, tokenV2 string) (string, string, string, common.Address, error) {
	// Ensure the user specified a meaningful URL, no fancy nonsense
	parts := strings.Split(url, "/")
	if len(parts) < 4 || parts[len(parts)-2] != "status" {
		//lint:ignore ST1005 This error is to be displayed in the browser
		return "", "", "", common.Address{}, errors.New("Invalid Twitter status URL")
	}
	// Strip any query parameters from the tweet id and ensure it's numeric
	tweetID := strings.Split(parts[len(parts)-1], "?")[0]
	if !regexp.MustCompile("^[0-9]+$").MatchString(tweetID) {
		return "", "", "", common.Address{}, errors.New("Invalid Tweet URL")
	}
	// Twitter's API isn't really friendly with direct links.
	// It is restricted to 300 queries / 15 minute with an app api key.
	// Anything more will require read only authorization from the users and that we want to avoid.

	// If Twitter bearer token is provided, use the API, selecting the version
	// the user would prefer (currently there's a limit of 1 v2 app / developer
	// but unlimited v1.1 apps).
	switch {
	case tokenV1 != "":
		return authTwitterWithTokenV1(tweetID, tokenV1)
	case tokenV2 != "":
		return authTwitterWithTokenV2(tweetID, tokenV2)
	}
	// Twiter API token isn't provided so we just load the public posts
	// and scrape it for the Ethereum address and profile URL. We need to load
	// the mobile page though since the main page loads tweet contents via JS.
	url = strings.Replace(url, "https://twitter.com/", "https://mobile.twitter.com/", 1)

	res, err := http.Get(url)
	if err != nil {
		return "", "", "", common.Address{}, err
	}
	defer res.Body.Close()

	// Resolve the username from the final redirect, no intermediate junk
	parts = strings.Split(res.Request.URL.String(), "/")
	if len(parts) < 4 || parts[len(parts)-2] != "status" {
		//lint:ignore ST1005 This error is to be displayed in the browser
		return "", "", "", common.Address{}, errors.New("Invalid Twitter status URL")
	}
	username := parts[len(parts)-3]

	body, err := io.ReadAll(res.Body)
	if err != nil {
		return "", "", "", common.Address{}, err
	}
	address := common.HexToAddress(string(regexp.MustCompile("0x[0-9a-fA-F]{40}").Find(body)))
	if address == (common.Address{}) {
		//lint:ignore ST1005 This error is to be displayed in the browser
		return "", "", "", common.Address{}, errors.New("No BNB Smart Chain address found to fund")
	}
	var avatar string
	if parts = regexp.MustCompile(`src="([^"]+twimg\.com/profile_images[^"]+)"`).FindStringSubmatch(string(body)); len(parts) == 2 {
		avatar = parts[1]
	}
	return username + "@twitter", username, avatar, address, nil
}

// authTwitterWithTokenV1 tries to authenticate a faucet request using Twitter's v1
// API, returning the user id, username, avatar URL and Ethereum address to fund on
// success.
func authTwitterWithTokenV1(tweetID string, token string) (string, string, string, common.Address, error) {
	// Query the tweet details from Twitter
	url := fmt.Sprintf("https://api.twitter.com/1.1/statuses/show.json?id=%s", tweetID)
	req, err := http.NewRequest("GET", url, nil)
	if err != nil {
		return "", "", "", common.Address{}, err
	}
	req.Header.Set("Authorization", fmt.Sprintf("Bearer %s", token))
	res, err := http.DefaultClient.Do(req)
	if err != nil {
		return "", "", "", common.Address{}, err
	}
	defer res.Body.Close()

	var result struct {
		Text string `json:"text"`
		User struct {
			ID       string `json:"id_str"`
			Username string `json:"screen_name"`
			Avatar   string `json:"profile_image_url"`
		} `json:"user"`
	}
	err = json.NewDecoder(res.Body).Decode(&result)
	if err != nil {
		return "", "", "", common.Address{}, err
	}
	address := common.HexToAddress(regexp.MustCompile("0x[0-9a-fA-F]{40}").FindString(result.Text))
	if address == (common.Address{}) {
		//lint:ignore ST1005 This error is to be displayed in the browser
		return "", "", "", common.Address{}, errors.New("No Ethereum address found to fund")
	}
	return result.User.ID + "@twitter", result.User.Username, result.User.Avatar, address, nil
}

// authTwitterWithTokenV2 tries to authenticate a faucet request using Twitter's v2
// API, returning the user id, username, avatar URL and Ethereum address to fund on
// success.
func authTwitterWithTokenV2(tweetID string, token string) (string, string, string, common.Address, error) {
	// Query the tweet details from Twitter
	url := fmt.Sprintf("https://api.twitter.com/2/tweets/%s?expansions=author_id&user.fields=profile_image_url", tweetID)
	req, err := http.NewRequest("GET", url, nil)
	if err != nil {
		return "", "", "", common.Address{}, err
	}
	req.Header.Set("Authorization", fmt.Sprintf("Bearer %s", token))
	res, err := http.DefaultClient.Do(req)
	if err != nil {
		return "", "", "", common.Address{}, err
	}
	defer res.Body.Close()

	var result struct {
		Data struct {
			AuthorID string `json:"author_id"`
			Text     string `json:"text"`
		} `json:"data"`
		Includes struct {
			Users []struct {
				ID       string `json:"id"`
				Username string `json:"username"`
				Avatar   string `json:"profile_image_url"`
			} `json:"users"`
		} `json:"includes"`
	}

	err = json.NewDecoder(res.Body).Decode(&result)
	if err != nil {
		return "", "", "", common.Address{}, err
	}

	address := common.HexToAddress(regexp.MustCompile("0x[0-9a-fA-F]{40}").FindString(result.Data.Text))
	if address == (common.Address{}) {
		//lint:ignore ST1005 This error is to be displayed in the browser
		return "", "", "", common.Address{}, errors.New("No Ethereum address found to fund")
	}
	return result.Data.AuthorID + "@twitter", result.Includes.Users[0].Username, result.Includes.Users[0].Avatar, address, nil
}

// authFacebook tries to authenticate a faucet request using Facebook posts,
// returning the username, avatar URL and Ethereum address to fund on success.
func authFacebook(url string) (string, string, common.Address, error) {
	// Ensure the user specified a meaningful URL, no fancy nonsense
	parts := strings.Split(strings.Split(url, "?")[0], "/")
	if parts[len(parts)-1] == "" {
		parts = parts[0 : len(parts)-1]
	}
	if len(parts) < 4 || parts[len(parts)-2] != "posts" {
		//lint:ignore ST1005 This error is to be displayed in the browser
		return "", "", common.Address{}, errors.New("Invalid Facebook post URL")
	}
	username := parts[len(parts)-3]

	// Facebook's Graph API isn't really friendly with direct links. Still, we don't
	// want to do ask read permissions from users, so just load the public posts and
	// scrape it for the Ethereum address and profile URL.
	//
	// Facebook recently changed their desktop webpage to use AJAX for loading post
	// content, so switch over to the mobile site for now. Will probably end up having
	// to use the API eventually.
	crawl := strings.Replace(url, "www.facebook.com", "m.facebook.com", 1)

	res, err := http.Get(crawl)
	if err != nil {
		return "", "", common.Address{}, err
	}
	defer res.Body.Close()

	body, err := io.ReadAll(res.Body)
	if err != nil {
		return "", "", common.Address{}, err
	}
	address := common.HexToAddress(string(regexp.MustCompile("0x[0-9a-fA-F]{40}").Find(body)))
	if address == (common.Address{}) {
		//lint:ignore ST1005 This error is to be displayed in the browser
		return "", "", common.Address{}, errors.New("No BNB Smart Chain address found to fund")
	}
	var avatar string
	if parts = regexp.MustCompile(`src="([^"]+fbcdn\.net[^"]+)"`).FindStringSubmatch(string(body)); len(parts) == 2 {
		avatar = parts[1]
	}
	return username + "@facebook", avatar, address, nil
}

// authNoAuth tries to interpret a faucet request as a plain Ethereum address,
// without actually performing any remote authentication. This mode is prone to
// Byzantine attack, so only ever use for truly private networks.
func authNoAuth(url string) (string, string, common.Address, error) {
	address := common.HexToAddress(regexp.MustCompile("0x[0-9a-fA-F]{40}").FindString(url))
	if address == (common.Address{}) {
		//lint:ignore ST1005 This error is to be displayed in the browser
		return "", "", common.Address{}, errors.New("No BNB Smart Chain address found to fund")
	}
	return address.Hex() + "@noauth", "", address, nil
<<<<<<< HEAD
=======
}

// getGenesis returns a genesis based on input args
func getGenesis(genesisFlag string, goerliFlag bool, rinkebyFlag bool) (*core.Genesis, error) {
	switch {
	case genesisFlag != "":
		var genesis core.Genesis
		err := common.LoadJSON(genesisFlag, &genesis)
		return &genesis, err
	case goerliFlag:
		return core.DefaultGoerliGenesisBlock(), nil
	case rinkebyFlag:
		return core.DefaultRinkebyGenesisBlock(), nil
	default:
		return nil, fmt.Errorf("no genesis flag provided")
	}
>>>>>>> 8c0c0434
}<|MERGE_RESOLUTION|>--- conflicted
+++ resolved
@@ -27,6 +27,7 @@
 	"fmt"
 	"html/template"
 	"io"
+	"io/ioutil"
 	"math"
 	"math/big"
 	"net/http"
@@ -151,32 +152,24 @@
 			AmountStr: amountStr,
 		}
 	}
+	// Load up and render the faucet website
+	tmpl, err := Asset("faucet.html")
+	if err != nil {
+		log.Crit("Failed to load the faucet template", "err", err)
+	}
 	website := new(bytes.Buffer)
-<<<<<<< HEAD
 	err = template.Must(template.New("").Parse(string(tmpl))).Execute(website, map[string]interface{}{
 		"Network":    *netnameFlag,
 		"Amounts":    amounts,
 		"Recaptcha":  *captchaToken,
 		"NoAuth":     *noauthFlag,
 		"Bep2eInfos": bep2eInfos,
-=======
-	err := template.Must(template.New("").Parse(websiteTmpl)).Execute(website, map[string]interface{}{
-		"Network":   *netnameFlag,
-		"Amounts":   amounts,
-		"Periods":   periods,
-		"Recaptcha": *captchaToken,
-		"NoAuth":    *noauthFlag,
->>>>>>> 8c0c0434
 	})
 	if err != nil {
 		log.Crit("Failed to render the faucet template", "err", err)
 	}
 	// Load and parse the genesis block requested by the user
-<<<<<<< HEAD
 	blob, err := ioutil.ReadFile(*genesisFlag)
-=======
-	genesis, err := getGenesis(*genesisFlag, *goerliFlag, *rinkebyFlag)
->>>>>>> 8c0c0434
 	if err != nil {
 		log.Crit("Failed to read genesis block contents", "genesis", *genesisFlag, "err", err)
 	}
@@ -194,23 +187,14 @@
 		}
 	}
 	// Load up the account key and decrypt its password
-<<<<<<< HEAD
 	blob, err = ioutil.ReadFile(*accPassFlag)
-=======
-	blob, err := os.ReadFile(*accPassFlag)
->>>>>>> 8c0c0434
 	if err != nil {
 		log.Crit("Failed to read account password contents", "file", *accPassFlag, "err", err)
 	}
 	pass := strings.TrimSuffix(string(blob), "\n")
 
-<<<<<<< HEAD
 	ks := keystore.NewKeyStore(filepath.Join(os.Getenv("HOME"), ".faucet", "keys_2"), keystore.StandardScryptN, keystore.StandardScryptP)
 	if blob, err = ioutil.ReadFile(*accJSONFlag); err != nil {
-=======
-	ks := keystore.NewKeyStore(filepath.Join(os.Getenv("HOME"), ".faucet", "keys"), keystore.StandardScryptN, keystore.StandardScryptP)
-	if blob, err = os.ReadFile(*accJSONFlag); err != nil {
->>>>>>> 8c0c0434
 		log.Crit("Failed to read account key contents", "file", *accJSONFlag, "err", err)
 	}
 	acc, err := ks.Import(blob, pass, pass)
@@ -994,23 +978,4 @@
 		return "", "", common.Address{}, errors.New("No BNB Smart Chain address found to fund")
 	}
 	return address.Hex() + "@noauth", "", address, nil
-<<<<<<< HEAD
-=======
-}
-
-// getGenesis returns a genesis based on input args
-func getGenesis(genesisFlag string, goerliFlag bool, rinkebyFlag bool) (*core.Genesis, error) {
-	switch {
-	case genesisFlag != "":
-		var genesis core.Genesis
-		err := common.LoadJSON(genesisFlag, &genesis)
-		return &genesis, err
-	case goerliFlag:
-		return core.DefaultGoerliGenesisBlock(), nil
-	case rinkebyFlag:
-		return core.DefaultRinkebyGenesisBlock(), nil
-	default:
-		return nil, fmt.Errorf("no genesis flag provided")
-	}
->>>>>>> 8c0c0434
 }