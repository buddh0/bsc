--- conflicted
+++ resolved
@@ -10,14 +10,7 @@
 
 First thing's first, the `faucet` needs to connect to an Ethereum network, for which it needs the necessary genesis and network infos. Each of the following flags must be set:
 
-<<<<<<< HEAD
-- `-genesis` is a path to a file containin the network `genesis.json`. or using:
-=======
 - `-genesis` is a path to a file containing the network `genesis.json`. or using:
-  - `-goerli` with the faucet with Görli network config
-  - `-rinkeby` with the faucet with Rinkeby network config
-  - `-sepolia` with the faucet with Sepolia network config
->>>>>>> 8f2416a8
 - `-network` is the devp2p network id used during connection
 - `-bootnodes` is a list of `enode://` ids to join the network through
 
