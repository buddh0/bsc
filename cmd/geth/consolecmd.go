--- conflicted
+++ resolved
@@ -18,14 +18,9 @@
 
 import (
 	"fmt"
-<<<<<<< HEAD
-=======
-	"path/filepath"
->>>>>>> 8c0c0434
 	"strings"
 
 	"github.com/ethereum/go-ethereum/cmd/utils"
-	"github.com/ethereum/go-ethereum/common"
 	"github.com/ethereum/go-ethereum/console"
 	"github.com/ethereum/go-ethereum/node"
 	"github.com/ethereum/go-ethereum/rpc"
@@ -128,29 +123,6 @@
 		if ctx.GlobalIsSet(utils.DataDirFlag.Name) {
 			path = ctx.GlobalString(utils.DataDirFlag.Name)
 		}
-<<<<<<< HEAD
-=======
-		if path != "" {
-			if ctx.GlobalBool(utils.RopstenFlag.Name) {
-				// Maintain compatibility with older Geth configurations storing the
-				// Ropsten database in `testnet` instead of `ropsten`.
-				legacyPath := filepath.Join(path, "testnet")
-				if common.FileExist(legacyPath) {
-					path = legacyPath
-				} else {
-					path = filepath.Join(path, "ropsten")
-				}
-			} else if ctx.GlobalBool(utils.RinkebyFlag.Name) {
-				path = filepath.Join(path, "rinkeby")
-			} else if ctx.GlobalBool(utils.GoerliFlag.Name) {
-				path = filepath.Join(path, "goerli")
-			} else if ctx.GlobalBool(utils.SepoliaFlag.Name) {
-				path = filepath.Join(path, "sepolia")
-			} else if ctx.GlobalBool(utils.KilnFlag.Name) {
-				path = filepath.Join(path, "kiln")
-			}
-		}
->>>>>>> 8c0c0434
 		endpoint = fmt.Sprintf("%s/geth.ipc", path)
 	}
 	client, err := dialRPC(endpoint)
