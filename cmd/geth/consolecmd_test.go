--- conflicted
+++ resolved
@@ -40,11 +40,7 @@
 func runMinimalGeth(t *testing.T, args ...string) *testgeth {
 	// --networkid=1337 to avoid cache bump
 	// --syncmode=full to avoid allocating fast sync bloom
-<<<<<<< HEAD
 	allArgs := []string{"--networkid", "1337", "--syncmode=full", "--port", "0",
-=======
-	allArgs := []string{"--ropsten", "--networkid", "1337", "--syncmode=full", "--port", "0",
->>>>>>> 8c0c0434
 		"--nat", "none", "--nodiscover", "--maxpeers", "0", "--cache", "64",
 		"--datadir.minfreedisk", "0"}
 	return runGeth(t, append(allArgs, args...)...)
