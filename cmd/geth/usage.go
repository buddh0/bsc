// Copyright 2015 The go-ethereum Authors
// This file is part of go-ethereum.
//
// go-ethereum is free software: you can redistribute it and/or modify
// it under the terms of the GNU General Public License as published by
// the Free Software Foundation, either version 3 of the License, or
// (at your option) any later version.
//
// go-ethereum is distributed in the hope that it will be useful,
// but WITHOUT ANY WARRANTY; without even the implied warranty of
// MERCHANTABILITY or FITNESS FOR A PARTICULAR PURPOSE. See the
// GNU General Public License for more details.
//
// You should have received a copy of the GNU General Public License
// along with go-ethereum. If not, see <http://www.gnu.org/licenses/>.

// Contains the geth command usage template and generator.

package main

import (
	"io"
	"sort"

	"github.com/ethereum/go-ethereum/cmd/utils"
	"github.com/ethereum/go-ethereum/internal/debug"
	"github.com/ethereum/go-ethereum/internal/flags"
	"gopkg.in/urfave/cli.v1"
)

// AppHelpFlagGroups is the application flags, grouped by functionality.
var AppHelpFlagGroups = []flags.FlagGroup{
	{
		Name: "ETHEREUM",
		Flags: []cli.Flag{
			configFileFlag,
			utils.DataDirFlag,
			utils.AncientFlag,
			utils.MinFreeDiskSpaceFlag,
			utils.KeyStoreDirFlag,
			utils.NoUSBFlag,
			utils.DirectBroadcastFlag,
			utils.DisableSnapProtocolFlag,
			utils.DisableDiffProtocolFlag,
			utils.EnableTrustProtocolFlag,
			utils.DisableBscProtocolFlag,
			utils.RangeLimitFlag,
			utils.SmartCardDaemonPathFlag,
			utils.NetworkIdFlag,
			utils.MainnetFlag,
<<<<<<< HEAD
=======
			utils.GoerliFlag,
			utils.RinkebyFlag,
			utils.RopstenFlag,
			utils.SepoliaFlag,
			utils.KilnFlag,
>>>>>>> e0e8bf31
			utils.SyncModeFlag,
			utils.TriesVerifyModeFlag,
			utils.ExitWhenSyncedFlag,
			utils.GCModeFlag,
			utils.TxLookupLimitFlag,
			utils.EthStatsURLFlag,
			utils.IdentityFlag,
			utils.LightKDFFlag,
<<<<<<< HEAD
			utils.WhitelistFlag,
			utils.TriesInMemoryFlag,
			utils.BlockAmountReserved,
			utils.CheckSnapshotWithMPT,
			utils.BLSPasswordFileFlag,
			utils.BLSWalletDirFlag,
			utils.VoteJournalDirFlag,
=======
			utils.EthPeerRequiredBlocksFlag,
>>>>>>> e0e8bf31
		},
	},
	{
		Name: "LIGHT CLIENT",
		Flags: []cli.Flag{
			utils.LightServeFlag,
			utils.LightIngressFlag,
			utils.LightEgressFlag,
			utils.LightMaxPeersFlag,
			utils.UltraLightServersFlag,
			utils.UltraLightFractionFlag,
			utils.UltraLightOnlyAnnounceFlag,
			utils.LightNoPruneFlag,
			utils.LightNoSyncServeFlag,
		},
	},
	{
		Name: "DEVELOPER CHAIN",
		Flags: []cli.Flag{
			utils.DeveloperFlag,
			utils.DeveloperPeriodFlag,
			utils.DeveloperGasLimitFlag,
		},
	},
	{
		Name: "ETHASH",
		Flags: []cli.Flag{
			utils.EthashCacheDirFlag,
			utils.EthashCachesInMemoryFlag,
			utils.EthashCachesOnDiskFlag,
			utils.EthashCachesLockMmapFlag,
			utils.EthashDatasetDirFlag,
			utils.EthashDatasetsInMemoryFlag,
			utils.EthashDatasetsOnDiskFlag,
			utils.EthashDatasetsLockMmapFlag,
		},
	},
	{
		Name: "TRANSACTION POOL",
		Flags: []cli.Flag{
			utils.TxPoolLocalsFlag,
			utils.TxPoolNoLocalsFlag,
			utils.TxPoolJournalFlag,
			utils.TxPoolRejournalFlag,
			utils.TxPoolPriceLimitFlag,
			utils.TxPoolPriceBumpFlag,
			utils.TxPoolAccountSlotsFlag,
			utils.TxPoolGlobalSlotsFlag,
			utils.TxPoolAccountQueueFlag,
			utils.TxPoolGlobalQueueFlag,
			utils.TxPoolLifetimeFlag,
			utils.TxPoolReannounceTimeFlag,
		},
	},
	{
		Name: "PERFORMANCE TUNING",
		Flags: []cli.Flag{
			utils.CacheFlag,
			utils.CacheDatabaseFlag,
			utils.CacheTrieFlag,
			utils.CacheTrieJournalFlag,
			utils.CacheTrieRejournalFlag,
			utils.CacheGCFlag,
			utils.CacheSnapshotFlag,
			utils.CachePreimagesFlag,
			utils.FDLimitFlag,
		},
	},
	{
		Name: "ACCOUNT",
		Flags: []cli.Flag{
			utils.UnlockedAccountFlag,
			utils.PasswordFileFlag,
			utils.ExternalSignerFlag,
			utils.InsecureUnlockAllowedFlag,
		},
	},
	{
		Name: "API AND CONSOLE",
		Flags: []cli.Flag{
			utils.IPCDisabledFlag,
			utils.IPCPathFlag,
			utils.HTTPEnabledFlag,
			utils.HTTPListenAddrFlag,
			utils.HTTPPortFlag,
			utils.HTTPApiFlag,
			utils.HTTPPathPrefixFlag,
			utils.HTTPCORSDomainFlag,
			utils.HTTPVirtualHostsFlag,
			utils.WSEnabledFlag,
			utils.WSListenAddrFlag,
			utils.WSPortFlag,
			utils.WSApiFlag,
			utils.WSPathPrefixFlag,
			utils.WSAllowedOriginsFlag,
			utils.JWTSecretFlag,
			utils.AuthListenFlag,
			utils.AuthPortFlag,
			utils.AuthVirtualHostsFlag,
			utils.GraphQLEnabledFlag,
			utils.GraphQLCORSDomainFlag,
			utils.GraphQLVirtualHostsFlag,
			utils.RPCGlobalGasCapFlag,
			utils.RPCGlobalEVMTimeoutFlag,
			utils.RPCGlobalTxFeeCapFlag,
			utils.AllowUnprotectedTxs,
			utils.JSpathFlag,
			utils.ExecFlag,
			utils.PreloadJSFlag,
		},
	},
	{
		Name: "NETWORKING",
		Flags: []cli.Flag{
			utils.BootnodesFlag,
			utils.DNSDiscoveryFlag,
			utils.ListenPortFlag,
			utils.MaxPeersFlag,
			utils.MaxPeersPerIPFlag,
			utils.MaxPendingPeersFlag,
			utils.NATFlag,
			utils.NoDiscoverFlag,
			utils.DiscoveryV5Flag,
			utils.NetrestrictFlag,
			utils.NodeKeyFileFlag,
			utils.NodeKeyHexFlag,
		},
	},
	{
		Name: "MINER",
		Flags: []cli.Flag{
			utils.MiningEnabledFlag,
			utils.MinerThreadsFlag,
			utils.MinerNotifyFlag,
			utils.MinerNotifyFullFlag,
			utils.MinerGasPriceFlag,
			utils.MinerGasLimitFlag,
			utils.MinerEtherbaseFlag,
			utils.MinerExtraDataFlag,
			utils.MinerRecommitIntervalFlag,
			utils.MinerDelayLeftoverFlag,
			utils.MinerNoVerfiyFlag,
			utils.VotingEnabledFlag,
		},
	},
	{
		Name: "GAS PRICE ORACLE",
		Flags: []cli.Flag{
			utils.GpoBlocksFlag,
			utils.GpoPercentileFlag,
			utils.GpoMaxGasPriceFlag,
			utils.GpoIgnoreGasPriceFlag,
		},
	},
	{
		Name: "VIRTUAL MACHINE",
		Flags: []cli.Flag{
			utils.VMEnableDebugFlag,
		},
	},
	{
		Name: "LOGGING AND DEBUGGING",
		Flags: append([]cli.Flag{
			utils.FakePoWFlag,
			utils.NoCompactionFlag,
		}, debug.Flags...),
	},
	{
		Name:  "METRICS AND STATS",
		Flags: metricsFlags,
	},
	{
		Name: "ALIASED (deprecated)",
		Flags: []cli.Flag{
			utils.NoUSBFlag,
			utils.LegacyWhitelistFlag,
		},
	},
	{
		Name: "MISC",
		Flags: []cli.Flag{
			utils.SnapshotFlag,
			utils.BloomFilterSizeFlag,
			cli.HelpFlag,
		},
	},
	{
		Name: "BLS ACCOUNT",
		Flags: []cli.Flag{
			utils.DataDirFlag,
		},
	},
}

func init() {
	// Override the default app help template
	cli.AppHelpTemplate = flags.AppHelpTemplate

	// Override the default app help printer, but only for the global app help
	originalHelpPrinter := cli.HelpPrinter
	cli.HelpPrinter = func(w io.Writer, tmpl string, data interface{}) {
		if tmpl == flags.AppHelpTemplate {
			// Iterate over all the flags and add any uncategorized ones
			categorized := make(map[string]struct{})
			for _, group := range AppHelpFlagGroups {
				for _, flag := range group.Flags {
					categorized[flag.String()] = struct{}{}
				}
			}
			deprecated := make(map[string]struct{})
			for _, flag := range utils.DeprecatedFlags {
				deprecated[flag.String()] = struct{}{}
			}
			// Only add uncategorized flags if they are not deprecated
			var uncategorized []cli.Flag
			for _, flag := range data.(*cli.App).Flags {
				if _, ok := categorized[flag.String()]; !ok {
					if _, ok := deprecated[flag.String()]; !ok {
						uncategorized = append(uncategorized, flag)
					}
				}
			}
			if len(uncategorized) > 0 {
				// Append all ungategorized options to the misc group
				miscs := len(AppHelpFlagGroups[len(AppHelpFlagGroups)-1].Flags)
				AppHelpFlagGroups[len(AppHelpFlagGroups)-1].Flags = append(AppHelpFlagGroups[len(AppHelpFlagGroups)-1].Flags, uncategorized...)

				// Make sure they are removed afterwards
				defer func() {
					AppHelpFlagGroups[len(AppHelpFlagGroups)-1].Flags = AppHelpFlagGroups[len(AppHelpFlagGroups)-1].Flags[:miscs]
				}()
			}
			// Render out custom usage screen
			originalHelpPrinter(w, tmpl, flags.HelpData{App: data, FlagGroups: AppHelpFlagGroups})
		} else if tmpl == flags.CommandHelpTemplate {
			// Iterate over all command specific flags and categorize them
			categorized := make(map[string][]cli.Flag)
			for _, flag := range data.(cli.Command).Flags {
				if _, ok := categorized[flag.String()]; !ok {
					categorized[flags.FlagCategory(flag, AppHelpFlagGroups)] = append(categorized[flags.FlagCategory(flag, AppHelpFlagGroups)], flag)
				}
			}

			// sort to get a stable ordering
			sorted := make([]flags.FlagGroup, 0, len(categorized))
			for cat, flgs := range categorized {
				sorted = append(sorted, flags.FlagGroup{Name: cat, Flags: flgs})
			}
			sort.Sort(flags.ByCategory(sorted))

			// add sorted array to data and render with default printer
			originalHelpPrinter(w, tmpl, map[string]interface{}{
				"cmd":              data,
				"categorizedFlags": sorted,
			})
		} else {
			originalHelpPrinter(w, tmpl, data)
		}
	}
}<|MERGE_RESOLUTION|>--- conflicted
+++ resolved
@@ -48,14 +48,6 @@
 			utils.SmartCardDaemonPathFlag,
 			utils.NetworkIdFlag,
 			utils.MainnetFlag,
-<<<<<<< HEAD
-=======
-			utils.GoerliFlag,
-			utils.RinkebyFlag,
-			utils.RopstenFlag,
-			utils.SepoliaFlag,
-			utils.KilnFlag,
->>>>>>> e0e8bf31
 			utils.SyncModeFlag,
 			utils.TriesVerifyModeFlag,
 			utils.ExitWhenSyncedFlag,
@@ -64,17 +56,13 @@
 			utils.EthStatsURLFlag,
 			utils.IdentityFlag,
 			utils.LightKDFFlag,
-<<<<<<< HEAD
-			utils.WhitelistFlag,
+			utils.EthPeerRequiredBlocksFlag,
 			utils.TriesInMemoryFlag,
 			utils.BlockAmountReserved,
 			utils.CheckSnapshotWithMPT,
 			utils.BLSPasswordFileFlag,
 			utils.BLSWalletDirFlag,
 			utils.VoteJournalDirFlag,
-=======
-			utils.EthPeerRequiredBlocksFlag,
->>>>>>> e0e8bf31
 		},
 	},
 	{
