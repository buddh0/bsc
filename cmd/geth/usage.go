// Copyright 2015 The go-ethereum Authors
// This file is part of go-ethereum.
//
// go-ethereum is free software: you can redistribute it and/or modify
// it under the terms of the GNU General Public License as published by
// the Free Software Foundation, either version 3 of the License, or
// (at your option) any later version.
//
// go-ethereum is distributed in the hope that it will be useful,
// but WITHOUT ANY WARRANTY; without even the implied warranty of
// MERCHANTABILITY or FITNESS FOR A PARTICULAR PURPOSE. See the
// GNU General Public License for more details.
//
// You should have received a copy of the GNU General Public License
// along with go-ethereum. If not, see <http://www.gnu.org/licenses/>.

// Contains the geth command usage template and generator.

package main

import (
	"io"
	"sort"

	"github.com/ethereum/go-ethereum/cmd/utils"
	"github.com/ethereum/go-ethereum/internal/debug"
	"github.com/ethereum/go-ethereum/internal/flags"
	"gopkg.in/urfave/cli.v1"
)

// AppHelpFlagGroups is the application flags, grouped by functionality.
var AppHelpFlagGroups = []flags.FlagGroup{
	{
		Name: "ETHEREUM",
		Flags: utils.GroupFlags([]cli.Flag{
			configFileFlag,
			utils.MinFreeDiskSpaceFlag,
			utils.KeyStoreDirFlag,
			utils.NoUSBFlag,
			utils.DirectBroadcastFlag,
			utils.DisableSnapProtocolFlag,
			utils.DisableDiffProtocolFlag,
			utils.EnableTrustProtocolFlag,
			utils.DisableBscProtocolFlag,
			utils.RangeLimitFlag,
			utils.SmartCardDaemonPathFlag,
			utils.NetworkIdFlag,
<<<<<<< HEAD
			utils.MainnetFlag,
=======
>>>>>>> 8c0c0434
			utils.SyncModeFlag,
			utils.TriesVerifyModeFlag,
			utils.ExitWhenSyncedFlag,
			utils.GCModeFlag,
			utils.TxLookupLimitFlag,
			utils.EthStatsURLFlag,
			utils.IdentityFlag,
			utils.LightKDFFlag,
<<<<<<< HEAD
			utils.EthPeerRequiredBlocksFlag,
			utils.TriesInMemoryFlag,
			utils.BlockAmountReserved,
			utils.CheckSnapshotWithMPT,
			utils.BLSPasswordFileFlag,
			utils.BLSWalletDirFlag,
			utils.VoteJournalDirFlag,
		},
=======
			utils.EthRequiredBlocksFlag,
		}, utils.NetworkFlags, utils.DatabasePathFlags),
>>>>>>> 8c0c0434
	},
	{
		Name: "LIGHT CLIENT",
		Flags: []cli.Flag{
			utils.LightServeFlag,
			utils.LightIngressFlag,
			utils.LightEgressFlag,
			utils.LightMaxPeersFlag,
			utils.UltraLightServersFlag,
			utils.UltraLightFractionFlag,
			utils.UltraLightOnlyAnnounceFlag,
			utils.LightNoPruneFlag,
			utils.LightNoSyncServeFlag,
		},
	},
	{
		Name: "DEVELOPER CHAIN",
		Flags: []cli.Flag{
			utils.DeveloperFlag,
			utils.DeveloperPeriodFlag,
			utils.DeveloperGasLimitFlag,
		},
	},
	{
		Name: "ETHASH",
		Flags: []cli.Flag{
			utils.EthashCacheDirFlag,
			utils.EthashCachesInMemoryFlag,
			utils.EthashCachesOnDiskFlag,
			utils.EthashCachesLockMmapFlag,
			utils.EthashDatasetDirFlag,
			utils.EthashDatasetsInMemoryFlag,
			utils.EthashDatasetsOnDiskFlag,
			utils.EthashDatasetsLockMmapFlag,
		},
	},
	{
		Name: "TRANSACTION POOL",
		Flags: []cli.Flag{
			utils.TxPoolLocalsFlag,
			utils.TxPoolNoLocalsFlag,
			utils.TxPoolJournalFlag,
			utils.TxPoolRejournalFlag,
			utils.TxPoolPriceLimitFlag,
			utils.TxPoolPriceBumpFlag,
			utils.TxPoolAccountSlotsFlag,
			utils.TxPoolGlobalSlotsFlag,
			utils.TxPoolAccountQueueFlag,
			utils.TxPoolGlobalQueueFlag,
			utils.TxPoolLifetimeFlag,
			utils.TxPoolReannounceTimeFlag,
		},
	},
	{
		Name: "PERFORMANCE TUNING",
		Flags: []cli.Flag{
			utils.CacheFlag,
			utils.CacheDatabaseFlag,
			utils.CacheTrieFlag,
			utils.CacheTrieJournalFlag,
			utils.CacheTrieRejournalFlag,
			utils.CacheGCFlag,
			utils.CacheSnapshotFlag,
			utils.CachePreimagesFlag,
			utils.FDLimitFlag,
		},
	},
	{
		Name: "ACCOUNT",
		Flags: []cli.Flag{
			utils.UnlockedAccountFlag,
			utils.PasswordFileFlag,
			utils.ExternalSignerFlag,
			utils.InsecureUnlockAllowedFlag,
		},
	},
	{
		Name: "API AND CONSOLE",
		Flags: []cli.Flag{
			utils.IPCDisabledFlag,
			utils.IPCPathFlag,
			utils.HTTPEnabledFlag,
			utils.HTTPListenAddrFlag,
			utils.HTTPPortFlag,
			utils.HTTPApiFlag,
			utils.HTTPPathPrefixFlag,
			utils.HTTPCORSDomainFlag,
			utils.HTTPVirtualHostsFlag,
			utils.WSEnabledFlag,
			utils.WSListenAddrFlag,
			utils.WSPortFlag,
			utils.WSApiFlag,
			utils.WSPathPrefixFlag,
			utils.WSAllowedOriginsFlag,
			utils.JWTSecretFlag,
			utils.AuthListenFlag,
			utils.AuthPortFlag,
			utils.AuthVirtualHostsFlag,
			utils.GraphQLEnabledFlag,
			utils.GraphQLCORSDomainFlag,
			utils.GraphQLVirtualHostsFlag,
			utils.RPCGlobalGasCapFlag,
			utils.RPCGlobalEVMTimeoutFlag,
			utils.RPCGlobalTxFeeCapFlag,
			utils.AllowUnprotectedTxs,
			utils.JSpathFlag,
			utils.ExecFlag,
			utils.PreloadJSFlag,
		},
	},
	{
		Name: "NETWORKING",
		Flags: []cli.Flag{
			utils.BootnodesFlag,
			utils.DNSDiscoveryFlag,
			utils.ListenPortFlag,
			utils.MaxPeersFlag,
			utils.MaxPeersPerIPFlag,
			utils.MaxPendingPeersFlag,
			utils.NATFlag,
			utils.NoDiscoverFlag,
			utils.DiscoveryV5Flag,
			utils.NetrestrictFlag,
			utils.NodeKeyFileFlag,
			utils.NodeKeyHexFlag,
		},
	},
	{
		Name: "MINER",
		Flags: []cli.Flag{
			utils.MiningEnabledFlag,
			utils.MinerThreadsFlag,
			utils.MinerNotifyFlag,
			utils.MinerNotifyFullFlag,
			utils.MinerGasPriceFlag,
			utils.MinerGasLimitFlag,
			utils.MinerEtherbaseFlag,
			utils.MinerExtraDataFlag,
			utils.MinerRecommitIntervalFlag,
			utils.MinerDelayLeftoverFlag,
			utils.MinerNoVerfiyFlag,
			utils.VotingEnabledFlag,
		},
	},
	{
		Name: "GAS PRICE ORACLE",
		Flags: []cli.Flag{
			utils.GpoBlocksFlag,
			utils.GpoPercentileFlag,
			utils.GpoMaxGasPriceFlag,
			utils.GpoIgnoreGasPriceFlag,
		},
	},
	{
		Name: "VIRTUAL MACHINE",
		Flags: []cli.Flag{
			utils.VMEnableDebugFlag,
		},
	},
	{
		Name: "LOGGING AND DEBUGGING",
		Flags: append([]cli.Flag{
			utils.FakePoWFlag,
			utils.NoCompactionFlag,
		}, debug.Flags...),
	},
	{
		Name:  "METRICS AND STATS",
		Flags: metricsFlags,
	},
	{
		Name: "ALIASED (deprecated)",
		Flags: []cli.Flag{
			utils.NoUSBFlag,
			utils.LegacyWhitelistFlag,
		},
	},
	{
		Name: "MISC",
		Flags: []cli.Flag{
			utils.SnapshotFlag,
			utils.BloomFilterSizeFlag,
			utils.IgnoreLegacyReceiptsFlag,
			cli.HelpFlag,
		},
	},
	{
		Name: "BLS ACCOUNT",
		Flags: []cli.Flag{
			utils.DataDirFlag,
		},
	},
}

func init() {
	// Override the default app help template
	cli.AppHelpTemplate = flags.AppHelpTemplate

	// Override the default app help printer, but only for the global app help
	originalHelpPrinter := cli.HelpPrinter
	cli.HelpPrinter = func(w io.Writer, tmpl string, data interface{}) {
		if tmpl == flags.AppHelpTemplate {
			// Iterate over all the flags and add any uncategorized ones
			categorized := make(map[string]struct{})
			for _, group := range AppHelpFlagGroups {
				for _, flag := range group.Flags {
					categorized[flag.String()] = struct{}{}
				}
			}
			deprecated := make(map[string]struct{})
			for _, flag := range utils.DeprecatedFlags {
				deprecated[flag.String()] = struct{}{}
			}
			// Only add uncategorized flags if they are not deprecated
			var uncategorized []cli.Flag
			for _, flag := range data.(*cli.App).Flags {
				if _, ok := categorized[flag.String()]; !ok {
					if _, ok := deprecated[flag.String()]; !ok {
						uncategorized = append(uncategorized, flag)
					}
				}
			}
			if len(uncategorized) > 0 {
				// Append all ungategorized options to the misc group
				miscs := len(AppHelpFlagGroups[len(AppHelpFlagGroups)-1].Flags)
				AppHelpFlagGroups[len(AppHelpFlagGroups)-1].Flags = append(AppHelpFlagGroups[len(AppHelpFlagGroups)-1].Flags, uncategorized...)

				// Make sure they are removed afterwards
				defer func() {
					AppHelpFlagGroups[len(AppHelpFlagGroups)-1].Flags = AppHelpFlagGroups[len(AppHelpFlagGroups)-1].Flags[:miscs]
				}()
			}
			// Render out custom usage screen
			originalHelpPrinter(w, tmpl, flags.HelpData{App: data, FlagGroups: AppHelpFlagGroups})
		} else if tmpl == flags.CommandHelpTemplate {
			// Iterate over all command specific flags and categorize them
			categorized := make(map[string][]cli.Flag)
			for _, flag := range data.(cli.Command).Flags {
				if _, ok := categorized[flag.String()]; !ok {
					categorized[flags.FlagCategory(flag, AppHelpFlagGroups)] = append(categorized[flags.FlagCategory(flag, AppHelpFlagGroups)], flag)
				}
			}

			// sort to get a stable ordering
			sorted := make([]flags.FlagGroup, 0, len(categorized))
			for cat, flgs := range categorized {
				sorted = append(sorted, flags.FlagGroup{Name: cat, Flags: flgs})
			}
			sort.Sort(flags.ByCategory(sorted))

			// add sorted array to data and render with default printer
			originalHelpPrinter(w, tmpl, map[string]interface{}{
				"cmd":              data,
				"categorizedFlags": sorted,
			})
		} else {
			originalHelpPrinter(w, tmpl, data)
		}
	}
}<|MERGE_RESOLUTION|>--- conflicted
+++ resolved
@@ -45,10 +45,6 @@
 			utils.RangeLimitFlag,
 			utils.SmartCardDaemonPathFlag,
 			utils.NetworkIdFlag,
-<<<<<<< HEAD
-			utils.MainnetFlag,
-=======
->>>>>>> 8c0c0434
 			utils.SyncModeFlag,
 			utils.TriesVerifyModeFlag,
 			utils.ExitWhenSyncedFlag,
@@ -57,19 +53,8 @@
 			utils.EthStatsURLFlag,
 			utils.IdentityFlag,
 			utils.LightKDFFlag,
-<<<<<<< HEAD
-			utils.EthPeerRequiredBlocksFlag,
-			utils.TriesInMemoryFlag,
-			utils.BlockAmountReserved,
-			utils.CheckSnapshotWithMPT,
-			utils.BLSPasswordFileFlag,
-			utils.BLSWalletDirFlag,
-			utils.VoteJournalDirFlag,
-		},
-=======
 			utils.EthRequiredBlocksFlag,
 		}, utils.NetworkFlags, utils.DatabasePathFlags),
->>>>>>> 8c0c0434
 	},
 	{
 		Name: "LIGHT CLIENT",
