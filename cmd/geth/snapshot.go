--- conflicted
+++ resolved
@@ -20,6 +20,7 @@
 	"bytes"
 	"encoding/json"
 	"errors"
+	"fmt"
 	"os"
 	"path/filepath"
 	"time"
@@ -36,11 +37,8 @@
 	"github.com/ethereum/go-ethereum/core/state/snapshot"
 	"github.com/ethereum/go-ethereum/core/types"
 	"github.com/ethereum/go-ethereum/crypto"
-<<<<<<< HEAD
 	"github.com/ethereum/go-ethereum/eth/ethconfig"
 	"github.com/ethereum/go-ethereum/ethdb"
-=======
->>>>>>> 8c0c0434
 	"github.com/ethereum/go-ethereum/log"
 	"github.com/ethereum/go-ethereum/metrics"
 	"github.com/ethereum/go-ethereum/node"
@@ -516,60 +514,7 @@
 	stack, _ := makeConfigNode(ctx)
 	defer stack.Close()
 
-<<<<<<< HEAD
-	chaindb := utils.MakeChainDatabase(ctx, stack, true, false)
-	if err := checkDanglingDiskStorage(chaindb); err != nil {
-		return err
-	}
-	return checkDanglingMemStorage(chaindb)
-
-}
-
-// checkDanglingDiskStorage checks if there is any 'dangling' storage data in the
-// disk-backed snapshot layer.
-func checkDanglingDiskStorage(chaindb ethdb.Database) error {
-	log.Info("Checking dangling snapshot disk storage")
-	var (
-		lastReport = time.Now()
-		start      = time.Now()
-		lastKey    []byte
-		it         = rawdb.NewKeyLengthIterator(chaindb.NewIterator(rawdb.SnapshotStoragePrefix, nil), 1+2*common.HashLength)
-	)
-	defer it.Release()
-	for it.Next() {
-		k := it.Key()
-		accKey := k[1:33]
-		if bytes.Equal(accKey, lastKey) {
-			// No need to look up for every slot
-			continue
-		}
-		lastKey = common.CopyBytes(accKey)
-		if time.Since(lastReport) > time.Second*8 {
-			log.Info("Iterating snap storage", "at", fmt.Sprintf("%#x", accKey), "elapsed", common.PrettyDuration(time.Since(start)))
-			lastReport = time.Now()
-		}
-		if data := rawdb.ReadAccountSnapshot(chaindb, common.BytesToHash(accKey)); len(data) == 0 {
-			log.Error("Dangling storage - missing account", "account", fmt.Sprintf("%#x", accKey), "storagekey", fmt.Sprintf("%#x", k))
-			return fmt.Errorf("dangling snapshot storage account %#x", accKey)
-		}
-	}
-	log.Info("Verified the snapshot disk storage", "time", common.PrettyDuration(time.Since(start)), "err", it.Error())
-	return nil
-}
-
-// checkDanglingMemStorage checks if there is any 'dangling' storage in the journalled
-// snapshot difflayers.
-func checkDanglingMemStorage(chaindb ethdb.Database) error {
-	start := time.Now()
-	log.Info("Checking dangling snapshot difflayer journalled storage")
-	if err := snapshot.CheckJournalStorage(chaindb); err != nil {
-		return err
-	}
-	log.Info("Verified the snapshot journalled storage", "time", common.PrettyDuration(time.Since(start)))
-	return nil
-=======
-	return snapshot.CheckDanglingStorage(utils.MakeChainDatabase(ctx, stack, true))
->>>>>>> 8c0c0434
+	return snapshot.CheckDanglingStorage(utils.MakeChainDatabase(ctx, stack, true, false))
 }
 
 // traverseState is a helper function used for pruning verification.
