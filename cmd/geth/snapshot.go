// Copyright 2020 The go-ethereum Authors
// This file is part of go-ethereum.
//
// go-ethereum is free software: you can redistribute it and/or modify
// it under the terms of the GNU General Public License as published by
// the Free Software Foundation, either version 3 of the License, or
// (at your option) any later version.
//
// go-ethereum is distributed in the hope that it will be useful,
// but WITHOUT ANY WARRANTY; without even the implied warranty of
// MERCHANTABILITY or FITNESS FOR A PARTICULAR PURPOSE. See the
// GNU General Public License for more details.
//
// You should have received a copy of the GNU General Public License
// along with go-ethereum. If not, see <http://www.gnu.org/licenses/>.

package main

import (
	"bytes"
	"encoding/json"
	"errors"
	"fmt"
	"os"
	"path/filepath"
	"time"

	"github.com/prometheus/tsdb/fileutil"
	cli "gopkg.in/urfave/cli.v1"

	"github.com/ethereum/go-ethereum/cmd/utils"
	"github.com/ethereum/go-ethereum/common"
	"github.com/ethereum/go-ethereum/core"
	"github.com/ethereum/go-ethereum/core/rawdb"
	"github.com/ethereum/go-ethereum/core/state"
	"github.com/ethereum/go-ethereum/core/state/pruner"
	"github.com/ethereum/go-ethereum/core/state/snapshot"
	"github.com/ethereum/go-ethereum/core/types"
	"github.com/ethereum/go-ethereum/crypto"
	"github.com/ethereum/go-ethereum/eth/ethconfig"
	"github.com/ethereum/go-ethereum/ethdb"
	"github.com/ethereum/go-ethereum/log"
	"github.com/ethereum/go-ethereum/metrics"
	"github.com/ethereum/go-ethereum/node"
	"github.com/ethereum/go-ethereum/rlp"
	"github.com/ethereum/go-ethereum/trie"
)

var (
	// emptyRoot is the known root hash of an empty trie.
	emptyRoot = common.HexToHash("56e81f171bcc55a6ff8345e692c0f86e5b48e01b996cadc001622fb5e363b421")

	// emptyCode is the known hash of the empty EVM bytecode.
	emptyCode = crypto.Keccak256(nil)
)

var (
	snapshotCommand = cli.Command{
		Name:        "snapshot",
		Usage:       "A set of commands based on the snapshot",
		Category:    "MISCELLANEOUS COMMANDS",
		Description: "",
		Subcommands: []cli.Command{
			{
				Name:      "prune-state",
				Usage:     "Prune stale ethereum state data based on the snapshot",
				ArgsUsage: "<root>",
				Action:    utils.MigrateFlags(pruneState),
				Category:  "MISCELLANEOUS COMMANDS",
				Flags: []cli.Flag{
					utils.DataDirFlag,
					utils.AncientFlag,
					utils.CacheTrieJournalFlag,
					utils.BloomFilterSizeFlag,
					utils.TriesInMemoryFlag,
				},
				Description: `
geth snapshot prune-state <state-root>
will prune historical state data with the help of the state snapshot.
All trie nodes and contract codes that do not belong to the specified
version state will be deleted from the database. After pruning, only
two version states are available: genesis and the specific one.

The default pruning target is the HEAD-127 state.

WARNING: It's necessary to delete the trie clean cache after the pruning.
If you specify another directory for the trie clean cache via "--cache.trie.journal"
during the use of Geth, please also specify it here for correct deletion. Otherwise
the trie clean cache with default directory will be deleted.
`,
			},
			{
				Name:     "prune-block",
				Usage:    "Prune block data offline",
				Action:   utils.MigrateFlags(pruneBlock),
				Category: "MISCELLANEOUS COMMANDS",
				Flags: []cli.Flag{
					utils.DataDirFlag,
					utils.AncientFlag,
					utils.BlockAmountReserved,
					utils.TriesInMemoryFlag,
					utils.CheckSnapshotWithMPT,
				},
				Description: `
geth offline prune-block for block data in ancientdb.
The amount of blocks expected for remaining after prune can be specified via block-amount-reserved in this command,
will prune and only remain the specified amount of old block data in ancientdb.
the brief workflow is to backup the the number of this specified amount blocks backward in original ancientdb 
into new ancient_backup, then delete the original ancientdb dir and rename the ancient_backup to original one for replacement,
finally assemble the statedb and new ancientDb together.
The purpose of doing it is because the block data will be moved into the ancient store when it
becomes old enough(exceed the Threshold 90000), the disk usage will be very large over time, and is occupied mainly by ancientDb,
so it's very necessary to do block data prune, this feature will handle it.
`,
			},
			{
				Name:      "verify-state",
				Usage:     "Recalculate state hash based on the snapshot for verification",
				ArgsUsage: "<root>",
				Action:    utils.MigrateFlags(verifyState),
				Category:  "MISCELLANEOUS COMMANDS",
				Flags: []cli.Flag{
					utils.DataDirFlag,
					utils.AncientFlag,
				},
				Description: `
geth snapshot verify-state <state-root>
will traverse the whole accounts and storages set based on the specified
snapshot and recalculate the root hash of state for verification.
In other words, this command does the snapshot to trie conversion.
`,
			},
			{
				Name: "insecure-prune-all",
				Usage: "Prune all trie state data except genesis block, it will break storage for fullnode, only suitable for fast node " +
					"who do not need trie storage at all",
				ArgsUsage: "<genesisPath>",
				Action:    utils.MigrateFlags(pruneAllState),
				Category:  "MISCELLANEOUS COMMANDS",
				Flags: []cli.Flag{
					utils.DataDirFlag,
					utils.AncientFlag,
				},
				Description: `
will prune all historical trie state data except genesis block.
All trie nodes will be deleted from the database. 

It expects the genesis file as argument.

WARNING: It's necessary to delete the trie clean cache after the pruning.
If you specify another directory for the trie clean cache via "--cache.trie.journal"
during the use of Geth, please also specify it here for correct deletion. Otherwise
the trie clean cache with default directory will be deleted.
`,
			},
			{
				Name:      "check-dangling-storage",
				Usage:     "Check that there is no 'dangling' snap storage",
				ArgsUsage: "<root>",
				Action:    utils.MigrateFlags(checkDanglingStorage),
				Category:  "MISCELLANEOUS COMMANDS",
				Flags: []cli.Flag{
					utils.DataDirFlag,
					utils.AncientFlag,
				},
				Description: `
geth snapshot check-dangling-storage <state-root> traverses the snap storage 
data, and verifies that all snapshot storage data has a corresponding account. 
`,
			},
			{
				Name:      "traverse-state",
				Usage:     "Traverse the state with given root hash for verification",
				ArgsUsage: "<root>",
				Action:    utils.MigrateFlags(traverseState),
				Category:  "MISCELLANEOUS COMMANDS",
				Flags: []cli.Flag{
					utils.DataDirFlag,
					utils.AncientFlag,
				},
				Description: `
geth snapshot traverse-state <state-root>
will traverse the whole state from the given state root and will abort if any
referenced trie node or contract code is missing. This command can be used for
state integrity verification. The default checking target is the HEAD state.

It's also usable without snapshot enabled.
`,
			},
			{
				Name:      "traverse-rawstate",
				Usage:     "Traverse the state with given root hash for verification",
				ArgsUsage: "<root>",
				Action:    utils.MigrateFlags(traverseRawState),
				Category:  "MISCELLANEOUS COMMANDS",
				Flags: []cli.Flag{
					utils.DataDirFlag,
					utils.AncientFlag,
				},
				Description: `
geth snapshot traverse-rawstate <state-root>
will traverse the whole state from the given root and will abort if any referenced
trie node or contract code is missing. This command can be used for state integrity
verification. The default checking target is the HEAD state. It's basically identical
to traverse-state, but the check granularity is smaller. 

It's also usable without snapshot enabled.
`,
			},
			{
				Name:      "dump",
				Usage:     "Dump a specific block from storage (same as 'geth dump' but using snapshots)",
				ArgsUsage: "[? <blockHash> | <blockNum>]",
				Action:    utils.MigrateFlags(dumpState),
				Category:  "MISCELLANEOUS COMMANDS",
				Flags: []cli.Flag{
					utils.DataDirFlag,
					utils.AncientFlag,
					utils.ExcludeCodeFlag,
					utils.ExcludeStorageFlag,
					utils.StartKeyFlag,
					utils.DumpLimitFlag,
					utils.TriesInMemoryFlag,
				},
				Description: `
This command is semantically equivalent to 'geth dump', but uses the snapshots
as the backend data source, making this command a lot faster. 

The argument is interpreted as block number or hash. If none is provided, the latest
block is used.
`,
			},
		},
	}
)

func accessDb(ctx *cli.Context, stack *node.Node) (ethdb.Database, error) {
	//The layer of tries trees that keep in memory.
	TriesInMemory := int(ctx.GlobalUint64(utils.TriesInMemoryFlag.Name))
	chaindb := utils.MakeChainDatabase(ctx, stack, false, true)
	defer chaindb.Close()

	if !ctx.GlobalBool(utils.CheckSnapshotWithMPT.Name) {
		return chaindb, nil
	}
	headBlock := rawdb.ReadHeadBlock(chaindb)
	if headBlock == nil {
		return nil, errors.New("failed to load head block")
	}
	headHeader := headBlock.Header()
	//Make sure the MPT and snapshot matches before pruning, otherwise the node can not start.
	snaptree, err := snapshot.New(chaindb, trie.NewDatabase(chaindb), 256, TriesInMemory, headBlock.Root(), false, false, false, false)
	if err != nil {
		log.Error("snaptree error", "err", err)
		return nil, err // The relevant snapshot(s) might not exist
	}

	// Use the HEAD-(n-1) as the target root. The reason for picking it is:
	// - in most of the normal cases, the related state is available
	// - the probability of this layer being reorg is very low

	// Retrieve all snapshot layers from the current HEAD.
	// In theory there are n difflayers + 1 disk layer present,
	// so n diff layers are expected to be returned.
	layers := snaptree.Snapshots(headHeader.Root, TriesInMemory, true)
	if len(layers) != TriesInMemory {
		// Reject if the accumulated diff layers are less than n. It
		// means in most of normal cases, there is no associated state
		// with bottom-most diff layer.
		log.Error("snapshot layers != TriesInMemory", "err", err)
		return nil, fmt.Errorf("snapshot not old enough yet: need %d more blocks", TriesInMemory-len(layers))
	}
	// Use the bottom-most diff layer as the target
	targetRoot := layers[len(layers)-1].Root()

	// Ensure the root is really present. The weak assumption
	// is the presence of root can indicate the presence of the
	// entire trie.
	if blob := rawdb.ReadTrieNode(chaindb, targetRoot); len(blob) == 0 {
		// The special case is for clique based networks(rinkeby, goerli
		// and some other private networks), it's possible that two
		// consecutive blocks will have same root. In this case snapshot
		// difflayer won't be created. So HEAD-(n-1) may not paired with
		// head-(n-1) layer. Instead the paired layer is higher than the
		// bottom-most diff layer. Try to find the bottom-most snapshot
		// layer with state available.
		//
		// Note HEAD is ignored. Usually there is the associated
		// state available, but we don't want to use the topmost state
		// as the pruning target.
		var found bool
		for i := len(layers) - 2; i >= 1; i-- {
			if blob := rawdb.ReadTrieNode(chaindb, layers[i].Root()); len(blob) != 0 {
				targetRoot = layers[i].Root()
				found = true
				log.Info("Selecting middle-layer as the pruning target", "root", targetRoot, "depth", i)
				break
			}
		}
		if !found {
			if blob := rawdb.ReadTrieNode(chaindb, snaptree.DiskRoot()); len(blob) != 0 {
				targetRoot = snaptree.DiskRoot()
				found = true
				log.Info("Selecting disk-layer as the pruning target", "root", targetRoot)
			}
		}
		if !found {
			if len(layers) > 0 {
				log.Error("no snapshot paired state")
				return nil, errors.New("no snapshot paired state")
			}
			return nil, fmt.Errorf("associated state[%x] is not present", targetRoot)
		}
	} else {
		if len(layers) > 0 {
			log.Info("Selecting bottom-most difflayer as the pruning target", "root", targetRoot, "height", headHeader.Number.Uint64()-uint64(len(layers)-1))
		} else {
			log.Info("Selecting user-specified state as the pruning target", "root", targetRoot)
		}
	}
	return chaindb, nil
}

func pruneBlock(ctx *cli.Context) error {
	var (
		stack   *node.Node
		config  gethConfig
		chaindb ethdb.Database
		err     error

		oldAncientPath      string
		newAncientPath      string
		blockAmountReserved uint64
		blockpruner         *pruner.BlockPruner
	)

	stack, config = makeConfigNode(ctx)
	defer stack.Close()
	blockAmountReserved = ctx.GlobalUint64(utils.BlockAmountReserved.Name)
	chaindb, err = accessDb(ctx, stack)
	if err != nil {
		return err
	}

	// Most of the problems reported by users when first using the prune-block
	// tool are due to incorrect directory settings.Here, the default directory
	// and relative directory are canceled, and the user is forced to formulate
	// an absolute path to guide users to run the prune-block command correctly.
	if !ctx.GlobalIsSet(utils.DataDirFlag.Name) {
		return errors.New("datadir must be set")
	} else {
		datadir := ctx.GlobalString(utils.DataDirFlag.Name)
		if !filepath.IsAbs(datadir) {
			// force absolute paths, which often fail due to the splicing of relative paths
			return errors.New("datadir not abs path")
		}
	}

	if !ctx.GlobalIsSet(utils.AncientFlag.Name) {
		return errors.New("datadir.ancient must be set")
	} else {
		oldAncientPath = ctx.GlobalString(utils.AncientFlag.Name)
		if !filepath.IsAbs(oldAncientPath) {
			// force absolute paths, which often fail due to the splicing of relative paths
			return errors.New("datadir.ancient not abs path")
		}
	}

	path, _ := filepath.Split(oldAncientPath)
	if path == "" {
		return errors.New("prune failed, did not specify the AncientPath")
	}
	newAncientPath = filepath.Join(path, "ancient_back")

	blockpruner = pruner.NewBlockPruner(chaindb, stack, oldAncientPath, newAncientPath, blockAmountReserved)

	lock, exist, err := fileutil.Flock(filepath.Join(oldAncientPath, "PRUNEFLOCK"))
	if err != nil {
		log.Error("file lock error", "err", err)
		return err
	}
	if exist {
		defer lock.Release()
		log.Info("file lock existed, waiting for prune recovery and continue", "err", err)
		if err := blockpruner.RecoverInterruption("chaindata", config.Eth.DatabaseCache, utils.MakeDatabaseHandles(0), "", false); err != nil {
			log.Error("Pruning failed", "err", err)
			return err
		}
		log.Info("Block prune successfully")
		return nil
	}

	if _, err := os.Stat(newAncientPath); err == nil {
		// No file lock found for old ancientDB but new ancientDB exsisted, indicating the geth was interrupted
		// after old ancientDB removal, this happened after backup successfully, so just rename the new ancientDB
		if err := blockpruner.AncientDbReplacer(); err != nil {
			log.Error("Failed to rename new ancient directory")
			return err
		}
		log.Info("Block prune successfully")
		return nil
	}
	name := "chaindata"
	if err := blockpruner.BlockPruneBackUp(name, config.Eth.DatabaseCache, utils.MakeDatabaseHandles(0), "", false, false); err != nil {
		log.Error("Failed to back up block", "err", err)
		return err
	}

	log.Info("backup block successfully")

	//After backing up successfully, rename the new ancientdb name to the original one, and delete the old ancientdb
	if err := blockpruner.AncientDbReplacer(); err != nil {
		return err
	}

	lock.Release()
	log.Info("Block prune successfully")
	return nil
}

func pruneState(ctx *cli.Context) error {
	stack, config := makeConfigNode(ctx)
	defer stack.Close()

	chaindb := utils.MakeChainDatabase(ctx, stack, false, false)
	pruner, err := pruner.NewPruner(chaindb, stack.ResolvePath(""), stack.ResolvePath(config.Eth.TrieCleanCacheJournal), ctx.GlobalUint64(utils.BloomFilterSizeFlag.Name), ctx.GlobalUint64(utils.TriesInMemoryFlag.Name))
	if err != nil {
		log.Error("Failed to open snapshot tree", "err", err)
		return err
	}
	if ctx.NArg() > 1 {
		log.Error("Too many arguments given")
		return errors.New("too many arguments")
	}
	var targetRoot common.Hash
	if ctx.NArg() == 1 {
		targetRoot, err = parseRoot(ctx.Args()[0])
		if err != nil {
			log.Error("Failed to resolve state root", "err", err)
			return err
		}
	}
	if err = pruner.Prune(targetRoot); err != nil {
		log.Error("Failed to prune state", "err", err)
		return err
	}
	return nil
}

func pruneAllState(ctx *cli.Context) error {
	stack, _ := makeConfigNode(ctx)
	defer stack.Close()

	genesisPath := ctx.Args().First()
	if len(genesisPath) == 0 {
		utils.Fatalf("Must supply path to genesis JSON file")
	}
	file, err := os.Open(genesisPath)
	if err != nil {
		utils.Fatalf("Failed to read genesis file: %v", err)
	}
	defer file.Close()

	g := new(core.Genesis)
	if err := json.NewDecoder(file).Decode(g); err != nil {
		cfg := gethConfig{
			Eth:     ethconfig.Defaults,
			Node:    defaultNodeConfig(),
			Metrics: metrics.DefaultConfig,
		}

		// Load config file.
		if err := loadConfig(genesisPath, &cfg); err != nil {
			utils.Fatalf("%v", err)
		}
		g = cfg.Eth.Genesis
	}

	chaindb := utils.MakeChainDatabase(ctx, stack, false, false)
	pruner, err := pruner.NewAllPruner(chaindb)
	if err != nil {
		log.Error("Failed to open snapshot tree", "err", err)
		return err
	}
	if err = pruner.PruneAll(g); err != nil {
		log.Error("Failed to prune state", "err", err)
		return err
	}
	return nil
}

func verifyState(ctx *cli.Context) error {
	stack, _ := makeConfigNode(ctx)
	defer stack.Close()

	chaindb := utils.MakeChainDatabase(ctx, stack, true, false)
	headBlock := rawdb.ReadHeadBlock(chaindb)
	if headBlock == nil {
		log.Error("Failed to load head block")
		return errors.New("no head block")
	}
	snaptree, err := snapshot.New(chaindb, trie.NewDatabase(chaindb), 256, 128, headBlock.Root(), false, false, false, false)
	if err != nil {
		log.Error("Failed to open snapshot tree", "err", err)
		return err
	}
	if ctx.NArg() > 1 {
		log.Error("Too many arguments given")
		return errors.New("too many arguments")
	}
	var root = headBlock.Root()
	if ctx.NArg() == 1 {
		root, err = parseRoot(ctx.Args()[0])
		if err != nil {
			log.Error("Failed to resolve state root", "err", err)
			return err
		}
	}
	if err := snaptree.Verify(root); err != nil {
		log.Error("Failed to verify state", "root", root, "err", err)
		return err
	}
	log.Info("Verified the state", "root", root)
	if err := checkDanglingDiskStorage(chaindb); err != nil {
		log.Error("Dangling snap disk-storage check failed", "root", root, "err", err)
		return err
	}
	if err := checkDanglingMemStorage(chaindb); err != nil {
		log.Error("Dangling snap mem-storage check failed", "root", root, "err", err)
		return err
	}
	return nil
}

// checkDanglingStorage iterates the snap storage data, and verifies that all
// storage also has corresponding account data.
func checkDanglingStorage(ctx *cli.Context) error {
	stack, _ := makeConfigNode(ctx)
	defer stack.Close()

<<<<<<< HEAD
	chaindb := utils.MakeChainDatabase(ctx, stack, true, false)
	headBlock := rawdb.ReadHeadBlock(chaindb)
	if headBlock == nil {
		log.Error("Failed to load head block")
		return errors.New("no head block")
	}
	triesInMemory := ctx.GlobalUint64(utils.TriesInMemoryFlag.Name)
	snaptree, err := snapshot.New(chaindb, trie.NewDatabase(chaindb), int(triesInMemory), 256, headBlock.Root(), false, false, false, false)
	if err != nil {
		log.Error("Failed to open snapshot tree", "err", err)
=======
	chaindb := utils.MakeChainDatabase(ctx, stack, true)
	if err := checkDanglingDiskStorage(chaindb); err != nil {
>>>>>>> a52bcccf
		return err
	}
	return checkDanglingMemStorage(chaindb)

}

// checkDanglingDiskStorage checks if there is any 'dangling' storage data in the
// disk-backed snapshot layer.
func checkDanglingDiskStorage(chaindb ethdb.Database) error {
	log.Info("Checking dangling snapshot disk storage")
	var (
		lastReport = time.Now()
		start      = time.Now()
		lastKey    []byte
		it         = rawdb.NewKeyLengthIterator(chaindb.NewIterator(rawdb.SnapshotStoragePrefix, nil), 1+2*common.HashLength)
	)
	defer it.Release()
	for it.Next() {
		k := it.Key()
		accKey := k[1:33]
		if bytes.Equal(accKey, lastKey) {
			// No need to look up for every slot
			continue
		}
		lastKey = common.CopyBytes(accKey)
		if time.Since(lastReport) > time.Second*8 {
			log.Info("Iterating snap storage", "at", fmt.Sprintf("%#x", accKey), "elapsed", common.PrettyDuration(time.Since(start)))
			lastReport = time.Now()
		}
		if data := rawdb.ReadAccountSnapshot(chaindb, common.BytesToHash(accKey)); len(data) == 0 {
			log.Error("Dangling storage - missing account", "account", fmt.Sprintf("%#x", accKey), "storagekey", fmt.Sprintf("%#x", k))
			return fmt.Errorf("dangling snapshot storage account %#x", accKey)
		}
	}
	log.Info("Verified the snapshot disk storage", "time", common.PrettyDuration(time.Since(start)), "err", it.Error())
	return nil
}

// checkDanglingMemStorage checks if there is any 'dangling' storage in the journalled
// snapshot difflayers.
func checkDanglingMemStorage(chaindb ethdb.Database) error {
	start := time.Now()
	log.Info("Checking dangling snapshot difflayer journalled storage")
	if err := snapshot.CheckJournalStorage(chaindb); err != nil {
		return err
	}
	log.Info("Verified the snapshot journalled storage", "time", common.PrettyDuration(time.Since(start)))
	return nil
}

// traverseState is a helper function used for pruning verification.
// Basically it just iterates the trie, ensure all nodes and associated
// contract codes are present.
func traverseState(ctx *cli.Context) error {
	stack, _ := makeConfigNode(ctx)
	defer stack.Close()

	chaindb := utils.MakeChainDatabase(ctx, stack, true, false)
	headBlock := rawdb.ReadHeadBlock(chaindb)
	if headBlock == nil {
		log.Error("Failed to load head block")
		return errors.New("no head block")
	}
	if ctx.NArg() > 1 {
		log.Error("Too many arguments given")
		return errors.New("too many arguments")
	}
	var (
		root common.Hash
		err  error
	)
	if ctx.NArg() == 1 {
		root, err = parseRoot(ctx.Args()[0])
		if err != nil {
			log.Error("Failed to resolve state root", "err", err)
			return err
		}
		log.Info("Start traversing the state", "root", root)
	} else {
		root = headBlock.Root()
		log.Info("Start traversing the state", "root", root, "number", headBlock.NumberU64())
	}
	triedb := trie.NewDatabase(chaindb)
	t, err := trie.NewSecure(root, triedb)
	if err != nil {
		log.Error("Failed to open trie", "root", root, "err", err)
		return err
	}
	var (
		accounts   int
		slots      int
		codes      int
		lastReport time.Time
		start      = time.Now()
	)
	accIter := trie.NewIterator(t.NodeIterator(nil))
	for accIter.Next() {
		accounts += 1
		var acc types.StateAccount
		if err := rlp.DecodeBytes(accIter.Value, &acc); err != nil {
			log.Error("Invalid account encountered during traversal", "err", err)
			return err
		}
		if acc.Root != emptyRoot {
			storageTrie, err := trie.NewSecure(acc.Root, triedb)
			if err != nil {
				log.Error("Failed to open storage trie", "root", acc.Root, "err", err)
				return err
			}
			storageIter := trie.NewIterator(storageTrie.NodeIterator(nil))
			for storageIter.Next() {
				slots += 1
			}
			if storageIter.Err != nil {
				log.Error("Failed to traverse storage trie", "root", acc.Root, "err", storageIter.Err)
				return storageIter.Err
			}
		}
		if !bytes.Equal(acc.CodeHash, emptyCode) {
			if !rawdb.HasCode(chaindb, common.BytesToHash(acc.CodeHash)) {
				log.Error("Code is missing", "hash", common.BytesToHash(acc.CodeHash))
				return errors.New("missing code")
			}
			codes += 1
		}
		if time.Since(lastReport) > time.Second*8 {
			log.Info("Traversing state", "accounts", accounts, "slots", slots, "codes", codes, "elapsed", common.PrettyDuration(time.Since(start)))
			lastReport = time.Now()
		}
	}
	if accIter.Err != nil {
		log.Error("Failed to traverse state trie", "root", root, "err", accIter.Err)
		return accIter.Err
	}
	log.Info("State is complete", "accounts", accounts, "slots", slots, "codes", codes, "elapsed", common.PrettyDuration(time.Since(start)))
	return nil
}

// traverseRawState is a helper function used for pruning verification.
// Basically it just iterates the trie, ensure all nodes and associated
// contract codes are present. It's basically identical to traverseState
// but it will check each trie node.
func traverseRawState(ctx *cli.Context) error {
	stack, _ := makeConfigNode(ctx)
	defer stack.Close()

	chaindb := utils.MakeChainDatabase(ctx, stack, true, false)
	headBlock := rawdb.ReadHeadBlock(chaindb)
	if headBlock == nil {
		log.Error("Failed to load head block")
		return errors.New("no head block")
	}
	if ctx.NArg() > 1 {
		log.Error("Too many arguments given")
		return errors.New("too many arguments")
	}
	var (
		root common.Hash
		err  error
	)
	if ctx.NArg() == 1 {
		root, err = parseRoot(ctx.Args()[0])
		if err != nil {
			log.Error("Failed to resolve state root", "err", err)
			return err
		}
		log.Info("Start traversing the state", "root", root)
	} else {
		root = headBlock.Root()
		log.Info("Start traversing the state", "root", root, "number", headBlock.NumberU64())
	}
	triedb := trie.NewDatabase(chaindb)
	t, err := trie.NewSecure(root, triedb)
	if err != nil {
		log.Error("Failed to open trie", "root", root, "err", err)
		return err
	}
	var (
		nodes      int
		accounts   int
		slots      int
		codes      int
		lastReport time.Time
		start      = time.Now()
	)
	accIter := t.NodeIterator(nil)
	for accIter.Next(true) {
		nodes += 1
		node := accIter.Hash()

		// Check the present for non-empty hash node(embedded node doesn't
		// have their own hash).
		if node != (common.Hash{}) {
			if !rawdb.HasTrieNode(chaindb, node) {
				log.Error("Missing trie node(account)", "hash", node)
				return errors.New("missing account")
			}
		}
		// If it's a leaf node, yes we are touching an account,
		// dig into the storage trie further.
		if accIter.Leaf() {
			accounts += 1
			var acc types.StateAccount
			if err := rlp.DecodeBytes(accIter.LeafBlob(), &acc); err != nil {
				log.Error("Invalid account encountered during traversal", "err", err)
				return errors.New("invalid account")
			}
			if acc.Root != emptyRoot {
				storageTrie, err := trie.NewSecure(acc.Root, triedb)
				if err != nil {
					log.Error("Failed to open storage trie", "root", acc.Root, "err", err)
					return errors.New("missing storage trie")
				}
				storageIter := storageTrie.NodeIterator(nil)
				for storageIter.Next(true) {
					nodes += 1
					node := storageIter.Hash()

					// Check the present for non-empty hash node(embedded node doesn't
					// have their own hash).
					if node != (common.Hash{}) {
						if !rawdb.HasTrieNode(chaindb, node) {
							log.Error("Missing trie node(storage)", "hash", node)
							return errors.New("missing storage")
						}
					}
					// Bump the counter if it's leaf node.
					if storageIter.Leaf() {
						slots += 1
					}
				}
				if storageIter.Error() != nil {
					log.Error("Failed to traverse storage trie", "root", acc.Root, "err", storageIter.Error())
					return storageIter.Error()
				}
			}
			if !bytes.Equal(acc.CodeHash, emptyCode) {
				if !rawdb.HasCode(chaindb, common.BytesToHash(acc.CodeHash)) {
					log.Error("Code is missing", "account", common.BytesToHash(accIter.LeafKey()))
					return errors.New("missing code")
				}
				codes += 1
			}
			if time.Since(lastReport) > time.Second*8 {
				log.Info("Traversing state", "nodes", nodes, "accounts", accounts, "slots", slots, "codes", codes, "elapsed", common.PrettyDuration(time.Since(start)))
				lastReport = time.Now()
			}
		}
	}
	if accIter.Error() != nil {
		log.Error("Failed to traverse state trie", "root", root, "err", accIter.Error())
		return accIter.Error()
	}
	log.Info("State is complete", "nodes", nodes, "accounts", accounts, "slots", slots, "codes", codes, "elapsed", common.PrettyDuration(time.Since(start)))
	return nil
}

func parseRoot(input string) (common.Hash, error) {
	var h common.Hash
	if err := h.UnmarshalText([]byte(input)); err != nil {
		return h, err
	}
	return h, nil
}

func dumpState(ctx *cli.Context) error {
	stack, _ := makeConfigNode(ctx)
	defer stack.Close()

	conf, db, root, err := parseDumpConfig(ctx, stack)
	if err != nil {
		return err
	}
	triesInMemory := ctx.GlobalUint64(utils.TriesInMemoryFlag.Name)
	snaptree, err := snapshot.New(db, trie.NewDatabase(db), int(triesInMemory), 256, root, false, false, false, false)
	if err != nil {
		return err
	}
	accIt, err := snaptree.AccountIterator(root, common.BytesToHash(conf.Start))
	if err != nil {
		return err
	}
	defer accIt.Release()

	log.Info("Snapshot dumping started", "root", root)
	var (
		start    = time.Now()
		logged   = time.Now()
		accounts uint64
	)
	enc := json.NewEncoder(os.Stdout)
	enc.Encode(struct {
		Root common.Hash `json:"root"`
	}{root})
	for accIt.Next() {
		account, err := snapshot.FullAccount(accIt.Account())
		if err != nil {
			return err
		}
		da := &state.DumpAccount{
			Balance:   account.Balance.String(),
			Nonce:     account.Nonce,
			Root:      account.Root,
			CodeHash:  account.CodeHash,
			SecureKey: accIt.Hash().Bytes(),
		}
		if !conf.SkipCode && !bytes.Equal(account.CodeHash, emptyCode) {
			da.Code = rawdb.ReadCode(db, common.BytesToHash(account.CodeHash))
		}
		if !conf.SkipStorage {
			da.Storage = make(map[common.Hash]string)

			stIt, err := snaptree.StorageIterator(root, accIt.Hash(), common.Hash{})
			if err != nil {
				return err
			}
			for stIt.Next() {
				da.Storage[stIt.Hash()] = common.Bytes2Hex(stIt.Slot())
			}
		}
		enc.Encode(da)
		accounts++
		if time.Since(logged) > 8*time.Second {
			log.Info("Snapshot dumping in progress", "at", accIt.Hash(), "accounts", accounts,
				"elapsed", common.PrettyDuration(time.Since(start)))
			logged = time.Now()
		}
		if conf.Max > 0 && accounts >= conf.Max {
			break
		}
	}
	log.Info("Snapshot dumping complete", "accounts", accounts,
		"elapsed", common.PrettyDuration(time.Since(start)))
	return nil
}<|MERGE_RESOLUTION|>--- conflicted
+++ resolved
@@ -538,21 +538,8 @@
 	stack, _ := makeConfigNode(ctx)
 	defer stack.Close()
 
-<<<<<<< HEAD
 	chaindb := utils.MakeChainDatabase(ctx, stack, true, false)
-	headBlock := rawdb.ReadHeadBlock(chaindb)
-	if headBlock == nil {
-		log.Error("Failed to load head block")
-		return errors.New("no head block")
-	}
-	triesInMemory := ctx.GlobalUint64(utils.TriesInMemoryFlag.Name)
-	snaptree, err := snapshot.New(chaindb, trie.NewDatabase(chaindb), int(triesInMemory), 256, headBlock.Root(), false, false, false, false)
-	if err != nil {
-		log.Error("Failed to open snapshot tree", "err", err)
-=======
-	chaindb := utils.MakeChainDatabase(ctx, stack, true)
 	if err := checkDanglingDiskStorage(chaindb); err != nil {
->>>>>>> a52bcccf
 		return err
 	}
 	return checkDanglingMemStorage(chaindb)
