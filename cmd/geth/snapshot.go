--- conflicted
+++ resolved
@@ -37,10 +37,7 @@
 	"github.com/ethereum/go-ethereum/core/state/snapshot"
 	"github.com/ethereum/go-ethereum/core/types"
 	"github.com/ethereum/go-ethereum/crypto"
-<<<<<<< HEAD
 	"github.com/ethereum/go-ethereum/eth/ethconfig"
-=======
->>>>>>> ca298a28
 	"github.com/ethereum/go-ethereum/ethdb"
 	"github.com/ethereum/go-ethereum/log"
 	"github.com/ethereum/go-ethereum/metrics"
@@ -134,44 +131,41 @@
 `,
 			},
 			{
-<<<<<<< HEAD
 				Name: "insecure-prune-all",
 				Usage: "Prune all trie state data except genesis block, it will break storage for fullnode, only suitable for fast node " +
 					"who do not need trie storage at all",
 				ArgsUsage: "<genesisPath>",
 				Action:    utils.MigrateFlags(pruneAllState),
-=======
+				Category:  "MISCELLANEOUS COMMANDS",
+				Flags: []cli.Flag{
+					utils.DataDirFlag,
+					utils.AncientFlag,
+				},
+				Description: `
+will prune all historical trie state data except genesis block.
+All trie nodes will be deleted from the database. 
+
+It expects the genesis file as argument.
+
+WARNING: It's necessary to delete the trie clean cache after the pruning.
+If you specify another directory for the trie clean cache via "--cache.trie.journal"
+during the use of Geth, please also specify it here for correct deletion. Otherwise
+the trie clean cache with default directory will be deleted.
+`,
+			},
+			{
 				Name:      "check-dangling-storage",
 				Usage:     "Check that there is no 'dangling' snap storage",
 				ArgsUsage: "<root>",
 				Action:    utils.MigrateFlags(checkDanglingStorage),
->>>>>>> ca298a28
 				Category:  "MISCELLANEOUS COMMANDS",
 				Flags: []cli.Flag{
 					utils.DataDirFlag,
 					utils.AncientFlag,
-<<<<<<< HEAD
-				},
-				Description: `
-will prune all historical trie state data except genesis block.
-All trie nodes will be deleted from the database. 
-
-It expects the genesis file as argument.
-
-WARNING: It's necessary to delete the trie clean cache after the pruning.
-If you specify another directory for the trie clean cache via "--cache.trie.journal"
-during the use of Geth, please also specify it here for correct deletion. Otherwise
-the trie clean cache with default directory will be deleted.
-=======
-					utils.RopstenFlag,
-					utils.SepoliaFlag,
-					utils.RinkebyFlag,
-					utils.GoerliFlag,
 				},
 				Description: `
 geth snapshot check-dangling-storage <state-root> traverses the snap storage 
 data, and verifies that all snapshot storage data has a corresponding account. 
->>>>>>> ca298a28
 `,
 			},
 			{
@@ -540,13 +534,14 @@
 	stack, _ := makeConfigNode(ctx)
 	defer stack.Close()
 
-	chaindb := utils.MakeChainDatabase(ctx, stack, true)
+	chaindb := utils.MakeChainDatabase(ctx, stack, true, false)
 	headBlock := rawdb.ReadHeadBlock(chaindb)
 	if headBlock == nil {
 		log.Error("Failed to load head block")
 		return errors.New("no head block")
 	}
-	snaptree, err := snapshot.New(chaindb, trie.NewDatabase(chaindb), 256, headBlock.Root(), false, false, false)
+	triesInMemory := ctx.GlobalUint64(utils.TriesInMemoryFlag.Name)
+	snaptree, err := snapshot.New(chaindb, trie.NewDatabase(chaindb), int(triesInMemory), 256, headBlock.Root(), false, false, false, false)
 	if err != nil {
 		log.Error("Failed to open snapshot tree", "err", err)
 		return err
