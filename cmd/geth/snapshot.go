// Copyright 2020 The go-ethereum Authors
// This file is part of go-ethereum.
//
// go-ethereum is free software: you can redistribute it and/or modify
// it under the terms of the GNU General Public License as published by
// the Free Software Foundation, either version 3 of the License, or
// (at your option) any later version.
//
// go-ethereum is distributed in the hope that it will be useful,
// but WITHOUT ANY WARRANTY; without even the implied warranty of
// MERCHANTABILITY or FITNESS FOR A PARTICULAR PURPOSE. See the
// GNU General Public License for more details.
//
// You should have received a copy of the GNU General Public License
// along with go-ethereum. If not, see <http://www.gnu.org/licenses/>.

package main

import (
	"bytes"
	"encoding/json"
	"errors"
	"fmt"
	"os"
	"path/filepath"
	"time"

	"github.com/prometheus/tsdb/fileutil"
	cli "gopkg.in/urfave/cli.v1"

	"github.com/ethereum/go-ethereum/cmd/utils"
	"github.com/ethereum/go-ethereum/common"
	"github.com/ethereum/go-ethereum/core"
	"github.com/ethereum/go-ethereum/core/rawdb"
	"github.com/ethereum/go-ethereum/core/state"
	"github.com/ethereum/go-ethereum/core/state/pruner"
	"github.com/ethereum/go-ethereum/core/state/snapshot"
	"github.com/ethereum/go-ethereum/core/types"
	"github.com/ethereum/go-ethereum/crypto"
	"github.com/ethereum/go-ethereum/eth/ethconfig"
	"github.com/ethereum/go-ethereum/ethdb"
	"github.com/ethereum/go-ethereum/log"
	"github.com/ethereum/go-ethereum/metrics"
	"github.com/ethereum/go-ethereum/node"
	"github.com/ethereum/go-ethereum/rlp"
	"github.com/ethereum/go-ethereum/trie"
)

var (
	// emptyRoot is the known root hash of an empty trie.
	emptyRoot = common.HexToHash("56e81f171bcc55a6ff8345e692c0f86e5b48e01b996cadc001622fb5e363b421")

	// emptyCode is the known hash of the empty EVM bytecode.
	emptyCode = crypto.Keccak256(nil)
)

var (
	snapshotCommand = cli.Command{
		Name:        "snapshot",
		Usage:       "A set of commands based on the snapshot",
		Category:    "MISCELLANEOUS COMMANDS",
		Description: "",
		Subcommands: []cli.Command{
			{
				Name:      "prune-state",
				Usage:     "Prune stale ethereum state data based on the snapshot",
				ArgsUsage: "<root>",
				Action:    utils.MigrateFlags(pruneState),
				Category:  "MISCELLANEOUS COMMANDS",
<<<<<<< HEAD
				Flags: []cli.Flag{
					utils.DataDirFlag,
					utils.AncientFlag,
					utils.CacheTrieJournalFlag,
					utils.BloomFilterSizeFlag,
					utils.TriesInMemoryFlag,
				},
=======
				Flags: utils.GroupFlags([]cli.Flag{
					utils.CacheTrieJournalFlag,
					utils.BloomFilterSizeFlag,
				}, utils.NetworkFlags, utils.DatabasePathFlags),
>>>>>>> 256aae0b
				Description: `
geth snapshot prune-state <state-root>
will prune historical state data with the help of the state snapshot.
All trie nodes and contract codes that do not belong to the specified
version state will be deleted from the database. After pruning, only
two version states are available: genesis and the specific one.

The default pruning target is the HEAD-127 state.

WARNING: It's necessary to delete the trie clean cache after the pruning.
If you specify another directory for the trie clean cache via "--cache.trie.journal"
during the use of Geth, please also specify it here for correct deletion. Otherwise
the trie clean cache with default directory will be deleted.
`,
			},
			{
				Name:     "prune-block",
				Usage:    "Prune block data offline",
				Action:   utils.MigrateFlags(pruneBlock),
				Category: "MISCELLANEOUS COMMANDS",
				Flags: []cli.Flag{
					utils.DataDirFlag,
					utils.AncientFlag,
					utils.BlockAmountReserved,
					utils.TriesInMemoryFlag,
					utils.CheckSnapshotWithMPT,
				},
				Description: `
geth offline prune-block for block data in ancientdb.
The amount of blocks expected for remaining after prune can be specified via block-amount-reserved in this command,
will prune and only remain the specified amount of old block data in ancientdb.
the brief workflow is to backup the the number of this specified amount blocks backward in original ancientdb 
into new ancient_backup, then delete the original ancientdb dir and rename the ancient_backup to original one for replacement,
finally assemble the statedb and new ancientDb together.
The purpose of doing it is because the block data will be moved into the ancient store when it
becomes old enough(exceed the Threshold 90000), the disk usage will be very large over time, and is occupied mainly by ancientDb,
so it's very necessary to do block data prune, this feature will handle it.
`,
			},
			{
				Name:      "verify-state",
				Usage:     "Recalculate state hash based on the snapshot for verification",
				ArgsUsage: "<root>",
				Action:    utils.MigrateFlags(verifyState),
				Category:  "MISCELLANEOUS COMMANDS",
<<<<<<< HEAD
				Flags: []cli.Flag{
					utils.DataDirFlag,
					utils.AncientFlag,
				},
=======
				Flags:     utils.GroupFlags(utils.NetworkFlags, utils.DatabasePathFlags),
>>>>>>> 256aae0b
				Description: `
geth snapshot verify-state <state-root>
will traverse the whole accounts and storages set based on the specified
snapshot and recalculate the root hash of state for verification.
In other words, this command does the snapshot to trie conversion.
`,
			},
			{
				Name: "insecure-prune-all",
				Usage: "Prune all trie state data except genesis block, it will break storage for fullnode, only suitable for fast node " +
					"who do not need trie storage at all",
				ArgsUsage: "<genesisPath>",
				Action:    utils.MigrateFlags(pruneAllState),
				Category:  "MISCELLANEOUS COMMANDS",
				Flags: []cli.Flag{
					utils.DataDirFlag,
					utils.AncientFlag,
				},
				Description: `
will prune all historical trie state data except genesis block.
All trie nodes will be deleted from the database. 

It expects the genesis file as argument.

WARNING: It's necessary to delete the trie clean cache after the pruning.
If you specify another directory for the trie clean cache via "--cache.trie.journal"
during the use of Geth, please also specify it here for correct deletion. Otherwise
the trie clean cache with default directory will be deleted.
`,
			},
			{
				Name:      "check-dangling-storage",
				Usage:     "Check that there is no 'dangling' snap storage",
				ArgsUsage: "<root>",
				Action:    utils.MigrateFlags(checkDanglingStorage),
				Category:  "MISCELLANEOUS COMMANDS",
<<<<<<< HEAD
				Flags: []cli.Flag{
					utils.DataDirFlag,
					utils.AncientFlag,
				},
=======
				Flags:     utils.GroupFlags(utils.NetworkFlags, utils.DatabasePathFlags),
>>>>>>> 256aae0b
				Description: `
geth snapshot check-dangling-storage <state-root> traverses the snap storage 
data, and verifies that all snapshot storage data has a corresponding account. 
`,
			},
			{
				Name:      "traverse-state",
				Usage:     "Traverse the state with given root hash for verification",
				ArgsUsage: "<root>",
				Action:    utils.MigrateFlags(traverseState),
				Category:  "MISCELLANEOUS COMMANDS",
<<<<<<< HEAD
				Flags: []cli.Flag{
					utils.DataDirFlag,
					utils.AncientFlag,
				},
=======
				Flags:     utils.GroupFlags(utils.NetworkFlags, utils.DatabasePathFlags),
>>>>>>> 256aae0b
				Description: `
geth snapshot traverse-state <state-root>
will traverse the whole state from the given state root and will abort if any
referenced trie node or contract code is missing. This command can be used for
state integrity verification. The default checking target is the HEAD state.

It's also usable without snapshot enabled.
`,
			},
			{
				Name:      "traverse-rawstate",
				Usage:     "Traverse the state with given root hash for verification",
				ArgsUsage: "<root>",
				Action:    utils.MigrateFlags(traverseRawState),
				Category:  "MISCELLANEOUS COMMANDS",
<<<<<<< HEAD
				Flags: []cli.Flag{
					utils.DataDirFlag,
					utils.AncientFlag,
				},
=======
				Flags:     utils.GroupFlags(utils.NetworkFlags, utils.DatabasePathFlags),
>>>>>>> 256aae0b
				Description: `
geth snapshot traverse-rawstate <state-root>
will traverse the whole state from the given root and will abort if any referenced
trie node or contract code is missing. This command can be used for state integrity
verification. The default checking target is the HEAD state. It's basically identical
to traverse-state, but the check granularity is smaller. 

It's also usable without snapshot enabled.
`,
			},
			{
				Name:      "dump",
				Usage:     "Dump a specific block from storage (same as 'geth dump' but using snapshots)",
				ArgsUsage: "[? <blockHash> | <blockNum>]",
				Action:    utils.MigrateFlags(dumpState),
				Category:  "MISCELLANEOUS COMMANDS",
<<<<<<< HEAD
				Flags: []cli.Flag{
					utils.DataDirFlag,
					utils.AncientFlag,
=======
				Flags: utils.GroupFlags([]cli.Flag{
>>>>>>> 256aae0b
					utils.ExcludeCodeFlag,
					utils.ExcludeStorageFlag,
					utils.StartKeyFlag,
					utils.DumpLimitFlag,
<<<<<<< HEAD
					utils.TriesInMemoryFlag,
				},
=======
				}, utils.NetworkFlags, utils.DatabasePathFlags),
>>>>>>> 256aae0b
				Description: `
This command is semantically equivalent to 'geth dump', but uses the snapshots
as the backend data source, making this command a lot faster. 

The argument is interpreted as block number or hash. If none is provided, the latest
block is used.
`,
			},
		},
	}
)

func accessDb(ctx *cli.Context, stack *node.Node) (ethdb.Database, error) {
	//The layer of tries trees that keep in memory.
	TriesInMemory := int(ctx.GlobalUint64(utils.TriesInMemoryFlag.Name))
	chaindb := utils.MakeChainDatabase(ctx, stack, false, true)
	defer chaindb.Close()

	if !ctx.GlobalBool(utils.CheckSnapshotWithMPT.Name) {
		return chaindb, nil
	}
	headBlock := rawdb.ReadHeadBlock(chaindb)
	if headBlock == nil {
		return nil, errors.New("failed to load head block")
	}
	headHeader := headBlock.Header()
	//Make sure the MPT and snapshot matches before pruning, otherwise the node can not start.
	snaptree, err := snapshot.New(chaindb, trie.NewDatabase(chaindb), 256, TriesInMemory, headBlock.Root(), false, false, false, false)
	if err != nil {
		log.Error("snaptree error", "err", err)
		return nil, err // The relevant snapshot(s) might not exist
	}

	// Use the HEAD-(n-1) as the target root. The reason for picking it is:
	// - in most of the normal cases, the related state is available
	// - the probability of this layer being reorg is very low

	// Retrieve all snapshot layers from the current HEAD.
	// In theory there are n difflayers + 1 disk layer present,
	// so n diff layers are expected to be returned.
	layers := snaptree.Snapshots(headHeader.Root, TriesInMemory, true)
	if len(layers) != TriesInMemory {
		// Reject if the accumulated diff layers are less than n. It
		// means in most of normal cases, there is no associated state
		// with bottom-most diff layer.
		log.Error("snapshot layers != TriesInMemory", "err", err)
		return nil, fmt.Errorf("snapshot not old enough yet: need %d more blocks", TriesInMemory-len(layers))
	}
	// Use the bottom-most diff layer as the target
	targetRoot := layers[len(layers)-1].Root()

	// Ensure the root is really present. The weak assumption
	// is the presence of root can indicate the presence of the
	// entire trie.
	if blob := rawdb.ReadTrieNode(chaindb, targetRoot); len(blob) == 0 {
		// The special case is for clique based networks(rinkeby, goerli
		// and some other private networks), it's possible that two
		// consecutive blocks will have same root. In this case snapshot
		// difflayer won't be created. So HEAD-(n-1) may not paired with
		// head-(n-1) layer. Instead the paired layer is higher than the
		// bottom-most diff layer. Try to find the bottom-most snapshot
		// layer with state available.
		//
		// Note HEAD is ignored. Usually there is the associated
		// state available, but we don't want to use the topmost state
		// as the pruning target.
		var found bool
		for i := len(layers) - 2; i >= 1; i-- {
			if blob := rawdb.ReadTrieNode(chaindb, layers[i].Root()); len(blob) != 0 {
				targetRoot = layers[i].Root()
				found = true
				log.Info("Selecting middle-layer as the pruning target", "root", targetRoot, "depth", i)
				break
			}
		}
		if !found {
			if blob := rawdb.ReadTrieNode(chaindb, snaptree.DiskRoot()); len(blob) != 0 {
				targetRoot = snaptree.DiskRoot()
				found = true
				log.Info("Selecting disk-layer as the pruning target", "root", targetRoot)
			}
		}
		if !found {
			if len(layers) > 0 {
				log.Error("no snapshot paired state")
				return nil, errors.New("no snapshot paired state")
			}
			return nil, fmt.Errorf("associated state[%x] is not present", targetRoot)
		}
	} else {
		if len(layers) > 0 {
			log.Info("Selecting bottom-most difflayer as the pruning target", "root", targetRoot, "height", headHeader.Number.Uint64()-uint64(len(layers)-1))
		} else {
			log.Info("Selecting user-specified state as the pruning target", "root", targetRoot)
		}
	}
	return chaindb, nil
}

func pruneBlock(ctx *cli.Context) error {
	var (
		stack   *node.Node
		config  gethConfig
		chaindb ethdb.Database
		err     error

		oldAncientPath      string
		newAncientPath      string
		blockAmountReserved uint64
		blockpruner         *pruner.BlockPruner
	)

	stack, config = makeConfigNode(ctx)
	defer stack.Close()
	blockAmountReserved = ctx.GlobalUint64(utils.BlockAmountReserved.Name)
	chaindb, err = accessDb(ctx, stack)
	if err != nil {
		return err
	}

	// Most of the problems reported by users when first using the prune-block
	// tool are due to incorrect directory settings.Here, the default directory
	// and relative directory are canceled, and the user is forced to formulate
	// an absolute path to guide users to run the prune-block command correctly.
	if !ctx.GlobalIsSet(utils.DataDirFlag.Name) {
		return errors.New("datadir must be set")
	} else {
		datadir := ctx.GlobalString(utils.DataDirFlag.Name)
		if !filepath.IsAbs(datadir) {
			// force absolute paths, which often fail due to the splicing of relative paths
			return errors.New("datadir not abs path")
		}
	}

	if !ctx.GlobalIsSet(utils.AncientFlag.Name) {
		return errors.New("datadir.ancient must be set")
	} else {
		oldAncientPath = ctx.GlobalString(utils.AncientFlag.Name)
		if !filepath.IsAbs(oldAncientPath) {
			// force absolute paths, which often fail due to the splicing of relative paths
			return errors.New("datadir.ancient not abs path")
		}
	}

	path, _ := filepath.Split(oldAncientPath)
	if path == "" {
		return errors.New("prune failed, did not specify the AncientPath")
	}
	newAncientPath = filepath.Join(path, "ancient_back")

	blockpruner = pruner.NewBlockPruner(chaindb, stack, oldAncientPath, newAncientPath, blockAmountReserved)

	lock, exist, err := fileutil.Flock(filepath.Join(oldAncientPath, "PRUNEFLOCK"))
	if err != nil {
		log.Error("file lock error", "err", err)
		return err
	}
	if exist {
		defer lock.Release()
		log.Info("file lock existed, waiting for prune recovery and continue", "err", err)
		if err := blockpruner.RecoverInterruption("chaindata", config.Eth.DatabaseCache, utils.MakeDatabaseHandles(0), "", false); err != nil {
			log.Error("Pruning failed", "err", err)
			return err
		}
		log.Info("Block prune successfully")
		return nil
	}

	if _, err := os.Stat(newAncientPath); err == nil {
		// No file lock found for old ancientDB but new ancientDB exsisted, indicating the geth was interrupted
		// after old ancientDB removal, this happened after backup successfully, so just rename the new ancientDB
		if err := blockpruner.AncientDbReplacer(); err != nil {
			log.Error("Failed to rename new ancient directory")
			return err
		}
		log.Info("Block prune successfully")
		return nil
	}
	name := "chaindata"
	if err := blockpruner.BlockPruneBackUp(name, config.Eth.DatabaseCache, utils.MakeDatabaseHandles(0), "", false, false); err != nil {
		log.Error("Failed to back up block", "err", err)
		return err
	}

	log.Info("backup block successfully")

	//After backing up successfully, rename the new ancientdb name to the original one, and delete the old ancientdb
	if err := blockpruner.AncientDbReplacer(); err != nil {
		return err
	}

	lock.Release()
	log.Info("Block prune successfully")
	return nil
}

func pruneState(ctx *cli.Context) error {
	stack, config := makeConfigNode(ctx)
	defer stack.Close()

	chaindb := utils.MakeChainDatabase(ctx, stack, false, false)
	pruner, err := pruner.NewPruner(chaindb, stack.ResolvePath(""), stack.ResolvePath(config.Eth.TrieCleanCacheJournal), ctx.GlobalUint64(utils.BloomFilterSizeFlag.Name), ctx.GlobalUint64(utils.TriesInMemoryFlag.Name))
	if err != nil {
		log.Error("Failed to open snapshot tree", "err", err)
		return err
	}
	if ctx.NArg() > 1 {
		log.Error("Too many arguments given")
		return errors.New("too many arguments")
	}
	var targetRoot common.Hash
	if ctx.NArg() == 1 {
		targetRoot, err = parseRoot(ctx.Args()[0])
		if err != nil {
			log.Error("Failed to resolve state root", "err", err)
			return err
		}
	}
	if err = pruner.Prune(targetRoot); err != nil {
		log.Error("Failed to prune state", "err", err)
		return err
	}
	return nil
}

func pruneAllState(ctx *cli.Context) error {
	stack, _ := makeConfigNode(ctx)
	defer stack.Close()

	genesisPath := ctx.Args().First()
	if len(genesisPath) == 0 {
		utils.Fatalf("Must supply path to genesis JSON file")
	}
	file, err := os.Open(genesisPath)
	if err != nil {
		utils.Fatalf("Failed to read genesis file: %v", err)
	}
	defer file.Close()

	g := new(core.Genesis)
	if err := json.NewDecoder(file).Decode(g); err != nil {
		cfg := gethConfig{
			Eth:     ethconfig.Defaults,
			Node:    defaultNodeConfig(),
			Metrics: metrics.DefaultConfig,
		}

		// Load config file.
		if err := loadConfig(genesisPath, &cfg); err != nil {
			utils.Fatalf("%v", err)
		}
		g = cfg.Eth.Genesis
	}

	chaindb := utils.MakeChainDatabase(ctx, stack, false, false)
	pruner, err := pruner.NewAllPruner(chaindb)
	if err != nil {
		log.Error("Failed to open snapshot tree", "err", err)
		return err
	}
	if err = pruner.PruneAll(g); err != nil {
		log.Error("Failed to prune state", "err", err)
		return err
	}
	return nil
}

func verifyState(ctx *cli.Context) error {
	stack, _ := makeConfigNode(ctx)
	defer stack.Close()

	chaindb := utils.MakeChainDatabase(ctx, stack, true, false)
	headBlock := rawdb.ReadHeadBlock(chaindb)
	if headBlock == nil {
		log.Error("Failed to load head block")
		return errors.New("no head block")
	}
	snaptree, err := snapshot.New(chaindb, trie.NewDatabase(chaindb), 256, 128, headBlock.Root(), false, false, false, false)
	if err != nil {
		log.Error("Failed to open snapshot tree", "err", err)
		return err
	}
	if ctx.NArg() > 1 {
		log.Error("Too many arguments given")
		return errors.New("too many arguments")
	}
	var root = headBlock.Root()
	if ctx.NArg() == 1 {
		root, err = parseRoot(ctx.Args()[0])
		if err != nil {
			log.Error("Failed to resolve state root", "err", err)
			return err
		}
	}
	if err := snaptree.Verify(root); err != nil {
		log.Error("Failed to verify state", "root", root, "err", err)
		return err
	}
	log.Info("Verified the state", "root", root)
	if err := checkDanglingDiskStorage(chaindb); err != nil {
		log.Error("Dangling snap disk-storage check failed", "root", root, "err", err)
		return err
	}
	if err := checkDanglingMemStorage(chaindb); err != nil {
		log.Error("Dangling snap mem-storage check failed", "root", root, "err", err)
		return err
	}
	return nil
}

// checkDanglingStorage iterates the snap storage data, and verifies that all
// storage also has corresponding account data.
func checkDanglingStorage(ctx *cli.Context) error {
	stack, _ := makeConfigNode(ctx)
	defer stack.Close()

	chaindb := utils.MakeChainDatabase(ctx, stack, true, false)
	if err := checkDanglingDiskStorage(chaindb); err != nil {
		return err
	}
	return checkDanglingMemStorage(chaindb)

}

// checkDanglingDiskStorage checks if there is any 'dangling' storage data in the
// disk-backed snapshot layer.
func checkDanglingDiskStorage(chaindb ethdb.Database) error {
	log.Info("Checking dangling snapshot disk storage")
	var (
		lastReport = time.Now()
		start      = time.Now()
		lastKey    []byte
		it         = rawdb.NewKeyLengthIterator(chaindb.NewIterator(rawdb.SnapshotStoragePrefix, nil), 1+2*common.HashLength)
	)
	defer it.Release()
	for it.Next() {
		k := it.Key()
		accKey := k[1:33]
		if bytes.Equal(accKey, lastKey) {
			// No need to look up for every slot
			continue
		}
		lastKey = common.CopyBytes(accKey)
		if time.Since(lastReport) > time.Second*8 {
			log.Info("Iterating snap storage", "at", fmt.Sprintf("%#x", accKey), "elapsed", common.PrettyDuration(time.Since(start)))
			lastReport = time.Now()
		}
		if data := rawdb.ReadAccountSnapshot(chaindb, common.BytesToHash(accKey)); len(data) == 0 {
			log.Error("Dangling storage - missing account", "account", fmt.Sprintf("%#x", accKey), "storagekey", fmt.Sprintf("%#x", k))
			return fmt.Errorf("dangling snapshot storage account %#x", accKey)
		}
	}
	log.Info("Verified the snapshot disk storage", "time", common.PrettyDuration(time.Since(start)), "err", it.Error())
	return nil
}

// checkDanglingMemStorage checks if there is any 'dangling' storage in the journalled
// snapshot difflayers.
func checkDanglingMemStorage(chaindb ethdb.Database) error {
	start := time.Now()
	log.Info("Checking dangling snapshot difflayer journalled storage")
	if err := snapshot.CheckJournalStorage(chaindb); err != nil {
		return err
	}
	log.Info("Verified the snapshot journalled storage", "time", common.PrettyDuration(time.Since(start)))
	return nil
}

// traverseState is a helper function used for pruning verification.
// Basically it just iterates the trie, ensure all nodes and associated
// contract codes are present.
func traverseState(ctx *cli.Context) error {
	stack, _ := makeConfigNode(ctx)
	defer stack.Close()

	chaindb := utils.MakeChainDatabase(ctx, stack, true, false)
	headBlock := rawdb.ReadHeadBlock(chaindb)
	if headBlock == nil {
		log.Error("Failed to load head block")
		return errors.New("no head block")
	}
	if ctx.NArg() > 1 {
		log.Error("Too many arguments given")
		return errors.New("too many arguments")
	}
	var (
		root common.Hash
		err  error
	)
	if ctx.NArg() == 1 {
		root, err = parseRoot(ctx.Args()[0])
		if err != nil {
			log.Error("Failed to resolve state root", "err", err)
			return err
		}
		log.Info("Start traversing the state", "root", root)
	} else {
		root = headBlock.Root()
		log.Info("Start traversing the state", "root", root, "number", headBlock.NumberU64())
	}
	triedb := trie.NewDatabase(chaindb)
	t, err := trie.NewSecure(root, triedb)
	if err != nil {
		log.Error("Failed to open trie", "root", root, "err", err)
		return err
	}
	var (
		accounts   int
		slots      int
		codes      int
		lastReport time.Time
		start      = time.Now()
	)
	accIter := trie.NewIterator(t.NodeIterator(nil))
	for accIter.Next() {
		accounts += 1
		var acc types.StateAccount
		if err := rlp.DecodeBytes(accIter.Value, &acc); err != nil {
			log.Error("Invalid account encountered during traversal", "err", err)
			return err
		}
		if acc.Root != emptyRoot {
			storageTrie, err := trie.NewSecure(acc.Root, triedb)
			if err != nil {
				log.Error("Failed to open storage trie", "root", acc.Root, "err", err)
				return err
			}
			storageIter := trie.NewIterator(storageTrie.NodeIterator(nil))
			for storageIter.Next() {
				slots += 1
			}
			if storageIter.Err != nil {
				log.Error("Failed to traverse storage trie", "root", acc.Root, "err", storageIter.Err)
				return storageIter.Err
			}
		}
		if !bytes.Equal(acc.CodeHash, emptyCode) {
			if !rawdb.HasCode(chaindb, common.BytesToHash(acc.CodeHash)) {
				log.Error("Code is missing", "hash", common.BytesToHash(acc.CodeHash))
				return errors.New("missing code")
			}
			codes += 1
		}
		if time.Since(lastReport) > time.Second*8 {
			log.Info("Traversing state", "accounts", accounts, "slots", slots, "codes", codes, "elapsed", common.PrettyDuration(time.Since(start)))
			lastReport = time.Now()
		}
	}
	if accIter.Err != nil {
		log.Error("Failed to traverse state trie", "root", root, "err", accIter.Err)
		return accIter.Err
	}
	log.Info("State is complete", "accounts", accounts, "slots", slots, "codes", codes, "elapsed", common.PrettyDuration(time.Since(start)))
	return nil
}

// traverseRawState is a helper function used for pruning verification.
// Basically it just iterates the trie, ensure all nodes and associated
// contract codes are present. It's basically identical to traverseState
// but it will check each trie node.
func traverseRawState(ctx *cli.Context) error {
	stack, _ := makeConfigNode(ctx)
	defer stack.Close()

	chaindb := utils.MakeChainDatabase(ctx, stack, true, false)
	headBlock := rawdb.ReadHeadBlock(chaindb)
	if headBlock == nil {
		log.Error("Failed to load head block")
		return errors.New("no head block")
	}
	if ctx.NArg() > 1 {
		log.Error("Too many arguments given")
		return errors.New("too many arguments")
	}
	var (
		root common.Hash
		err  error
	)
	if ctx.NArg() == 1 {
		root, err = parseRoot(ctx.Args()[0])
		if err != nil {
			log.Error("Failed to resolve state root", "err", err)
			return err
		}
		log.Info("Start traversing the state", "root", root)
	} else {
		root = headBlock.Root()
		log.Info("Start traversing the state", "root", root, "number", headBlock.NumberU64())
	}
	triedb := trie.NewDatabase(chaindb)
	t, err := trie.NewSecure(root, triedb)
	if err != nil {
		log.Error("Failed to open trie", "root", root, "err", err)
		return err
	}
	var (
		nodes      int
		accounts   int
		slots      int
		codes      int
		lastReport time.Time
		start      = time.Now()
	)
	accIter := t.NodeIterator(nil)
	for accIter.Next(true) {
		nodes += 1
		node := accIter.Hash()

		// Check the present for non-empty hash node(embedded node doesn't
		// have their own hash).
		if node != (common.Hash{}) {
			if !rawdb.HasTrieNode(chaindb, node) {
				log.Error("Missing trie node(account)", "hash", node)
				return errors.New("missing account")
			}
		}
		// If it's a leaf node, yes we are touching an account,
		// dig into the storage trie further.
		if accIter.Leaf() {
			accounts += 1
			var acc types.StateAccount
			if err := rlp.DecodeBytes(accIter.LeafBlob(), &acc); err != nil {
				log.Error("Invalid account encountered during traversal", "err", err)
				return errors.New("invalid account")
			}
			if acc.Root != emptyRoot {
				storageTrie, err := trie.NewSecure(acc.Root, triedb)
				if err != nil {
					log.Error("Failed to open storage trie", "root", acc.Root, "err", err)
					return errors.New("missing storage trie")
				}
				storageIter := storageTrie.NodeIterator(nil)
				for storageIter.Next(true) {
					nodes += 1
					node := storageIter.Hash()

					// Check the present for non-empty hash node(embedded node doesn't
					// have their own hash).
					if node != (common.Hash{}) {
						if !rawdb.HasTrieNode(chaindb, node) {
							log.Error("Missing trie node(storage)", "hash", node)
							return errors.New("missing storage")
						}
					}
					// Bump the counter if it's leaf node.
					if storageIter.Leaf() {
						slots += 1
					}
				}
				if storageIter.Error() != nil {
					log.Error("Failed to traverse storage trie", "root", acc.Root, "err", storageIter.Error())
					return storageIter.Error()
				}
			}
			if !bytes.Equal(acc.CodeHash, emptyCode) {
				if !rawdb.HasCode(chaindb, common.BytesToHash(acc.CodeHash)) {
					log.Error("Code is missing", "account", common.BytesToHash(accIter.LeafKey()))
					return errors.New("missing code")
				}
				codes += 1
			}
			if time.Since(lastReport) > time.Second*8 {
				log.Info("Traversing state", "nodes", nodes, "accounts", accounts, "slots", slots, "codes", codes, "elapsed", common.PrettyDuration(time.Since(start)))
				lastReport = time.Now()
			}
		}
	}
	if accIter.Error() != nil {
		log.Error("Failed to traverse state trie", "root", root, "err", accIter.Error())
		return accIter.Error()
	}
	log.Info("State is complete", "nodes", nodes, "accounts", accounts, "slots", slots, "codes", codes, "elapsed", common.PrettyDuration(time.Since(start)))
	return nil
}

func parseRoot(input string) (common.Hash, error) {
	var h common.Hash
	if err := h.UnmarshalText([]byte(input)); err != nil {
		return h, err
	}
	return h, nil
}

func dumpState(ctx *cli.Context) error {
	stack, _ := makeConfigNode(ctx)
	defer stack.Close()

	conf, db, root, err := parseDumpConfig(ctx, stack)
	if err != nil {
		return err
	}
	triesInMemory := ctx.GlobalUint64(utils.TriesInMemoryFlag.Name)
	snaptree, err := snapshot.New(db, trie.NewDatabase(db), int(triesInMemory), 256, root, false, false, false, false)
	if err != nil {
		return err
	}
	accIt, err := snaptree.AccountIterator(root, common.BytesToHash(conf.Start))
	if err != nil {
		return err
	}
	defer accIt.Release()

	log.Info("Snapshot dumping started", "root", root)
	var (
		start    = time.Now()
		logged   = time.Now()
		accounts uint64
	)
	enc := json.NewEncoder(os.Stdout)
	enc.Encode(struct {
		Root common.Hash `json:"root"`
	}{root})
	for accIt.Next() {
		account, err := snapshot.FullAccount(accIt.Account())
		if err != nil {
			return err
		}
		da := &state.DumpAccount{
			Balance:   account.Balance.String(),
			Nonce:     account.Nonce,
			Root:      account.Root,
			CodeHash:  account.CodeHash,
			SecureKey: accIt.Hash().Bytes(),
		}
		if !conf.SkipCode && !bytes.Equal(account.CodeHash, emptyCode) {
			da.Code = rawdb.ReadCode(db, common.BytesToHash(account.CodeHash))
		}
		if !conf.SkipStorage {
			da.Storage = make(map[common.Hash]string)

			stIt, err := snaptree.StorageIterator(root, accIt.Hash(), common.Hash{})
			if err != nil {
				return err
			}
			for stIt.Next() {
				da.Storage[stIt.Hash()] = common.Bytes2Hex(stIt.Slot())
			}
		}
		enc.Encode(da)
		accounts++
		if time.Since(logged) > 8*time.Second {
			log.Info("Snapshot dumping in progress", "at", accIt.Hash(), "accounts", accounts,
				"elapsed", common.PrettyDuration(time.Since(start)))
			logged = time.Now()
		}
		if conf.Max > 0 && accounts >= conf.Max {
			break
		}
	}
	log.Info("Snapshot dumping complete", "accounts", accounts,
		"elapsed", common.PrettyDuration(time.Since(start)))
	return nil
}<|MERGE_RESOLUTION|>--- conflicted
+++ resolved
@@ -67,20 +67,11 @@
 				ArgsUsage: "<root>",
 				Action:    utils.MigrateFlags(pruneState),
 				Category:  "MISCELLANEOUS COMMANDS",
-<<<<<<< HEAD
-				Flags: []cli.Flag{
-					utils.DataDirFlag,
-					utils.AncientFlag,
+				Flags: utils.GroupFlags([]cli.Flag{
 					utils.CacheTrieJournalFlag,
 					utils.BloomFilterSizeFlag,
 					utils.TriesInMemoryFlag,
-				},
-=======
-				Flags: utils.GroupFlags([]cli.Flag{
-					utils.CacheTrieJournalFlag,
-					utils.BloomFilterSizeFlag,
 				}, utils.NetworkFlags, utils.DatabasePathFlags),
->>>>>>> 256aae0b
 				Description: `
 geth snapshot prune-state <state-root>
 will prune historical state data with the help of the state snapshot.
@@ -126,14 +117,7 @@
 				ArgsUsage: "<root>",
 				Action:    utils.MigrateFlags(verifyState),
 				Category:  "MISCELLANEOUS COMMANDS",
-<<<<<<< HEAD
-				Flags: []cli.Flag{
-					utils.DataDirFlag,
-					utils.AncientFlag,
-				},
-=======
 				Flags:     utils.GroupFlags(utils.NetworkFlags, utils.DatabasePathFlags),
->>>>>>> 256aae0b
 				Description: `
 geth snapshot verify-state <state-root>
 will traverse the whole accounts and storages set based on the specified
@@ -170,14 +154,7 @@
 				ArgsUsage: "<root>",
 				Action:    utils.MigrateFlags(checkDanglingStorage),
 				Category:  "MISCELLANEOUS COMMANDS",
-<<<<<<< HEAD
-				Flags: []cli.Flag{
-					utils.DataDirFlag,
-					utils.AncientFlag,
-				},
-=======
 				Flags:     utils.GroupFlags(utils.NetworkFlags, utils.DatabasePathFlags),
->>>>>>> 256aae0b
 				Description: `
 geth snapshot check-dangling-storage <state-root> traverses the snap storage 
 data, and verifies that all snapshot storage data has a corresponding account. 
@@ -189,14 +166,7 @@
 				ArgsUsage: "<root>",
 				Action:    utils.MigrateFlags(traverseState),
 				Category:  "MISCELLANEOUS COMMANDS",
-<<<<<<< HEAD
-				Flags: []cli.Flag{
-					utils.DataDirFlag,
-					utils.AncientFlag,
-				},
-=======
 				Flags:     utils.GroupFlags(utils.NetworkFlags, utils.DatabasePathFlags),
->>>>>>> 256aae0b
 				Description: `
 geth snapshot traverse-state <state-root>
 will traverse the whole state from the given state root and will abort if any
@@ -212,14 +182,7 @@
 				ArgsUsage: "<root>",
 				Action:    utils.MigrateFlags(traverseRawState),
 				Category:  "MISCELLANEOUS COMMANDS",
-<<<<<<< HEAD
-				Flags: []cli.Flag{
-					utils.DataDirFlag,
-					utils.AncientFlag,
-				},
-=======
 				Flags:     utils.GroupFlags(utils.NetworkFlags, utils.DatabasePathFlags),
->>>>>>> 256aae0b
 				Description: `
 geth snapshot traverse-rawstate <state-root>
 will traverse the whole state from the given root and will abort if any referenced
@@ -236,23 +199,13 @@
 				ArgsUsage: "[? <blockHash> | <blockNum>]",
 				Action:    utils.MigrateFlags(dumpState),
 				Category:  "MISCELLANEOUS COMMANDS",
-<<<<<<< HEAD
-				Flags: []cli.Flag{
-					utils.DataDirFlag,
-					utils.AncientFlag,
-=======
 				Flags: utils.GroupFlags([]cli.Flag{
->>>>>>> 256aae0b
 					utils.ExcludeCodeFlag,
 					utils.ExcludeStorageFlag,
 					utils.StartKeyFlag,
 					utils.DumpLimitFlag,
-<<<<<<< HEAD
 					utils.TriesInMemoryFlag,
-				},
-=======
 				}, utils.NetworkFlags, utils.DatabasePathFlags),
->>>>>>> 256aae0b
 				Description: `
 This command is semantically equivalent to 'geth dump', but uses the snapshots
 as the backend data source, making this command a lot faster. 
