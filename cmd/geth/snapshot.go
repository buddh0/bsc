--- conflicted
+++ resolved
@@ -61,12 +61,8 @@
 				Action:    pruneState,
 				Flags: flags.Merge([]cli.Flag{
 					utils.BloomFilterSizeFlag,
-<<<<<<< HEAD
 					utils.TriesInMemoryFlag,
-				}, utils.NetworkFlags, utils.DatabasePathFlags),
-=======
 				}, utils.NetworkFlags, utils.DatabaseFlags),
->>>>>>> 916d6a44
 				Description: `
 geth snapshot prune-state <state-root>
 will prune historical state data with the help of the state snapshot.
@@ -202,13 +198,8 @@
 					utils.ExcludeStorageFlag,
 					utils.StartKeyFlag,
 					utils.DumpLimitFlag,
-<<<<<<< HEAD
 					utils.TriesInMemoryFlag,
-					utils.StateSchemeFlag,
-				}, utils.NetworkFlags, utils.DatabasePathFlags),
-=======
 				}, utils.NetworkFlags, utils.DatabaseFlags),
->>>>>>> 916d6a44
 				Description: `
 This command is semantically equivalent to 'geth dump', but uses the snapshots
 as the backend data source, making this command a lot faster.
@@ -559,13 +550,9 @@
 	stack, _ := makeConfigNode(ctx)
 	defer stack.Close()
 
-<<<<<<< HEAD
-	return snapshot.CheckDanglingStorage(utils.MakeChainDatabase(ctx, stack, true, false))
-=======
-	db := utils.MakeChainDatabase(ctx, stack, true)
+	db := utils.MakeChainDatabase(ctx, stack, true, false)
 	defer db.Close()
 	return snapshot.CheckDanglingStorage(db)
->>>>>>> 916d6a44
 }
 
 // traverseState is a helper function used for pruning verification.
