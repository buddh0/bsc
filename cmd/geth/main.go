// Copyright 2014 The go-ethereum Authors
// This file is part of go-ethereum.
//
// go-ethereum is free software: you can redistribute it and/or modify
// it under the terms of the GNU General Public License as published by
// the Free Software Foundation, either version 3 of the License, or
// (at your option) any later version.
//
// go-ethereum is distributed in the hope that it will be useful,
// but WITHOUT ANY WARRANTY; without even the implied warranty of
// MERCHANTABILITY or FITNESS FOR A PARTICULAR PURPOSE. See the
// GNU General Public License for more details.
//
// You should have received a copy of the GNU General Public License
// along with go-ethereum. If not, see <http://www.gnu.org/licenses/>.

// geth is the official command-line client for Ethereum.
package main

import (
	"fmt"
	"os"
	"sort"
	"strconv"
	"strings"
	"time"

	"github.com/ethereum/go-ethereum/accounts"
	"github.com/ethereum/go-ethereum/accounts/keystore"
	"github.com/ethereum/go-ethereum/cmd/utils"
	"github.com/ethereum/go-ethereum/common"
	"github.com/ethereum/go-ethereum/console/prompt"
	"github.com/ethereum/go-ethereum/eth"
	"github.com/ethereum/go-ethereum/eth/downloader"
	"github.com/ethereum/go-ethereum/ethclient"
	"github.com/ethereum/go-ethereum/internal/debug"
	"github.com/ethereum/go-ethereum/internal/ethapi"
	"github.com/ethereum/go-ethereum/internal/flags"
	"github.com/ethereum/go-ethereum/log"
	"github.com/ethereum/go-ethereum/node"

	// Force-load the tracer engines to trigger registration
	_ "github.com/ethereum/go-ethereum/eth/tracers/js"
	_ "github.com/ethereum/go-ethereum/eth/tracers/native"

	"gopkg.in/urfave/cli.v1"
)

const (
	clientIdentifier = "geth" // Client identifier to advertise over the network
)

var (
	// Git SHA1 commit hash of the release (set via linker flags)
	gitCommit = ""
	gitDate   = ""
	// The app that holds all commands and flags.
	app = flags.NewApp(gitCommit, gitDate, "the go-ethereum command line interface")
	// flags that configure the node
	nodeFlags = []cli.Flag{
		utils.IdentityFlag,
		utils.UnlockedAccountFlag,
		utils.PasswordFileFlag,
		utils.BootnodesFlag,
		utils.DataDirFlag,
		utils.AncientFlag,
		utils.MinFreeDiskSpaceFlag,
		utils.KeyStoreDirFlag,
		utils.ExternalSignerFlag,
		utils.NoUSBFlag,
		utils.DirectBroadcastFlag,
		utils.DisableSnapProtocolFlag,
		utils.DisableDiffProtocolFlag,
		utils.EnableTrustProtocolFlag,
		utils.DisableBscProtocolFlag,
		utils.DiffSyncFlag,
		utils.PipeCommitFlag,
		utils.RangeLimitFlag,
		utils.USBFlag,
		utils.SmartCardDaemonPathFlag,
		utils.OverrideArrowGlacierFlag,
		utils.OverrideTerminalTotalDifficulty,
		utils.EthashCacheDirFlag,
		utils.EthashCachesInMemoryFlag,
		utils.EthashCachesOnDiskFlag,
		utils.EthashCachesLockMmapFlag,
		utils.EthashDatasetDirFlag,
		utils.EthashDatasetsInMemoryFlag,
		utils.EthashDatasetsOnDiskFlag,
		utils.EthashDatasetsLockMmapFlag,
		utils.TxPoolLocalsFlag,
		utils.TxPoolNoLocalsFlag,
		utils.TxPoolJournalFlag,
		utils.TxPoolRejournalFlag,
		utils.TxPoolPriceLimitFlag,
		utils.TxPoolPriceBumpFlag,
		utils.TxPoolAccountSlotsFlag,
		utils.TxPoolGlobalSlotsFlag,
		utils.TxPoolAccountQueueFlag,
		utils.TxPoolGlobalQueueFlag,
		utils.TxPoolLifetimeFlag,
		utils.TxPoolReannounceTimeFlag,
		utils.SyncModeFlag,
		utils.TriesVerifyModeFlag,
		utils.ExitWhenSyncedFlag,
		utils.GCModeFlag,
		utils.SnapshotFlag,
		utils.TxLookupLimitFlag,
		utils.LightServeFlag,
		utils.LightIngressFlag,
		utils.LightEgressFlag,
		utils.LightMaxPeersFlag,
		utils.LightNoPruneFlag,
		utils.LightKDFFlag,
		utils.UltraLightServersFlag,
		utils.UltraLightFractionFlag,
		utils.UltraLightOnlyAnnounceFlag,
		utils.LightNoSyncServeFlag,
		utils.EthPeerRequiredBlocksFlag,
		utils.LegacyWhitelistFlag,
		utils.BloomFilterSizeFlag,
		utils.TriesInMemoryFlag,
		utils.CacheFlag,
		utils.CacheDatabaseFlag,
		utils.CacheTrieFlag,
		utils.CacheTrieJournalFlag,
		utils.CacheTrieRejournalFlag,
		utils.CacheGCFlag,
		utils.CacheSnapshotFlag,
		utils.CachePreimagesFlag,
		utils.PersistDiffFlag,
		utils.DiffBlockFlag,
		utils.PruneAncientDataFlag,
		utils.FDLimitFlag,
		utils.ListenPortFlag,
		utils.MaxPeersFlag,
		utils.MaxPeersPerIPFlag,
		utils.MaxPendingPeersFlag,
		utils.MiningEnabledFlag,
		utils.MinerThreadsFlag,
		utils.MinerNotifyFlag,
		utils.LegacyMinerGasTargetFlag,
		utils.MinerGasLimitFlag,
		utils.MinerGasPriceFlag,
		utils.MinerEtherbaseFlag,
		utils.MinerExtraDataFlag,
		utils.MinerRecommitIntervalFlag,
		utils.MinerNoVerfiyFlag,
		utils.MinerDelayLeftoverFlag,
		utils.NATFlag,
		utils.NoDiscoverFlag,
		utils.DiscoveryV5Flag,
		utils.NetrestrictFlag,
		utils.NodeKeyFileFlag,
		utils.NodeKeyHexFlag,
		utils.DNSDiscoveryFlag,
		utils.MainnetFlag,
		utils.DeveloperFlag,
		utils.DeveloperPeriodFlag,
		utils.DeveloperGasLimitFlag,
<<<<<<< HEAD
=======
		utils.RopstenFlag,
		utils.SepoliaFlag,
		utils.RinkebyFlag,
		utils.GoerliFlag,
		utils.KilnFlag,
>>>>>>> e0e8bf31
		utils.VMEnableDebugFlag,
		utils.NetworkIdFlag,
		utils.EthStatsURLFlag,
		utils.FakePoWFlag,
		utils.NoCompactionFlag,
		utils.GpoBlocksFlag,
		utils.GpoPercentileFlag,
		utils.GpoMaxGasPriceFlag,
		utils.GpoIgnoreGasPriceFlag,
		utils.MinerNotifyFullFlag,
		configFileFlag,
		utils.BlockAmountReserved,
		utils.CheckSnapshotWithMPT,
		utils.EnableDoubleSignMonitorFlag,
		utils.VotingEnabledFlag,
		utils.EnableMaliciousVoteMonitorFlag,
		utils.BLSPasswordFileFlag,
		utils.BLSWalletDirFlag,
		utils.VoteJournalDirFlag,
	}

	rpcFlags = []cli.Flag{
		utils.HTTPEnabledFlag,
		utils.HTTPListenAddrFlag,
		utils.HTTPPortFlag,
		utils.HTTPCORSDomainFlag,
		utils.AuthListenFlag,
		utils.AuthPortFlag,
		utils.AuthVirtualHostsFlag,
		utils.JWTSecretFlag,
		utils.HTTPVirtualHostsFlag,
		utils.GraphQLEnabledFlag,
		utils.GraphQLCORSDomainFlag,
		utils.GraphQLVirtualHostsFlag,
		utils.HTTPApiFlag,
		utils.HTTPPathPrefixFlag,
		utils.WSEnabledFlag,
		utils.WSListenAddrFlag,
		utils.WSPortFlag,
		utils.WSApiFlag,
		utils.WSAllowedOriginsFlag,
		utils.WSPathPrefixFlag,
		utils.IPCDisabledFlag,
		utils.IPCPathFlag,
		utils.InsecureUnlockAllowedFlag,
		utils.RPCGlobalGasCapFlag,
		utils.RPCGlobalEVMTimeoutFlag,
		utils.RPCGlobalTxFeeCapFlag,
		utils.AllowUnprotectedTxs,
	}

	metricsFlags = []cli.Flag{
		utils.MetricsEnabledFlag,
		utils.MetricsEnabledExpensiveFlag,
		utils.MetricsHTTPFlag,
		utils.MetricsPortFlag,
		utils.MetricsEnableInfluxDBFlag,
		utils.MetricsInfluxDBEndpointFlag,
		utils.MetricsInfluxDBDatabaseFlag,
		utils.MetricsInfluxDBUsernameFlag,
		utils.MetricsInfluxDBPasswordFlag,
		utils.MetricsInfluxDBTagsFlag,
		utils.MetricsEnableInfluxDBV2Flag,
		utils.MetricsInfluxDBTokenFlag,
		utils.MetricsInfluxDBBucketFlag,
		utils.MetricsInfluxDBOrganizationFlag,
	}
)

func init() {
	// Initialize the CLI app and start Geth
	app.Action = geth
	app.HideVersion = true // we have a command to print the version
	app.Copyright = "Copyright 2013-2022 The go-ethereum Authors and BSC Authors"
	app.Commands = []cli.Command{
		// See chaincmd.go:
		initCommand,
		initNetworkCommand,
		importCommand,
		exportCommand,
		importPreimagesCommand,
		exportPreimagesCommand,
		removedbCommand,
		dumpCommand,
		dumpGenesisCommand,
		// See accountcmd.go:
		accountCommand,
		walletCommand,
		// See consolecmd.go:
		consoleCommand,
		attachCommand,
		javascriptCommand,
		// See misccmd.go:
		makecacheCommand,
		makedagCommand,
		versionCommand,
		versionCheckCommand,
		licenseCommand,
		// See config.go
		dumpConfigCommand,
		// see dbcmd.go
		dbCommand,
		// See cmd/utils/flags_legacy.go
		utils.ShowDeprecated,
		// See snapshot.go
		snapshotCommand,
		blsCommand,
	}
	sort.Sort(cli.CommandsByName(app.Commands))

	app.Flags = append(app.Flags, nodeFlags...)
	app.Flags = append(app.Flags, rpcFlags...)
	app.Flags = append(app.Flags, consoleFlags...)
	app.Flags = append(app.Flags, debug.Flags...)
	app.Flags = append(app.Flags, metricsFlags...)

	app.Before = func(ctx *cli.Context) error {
		return debug.Setup(ctx)
	}
	app.After = func(ctx *cli.Context) error {
		debug.Exit()
		prompt.Stdin.Close() // Resets terminal mode.
		return nil
	}
}

func main() {
	if err := app.Run(os.Args); err != nil {
		fmt.Fprintln(os.Stderr, err)
		os.Exit(1)
	}
}

// prepare manipulates memory cache allowance and setups metric system.
// This function should be called before launching devp2p stack.
func prepare(ctx *cli.Context) {
	// If we're running a known preset, log it for convenience.
	switch {
	case ctx.GlobalIsSet(utils.DeveloperFlag.Name):
		log.Info("Starting Geth in ephemeral dev mode...")

	case !ctx.GlobalIsSet(utils.NetworkIdFlag.Name):
		log.Info("Starting Geth on Ethereum mainnet...")
	}
	// If we're a full node on mainnet without --cache specified, bump default cache allowance
	if ctx.GlobalString(utils.SyncModeFlag.Name) != "light" && !ctx.GlobalIsSet(utils.CacheFlag.Name) && !ctx.GlobalIsSet(utils.NetworkIdFlag.Name) {
		// Make sure we're not on any supported preconfigured testnet either
		if !ctx.GlobalIsSet(utils.DeveloperFlag.Name) {
			// Nope, we're really on mainnet. Bump that cache up!
			log.Info("Bumping default cache on mainnet", "provided", ctx.GlobalInt(utils.CacheFlag.Name), "updated", 4096)
			ctx.GlobalSet(utils.CacheFlag.Name, strconv.Itoa(4096))
		}
	}
	// If we're running a light client on any network, drop the cache to some meaningfully low amount
	if ctx.GlobalString(utils.SyncModeFlag.Name) == "light" && !ctx.GlobalIsSet(utils.CacheFlag.Name) {
		log.Info("Dropping default light client cache", "provided", ctx.GlobalInt(utils.CacheFlag.Name), "updated", 128)
		ctx.GlobalSet(utils.CacheFlag.Name, strconv.Itoa(128))
	}
}

// geth is the main entry point into the system if no special subcommand is ran.
// It creates a default node based on the command line arguments and runs it in
// blocking mode, waiting for it to be shut down.
func geth(ctx *cli.Context) error {
	if args := ctx.Args(); len(args) > 0 {
		return fmt.Errorf("invalid command: %q", args[0])
	}

	prepare(ctx)
	stack, backend := makeFullNode(ctx)
	defer stack.Close()

	startNode(ctx, stack, backend, false)
	stack.Wait()
	return nil
}

// startNode boots up the system node and all registered protocols, after which
// it unlocks any requested accounts, and starts the RPC/IPC interfaces and the
// miner.
func startNode(ctx *cli.Context, stack *node.Node, backend ethapi.Backend, isConsole bool) {
	debug.Memsize.Add("node", stack)

	// Start up the node itself
	utils.StartNode(ctx, stack, isConsole)

	// Unlock any account specifically requested
	unlockAccounts(ctx, stack)

	// Register wallet event handlers to open and auto-derive wallets
	events := make(chan accounts.WalletEvent, 16)
	stack.AccountManager().Subscribe(events)

	// Create a client to interact with local geth node.
	rpcClient, err := stack.Attach()
	if err != nil {
		utils.Fatalf("Failed to attach to self: %v", err)
	}
	ethClient := ethclient.NewClient(rpcClient)

	go func() {
		// Open any wallets already attached
		for _, wallet := range stack.AccountManager().Wallets() {
			if err := wallet.Open(""); err != nil {
				log.Warn("Failed to open wallet", "url", wallet.URL(), "err", err)
			}
		}
		// Listen for wallet event till termination
		for event := range events {
			switch event.Kind {
			case accounts.WalletArrived:
				if err := event.Wallet.Open(""); err != nil {
					log.Warn("New wallet appeared, failed to open", "url", event.Wallet.URL(), "err", err)
				}
			case accounts.WalletOpened:
				status, _ := event.Wallet.Status()
				log.Info("New wallet appeared", "url", event.Wallet.URL(), "status", status)

				var derivationPaths []accounts.DerivationPath
				if event.Wallet.URL().Scheme == "ledger" {
					derivationPaths = append(derivationPaths, accounts.LegacyLedgerBaseDerivationPath)
				}
				derivationPaths = append(derivationPaths, accounts.DefaultBaseDerivationPath)

				event.Wallet.SelfDerive(derivationPaths, ethClient)

			case accounts.WalletDropped:
				log.Info("Old wallet dropped", "url", event.Wallet.URL())
				event.Wallet.Close()
			}
		}
	}()

	// Spawn a standalone goroutine for status synchronization monitoring,
	// close the node when synchronization is complete if user required.
	if ctx.GlobalBool(utils.ExitWhenSyncedFlag.Name) {
		go func() {
			sub := stack.EventMux().Subscribe(downloader.DoneEvent{})
			defer sub.Unsubscribe()
			for {
				event := <-sub.Chan()
				if event == nil {
					continue
				}
				done, ok := event.Data.(downloader.DoneEvent)
				if !ok {
					continue
				}
				if timestamp := time.Unix(int64(done.Latest.Time), 0); time.Since(timestamp) < 10*time.Minute {
					log.Info("Synchronisation completed", "latestnum", done.Latest.Number, "latesthash", done.Latest.Hash(),
						"age", common.PrettyAge(timestamp))
					stack.Close()
				}
			}
		}()
	}

	// Start auxiliary services if enabled
	if ctx.GlobalBool(utils.MiningEnabledFlag.Name) || ctx.GlobalBool(utils.DeveloperFlag.Name) {
		// Mining only makes sense if a full Ethereum node is running
		if ctx.GlobalString(utils.SyncModeFlag.Name) == "light" {
			utils.Fatalf("Light clients do not support mining")
		}
		ethBackend, ok := backend.(*eth.EthAPIBackend)
		if !ok {
			utils.Fatalf("Ethereum service not running")
		}
		// Set the gas price to the limits from the CLI and start mining
		gasprice := utils.GlobalBig(ctx, utils.MinerGasPriceFlag.Name)
		ethBackend.TxPool().SetGasPrice(gasprice)
		// start mining
		threads := ctx.GlobalInt(utils.MinerThreadsFlag.Name)
		if err := ethBackend.StartMining(threads); err != nil {
			utils.Fatalf("Failed to start mining: %v", err)
		}
	}
}

// unlockAccounts unlocks any account specifically requested.
func unlockAccounts(ctx *cli.Context, stack *node.Node) {
	var unlocks []string
	inputs := strings.Split(ctx.GlobalString(utils.UnlockedAccountFlag.Name), ",")
	for _, input := range inputs {
		if trimmed := strings.TrimSpace(input); trimmed != "" {
			unlocks = append(unlocks, trimmed)
		}
	}
	// Short circuit if there is no account to unlock.
	if len(unlocks) == 0 {
		return
	}
	// If insecure account unlocking is not allowed if node's APIs are exposed to external.
	// Print warning log to user and skip unlocking.
	if !stack.Config().InsecureUnlockAllowed && stack.Config().ExtRPCEnabled() {
		utils.Fatalf("Account unlock with HTTP access is forbidden!")
	}
	ks := stack.AccountManager().Backends(keystore.KeyStoreType)[0].(*keystore.KeyStore)
	passwords := utils.MakePasswordList(ctx)
	for i, account := range unlocks {
		unlockAccount(ks, account, i, passwords)
	}
}<|MERGE_RESOLUTION|>--- conflicted
+++ resolved
@@ -158,14 +158,6 @@
 		utils.DeveloperFlag,
 		utils.DeveloperPeriodFlag,
 		utils.DeveloperGasLimitFlag,
-<<<<<<< HEAD
-=======
-		utils.RopstenFlag,
-		utils.SepoliaFlag,
-		utils.RinkebyFlag,
-		utils.GoerliFlag,
-		utils.KilnFlag,
->>>>>>> e0e8bf31
 		utils.VMEnableDebugFlag,
 		utils.NetworkIdFlag,
 		utils.EthStatsURLFlag,
