--- conflicted
+++ resolved
@@ -86,13 +86,10 @@
 		utils.TxPoolAccountQueueFlag,
 		utils.TxPoolGlobalQueueFlag,
 		utils.TxPoolLifetimeFlag,
-<<<<<<< HEAD
 		utils.TxPoolReannounceTimeFlag,
-=======
 		utils.BlobPoolDataDirFlag,
 		utils.BlobPoolDataCapFlag,
 		utils.BlobPoolPriceBumpFlag,
->>>>>>> bed84606
 		utils.SyncModeFlag,
 		utils.TriesVerifyModeFlag,
 		utils.SyncTargetFlag,
