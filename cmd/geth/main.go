--- conflicted
+++ resolved
@@ -160,7 +160,6 @@
 		utils.GpoMaxGasPriceFlag,
 		utils.GpoIgnoreGasPriceFlag,
 		configFileFlag,
-<<<<<<< HEAD
 		utils.BlockAmountReserved,
 		utils.CheckSnapshotWithMPT,
 		utils.EnableDoubleSignMonitorFlag,
@@ -170,10 +169,7 @@
 		utils.BLSPasswordFileFlag,
 		utils.BLSWalletDirFlag,
 		utils.VoteJournalDirFlag,
-	}, utils.NetworkFlags, utils.DatabasePathFlags)
-=======
 	}, utils.NetworkFlags, utils.DatabaseFlags)
->>>>>>> 916d6a44
 
 	rpcFlags = []cli.Flag{
 		utils.HTTPEnabledFlag,
