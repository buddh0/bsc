// Copyright 2014 The go-ethereum Authors
// This file is part of go-ethereum.
//
// go-ethereum is free software: you can redistribute it and/or modify
// it under the terms of the GNU General Public License as published by
// the Free Software Foundation, either version 3 of the License, or
// (at your option) any later version.
//
// go-ethereum is distributed in the hope that it will be useful,
// but WITHOUT ANY WARRANTY; without even the implied warranty of
// MERCHANTABILITY or FITNESS FOR A PARTICULAR PURPOSE. See the
// GNU General Public License for more details.
//
// You should have received a copy of the GNU General Public License
// along with go-ethereum. If not, see <http://www.gnu.org/licenses/>.

// geth is the official command-line client for Ethereum.
package main

import (
	"fmt"
	"os"
	"sort"
	"strconv"
	"strings"
	"time"

	"github.com/ethereum/go-ethereum/accounts"
	"github.com/ethereum/go-ethereum/accounts/keystore"
	"github.com/ethereum/go-ethereum/cmd/utils"
	"github.com/ethereum/go-ethereum/common"
	"github.com/ethereum/go-ethereum/console/prompt"
	"github.com/ethereum/go-ethereum/eth"
	"github.com/ethereum/go-ethereum/eth/downloader"
	"github.com/ethereum/go-ethereum/ethclient"
	"github.com/ethereum/go-ethereum/internal/debug"
	"github.com/ethereum/go-ethereum/internal/ethapi"
	"github.com/ethereum/go-ethereum/internal/flags"
	"github.com/ethereum/go-ethereum/log"
	"github.com/ethereum/go-ethereum/node"

	// Force-load the tracer engines to trigger registration
	_ "github.com/ethereum/go-ethereum/eth/tracers/js"
	_ "github.com/ethereum/go-ethereum/eth/tracers/native"

	"github.com/urfave/cli/v2"
)

const (
	clientIdentifier = "geth" // Client identifier to advertise over the network
)

var (
	// flags that configure the node
	nodeFlags = flags.Merge([]cli.Flag{
		utils.IdentityFlag,
		utils.UnlockedAccountFlag,
		utils.PasswordFileFlag,
		utils.BootnodesFlag,
		utils.MinFreeDiskSpaceFlag,
		utils.KeyStoreDirFlag,
		utils.ExternalSignerFlag,
		utils.NoUSBFlag,
		utils.DirectBroadcastFlag,
		utils.DisableSnapProtocolFlag,
		utils.DisableDiffProtocolFlag,
		utils.EnableTrustProtocolFlag,
		utils.DisableBscProtocolFlag,
		utils.DiffSyncFlag,
		utils.PipeCommitFlag,
		utils.RangeLimitFlag,
		utils.USBFlag,
		utils.SmartCardDaemonPathFlag,
		utils.OverrideTerminalTotalDifficulty,
		utils.OverrideTerminalTotalDifficultyPassed,
		utils.EthashCacheDirFlag,
		utils.EthashCachesInMemoryFlag,
		utils.EthashCachesOnDiskFlag,
		utils.EthashCachesLockMmapFlag,
		utils.EthashDatasetDirFlag,
		utils.EthashDatasetsInMemoryFlag,
		utils.EthashDatasetsOnDiskFlag,
		utils.EthashDatasetsLockMmapFlag,
		utils.TxPoolLocalsFlag,
		utils.TxPoolNoLocalsFlag,
		utils.TxPoolJournalFlag,
		utils.TxPoolRejournalFlag,
		utils.TxPoolPriceLimitFlag,
		utils.TxPoolPriceBumpFlag,
		utils.TxPoolAccountSlotsFlag,
		utils.TxPoolGlobalSlotsFlag,
		utils.TxPoolAccountQueueFlag,
		utils.TxPoolGlobalQueueFlag,
		utils.TxPoolLifetimeFlag,
		utils.TxPoolReannounceTimeFlag,
		utils.SyncModeFlag,
<<<<<<< HEAD
		utils.TriesVerifyModeFlag,
=======
		utils.SyncTargetFlag,
>>>>>>> ee9ff064
		utils.ExitWhenSyncedFlag,
		utils.GCModeFlag,
		utils.SnapshotFlag,
		utils.TxLookupLimitFlag,
		utils.LightServeFlag,
		utils.LightIngressFlag,
		utils.LightEgressFlag,
		utils.LightMaxPeersFlag,
		utils.LightNoPruneFlag,
		utils.LightKDFFlag,
		utils.UltraLightServersFlag,
		utils.UltraLightFractionFlag,
		utils.UltraLightOnlyAnnounceFlag,
		utils.LightNoSyncServeFlag,
		utils.EthRequiredBlocksFlag,
		utils.LegacyWhitelistFlag,
		utils.BloomFilterSizeFlag,
		utils.TriesInMemoryFlag,
		utils.CacheFlag,
		utils.CacheDatabaseFlag,
		utils.CacheTrieFlag,
		utils.CacheTrieJournalFlag,
		utils.CacheTrieRejournalFlag,
		utils.CacheGCFlag,
		utils.CacheSnapshotFlag,
		utils.CachePreimagesFlag,
		utils.PersistDiffFlag,
		utils.DiffBlockFlag,
		utils.PruneAncientDataFlag,
		utils.CacheLogSizeFlag,
		utils.FDLimitFlag,
		utils.ListenPortFlag,
		utils.DiscoveryPortFlag,
		utils.MaxPeersFlag,
		utils.MaxPeersPerIPFlag,
		utils.MaxPendingPeersFlag,
		utils.MiningEnabledFlag,
		utils.MinerThreadsFlag,
		utils.MinerNotifyFlag,
		utils.MinerGasLimitFlag,
		utils.MinerGasPriceFlag,
		utils.MinerEtherbaseFlag,
		utils.MinerExtraDataFlag,
		utils.MinerRecommitIntervalFlag,
<<<<<<< HEAD
		utils.MinerNoVerfiyFlag,
		utils.MinerDelayLeftoverFlag,
=======
		utils.MinerNoVerifyFlag,
		utils.MinerNewPayloadTimeout,
>>>>>>> ee9ff064
		utils.NATFlag,
		utils.NoDiscoverFlag,
		utils.DiscoveryV5Flag,
		utils.NetrestrictFlag,
		utils.NodeKeyFileFlag,
		utils.NodeKeyHexFlag,
		utils.DNSDiscoveryFlag,
		utils.DeveloperFlag,
		utils.DeveloperPeriodFlag,
		utils.DeveloperGasLimitFlag,
		utils.VMEnableDebugFlag,
		utils.NetworkIdFlag,
		utils.EthStatsURLFlag,
		utils.FakePoWFlag,
		utils.NoCompactionFlag,
		utils.GpoBlocksFlag,
		utils.GpoPercentileFlag,
		utils.GpoMaxGasPriceFlag,
		utils.GpoIgnoreGasPriceFlag,
		utils.MinerNotifyFullFlag,
		utils.IgnoreLegacyReceiptsFlag,
		configFileFlag,
		utils.BlockAmountReserved,
		utils.CheckSnapshotWithMPT,
		utils.EnableDoubleSignMonitorFlag,
		utils.VotingEnabledFlag,
		utils.EnableMaliciousVoteMonitorFlag,
		utils.BLSPasswordFileFlag,
		utils.BLSWalletDirFlag,
		utils.VoteJournalDirFlag,
	}, utils.NetworkFlags, utils.DatabasePathFlags)

	rpcFlags = []cli.Flag{
		utils.HTTPEnabledFlag,
		utils.HTTPListenAddrFlag,
		utils.HTTPPortFlag,
		utils.HTTPCORSDomainFlag,
		utils.AuthListenFlag,
		utils.AuthPortFlag,
		utils.AuthVirtualHostsFlag,
		utils.JWTSecretFlag,
		utils.HTTPVirtualHostsFlag,
		utils.GraphQLEnabledFlag,
		utils.GraphQLCORSDomainFlag,
		utils.GraphQLVirtualHostsFlag,
		utils.HTTPApiFlag,
		utils.HTTPPathPrefixFlag,
		utils.WSEnabledFlag,
		utils.WSListenAddrFlag,
		utils.WSPortFlag,
		utils.WSApiFlag,
		utils.WSAllowedOriginsFlag,
		utils.WSPathPrefixFlag,
		utils.IPCDisabledFlag,
		utils.IPCPathFlag,
		utils.InsecureUnlockAllowedFlag,
		utils.RPCGlobalGasCapFlag,
		utils.RPCGlobalEVMTimeoutFlag,
		utils.RPCGlobalTxFeeCapFlag,
		utils.AllowUnprotectedTxs,
	}

	metricsFlags = []cli.Flag{
		utils.MetricsEnabledFlag,
		utils.MetricsEnabledExpensiveFlag,
		utils.MetricsHTTPFlag,
		utils.MetricsPortFlag,
		utils.MetricsEnableInfluxDBFlag,
		utils.MetricsInfluxDBEndpointFlag,
		utils.MetricsInfluxDBDatabaseFlag,
		utils.MetricsInfluxDBUsernameFlag,
		utils.MetricsInfluxDBPasswordFlag,
		utils.MetricsInfluxDBTagsFlag,
		utils.MetricsEnableInfluxDBV2Flag,
		utils.MetricsInfluxDBTokenFlag,
		utils.MetricsInfluxDBBucketFlag,
		utils.MetricsInfluxDBOrganizationFlag,
	}
)

var app = flags.NewApp("the go-ethereum command line interface")

func init() {
	// Initialize the CLI app and start Geth
	app.Action = geth
	app.HideVersion = true // we have a command to print the version
	app.Copyright = "Copyright 2013-2022 The go-ethereum Authors and BSC Authors"
	app.Commands = []*cli.Command{
		// See chaincmd.go:
		initCommand,
		initNetworkCommand,
		importCommand,
		exportCommand,
		importPreimagesCommand,
		exportPreimagesCommand,
		removedbCommand,
		dumpCommand,
		dumpGenesisCommand,
		// See accountcmd.go:
		accountCommand,
		walletCommand,
		// See consolecmd.go:
		consoleCommand,
		attachCommand,
		javascriptCommand,
		// See misccmd.go:
		makecacheCommand,
		makedagCommand,
		versionCommand,
		versionCheckCommand,
		licenseCommand,
		// See config.go
		dumpConfigCommand,
		// see dbcmd.go
		dbCommand,
		// See cmd/utils/flags_legacy.go
		utils.ShowDeprecated,
		// See snapshot.go
		snapshotCommand,
		blsCommand,
		// See verkle.go
		verkleCommand,
	}
	sort.Sort(cli.CommandsByName(app.Commands))

	app.Flags = flags.Merge(
		nodeFlags,
		rpcFlags,
		consoleFlags,
		debug.Flags,
		metricsFlags,
	)

	app.Before = func(ctx *cli.Context) error {
		flags.MigrateGlobalFlags(ctx)
		return debug.Setup(ctx)
	}
	app.After = func(ctx *cli.Context) error {
		debug.Exit()
		prompt.Stdin.Close() // Resets terminal mode.
		return nil
	}
}

func main() {
	if err := app.Run(os.Args); err != nil {
		fmt.Fprintln(os.Stderr, err)
		os.Exit(1)
	}
}

// prepare manipulates memory cache allowance and setups metric system.
// This function should be called before launching devp2p stack.
func prepare(ctx *cli.Context) {
	// If we're running a known preset, log it for convenience.
	switch {
	case ctx.IsSet(utils.DeveloperFlag.Name):
		log.Info("Starting Geth in ephemeral dev mode...")
		log.Warn(`You are running Geth in --dev mode. Please note the following:

  1. This mode is only intended for fast, iterative development without assumptions on
     security or persistence.
  2. The database is created in memory unless specified otherwise. Therefore, shutting down
     your computer or losing power will wipe your entire block data and chain state for
     your dev environment.
  3. A random, pre-allocated developer account will be available and unlocked as
     eth.coinbase, which can be used for testing. The random dev account is temporary,
     stored on a ramdisk, and will be lost if your machine is restarted.
  4. Mining is enabled by default. However, the client will only seal blocks if transactions
     are pending in the mempool. The miner's minimum accepted gas price is 1.
  5. Networking is disabled; there is no listen-address, the maximum number of peers is set
     to 0, and discovery is disabled.
`)

	case !ctx.IsSet(utils.NetworkIdFlag.Name):
		log.Info("Starting Geth on Ethereum mainnet...")
	}
	// If we're a full node on mainnet without --cache specified, bump default cache allowance
	if ctx.String(utils.SyncModeFlag.Name) != "light" && !ctx.IsSet(utils.CacheFlag.Name) && !ctx.IsSet(utils.NetworkIdFlag.Name) {
		// Make sure we're not on any supported preconfigured testnet either
		if !ctx.IsSet(utils.DeveloperFlag.Name) {
			// Nope, we're really on mainnet. Bump that cache up!
			log.Info("Bumping default cache on mainnet", "provided", ctx.Int(utils.CacheFlag.Name), "updated", 4096)
			ctx.Set(utils.CacheFlag.Name, strconv.Itoa(4096))
		}
	}
	// If we're running a light client on any network, drop the cache to some meaningfully low amount
	if ctx.String(utils.SyncModeFlag.Name) == "light" && !ctx.IsSet(utils.CacheFlag.Name) {
		log.Info("Dropping default light client cache", "provided", ctx.Int(utils.CacheFlag.Name), "updated", 128)
		ctx.Set(utils.CacheFlag.Name, strconv.Itoa(128))
	}
}

// geth is the main entry point into the system if no special subcommand is ran.
// It creates a default node based on the command line arguments and runs it in
// blocking mode, waiting for it to be shut down.
func geth(ctx *cli.Context) error {
	if args := ctx.Args().Slice(); len(args) > 0 {
		return fmt.Errorf("invalid command: %q", args[0])
	}

	prepare(ctx)
	stack, backend := makeFullNode(ctx)
	defer stack.Close()

	startNode(ctx, stack, backend, false)
	stack.Wait()
	return nil
}

// startNode boots up the system node and all registered protocols, after which
// it unlocks any requested accounts, and starts the RPC/IPC interfaces and the
// miner.
func startNode(ctx *cli.Context, stack *node.Node, backend ethapi.Backend, isConsole bool) {
	debug.Memsize.Add("node", stack)

	// Start up the node itself
	utils.StartNode(ctx, stack, isConsole)

	// Unlock any account specifically requested
	unlockAccounts(ctx, stack)

	// Register wallet event handlers to open and auto-derive wallets
	events := make(chan accounts.WalletEvent, 16)
	stack.AccountManager().Subscribe(events)

	// Create a client to interact with local geth node.
	rpcClient, err := stack.Attach()
	if err != nil {
		utils.Fatalf("Failed to attach to self: %v", err)
	}
	ethClient := ethclient.NewClient(rpcClient)

	go func() {
		// Open any wallets already attached
		for _, wallet := range stack.AccountManager().Wallets() {
			if err := wallet.Open(""); err != nil {
				log.Warn("Failed to open wallet", "url", wallet.URL(), "err", err)
			}
		}
		// Listen for wallet event till termination
		for event := range events {
			switch event.Kind {
			case accounts.WalletArrived:
				if err := event.Wallet.Open(""); err != nil {
					log.Warn("New wallet appeared, failed to open", "url", event.Wallet.URL(), "err", err)
				}
			case accounts.WalletOpened:
				status, _ := event.Wallet.Status()
				log.Info("New wallet appeared", "url", event.Wallet.URL(), "status", status)

				var derivationPaths []accounts.DerivationPath
				if event.Wallet.URL().Scheme == "ledger" {
					derivationPaths = append(derivationPaths, accounts.LegacyLedgerBaseDerivationPath)
				}
				derivationPaths = append(derivationPaths, accounts.DefaultBaseDerivationPath)

				event.Wallet.SelfDerive(derivationPaths, ethClient)

			case accounts.WalletDropped:
				log.Info("Old wallet dropped", "url", event.Wallet.URL())
				event.Wallet.Close()
			}
		}
	}()

	// Spawn a standalone goroutine for status synchronization monitoring,
	// close the node when synchronization is complete if user required.
	if ctx.Bool(utils.ExitWhenSyncedFlag.Name) {
		go func() {
			sub := stack.EventMux().Subscribe(downloader.DoneEvent{})
			defer sub.Unsubscribe()
			for {
				event := <-sub.Chan()
				if event == nil {
					continue
				}
				done, ok := event.Data.(downloader.DoneEvent)
				if !ok {
					continue
				}
				if timestamp := time.Unix(int64(done.Latest.Time), 0); time.Since(timestamp) < 10*time.Minute {
					log.Info("Synchronisation completed", "latestnum", done.Latest.Number, "latesthash", done.Latest.Hash(),
						"age", common.PrettyAge(timestamp))
					stack.Close()
				}
			}
		}()
	}

	// Start auxiliary services if enabled
	if ctx.Bool(utils.MiningEnabledFlag.Name) || ctx.Bool(utils.DeveloperFlag.Name) {
		// Mining only makes sense if a full Ethereum node is running
		if ctx.String(utils.SyncModeFlag.Name) == "light" {
			utils.Fatalf("Light clients do not support mining")
		}
		ethBackend, ok := backend.(*eth.EthAPIBackend)
		if !ok {
			utils.Fatalf("Ethereum service not running")
		}
		// Set the gas price to the limits from the CLI and start mining
		gasprice := flags.GlobalBig(ctx, utils.MinerGasPriceFlag.Name)
		ethBackend.TxPool().SetGasPrice(gasprice)
		// start mining
		threads := ctx.Int(utils.MinerThreadsFlag.Name)
		if err := ethBackend.StartMining(threads); err != nil {
			utils.Fatalf("Failed to start mining: %v", err)
		}
	}
}

// unlockAccounts unlocks any account specifically requested.
func unlockAccounts(ctx *cli.Context, stack *node.Node) {
	var unlocks []string
	inputs := strings.Split(ctx.String(utils.UnlockedAccountFlag.Name), ",")
	for _, input := range inputs {
		if trimmed := strings.TrimSpace(input); trimmed != "" {
			unlocks = append(unlocks, trimmed)
		}
	}
	// Short circuit if there is no account to unlock.
	if len(unlocks) == 0 {
		return
	}
	// If insecure account unlocking is not allowed if node's APIs are exposed to external.
	// Print warning log to user and skip unlocking.
	if !stack.Config().InsecureUnlockAllowed && stack.Config().ExtRPCEnabled() {
		utils.Fatalf("Account unlock with HTTP access is forbidden!")
	}
	ks := stack.AccountManager().Backends(keystore.KeyStoreType)[0].(*keystore.KeyStore)
	passwords := utils.MakePasswordList(ctx)
	for i, account := range unlocks {
		unlockAccount(ks, account, i, passwords)
	}
}<|MERGE_RESOLUTION|>--- conflicted
+++ resolved
@@ -94,11 +94,8 @@
 		utils.TxPoolLifetimeFlag,
 		utils.TxPoolReannounceTimeFlag,
 		utils.SyncModeFlag,
-<<<<<<< HEAD
 		utils.TriesVerifyModeFlag,
-=======
 		utils.SyncTargetFlag,
->>>>>>> ee9ff064
 		utils.ExitWhenSyncedFlag,
 		utils.GCModeFlag,
 		utils.SnapshotFlag,
@@ -143,13 +140,9 @@
 		utils.MinerEtherbaseFlag,
 		utils.MinerExtraDataFlag,
 		utils.MinerRecommitIntervalFlag,
-<<<<<<< HEAD
 		utils.MinerNoVerfiyFlag,
 		utils.MinerDelayLeftoverFlag,
-=======
-		utils.MinerNoVerifyFlag,
 		utils.MinerNewPayloadTimeout,
->>>>>>> ee9ff064
 		utils.NATFlag,
 		utils.NoDiscoverFlag,
 		utils.DiscoveryV5Flag,
