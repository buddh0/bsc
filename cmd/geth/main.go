// Copyright 2014 The go-ethereum Authors
// This file is part of go-ethereum.
//
// go-ethereum is free software: you can redistribute it and/or modify
// it under the terms of the GNU General Public License as published by
// the Free Software Foundation, either version 3 of the License, or
// (at your option) any later version.
//
// go-ethereum is distributed in the hope that it will be useful,
// but WITHOUT ANY WARRANTY; without even the implied warranty of
// MERCHANTABILITY or FITNESS FOR A PARTICULAR PURPOSE. See the
// GNU General Public License for more details.
//
// You should have received a copy of the GNU General Public License
// along with go-ethereum. If not, see <http://www.gnu.org/licenses/>.

// geth is a command-line client for Ethereum.
package main

import (
	"fmt"
	"os"
	"sort"
	"strconv"
	"strings"
	"time"

	"github.com/ethereum/go-ethereum/params"

	"github.com/ethereum/go-ethereum/accounts"
	"github.com/ethereum/go-ethereum/accounts/keystore"
	"github.com/ethereum/go-ethereum/cmd/utils"
	"github.com/ethereum/go-ethereum/common"
	"github.com/ethereum/go-ethereum/console/prompt"
	"github.com/ethereum/go-ethereum/eth"
	"github.com/ethereum/go-ethereum/eth/downloader"
	"github.com/ethereum/go-ethereum/ethclient"
	"github.com/ethereum/go-ethereum/internal/debug"
	"github.com/ethereum/go-ethereum/internal/flags"
	"github.com/ethereum/go-ethereum/log"
	"github.com/ethereum/go-ethereum/node"
	"go.uber.org/automaxprocs/maxprocs"

	// Force-load the tracer engines to trigger registration
	_ "github.com/ethereum/go-ethereum/eth/tracers/js"
	_ "github.com/ethereum/go-ethereum/eth/tracers/live"
	_ "github.com/ethereum/go-ethereum/eth/tracers/native"

	"github.com/urfave/cli/v2"
)

const (
	clientIdentifier = "geth" // Client identifier to advertise over the network
)

var (
	// flags that configure the node
	nodeFlags = flags.Merge([]cli.Flag{
		utils.IdentityFlag,
		utils.UnlockedAccountFlag,
		utils.PasswordFileFlag,
		utils.BootnodesFlag,
		utils.MinFreeDiskSpaceFlag,
		utils.KeyStoreDirFlag,
		utils.ExternalSignerFlag,
		utils.NoUSBFlag, // deprecated
		utils.DirectBroadcastFlag,
		utils.DisableSnapProtocolFlag,
		utils.EnableTrustProtocolFlag,
		utils.PipeCommitFlag,
		utils.RangeLimitFlag,
		utils.USBFlag,
		utils.SmartCardDaemonPathFlag,
		utils.RialtoHash,
		utils.OverridePassedForkTime,
		utils.OverridePascal,
		utils.OverridePrague,
		utils.OverrideVerkle,
		utils.OverrideFullImmutabilityThreshold,
		utils.OverrideMinBlocksForBlobRequests,
		utils.OverrideDefaultExtraReserveForBlobRequests,
		utils.OverrideBreatheBlockInterval,
		utils.OverrideFixedTurnLength,
		utils.EnablePersonal,
		utils.TxPoolLocalsFlag,
		utils.TxPoolNoLocalsFlag,
		utils.TxPoolJournalFlag,
		utils.TxPoolRejournalFlag,
		utils.TxPoolPriceLimitFlag,
		utils.TxPoolPriceBumpFlag,
		utils.TxPoolAccountSlotsFlag,
		utils.TxPoolGlobalSlotsFlag,
		utils.TxPoolAccountQueueFlag,
		utils.TxPoolGlobalQueueFlag,
		utils.TxPoolLifetimeFlag,
		utils.TxPoolReannounceTimeFlag,
		utils.BlobPoolDataDirFlag,
		utils.BlobPoolDataCapFlag,
		utils.BlobPoolPriceBumpFlag,
		utils.SyncModeFlag,
		utils.TriesVerifyModeFlag,
		// utils.SyncTargetFlag,
		utils.ExitWhenSyncedFlag,
		utils.GCModeFlag,
		utils.SnapshotFlag,
		utils.TxLookupLimitFlag, // deprecated
		utils.TransactionHistoryFlag,
		utils.StateHistoryFlag,
		utils.PathDBSyncFlag,
		utils.JournalFileFlag,
		utils.LightServeFlag,       // deprecated
		utils.LightIngressFlag,     // deprecated
		utils.LightEgressFlag,      // deprecated
		utils.LightMaxPeersFlag,    // deprecated
		utils.LightNoPruneFlag,     // deprecated
		utils.LightKDFFlag,         // deprecated
		utils.LightNoSyncServeFlag, // deprecated
		utils.EthRequiredBlocksFlag,
		utils.LegacyWhitelistFlag, // deprecated
		utils.BloomFilterSizeFlag,
		utils.TriesInMemoryFlag,
		utils.CacheFlag,
		utils.CacheDatabaseFlag,
		utils.CacheTrieFlag,
		utils.CacheTrieJournalFlag,   // deprecated
		utils.CacheTrieRejournalFlag, // deprecated
		utils.CacheGCFlag,
		utils.CacheSnapshotFlag,
		// utils.CacheNoPrefetchFlag,
		utils.CachePreimagesFlag,
		utils.MultiDataBaseFlag,
		utils.PersistDiffFlag,
		utils.DiffBlockFlag,
		utils.PruneAncientDataFlag,
		utils.CacheLogSizeFlag,
		utils.FDLimitFlag,
		utils.CryptoKZGFlag,
		utils.ListenPortFlag,
		utils.DiscoveryPortFlag,
		utils.MaxPeersFlag,
		utils.MaxPeersPerIPFlag,
		utils.MaxPendingPeersFlag,
		utils.MiningEnabledFlag,
		utils.MinerGasLimitFlag,
		utils.MinerGasPriceFlag,
		utils.MinerEtherbaseFlag,
		utils.MinerExtraDataFlag,
		utils.MinerRecommitIntervalFlag,
		utils.MinerNewPayloadTimeoutFlag, // deprecated
		utils.MinerDelayLeftoverFlag,
		// utils.MinerNewPayloadTimeout,
		utils.NATFlag,
		utils.NoDiscoverFlag,
		utils.PeerFilterPatternsFlag,
		utils.DiscoveryV4Flag,
		utils.DiscoveryV5Flag,
		utils.InstanceFlag,
		utils.LegacyDiscoveryV5Flag, // deprecated
		utils.NetrestrictFlag,
		utils.NodeKeyFileFlag,
		utils.NodeKeyHexFlag,
		utils.DNSDiscoveryFlag,
		utils.DeveloperFlag,
		utils.DeveloperGasLimitFlag,
		utils.DeveloperPeriodFlag,
		utils.VMEnableDebugFlag,
		utils.VMTraceFlag,
		utils.VMTraceJsonConfigFlag,
		utils.NetworkIdFlag,
		utils.EthStatsURLFlag,
		utils.NoCompactionFlag,
		utils.GpoBlocksFlag,
		utils.GpoPercentileFlag,
		utils.GpoMaxGasPriceFlag,
		utils.GpoIgnoreGasPriceFlag,
		configFileFlag,
		utils.BlockAmountReserved,
		utils.CheckSnapshotWithMPT,
		utils.EnableDoubleSignMonitorFlag,
		utils.VotingEnabledFlag,
		utils.DisableVoteAttestationFlag,
		utils.EnableMaliciousVoteMonitorFlag,
		utils.BLSPasswordFileFlag,
		utils.BLSWalletDirFlag,
		utils.VoteJournalDirFlag,
		utils.LogDebugFlag,
		utils.LogBacktraceAtFlag,
<<<<<<< HEAD
		utils.BlobExtraReserveFlag,
=======
		utils.BeaconApiFlag,
		utils.BeaconApiHeaderFlag,
		utils.BeaconThresholdFlag,
		utils.BeaconNoFilterFlag,
		utils.BeaconConfigFlag,
		utils.BeaconGenesisRootFlag,
		utils.BeaconGenesisTimeFlag,
		utils.BeaconCheckpointFlag,
>>>>>>> 87246f3c
	}, utils.NetworkFlags, utils.DatabaseFlags)

	rpcFlags = []cli.Flag{
		utils.HTTPEnabledFlag,
		utils.HTTPListenAddrFlag,
		utils.HTTPPortFlag,
		utils.HTTPCORSDomainFlag,
		// utils.AuthListenFlag,
		// utils.AuthPortFlag,
		// utils.AuthVirtualHostsFlag,
		// utils.JWTSecretFlag,
		utils.HTTPVirtualHostsFlag,
		utils.GraphQLEnabledFlag,
		utils.GraphQLCORSDomainFlag,
		utils.GraphQLVirtualHostsFlag,
		utils.HTTPApiFlag,
		utils.HTTPPathPrefixFlag,
		utils.WSEnabledFlag,
		utils.WSListenAddrFlag,
		utils.WSPortFlag,
		utils.WSApiFlag,
		utils.WSAllowedOriginsFlag,
		utils.WSPathPrefixFlag,
		utils.IPCDisabledFlag,
		utils.IPCPathFlag,
		utils.InsecureUnlockAllowedFlag,
		utils.RPCGlobalGasCapFlag,
		utils.RPCGlobalEVMTimeoutFlag,
		utils.RPCGlobalTxFeeCapFlag,
		utils.AllowUnprotectedTxs,
		utils.BatchRequestLimit,
		utils.BatchResponseMaxSize,
	}

	metricsFlags = []cli.Flag{
		utils.MetricsEnabledFlag,
		utils.MetricsEnabledExpensiveFlag,
		utils.MetricsHTTPFlag,
		utils.MetricsPortFlag,
		utils.MetricsEnableInfluxDBFlag,
		utils.MetricsInfluxDBEndpointFlag,
		utils.MetricsInfluxDBDatabaseFlag,
		utils.MetricsInfluxDBUsernameFlag,
		utils.MetricsInfluxDBPasswordFlag,
		utils.MetricsInfluxDBTagsFlag,
		utils.MetricsEnableInfluxDBV2Flag,
		utils.MetricsInfluxDBTokenFlag,
		utils.MetricsInfluxDBBucketFlag,
		utils.MetricsInfluxDBOrganizationFlag,
	}

	fakeBeaconFlags = []cli.Flag{
		utils.FakeBeaconEnabledFlag,
		utils.FakeBeaconAddrFlag,
		utils.FakeBeaconPortFlag,
	}
)

var app = flags.NewApp("the go-ethereum command line interface")

func init() {
	// Initialize the CLI app and start Geth
	app.Action = geth
	app.Commands = []*cli.Command{
		// See chaincmd.go:
		initCommand,
		initNetworkCommand,
		importCommand,
		exportCommand,
		importHistoryCommand,
		exportHistoryCommand,
		importPreimagesCommand,
		removedbCommand,
		dumpCommand,
		dumpGenesisCommand,
		dumpRootHashCommand,
		// See accountcmd.go:
		accountCommand,
		walletCommand,
		// See consolecmd.go:
		consoleCommand,
		attachCommand,
		javascriptCommand,
		// See misccmd.go:
		versionCommand,
		versionCheckCommand,
		licenseCommand,
		// See config.go
		dumpConfigCommand,
		// see dbcmd.go
		dbCommand,
		// See cmd/utils/flags_legacy.go
		utils.ShowDeprecated,
		// See snapshot.go
		snapshotCommand,
		blsCommand,
		// See verkle.go
		verkleCommand,
	}
	if logTestCommand != nil {
		app.Commands = append(app.Commands, logTestCommand)
	}
	sort.Sort(cli.CommandsByName(app.Commands))

	app.Flags = flags.Merge(
		nodeFlags,
		rpcFlags,
		consoleFlags,
		debug.Flags,
		metricsFlags,
		fakeBeaconFlags,
	)
	flags.AutoEnvVars(app.Flags, "GETH")

	app.Before = func(ctx *cli.Context) error {
		maxprocs.Set() // Automatically set GOMAXPROCS to match Linux container CPU quota.
		flags.MigrateGlobalFlags(ctx)
		if err := debug.Setup(ctx); err != nil {
			return err
		}
		flags.CheckEnvVars(ctx, app.Flags, "GETH")
		return nil
	}
	app.After = func(ctx *cli.Context) error {
		debug.Exit()
		prompt.Stdin.Close() // Resets terminal mode.
		return nil
	}
}

func main() {
	if err := app.Run(os.Args); err != nil {
		fmt.Fprintln(os.Stderr, err)
		os.Exit(1)
	}
}

// prepare manipulates memory cache allowance and setups metric system.
// This function should be called before launching devp2p stack.
func prepare(ctx *cli.Context) {
	// If we're running a known preset, log it for convenience.
	switch {
	case ctx.IsSet(utils.ChapelFlag.Name):
		log.Info("Starting BSC on Chapel testnet...")

	case ctx.IsSet(utils.DeveloperFlag.Name):
		log.Info("Starting Geth in ephemeral dev mode...")
		log.Warn(`You are running Geth in --dev mode. Please note the following:

  1. This mode is only intended for fast, iterative development without assumptions on
     security or persistence.
  2. The database is created in memory unless specified otherwise. Therefore, shutting down
     your computer or losing power will wipe your entire block data and chain state for
     your dev environment.
  3. A random, pre-allocated developer account will be available and unlocked as
     eth.coinbase, which can be used for testing. The random dev account is temporary,
     stored on a ramdisk, and will be lost if your machine is restarted.
  4. Mining is enabled by default. However, the client will only seal blocks if transactions
     are pending in the mempool. The miner's minimum accepted gas price is 1.
  5. Networking is disabled; there is no listen-address, the maximum number of peers is set
     to 0, and discovery is disabled.
`)
	}
	// If we're a full node on mainnet without --cache specified, bump default cache allowance
	if !ctx.IsSet(utils.CacheFlag.Name) && !ctx.IsSet(utils.NetworkIdFlag.Name) {
		// Make sure we're not on any supported preconfigured testnet either
		if !ctx.IsSet(utils.DeveloperFlag.Name) &&
			!ctx.IsSet(utils.ChapelFlag.Name) {
			// Nope, we're really on mainnet. Bump that cache up!
			log.Info("Bumping default cache on mainnet", "provided", ctx.Int(utils.CacheFlag.Name), "updated", 4096)
			ctx.Set(utils.CacheFlag.Name, strconv.Itoa(4096))
		}
	}
}

// geth is the main entry point into the system if no special subcommand is run.
// It creates a default node based on the command line arguments and runs it in
// blocking mode, waiting for it to be shut down.
func geth(ctx *cli.Context) error {
	if args := ctx.Args().Slice(); len(args) > 0 {
		return fmt.Errorf("invalid command: %q", args[0])
	}

	prepare(ctx)
	stack := makeFullNode(ctx)
	defer stack.Close()

	startNode(ctx, stack, false)
	stack.Wait()
	return nil
}

// startNode boots up the system node and all registered protocols, after which
// it unlocks any requested accounts, and starts the RPC/IPC interfaces and the
// miner.
<<<<<<< HEAD
func startNode(ctx *cli.Context, stack *node.Node, backend ethapi.Backend, isConsole bool) {
=======
func startNode(ctx *cli.Context, stack *node.Node, isConsole bool) {
	debug.Memsize.Add("node", stack)

>>>>>>> 87246f3c
	// Start up the node itself
	utils.StartNode(ctx, stack, isConsole)

	// Unlock any account specifically requested
	unlockAccounts(ctx, stack)

	// Register wallet event handlers to open and auto-derive wallets
	events := make(chan accounts.WalletEvent, 16)
	stack.AccountManager().Subscribe(events)

	// Create a client to interact with local geth node.
	rpcClient := stack.Attach()
	ethClient := ethclient.NewClient(rpcClient)

	go func() {
		// Open any wallets already attached
		for _, wallet := range stack.AccountManager().Wallets() {
			if err := wallet.Open(""); err != nil {
				log.Warn("Failed to open wallet", "url", wallet.URL(), "err", err)
			}
		}
		// Listen for wallet event till termination
		for event := range events {
			switch event.Kind {
			case accounts.WalletArrived:
				if err := event.Wallet.Open(""); err != nil {
					log.Warn("New wallet appeared, failed to open", "url", event.Wallet.URL(), "err", err)
				}
			case accounts.WalletOpened:
				status, _ := event.Wallet.Status()
				log.Info("New wallet appeared", "url", event.Wallet.URL(), "status", status)

				var derivationPaths []accounts.DerivationPath
				if event.Wallet.URL().Scheme == "ledger" {
					derivationPaths = append(derivationPaths, accounts.LegacyLedgerBaseDerivationPath)
				}
				derivationPaths = append(derivationPaths, accounts.DefaultBaseDerivationPath)

				event.Wallet.SelfDerive(derivationPaths, ethClient)

			case accounts.WalletDropped:
				log.Info("Old wallet dropped", "url", event.Wallet.URL())
				event.Wallet.Close()
			}
		}
	}()

	// Spawn a standalone goroutine for status synchronization monitoring,
	// close the node when synchronization is complete if user required.
	if ctx.Bool(utils.ExitWhenSyncedFlag.Name) {
		go func() {
			sub := stack.EventMux().Subscribe(downloader.DoneEvent{})
			defer sub.Unsubscribe()
			for {
				event := <-sub.Chan()
				if event == nil {
					continue
				}
				done, ok := event.Data.(downloader.DoneEvent)
				if !ok {
					continue
				}
				if timestamp := time.Unix(int64(done.Latest.Time), 0); time.Since(timestamp) < 10*time.Minute {
					log.Info("Synchronisation completed", "latestnum", done.Latest.Number, "latesthash", done.Latest.Hash(),
						"age", common.PrettyAge(timestamp))
					stack.Close()
				}
			}
		}()
	}

	// Start auxiliary services if enabled
	ethBackend, ok := backend.(*eth.EthAPIBackend)
	gasCeil := ethBackend.Miner().GasCeil()
	if gasCeil > params.SystemTxsGas {
		ethBackend.TxPool().SetMaxGas(gasCeil - params.SystemTxsGas)
	}
	if ctx.Bool(utils.MiningEnabledFlag.Name) {
		// Mining only makes sense if a full Ethereum node is running
		if ctx.String(utils.SyncModeFlag.Name) == "light" {
			utils.Fatalf("Light clients do not support mining")
		}

		if !ok {
			utils.Fatalf("Ethereum service not running")
		}
		// Set the gas price to the limits from the CLI and start mining
		gasprice := flags.GlobalBig(ctx, utils.MinerGasPriceFlag.Name)
		ethBackend.TxPool().SetGasTip(gasprice)
		if err := ethBackend.StartMining(); err != nil {
			utils.Fatalf("Failed to start mining: %v", err)
		}
	}
}

// unlockAccounts unlocks any account specifically requested.
func unlockAccounts(ctx *cli.Context, stack *node.Node) {
	var unlocks []string
	inputs := strings.Split(ctx.String(utils.UnlockedAccountFlag.Name), ",")
	for _, input := range inputs {
		if trimmed := strings.TrimSpace(input); trimmed != "" {
			unlocks = append(unlocks, trimmed)
		}
	}
	// Short circuit if there is no account to unlock.
	if len(unlocks) == 0 {
		return
	}
	// If insecure account unlocking is not allowed if node's APIs are exposed to external.
	// Print warning log to user and skip unlocking.
	if !stack.Config().InsecureUnlockAllowed && stack.Config().ExtRPCEnabled() {
		utils.Fatalf("Account unlock with HTTP access is forbidden!")
	}
	backends := stack.AccountManager().Backends(keystore.KeyStoreType)
	if len(backends) == 0 {
		log.Warn("Failed to unlock accounts, keystore is not available")
		return
	}
	ks := backends[0].(*keystore.KeyStore)
	passwords := utils.MakePasswordList(ctx)
	for i, account := range unlocks {
		unlockAccount(ks, account, i, passwords)
	}
}<|MERGE_RESOLUTION|>--- conflicted
+++ resolved
@@ -36,6 +36,7 @@
 	"github.com/ethereum/go-ethereum/eth/downloader"
 	"github.com/ethereum/go-ethereum/ethclient"
 	"github.com/ethereum/go-ethereum/internal/debug"
+	"github.com/ethereum/go-ethereum/internal/ethapi"
 	"github.com/ethereum/go-ethereum/internal/flags"
 	"github.com/ethereum/go-ethereum/log"
 	"github.com/ethereum/go-ethereum/node"
@@ -185,9 +186,7 @@
 		utils.VoteJournalDirFlag,
 		utils.LogDebugFlag,
 		utils.LogBacktraceAtFlag,
-<<<<<<< HEAD
 		utils.BlobExtraReserveFlag,
-=======
 		utils.BeaconApiFlag,
 		utils.BeaconApiHeaderFlag,
 		utils.BeaconThresholdFlag,
@@ -196,7 +195,6 @@
 		utils.BeaconGenesisRootFlag,
 		utils.BeaconGenesisTimeFlag,
 		utils.BeaconCheckpointFlag,
->>>>>>> 87246f3c
 	}, utils.NetworkFlags, utils.DatabaseFlags)
 
 	rpcFlags = []cli.Flag{
@@ -381,10 +379,10 @@
 	}
 
 	prepare(ctx)
-	stack := makeFullNode(ctx)
+	stack, backend := makeFullNode(ctx)
 	defer stack.Close()
 
-	startNode(ctx, stack, false)
+	startNode(ctx, stack, backend, false)
 	stack.Wait()
 	return nil
 }
@@ -392,13 +390,7 @@
 // startNode boots up the system node and all registered protocols, after which
 // it unlocks any requested accounts, and starts the RPC/IPC interfaces and the
 // miner.
-<<<<<<< HEAD
 func startNode(ctx *cli.Context, stack *node.Node, backend ethapi.Backend, isConsole bool) {
-=======
-func startNode(ctx *cli.Context, stack *node.Node, isConsole bool) {
-	debug.Memsize.Add("node", stack)
-
->>>>>>> 87246f3c
 	// Start up the node itself
 	utils.StartNode(ctx, stack, isConsole)
 
