// Copyright 2014 The go-ethereum Authors
// This file is part of go-ethereum.
//
// go-ethereum is free software: you can redistribute it and/or modify
// it under the terms of the GNU General Public License as published by
// the Free Software Foundation, either version 3 of the License, or
// (at your option) any later version.
//
// go-ethereum is distributed in the hope that it will be useful,
// but WITHOUT ANY WARRANTY; without even the implied warranty of
// MERCHANTABILITY or FITNESS FOR A PARTICULAR PURPOSE. See the
// GNU General Public License for more details.
//
// You should have received a copy of the GNU General Public License
// along with go-ethereum. If not, see <http://www.gnu.org/licenses/>.

// geth is the official command-line client for Ethereum.
package main

import (
	"fmt"
	"os"
	"sort"
	"strconv"
	"strings"
	"time"

	"github.com/ethereum/go-ethereum/accounts"
	"github.com/ethereum/go-ethereum/accounts/keystore"
	"github.com/ethereum/go-ethereum/cmd/utils"
	"github.com/ethereum/go-ethereum/common"
	"github.com/ethereum/go-ethereum/console/prompt"
	"github.com/ethereum/go-ethereum/eth"
	"github.com/ethereum/go-ethereum/eth/downloader"
	"github.com/ethereum/go-ethereum/ethclient"
	"github.com/ethereum/go-ethereum/internal/debug"
	"github.com/ethereum/go-ethereum/internal/ethapi"
	"github.com/ethereum/go-ethereum/internal/flags"
	"github.com/ethereum/go-ethereum/log"
	"github.com/ethereum/go-ethereum/node"

	// Force-load the tracer engines to trigger registration
	_ "github.com/ethereum/go-ethereum/eth/tracers/js"
	_ "github.com/ethereum/go-ethereum/eth/tracers/native"

	"github.com/urfave/cli/v2"
)

const (
	clientIdentifier = "geth" // Client identifier to advertise over the network
)

var (
	// flags that configure the node
	nodeFlags = flags.Merge([]cli.Flag{
		utils.IdentityFlag,
		utils.UnlockedAccountFlag,
		utils.PasswordFileFlag,
		utils.BootnodesFlag,
		utils.MinFreeDiskSpaceFlag,
		utils.KeyStoreDirFlag,
		utils.ExternalSignerFlag,
		utils.NoUSBFlag,
		utils.DirectBroadcastFlag,
		utils.DisableSnapProtocolFlag,
		utils.DisableDiffProtocolFlag,
		utils.EnableTrustProtocolFlag,
		utils.DisableBscProtocolFlag,
		utils.DiffSyncFlag,
		utils.PipeCommitFlag,
		utils.RangeLimitFlag,
		utils.USBFlag,
		utils.SmartCardDaemonPathFlag,
		utils.OverrideTerminalTotalDifficulty,
		utils.OverrideTerminalTotalDifficultyPassed,
		utils.EthashCacheDirFlag,
		utils.EthashCachesInMemoryFlag,
		utils.EthashCachesOnDiskFlag,
		utils.EthashCachesLockMmapFlag,
		utils.EthashDatasetDirFlag,
		utils.EthashDatasetsInMemoryFlag,
		utils.EthashDatasetsOnDiskFlag,
		utils.EthashDatasetsLockMmapFlag,
		utils.TxPoolLocalsFlag,
		utils.TxPoolNoLocalsFlag,
		utils.TxPoolJournalFlag,
		utils.TxPoolRejournalFlag,
		utils.TxPoolPriceLimitFlag,
		utils.TxPoolPriceBumpFlag,
		utils.TxPoolAccountSlotsFlag,
		utils.TxPoolGlobalSlotsFlag,
		utils.TxPoolAccountQueueFlag,
		utils.TxPoolGlobalQueueFlag,
		utils.TxPoolLifetimeFlag,
		utils.TxPoolReannounceTimeFlag,
		utils.SyncModeFlag,
		utils.TriesVerifyModeFlag,
		utils.ExitWhenSyncedFlag,
		utils.GCModeFlag,
		utils.SnapshotFlag,
		utils.TxLookupLimitFlag,
		utils.LightServeFlag,
		utils.LightIngressFlag,
		utils.LightEgressFlag,
		utils.LightMaxPeersFlag,
		utils.LightNoPruneFlag,
		utils.LightKDFFlag,
		utils.UltraLightServersFlag,
		utils.UltraLightFractionFlag,
		utils.UltraLightOnlyAnnounceFlag,
		utils.LightNoSyncServeFlag,
		utils.EthRequiredBlocksFlag,
		utils.LegacyWhitelistFlag,
		utils.BloomFilterSizeFlag,
		utils.TriesInMemoryFlag,
		utils.CacheFlag,
		utils.CacheDatabaseFlag,
		utils.CacheTrieFlag,
		utils.CacheTrieJournalFlag,
		utils.CacheTrieRejournalFlag,
		utils.CacheGCFlag,
		utils.CacheSnapshotFlag,
		utils.CachePreimagesFlag,
		utils.PersistDiffFlag,
		utils.DiffBlockFlag,
		utils.PruneAncientDataFlag,
		utils.CacheLogSizeFlag,
		utils.FDLimitFlag,
		utils.ListenPortFlag,
		utils.DiscoveryPortFlag,
		utils.MaxPeersFlag,
		utils.MaxPeersPerIPFlag,
		utils.MaxPendingPeersFlag,
		utils.MiningEnabledFlag,
		utils.MinerThreadsFlag,
		utils.MinerNotifyFlag,
		utils.MinerGasLimitFlag,
		utils.MinerGasPriceFlag,
		utils.MinerEtherbaseFlag,
		utils.MinerExtraDataFlag,
		utils.MinerRecommitIntervalFlag,
		utils.MinerNoVerfiyFlag,
		utils.MinerDelayLeftoverFlag,
		utils.NATFlag,
		utils.NoDiscoverFlag,
		utils.DiscoveryV5Flag,
		utils.NetrestrictFlag,
		utils.NodeKeyFileFlag,
		utils.NodeKeyHexFlag,
		utils.DNSDiscoveryFlag,
		utils.DeveloperFlag,
		utils.DeveloperPeriodFlag,
		utils.DeveloperGasLimitFlag,
		utils.VMEnableDebugFlag,
		utils.NetworkIdFlag,
		utils.EthStatsURLFlag,
		utils.FakePoWFlag,
		utils.NoCompactionFlag,
		utils.GpoBlocksFlag,
		utils.GpoPercentileFlag,
		utils.GpoMaxGasPriceFlag,
		utils.GpoIgnoreGasPriceFlag,
		utils.MinerNotifyFullFlag,
		utils.IgnoreLegacyReceiptsFlag,
		configFileFlag,
		utils.BlockAmountReserved,
		utils.CheckSnapshotWithMPT,
		utils.EnableDoubleSignMonitorFlag,
		utils.VotingEnabledFlag,
		utils.EnableMaliciousVoteMonitorFlag,
		utils.BLSPasswordFileFlag,
		utils.BLSWalletDirFlag,
		utils.VoteJournalDirFlag,
	}, utils.NetworkFlags, utils.DatabasePathFlags)

	rpcFlags = []cli.Flag{
		utils.HTTPEnabledFlag,
		utils.HTTPListenAddrFlag,
		utils.HTTPPortFlag,
		utils.HTTPCORSDomainFlag,
		utils.AuthListenFlag,
		utils.AuthPortFlag,
		utils.AuthVirtualHostsFlag,
		utils.JWTSecretFlag,
		utils.HTTPVirtualHostsFlag,
		utils.GraphQLEnabledFlag,
		utils.GraphQLCORSDomainFlag,
		utils.GraphQLVirtualHostsFlag,
		utils.HTTPApiFlag,
		utils.HTTPPathPrefixFlag,
		utils.WSEnabledFlag,
		utils.WSListenAddrFlag,
		utils.WSPortFlag,
		utils.WSApiFlag,
		utils.WSAllowedOriginsFlag,
		utils.WSPathPrefixFlag,
		utils.IPCDisabledFlag,
		utils.IPCPathFlag,
		utils.InsecureUnlockAllowedFlag,
		utils.RPCGlobalGasCapFlag,
		utils.RPCGlobalEVMTimeoutFlag,
		utils.RPCGlobalTxFeeCapFlag,
		utils.AllowUnprotectedTxs,
	}

	metricsFlags = []cli.Flag{
		utils.MetricsEnabledFlag,
		utils.MetricsEnabledExpensiveFlag,
		utils.MetricsHTTPFlag,
		utils.MetricsPortFlag,
		utils.MetricsEnableInfluxDBFlag,
		utils.MetricsInfluxDBEndpointFlag,
		utils.MetricsInfluxDBDatabaseFlag,
		utils.MetricsInfluxDBUsernameFlag,
		utils.MetricsInfluxDBPasswordFlag,
		utils.MetricsInfluxDBTagsFlag,
		utils.MetricsEnableInfluxDBV2Flag,
		utils.MetricsInfluxDBTokenFlag,
		utils.MetricsInfluxDBBucketFlag,
		utils.MetricsInfluxDBOrganizationFlag,
	}
)

var app = flags.NewApp("the go-ethereum command line interface")

func init() {
	// Initialize the CLI app and start Geth
	app.Action = geth
	app.HideVersion = true // we have a command to print the version
	app.Copyright = "Copyright 2013-2022 The go-ethereum Authors and BSC Authors"
	app.Commands = []*cli.Command{
		// See chaincmd.go:
		initCommand,
		initNetworkCommand,
		importCommand,
		exportCommand,
		importPreimagesCommand,
		exportPreimagesCommand,
		removedbCommand,
		dumpCommand,
		dumpGenesisCommand,
		// See accountcmd.go:
		accountCommand,
		walletCommand,
		// See consolecmd.go:
		consoleCommand,
		attachCommand,
		javascriptCommand,
		// See misccmd.go:
		makecacheCommand,
		makedagCommand,
		versionCommand,
		versionCheckCommand,
		licenseCommand,
		// See config.go
		dumpConfigCommand,
		// see dbcmd.go
		dbCommand,
		// See cmd/utils/flags_legacy.go
		utils.ShowDeprecated,
		// See snapshot.go
		snapshotCommand,
<<<<<<< HEAD
		blsCommand,
=======
		// See verkle.go
		verkleCommand,
>>>>>>> 3ec6fe61
	}
	sort.Sort(cli.CommandsByName(app.Commands))

	app.Flags = flags.Merge(
		nodeFlags,
		rpcFlags,
		consoleFlags,
		debug.Flags,
		metricsFlags,
	)

	app.Before = func(ctx *cli.Context) error {
		flags.MigrateGlobalFlags(ctx)
		return debug.Setup(ctx)
	}
	app.After = func(ctx *cli.Context) error {
		debug.Exit()
		prompt.Stdin.Close() // Resets terminal mode.
		return nil
	}
}

func main() {
	if err := app.Run(os.Args); err != nil {
		fmt.Fprintln(os.Stderr, err)
		os.Exit(1)
	}
}

// prepare manipulates memory cache allowance and setups metric system.
// This function should be called before launching devp2p stack.
func prepare(ctx *cli.Context) {
	// If we're running a known preset, log it for convenience.
	switch {
	case ctx.IsSet(utils.DeveloperFlag.Name):
		log.Info("Starting Geth in ephemeral dev mode...")
		log.Warn(`You are running Geth in --dev mode. Please note the following:

  1. This mode is only intended for fast, iterative development without assumptions on
     security or persistence.
  2. The database is created in memory unless specified otherwise. Therefore, shutting down
     your computer or losing power will wipe your entire block data and chain state for
     your dev environment.
  3. A random, pre-allocated developer account will be available and unlocked as
     eth.coinbase, which can be used for testing. The random dev account is temporary,
     stored on a ramdisk, and will be lost if your machine is restarted.
  4. Mining is enabled by default. However, the client will only seal blocks if transactions
     are pending in the mempool. The miner's minimum accepted gas price is 1.
  5. Networking is disabled; there is no listen-address, the maximum number of peers is set
     to 0, and discovery is disabled.
`)

	case !ctx.IsSet(utils.NetworkIdFlag.Name):
		log.Info("Starting Geth on Ethereum mainnet...")
	}
	// If we're a full node on mainnet without --cache specified, bump default cache allowance
	if ctx.String(utils.SyncModeFlag.Name) != "light" && !ctx.IsSet(utils.CacheFlag.Name) && !ctx.IsSet(utils.NetworkIdFlag.Name) {
		// Make sure we're not on any supported preconfigured testnet either
		if !ctx.IsSet(utils.DeveloperFlag.Name) {
			// Nope, we're really on mainnet. Bump that cache up!
			log.Info("Bumping default cache on mainnet", "provided", ctx.Int(utils.CacheFlag.Name), "updated", 4096)
			ctx.Set(utils.CacheFlag.Name, strconv.Itoa(4096))
		}
	}
	// If we're running a light client on any network, drop the cache to some meaningfully low amount
	if ctx.String(utils.SyncModeFlag.Name) == "light" && !ctx.IsSet(utils.CacheFlag.Name) {
		log.Info("Dropping default light client cache", "provided", ctx.Int(utils.CacheFlag.Name), "updated", 128)
		ctx.Set(utils.CacheFlag.Name, strconv.Itoa(128))
	}
}

// geth is the main entry point into the system if no special subcommand is ran.
// It creates a default node based on the command line arguments and runs it in
// blocking mode, waiting for it to be shut down.
func geth(ctx *cli.Context) error {
	if args := ctx.Args().Slice(); len(args) > 0 {
		return fmt.Errorf("invalid command: %q", args[0])
	}

	prepare(ctx)
	stack, backend := makeFullNode(ctx)
	defer stack.Close()

	startNode(ctx, stack, backend, false)
	stack.Wait()
	return nil
}

// startNode boots up the system node and all registered protocols, after which
// it unlocks any requested accounts, and starts the RPC/IPC interfaces and the
// miner.
func startNode(ctx *cli.Context, stack *node.Node, backend ethapi.Backend, isConsole bool) {
	debug.Memsize.Add("node", stack)

	// Start up the node itself
	utils.StartNode(ctx, stack, isConsole)

	// Unlock any account specifically requested
	unlockAccounts(ctx, stack)

	// Register wallet event handlers to open and auto-derive wallets
	events := make(chan accounts.WalletEvent, 16)
	stack.AccountManager().Subscribe(events)

	// Create a client to interact with local geth node.
	rpcClient, err := stack.Attach()
	if err != nil {
		utils.Fatalf("Failed to attach to self: %v", err)
	}
	ethClient := ethclient.NewClient(rpcClient)

	go func() {
		// Open any wallets already attached
		for _, wallet := range stack.AccountManager().Wallets() {
			if err := wallet.Open(""); err != nil {
				log.Warn("Failed to open wallet", "url", wallet.URL(), "err", err)
			}
		}
		// Listen for wallet event till termination
		for event := range events {
			switch event.Kind {
			case accounts.WalletArrived:
				if err := event.Wallet.Open(""); err != nil {
					log.Warn("New wallet appeared, failed to open", "url", event.Wallet.URL(), "err", err)
				}
			case accounts.WalletOpened:
				status, _ := event.Wallet.Status()
				log.Info("New wallet appeared", "url", event.Wallet.URL(), "status", status)

				var derivationPaths []accounts.DerivationPath
				if event.Wallet.URL().Scheme == "ledger" {
					derivationPaths = append(derivationPaths, accounts.LegacyLedgerBaseDerivationPath)
				}
				derivationPaths = append(derivationPaths, accounts.DefaultBaseDerivationPath)

				event.Wallet.SelfDerive(derivationPaths, ethClient)

			case accounts.WalletDropped:
				log.Info("Old wallet dropped", "url", event.Wallet.URL())
				event.Wallet.Close()
			}
		}
	}()

	// Spawn a standalone goroutine for status synchronization monitoring,
	// close the node when synchronization is complete if user required.
	if ctx.Bool(utils.ExitWhenSyncedFlag.Name) {
		go func() {
			sub := stack.EventMux().Subscribe(downloader.DoneEvent{})
			defer sub.Unsubscribe()
			for {
				event := <-sub.Chan()
				if event == nil {
					continue
				}
				done, ok := event.Data.(downloader.DoneEvent)
				if !ok {
					continue
				}
				if timestamp := time.Unix(int64(done.Latest.Time), 0); time.Since(timestamp) < 10*time.Minute {
					log.Info("Synchronisation completed", "latestnum", done.Latest.Number, "latesthash", done.Latest.Hash(),
						"age", common.PrettyAge(timestamp))
					stack.Close()
				}
			}
		}()
	}

	// Start auxiliary services if enabled
	if ctx.Bool(utils.MiningEnabledFlag.Name) || ctx.Bool(utils.DeveloperFlag.Name) {
		// Mining only makes sense if a full Ethereum node is running
		if ctx.String(utils.SyncModeFlag.Name) == "light" {
			utils.Fatalf("Light clients do not support mining")
		}
		ethBackend, ok := backend.(*eth.EthAPIBackend)
		if !ok {
			utils.Fatalf("Ethereum service not running")
		}
		// Set the gas price to the limits from the CLI and start mining
		gasprice := flags.GlobalBig(ctx, utils.MinerGasPriceFlag.Name)
		ethBackend.TxPool().SetGasPrice(gasprice)
		// start mining
		threads := ctx.Int(utils.MinerThreadsFlag.Name)
		if err := ethBackend.StartMining(threads); err != nil {
			utils.Fatalf("Failed to start mining: %v", err)
		}
	}
}

// unlockAccounts unlocks any account specifically requested.
func unlockAccounts(ctx *cli.Context, stack *node.Node) {
	var unlocks []string
	inputs := strings.Split(ctx.String(utils.UnlockedAccountFlag.Name), ",")
	for _, input := range inputs {
		if trimmed := strings.TrimSpace(input); trimmed != "" {
			unlocks = append(unlocks, trimmed)
		}
	}
	// Short circuit if there is no account to unlock.
	if len(unlocks) == 0 {
		return
	}
	// If insecure account unlocking is not allowed if node's APIs are exposed to external.
	// Print warning log to user and skip unlocking.
	if !stack.Config().InsecureUnlockAllowed && stack.Config().ExtRPCEnabled() {
		utils.Fatalf("Account unlock with HTTP access is forbidden!")
	}
	ks := stack.AccountManager().Backends(keystore.KeyStoreType)[0].(*keystore.KeyStore)
	passwords := utils.MakePasswordList(ctx)
	for i, account := range unlocks {
		unlockAccount(ks, account, i, passwords)
	}
}<|MERGE_RESOLUTION|>--- conflicted
+++ resolved
@@ -260,12 +260,9 @@
 		utils.ShowDeprecated,
 		// See snapshot.go
 		snapshotCommand,
-<<<<<<< HEAD
 		blsCommand,
-=======
 		// See verkle.go
 		verkleCommand,
->>>>>>> 3ec6fe61
 	}
 	sort.Sort(cli.CommandsByName(app.Commands))
 
