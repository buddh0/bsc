// Copyright 2021 The go-ethereum Authors
// This file is part of go-ethereum.
//
// go-ethereum is free software: you can redistribute it and/or modify
// it under the terms of the GNU General Public License as published by
// the Free Software Foundation, either version 3 of the License, or
// (at your option) any later version.
//
// go-ethereum is distributed in the hope that it will be useful,
// but WITHOUT ANY WARRANTY; without even the implied warranty of
// MERCHANTABILITY or FITNESS FOR A PARTICULAR PURPOSE. See the
// GNU General Public License for more details.
//
// You should have received a copy of the GNU General Public License
// along with go-ethereum. If not, see <http://www.gnu.org/licenses/>.

package main

import (
	"bytes"
	"fmt"
	"os"
	"os/signal"
	"path/filepath"
	"sort"
	"strconv"
	"strings"
	"syscall"
	"time"

	"github.com/ethereum/go-ethereum/cmd/utils"
	"github.com/ethereum/go-ethereum/common"
	"github.com/ethereum/go-ethereum/common/hexutil"
	"github.com/ethereum/go-ethereum/console/prompt"
	"github.com/ethereum/go-ethereum/core/rawdb"
	"github.com/ethereum/go-ethereum/core/state/snapshot"
	"github.com/ethereum/go-ethereum/core/types"
	"github.com/ethereum/go-ethereum/crypto"
	"github.com/ethereum/go-ethereum/ethdb"
	"github.com/ethereum/go-ethereum/log"
	"github.com/ethereum/go-ethereum/trie"
	"github.com/olekukonko/tablewriter"
	"gopkg.in/urfave/cli.v1"
)

var (
	removedbCommand = cli.Command{
		Action:    utils.MigrateFlags(removeDB),
		Name:      "removedb",
		Usage:     "Remove blockchain and state databases",
		ArgsUsage: "",
		Flags:     utils.DatabasePathFlags,
		Category:  "DATABASE COMMANDS",
		Description: `
Remove blockchain and state databases`,
	}
	dbCommand = cli.Command{
		Name:      "db",
		Usage:     "Low level database operations",
		ArgsUsage: "",
		Category:  "DATABASE COMMANDS",
		Subcommands: []cli.Command{
			dbInspectCmd,
			dbStatCmd,
			dbCompactCmd,
			dbGetCmd,
			dbDeleteCmd,
			dbPutCmd,
			dbGetSlotsCmd,
			dbDumpFreezerIndex,
			dbImportCmd,
			dbExportCmd,
			dbMetadataCmd,
<<<<<<< HEAD
			ancientInspectCmd,
=======
			dbMigrateFreezerCmd,
			dbCheckStateContentCmd,
>>>>>>> 8c0c0434
		},
	}
	dbInspectCmd = cli.Command{
		Action:    utils.MigrateFlags(inspect),
		Name:      "inspect",
		ArgsUsage: "<prefix> <start>",
		Flags: utils.GroupFlags([]cli.Flag{
			utils.SyncModeFlag,
<<<<<<< HEAD
			utils.MainnetFlag,
		},
=======
		}, utils.NetworkFlags, utils.DatabasePathFlags),
>>>>>>> 8c0c0434
		Usage:       "Inspect the storage size for each type of data in the database",
		Description: `This commands iterates the entire database. If the optional 'prefix' and 'start' arguments are provided, then the iteration is limited to the given subset of data.`,
	}
	dbCheckStateContentCmd = cli.Command{
		Action:    utils.MigrateFlags(checkStateContent),
		Name:      "check-state-content",
		ArgsUsage: "<start (optional)>",
		Flags:     utils.GroupFlags(utils.NetworkFlags, utils.DatabasePathFlags),
		Usage:     "Verify that state data is cryptographically correct",
		Description: `This command iterates the entire database for 32-byte keys, looking for rlp-encoded trie nodes.
For each trie node encountered, it checks that the key corresponds to the keccak256(value). If this is not true, this indicates
a data corruption.`,
	}
	dbStatCmd = cli.Command{
		Action: utils.MigrateFlags(dbStats),
		Name:   "stats",
		Usage:  "Print leveldb statistics",
		Flags: utils.GroupFlags([]cli.Flag{
			utils.SyncModeFlag,
<<<<<<< HEAD
			utils.MainnetFlag,
		},
=======
		}, utils.NetworkFlags, utils.DatabasePathFlags),
>>>>>>> 8c0c0434
	}
	dbCompactCmd = cli.Command{
		Action: utils.MigrateFlags(dbCompact),
		Name:   "compact",
		Usage:  "Compact leveldb database. WARNING: May take a very long time",
		Flags: utils.GroupFlags([]cli.Flag{
			utils.SyncModeFlag,
<<<<<<< HEAD
			utils.MainnetFlag,
=======
>>>>>>> 8c0c0434
			utils.CacheFlag,
			utils.CacheDatabaseFlag,
		}, utils.NetworkFlags, utils.DatabasePathFlags),
		Description: `This command performs a database compaction. 
WARNING: This operation may take a very long time to finish, and may cause database
corruption if it is aborted during execution'!`,
	}
	dbGetCmd = cli.Command{
		Action:    utils.MigrateFlags(dbGet),
		Name:      "get",
		Usage:     "Show the value of a database key",
		ArgsUsage: "<hex-encoded key>",
		Flags: utils.GroupFlags([]cli.Flag{
			utils.SyncModeFlag,
<<<<<<< HEAD
			utils.MainnetFlag,
		},
=======
		}, utils.NetworkFlags, utils.DatabasePathFlags),
>>>>>>> 8c0c0434
		Description: "This command looks up the specified database key from the database.",
	}
	dbDeleteCmd = cli.Command{
		Action:    utils.MigrateFlags(dbDelete),
		Name:      "delete",
		Usage:     "Delete a database key (WARNING: may corrupt your database)",
		ArgsUsage: "<hex-encoded key>",
		Flags: utils.GroupFlags([]cli.Flag{
			utils.SyncModeFlag,
<<<<<<< HEAD
			utils.MainnetFlag,
		},
=======
		}, utils.NetworkFlags, utils.DatabasePathFlags),
>>>>>>> 8c0c0434
		Description: `This command deletes the specified database key from the database. 
WARNING: This is a low-level operation which may cause database corruption!`,
	}
	dbPutCmd = cli.Command{
		Action:    utils.MigrateFlags(dbPut),
		Name:      "put",
		Usage:     "Set the value of a database key (WARNING: may corrupt your database)",
		ArgsUsage: "<hex-encoded key> <hex-encoded value>",
		Flags: utils.GroupFlags([]cli.Flag{
			utils.SyncModeFlag,
<<<<<<< HEAD
			utils.MainnetFlag,
		},
=======
		}, utils.NetworkFlags, utils.DatabasePathFlags),
>>>>>>> 8c0c0434
		Description: `This command sets a given database key to the given value. 
WARNING: This is a low-level operation which may cause database corruption!`,
	}
	dbGetSlotsCmd = cli.Command{
		Action:    utils.MigrateFlags(dbDumpTrie),
		Name:      "dumptrie",
		Usage:     "Show the storage key/values of a given storage trie",
		ArgsUsage: "<hex-encoded storage trie root> <hex-encoded start (optional)> <int max elements (optional)>",
		Flags: utils.GroupFlags([]cli.Flag{
			utils.SyncModeFlag,
<<<<<<< HEAD
			utils.MainnetFlag,
		},
=======
		}, utils.NetworkFlags, utils.DatabasePathFlags),
>>>>>>> 8c0c0434
		Description: "This command looks up the specified database key from the database.",
	}
	dbDumpFreezerIndex = cli.Command{
		Action:    utils.MigrateFlags(freezerInspect),
		Name:      "freezer-index",
		Usage:     "Dump out the index of a given freezer type",
		ArgsUsage: "<type> <start (int)> <end (int)>",
		Flags: utils.GroupFlags([]cli.Flag{
			utils.SyncModeFlag,
<<<<<<< HEAD
			utils.MainnetFlag,
		},
=======
		}, utils.NetworkFlags, utils.DatabasePathFlags),
>>>>>>> 8c0c0434
		Description: "This command displays information about the freezer index.",
	}
	dbImportCmd = cli.Command{
		Action:    utils.MigrateFlags(importLDBdata),
		Name:      "import",
		Usage:     "Imports leveldb-data from an exported RLP dump.",
		ArgsUsage: "<dumpfile> <start (optional)",
		Flags: utils.GroupFlags([]cli.Flag{
			utils.SyncModeFlag,
<<<<<<< HEAD
			utils.MainnetFlag,
		},
=======
		}, utils.NetworkFlags, utils.DatabasePathFlags),
>>>>>>> 8c0c0434
		Description: "The import command imports the specific chain data from an RLP encoded stream.",
	}
	dbExportCmd = cli.Command{
		Action:    utils.MigrateFlags(exportChaindata),
		Name:      "export",
		Usage:     "Exports the chain data into an RLP dump. If the <dumpfile> has .gz suffix, gzip compression will be used.",
		ArgsUsage: "<type> <dumpfile>",
		Flags: utils.GroupFlags([]cli.Flag{
			utils.SyncModeFlag,
<<<<<<< HEAD
			utils.MainnetFlag,
		},
=======
		}, utils.NetworkFlags, utils.DatabasePathFlags),
>>>>>>> 8c0c0434
		Description: "Exports the specified chain data to an RLP encoded stream, optionally gzip-compressed.",
	}
	dbMetadataCmd = cli.Command{
		Action: utils.MigrateFlags(showMetaData),
		Name:   "metadata",
		Usage:  "Shows metadata about the chain status.",
		Flags: utils.GroupFlags([]cli.Flag{
			utils.SyncModeFlag,
<<<<<<< HEAD
			utils.MainnetFlag,
		},
		Description: "Shows metadata about the chain status.",
	}
	ancientInspectCmd = cli.Command{
		Action: utils.MigrateFlags(ancientInspect),
		Name:   "inspect-reserved-oldest-blocks",
		Flags: []cli.Flag{
			utils.DataDirFlag,
		},
		Usage: "Inspect the ancientStore information",
		Description: `This commands will read current offset from kvdb, which is the current offset and starting BlockNumber
of ancientStore, will also displays the reserved number of blocks in ancientStore `,
=======
		}, utils.NetworkFlags, utils.DatabasePathFlags),
		Description: "Shows metadata about the chain status.",
	}
	dbMigrateFreezerCmd = cli.Command{
		Action:    utils.MigrateFlags(freezerMigrate),
		Name:      "freezer-migrate",
		Usage:     "Migrate legacy parts of the freezer. (WARNING: may take a long time)",
		ArgsUsage: "",
		Flags: utils.GroupFlags([]cli.Flag{
			utils.SyncModeFlag,
		}, utils.NetworkFlags, utils.DatabasePathFlags),
		Description: `The freezer-migrate command checks your database for receipts in a legacy format and updates those.
WARNING: please back-up the receipt files in your ancients before running this command.`,
>>>>>>> 8c0c0434
	}
)

func removeDB(ctx *cli.Context) error {
	stack, config := makeConfigNode(ctx)

	// Remove the full node state database
	path := stack.ResolvePath("chaindata")
	if common.FileExist(path) {
		confirmAndRemoveDB(path, "full node state database")
	} else {
		log.Info("Full node state database missing", "path", path)
	}
	// Remove the full node ancient database
	path = config.Eth.DatabaseFreezer
	switch {
	case path == "":
		path = filepath.Join(stack.ResolvePath("chaindata"), "ancient")
	case !filepath.IsAbs(path):
		path = config.Node.ResolvePath(path)
	}
	if common.FileExist(path) {
		confirmAndRemoveDB(path, "full node ancient database")
	} else {
		log.Info("Full node ancient database missing", "path", path)
	}
	// Remove the light node database
	path = stack.ResolvePath("lightchaindata")
	if common.FileExist(path) {
		confirmAndRemoveDB(path, "light node database")
	} else {
		log.Info("Light node database missing", "path", path)
	}
	return nil
}

// confirmAndRemoveDB prompts the user for a last confirmation and removes the
// folder if accepted.
func confirmAndRemoveDB(database string, kind string) {
	confirm, err := prompt.Stdin.PromptConfirm(fmt.Sprintf("Remove %s (%s)?", kind, database))
	switch {
	case err != nil:
		utils.Fatalf("%v", err)
	case !confirm:
		log.Info("Database deletion skipped", "path", database)
	default:
		start := time.Now()
		filepath.Walk(database, func(path string, info os.FileInfo, err error) error {
			// If we're at the top level folder, recurse into
			if path == database {
				return nil
			}
			// Delete all the files, but not subfolders
			if !info.IsDir() {
				os.Remove(path)
				return nil
			}
			return filepath.SkipDir
		})
		log.Info("Database successfully deleted", "path", database, "elapsed", common.PrettyDuration(time.Since(start)))
	}
}

func inspect(ctx *cli.Context) error {
	var (
		prefix []byte
		start  []byte
	)
	if ctx.NArg() > 2 {
		return fmt.Errorf("Max 2 arguments: %v", ctx.Command.ArgsUsage)
	}
	if ctx.NArg() >= 1 {
		if d, err := hexutil.Decode(ctx.Args().Get(0)); err != nil {
			return fmt.Errorf("failed to hex-decode 'prefix': %v", err)
		} else {
			prefix = d
		}
	}
	if ctx.NArg() >= 2 {
		if d, err := hexutil.Decode(ctx.Args().Get(1)); err != nil {
			return fmt.Errorf("failed to hex-decode 'start': %v", err)
		} else {
			start = d
		}
	}
	stack, _ := makeConfigNode(ctx)
	defer stack.Close()

	db := utils.MakeChainDatabase(ctx, stack, true, false)
	defer db.Close()

	return rawdb.InspectDatabase(db, prefix, start)
}

<<<<<<< HEAD
func ancientInspect(ctx *cli.Context) error {
	stack, _ := makeConfigNode(ctx)
	defer stack.Close()

	db := utils.MakeChainDatabase(ctx, stack, true, true)
	defer db.Close()
	return rawdb.AncientInspect(db)
}

func showLeveldbStats(db ethdb.Stater) {
=======
func checkStateContent(ctx *cli.Context) error {
	var (
		prefix []byte
		start  []byte
	)
	if ctx.NArg() > 1 {
		return fmt.Errorf("max 1 argument: %v", ctx.Command.ArgsUsage)
	}
	if ctx.NArg() > 0 {
		if d, err := hexutil.Decode(ctx.Args().First()); err != nil {
			return fmt.Errorf("failed to hex-decode 'start': %v", err)
		} else {
			start = d
		}
	}
	stack, _ := makeConfigNode(ctx)
	defer stack.Close()

	db := utils.MakeChainDatabase(ctx, stack, true)
	defer db.Close()
	var (
		it        = rawdb.NewKeyLengthIterator(db.NewIterator(prefix, start), 32)
		hasher    = crypto.NewKeccakState()
		got       = make([]byte, 32)
		errs      int
		count     int
		startTime = time.Now()
		lastLog   = time.Now()
	)
	for it.Next() {
		count++
		k := it.Key()
		v := it.Value()
		hasher.Reset()
		hasher.Write(v)
		hasher.Read(got)
		if !bytes.Equal(k, got) {
			errs++
			fmt.Printf("Error at 0x%x\n", k)
			fmt.Printf("  Hash:  0x%x\n", got)
			fmt.Printf("  Data:  0x%x\n", v)
		}
		if time.Since(lastLog) > 8*time.Second {
			log.Info("Iterating the database", "at", fmt.Sprintf("%#x", k), "elapsed", common.PrettyDuration(time.Since(startTime)))
			lastLog = time.Now()
		}
	}
	if err := it.Error(); err != nil {
		return err
	}
	log.Info("Iterated the state content", "errors", errs, "items", count)
	return nil
}

func showLeveldbStats(db ethdb.KeyValueStater) {
>>>>>>> 8c0c0434
	if stats, err := db.Stat("leveldb.stats"); err != nil {
		log.Warn("Failed to read database stats", "error", err)
	} else {
		fmt.Println(stats)
	}
	if ioStats, err := db.Stat("leveldb.iostats"); err != nil {
		log.Warn("Failed to read database iostats", "error", err)
	} else {
		fmt.Println(ioStats)
	}
}

func dbStats(ctx *cli.Context) error {
	stack, _ := makeConfigNode(ctx)
	defer stack.Close()

	db := utils.MakeChainDatabase(ctx, stack, true, false)
	defer db.Close()

	showLeveldbStats(db)
	return nil
}

func dbCompact(ctx *cli.Context) error {
	stack, _ := makeConfigNode(ctx)
	defer stack.Close()

	db := utils.MakeChainDatabase(ctx, stack, false, false)
	defer db.Close()

	log.Info("Stats before compaction")
	showLeveldbStats(db)

	log.Info("Triggering compaction")
	if err := db.Compact(nil, nil); err != nil {
		log.Info("Compact err", "error", err)
		return err
	}
	log.Info("Stats after compaction")
	showLeveldbStats(db)
	return nil
}

// dbGet shows the value of a given database key
func dbGet(ctx *cli.Context) error {
	if ctx.NArg() != 1 {
		return fmt.Errorf("required arguments: %v", ctx.Command.ArgsUsage)
	}
	stack, _ := makeConfigNode(ctx)
	defer stack.Close()

	db := utils.MakeChainDatabase(ctx, stack, true, false)
	defer db.Close()

	key, err := common.ParseHexOrString(ctx.Args().Get(0))
	if err != nil {
		log.Info("Could not decode the key", "error", err)
		return err
	}

	data, err := db.Get(key)
	if err != nil {
		log.Info("Get operation failed", "key", fmt.Sprintf("0x%#x", key), "error", err)
		return err
	}
	fmt.Printf("key %#x: %#x\n", key, data)
	return nil
}

// dbDelete deletes a key from the database
func dbDelete(ctx *cli.Context) error {
	if ctx.NArg() != 1 {
		return fmt.Errorf("required arguments: %v", ctx.Command.ArgsUsage)
	}
	stack, _ := makeConfigNode(ctx)
	defer stack.Close()

	db := utils.MakeChainDatabase(ctx, stack, false, false)
	defer db.Close()

	key, err := common.ParseHexOrString(ctx.Args().Get(0))
	if err != nil {
		log.Info("Could not decode the key", "error", err)
		return err
	}
	data, err := db.Get(key)
	if err == nil {
		fmt.Printf("Previous value: %#x\n", data)
	}
	if err = db.Delete(key); err != nil {
		log.Info("Delete operation returned an error", "key", fmt.Sprintf("0x%#x", key), "error", err)
		return err
	}
	return nil
}

// dbPut overwrite a value in the database
func dbPut(ctx *cli.Context) error {
	if ctx.NArg() != 2 {
		return fmt.Errorf("required arguments: %v", ctx.Command.ArgsUsage)
	}
	stack, _ := makeConfigNode(ctx)
	defer stack.Close()

	db := utils.MakeChainDatabase(ctx, stack, false, false)
	defer db.Close()

	var (
		key   []byte
		value []byte
		data  []byte
		err   error
	)
	key, err = common.ParseHexOrString(ctx.Args().Get(0))
	if err != nil {
		log.Info("Could not decode the key", "error", err)
		return err
	}
	value, err = hexutil.Decode(ctx.Args().Get(1))
	if err != nil {
		log.Info("Could not decode the value", "error", err)
		return err
	}
	data, err = db.Get(key)
	if err == nil {
		fmt.Printf("Previous value: %#x\n", data)
	}
	return db.Put(key, value)
}

// dbDumpTrie shows the key-value slots of a given storage trie
func dbDumpTrie(ctx *cli.Context) error {
	if ctx.NArg() < 1 {
		return fmt.Errorf("required arguments: %v", ctx.Command.ArgsUsage)
	}
	stack, _ := makeConfigNode(ctx)
	defer stack.Close()

	db := utils.MakeChainDatabase(ctx, stack, true, false)
	defer db.Close()
	var (
		root  []byte
		start []byte
		max   = int64(-1)
		err   error
	)
	if root, err = hexutil.Decode(ctx.Args().Get(0)); err != nil {
		log.Info("Could not decode the root", "error", err)
		return err
	}
	stRoot := common.BytesToHash(root)
	if ctx.NArg() >= 2 {
		if start, err = hexutil.Decode(ctx.Args().Get(1)); err != nil {
			log.Info("Could not decode the seek position", "error", err)
			return err
		}
	}
	if ctx.NArg() >= 3 {
		if max, err = strconv.ParseInt(ctx.Args().Get(2), 10, 64); err != nil {
			log.Info("Could not decode the max count", "error", err)
			return err
		}
	}
	theTrie, err := trie.New(stRoot, trie.NewDatabase(db))
	if err != nil {
		return err
	}
	var count int64
	it := trie.NewIterator(theTrie.NodeIterator(start))
	for it.Next() {
		if max > 0 && count == max {
			fmt.Printf("Exiting after %d values\n", count)
			break
		}
		fmt.Printf("  %d. key %#x: %#x\n", count, it.Key, it.Value)
		count++
	}
	return it.Err
}

func freezerInspect(ctx *cli.Context) error {
	var (
		start, end    int64
		disableSnappy bool
		err           error
	)
	if ctx.NArg() < 3 {
		return fmt.Errorf("required arguments: %v", ctx.Command.ArgsUsage)
	}
	kind := ctx.Args().Get(0)
	if noSnap, ok := rawdb.FreezerNoSnappy[kind]; !ok {
		var options []string
		for opt := range rawdb.FreezerNoSnappy {
			options = append(options, opt)
		}
		sort.Strings(options)
		return fmt.Errorf("Could read freezer-type '%v'. Available options: %v", kind, options)
	} else {
		disableSnappy = noSnap
	}
	if start, err = strconv.ParseInt(ctx.Args().Get(1), 10, 64); err != nil {
		log.Info("Could read start-param", "error", err)
		return err
	}
	if end, err = strconv.ParseInt(ctx.Args().Get(2), 10, 64); err != nil {
		log.Info("Could read count param", "error", err)
		return err
	}
	stack, _ := makeConfigNode(ctx)
	defer stack.Close()
	path := filepath.Join(stack.ResolvePath("chaindata"), "ancient")
	log.Info("Opening freezer", "location", path, "name", kind)
	if f, err := rawdb.NewFreezerTable(path, kind, disableSnappy, true); err != nil {
		return err
	} else {
		f.DumpIndex(start, end)
	}
	return nil
}

func importLDBdata(ctx *cli.Context) error {
	start := 0
	switch ctx.NArg() {
	case 1:
		break
	case 2:
		s, err := strconv.Atoi(ctx.Args().Get(1))
		if err != nil {
			return fmt.Errorf("second arg must be an integer: %v", err)
		}
		start = s
	default:
		return fmt.Errorf("required arguments: %v", ctx.Command.ArgsUsage)
	}
	var (
		fName     = ctx.Args().Get(0)
		stack, _  = makeConfigNode(ctx)
		interrupt = make(chan os.Signal, 1)
		stop      = make(chan struct{})
	)
	defer stack.Close()
	signal.Notify(interrupt, syscall.SIGINT, syscall.SIGTERM)
	defer signal.Stop(interrupt)
	defer close(interrupt)
	go func() {
		if _, ok := <-interrupt; ok {
			log.Info("Interrupted during ldb import, stopping at next batch")
		}
		close(stop)
	}()
	db := utils.MakeChainDatabase(ctx, stack, false, false)
	return utils.ImportLDBData(db, fName, int64(start), stop)
}

type preimageIterator struct {
	iter ethdb.Iterator
}

func (iter *preimageIterator) Next() (byte, []byte, []byte, bool) {
	for iter.iter.Next() {
		key := iter.iter.Key()
		if bytes.HasPrefix(key, rawdb.PreimagePrefix) && len(key) == (len(rawdb.PreimagePrefix)+common.HashLength) {
			return utils.OpBatchAdd, key, iter.iter.Value(), true
		}
	}
	return 0, nil, nil, false
}

func (iter *preimageIterator) Release() {
	iter.iter.Release()
}

type snapshotIterator struct {
	init    bool
	account ethdb.Iterator
	storage ethdb.Iterator
}

func (iter *snapshotIterator) Next() (byte, []byte, []byte, bool) {
	if !iter.init {
		iter.init = true
		return utils.OpBatchDel, rawdb.SnapshotRootKey, nil, true
	}
	for iter.account.Next() {
		key := iter.account.Key()
		if bytes.HasPrefix(key, rawdb.SnapshotAccountPrefix) && len(key) == (len(rawdb.SnapshotAccountPrefix)+common.HashLength) {
			return utils.OpBatchAdd, key, iter.account.Value(), true
		}
	}
	for iter.storage.Next() {
		key := iter.storage.Key()
		if bytes.HasPrefix(key, rawdb.SnapshotStoragePrefix) && len(key) == (len(rawdb.SnapshotStoragePrefix)+2*common.HashLength) {
			return utils.OpBatchAdd, key, iter.storage.Value(), true
		}
	}
	return 0, nil, nil, false
}

func (iter *snapshotIterator) Release() {
	iter.account.Release()
	iter.storage.Release()
}

// chainExporters defines the export scheme for all exportable chain data.
var chainExporters = map[string]func(db ethdb.Database) utils.ChainDataIterator{
	"preimage": func(db ethdb.Database) utils.ChainDataIterator {
		iter := db.NewIterator(rawdb.PreimagePrefix, nil)
		return &preimageIterator{iter: iter}
	},
	"snapshot": func(db ethdb.Database) utils.ChainDataIterator {
		account := db.NewIterator(rawdb.SnapshotAccountPrefix, nil)
		storage := db.NewIterator(rawdb.SnapshotStoragePrefix, nil)
		return &snapshotIterator{account: account, storage: storage}
	},
}

func exportChaindata(ctx *cli.Context) error {
	if ctx.NArg() < 2 {
		return fmt.Errorf("required arguments: %v", ctx.Command.ArgsUsage)
	}
	// Parse the required chain data type, make sure it's supported.
	kind := ctx.Args().Get(0)
	kind = strings.ToLower(strings.Trim(kind, " "))
	exporter, ok := chainExporters[kind]
	if !ok {
		var kinds []string
		for kind := range chainExporters {
			kinds = append(kinds, kind)
		}
		return fmt.Errorf("invalid data type %s, supported types: %s", kind, strings.Join(kinds, ", "))
	}
	var (
		stack, _  = makeConfigNode(ctx)
		interrupt = make(chan os.Signal, 1)
		stop      = make(chan struct{})
	)
	defer stack.Close()
	signal.Notify(interrupt, syscall.SIGINT, syscall.SIGTERM)
	defer signal.Stop(interrupt)
	defer close(interrupt)
	go func() {
		if _, ok := <-interrupt; ok {
			log.Info("Interrupted during db export, stopping at next batch")
		}
		close(stop)
	}()
	db := utils.MakeChainDatabase(ctx, stack, true, false)
	return utils.ExportChaindata(ctx.Args().Get(1), kind, exporter(db), stop)
}

func showMetaData(ctx *cli.Context) error {
	stack, _ := makeConfigNode(ctx)
	defer stack.Close()
	db := utils.MakeChainDatabase(ctx, stack, true, false)
	ancients, err := db.Ancients()
	if err != nil {
		fmt.Fprintf(os.Stderr, "Error accessing ancients: %v", err)
	}
	pp := func(val *uint64) string {
		if val == nil {
			return "<nil>"
		}
		return fmt.Sprintf("%d (0x%x)", *val, *val)
	}
	data := [][]string{
		{"databaseVersion", pp(rawdb.ReadDatabaseVersion(db))},
		{"headBlockHash", fmt.Sprintf("%v", rawdb.ReadHeadBlockHash(db))},
		{"headFastBlockHash", fmt.Sprintf("%v", rawdb.ReadHeadFastBlockHash(db))},
		{"headHeaderHash", fmt.Sprintf("%v", rawdb.ReadHeadHeaderHash(db))}}
	if b := rawdb.ReadHeadBlock(db); b != nil {
		data = append(data, []string{"headBlock.Hash", fmt.Sprintf("%v", b.Hash())})
		data = append(data, []string{"headBlock.Root", fmt.Sprintf("%v", b.Root())})
		data = append(data, []string{"headBlock.Number", fmt.Sprintf("%d (0x%x)", b.Number(), b.Number())})
	}
	if b := rawdb.ReadSkeletonSyncStatus(db); b != nil {
		data = append(data, []string{"SkeletonSyncStatus", string(b)})
	}
	if h := rawdb.ReadHeadHeader(db); h != nil {
		data = append(data, []string{"headHeader.Hash", fmt.Sprintf("%v", h.Hash())})
		data = append(data, []string{"headHeader.Root", fmt.Sprintf("%v", h.Root)})
		data = append(data, []string{"headHeader.Number", fmt.Sprintf("%d (0x%x)", h.Number, h.Number)})
	}
	data = append(data, [][]string{{"frozen", fmt.Sprintf("%d items", ancients)},
		{"lastPivotNumber", pp(rawdb.ReadLastPivotNumber(db))},
		{"len(snapshotSyncStatus)", fmt.Sprintf("%d bytes", len(rawdb.ReadSnapshotSyncStatus(db)))},
		{"snapshotGenerator", snapshot.ParseGeneratorStatus(rawdb.ReadSnapshotGenerator(db))},
		{"snapshotDisabled", fmt.Sprintf("%v", rawdb.ReadSnapshotDisabled(db))},
		{"snapshotJournal", fmt.Sprintf("%d bytes", len(rawdb.ReadSnapshotJournal(db)))},
		{"snapshotRecoveryNumber", pp(rawdb.ReadSnapshotRecoveryNumber(db))},
		{"snapshotRoot", fmt.Sprintf("%v", rawdb.ReadSnapshotRoot(db))},
		{"txIndexTail", pp(rawdb.ReadTxIndexTail(db))},
		{"fastTxLookupLimit", pp(rawdb.ReadFastTxLookupLimit(db))},
	}...)
	table := tablewriter.NewWriter(os.Stdout)
	table.SetHeader([]string{"Field", "Value"})
	table.AppendBulk(data)
	table.Render()
	return nil
}

func freezerMigrate(ctx *cli.Context) error {
	stack, _ := makeConfigNode(ctx)
	defer stack.Close()

	db := utils.MakeChainDatabase(ctx, stack, false)
	defer db.Close()

	// Check first block for legacy receipt format
	numAncients, err := db.Ancients()
	if err != nil {
		return err
	}
	if numAncients < 1 {
		log.Info("No receipts in freezer to migrate")
		return nil
	}

	isFirstLegacy, firstIdx, err := dbHasLegacyReceipts(db, 0)
	if err != nil {
		return err
	}
	if !isFirstLegacy {
		log.Info("No legacy receipts to migrate")
		return nil
	}

	log.Info("Starting migration", "ancients", numAncients, "firstLegacy", firstIdx)
	start := time.Now()
	if err := db.MigrateTable("receipts", types.ConvertLegacyStoredReceipts); err != nil {
		return err
	}
	if err := db.Close(); err != nil {
		return err
	}
	log.Info("Migration finished", "duration", time.Since(start))

	return nil
}

// dbHasLegacyReceipts checks freezer entries for legacy receipts. It stops at the first
// non-empty receipt and checks its format. The index of this first non-empty element is
// the second return parameter.
func dbHasLegacyReceipts(db ethdb.Database, firstIdx uint64) (bool, uint64, error) {
	// Check first block for legacy receipt format
	numAncients, err := db.Ancients()
	if err != nil {
		return false, 0, err
	}
	if numAncients < 1 {
		return false, 0, nil
	}
	if firstIdx >= numAncients {
		return false, firstIdx, nil
	}
	var (
		legacy       bool
		blob         []byte
		emptyRLPList = []byte{192}
	)
	// Find first block with non-empty receipt, only if
	// the index is not already provided.
	if firstIdx == 0 {
		for i := uint64(0); i < numAncients; i++ {
			blob, err = db.Ancient("receipts", i)
			if err != nil {
				return false, 0, err
			}
			if len(blob) == 0 {
				continue
			}
			if !bytes.Equal(blob, emptyRLPList) {
				firstIdx = i
				break
			}
		}
	}
	// Is first non-empty receipt legacy?
	first, err := db.Ancient("receipts", firstIdx)
	if err != nil {
		return false, 0, err
	}
	legacy, err = types.IsLegacyStoredReceipts(first)
	return legacy, firstIdx, err
}<|MERGE_RESOLUTION|>--- conflicted
+++ resolved
@@ -71,12 +71,8 @@
 			dbImportCmd,
 			dbExportCmd,
 			dbMetadataCmd,
-<<<<<<< HEAD
 			ancientInspectCmd,
-=======
-			dbMigrateFreezerCmd,
 			dbCheckStateContentCmd,
->>>>>>> 8c0c0434
 		},
 	}
 	dbInspectCmd = cli.Command{
@@ -85,12 +81,7 @@
 		ArgsUsage: "<prefix> <start>",
 		Flags: utils.GroupFlags([]cli.Flag{
 			utils.SyncModeFlag,
-<<<<<<< HEAD
-			utils.MainnetFlag,
-		},
-=======
-		}, utils.NetworkFlags, utils.DatabasePathFlags),
->>>>>>> 8c0c0434
+		}, utils.NetworkFlags, utils.DatabasePathFlags),
 		Usage:       "Inspect the storage size for each type of data in the database",
 		Description: `This commands iterates the entire database. If the optional 'prefix' and 'start' arguments are provided, then the iteration is limited to the given subset of data.`,
 	}
@@ -110,12 +101,7 @@
 		Usage:  "Print leveldb statistics",
 		Flags: utils.GroupFlags([]cli.Flag{
 			utils.SyncModeFlag,
-<<<<<<< HEAD
-			utils.MainnetFlag,
-		},
-=======
-		}, utils.NetworkFlags, utils.DatabasePathFlags),
->>>>>>> 8c0c0434
+		}, utils.NetworkFlags, utils.DatabasePathFlags),
 	}
 	dbCompactCmd = cli.Command{
 		Action: utils.MigrateFlags(dbCompact),
@@ -123,10 +109,6 @@
 		Usage:  "Compact leveldb database. WARNING: May take a very long time",
 		Flags: utils.GroupFlags([]cli.Flag{
 			utils.SyncModeFlag,
-<<<<<<< HEAD
-			utils.MainnetFlag,
-=======
->>>>>>> 8c0c0434
 			utils.CacheFlag,
 			utils.CacheDatabaseFlag,
 		}, utils.NetworkFlags, utils.DatabasePathFlags),
@@ -141,12 +123,7 @@
 		ArgsUsage: "<hex-encoded key>",
 		Flags: utils.GroupFlags([]cli.Flag{
 			utils.SyncModeFlag,
-<<<<<<< HEAD
-			utils.MainnetFlag,
-		},
-=======
-		}, utils.NetworkFlags, utils.DatabasePathFlags),
->>>>>>> 8c0c0434
+		}, utils.NetworkFlags, utils.DatabasePathFlags),
 		Description: "This command looks up the specified database key from the database.",
 	}
 	dbDeleteCmd = cli.Command{
@@ -156,12 +133,7 @@
 		ArgsUsage: "<hex-encoded key>",
 		Flags: utils.GroupFlags([]cli.Flag{
 			utils.SyncModeFlag,
-<<<<<<< HEAD
-			utils.MainnetFlag,
-		},
-=======
-		}, utils.NetworkFlags, utils.DatabasePathFlags),
->>>>>>> 8c0c0434
+		}, utils.NetworkFlags, utils.DatabasePathFlags),
 		Description: `This command deletes the specified database key from the database. 
 WARNING: This is a low-level operation which may cause database corruption!`,
 	}
@@ -172,12 +144,7 @@
 		ArgsUsage: "<hex-encoded key> <hex-encoded value>",
 		Flags: utils.GroupFlags([]cli.Flag{
 			utils.SyncModeFlag,
-<<<<<<< HEAD
-			utils.MainnetFlag,
-		},
-=======
-		}, utils.NetworkFlags, utils.DatabasePathFlags),
->>>>>>> 8c0c0434
+		}, utils.NetworkFlags, utils.DatabasePathFlags),
 		Description: `This command sets a given database key to the given value. 
 WARNING: This is a low-level operation which may cause database corruption!`,
 	}
@@ -188,12 +155,7 @@
 		ArgsUsage: "<hex-encoded storage trie root> <hex-encoded start (optional)> <int max elements (optional)>",
 		Flags: utils.GroupFlags([]cli.Flag{
 			utils.SyncModeFlag,
-<<<<<<< HEAD
-			utils.MainnetFlag,
-		},
-=======
-		}, utils.NetworkFlags, utils.DatabasePathFlags),
->>>>>>> 8c0c0434
+		}, utils.NetworkFlags, utils.DatabasePathFlags),
 		Description: "This command looks up the specified database key from the database.",
 	}
 	dbDumpFreezerIndex = cli.Command{
@@ -203,12 +165,7 @@
 		ArgsUsage: "<type> <start (int)> <end (int)>",
 		Flags: utils.GroupFlags([]cli.Flag{
 			utils.SyncModeFlag,
-<<<<<<< HEAD
-			utils.MainnetFlag,
-		},
-=======
-		}, utils.NetworkFlags, utils.DatabasePathFlags),
->>>>>>> 8c0c0434
+		}, utils.NetworkFlags, utils.DatabasePathFlags),
 		Description: "This command displays information about the freezer index.",
 	}
 	dbImportCmd = cli.Command{
@@ -218,12 +175,7 @@
 		ArgsUsage: "<dumpfile> <start (optional)",
 		Flags: utils.GroupFlags([]cli.Flag{
 			utils.SyncModeFlag,
-<<<<<<< HEAD
-			utils.MainnetFlag,
-		},
-=======
-		}, utils.NetworkFlags, utils.DatabasePathFlags),
->>>>>>> 8c0c0434
+		}, utils.NetworkFlags, utils.DatabasePathFlags),
 		Description: "The import command imports the specific chain data from an RLP encoded stream.",
 	}
 	dbExportCmd = cli.Command{
@@ -233,12 +185,7 @@
 		ArgsUsage: "<type> <dumpfile>",
 		Flags: utils.GroupFlags([]cli.Flag{
 			utils.SyncModeFlag,
-<<<<<<< HEAD
-			utils.MainnetFlag,
-		},
-=======
-		}, utils.NetworkFlags, utils.DatabasePathFlags),
->>>>>>> 8c0c0434
+		}, utils.NetworkFlags, utils.DatabasePathFlags),
 		Description: "Exports the specified chain data to an RLP encoded stream, optionally gzip-compressed.",
 	}
 	dbMetadataCmd = cli.Command{
@@ -247,9 +194,7 @@
 		Usage:  "Shows metadata about the chain status.",
 		Flags: utils.GroupFlags([]cli.Flag{
 			utils.SyncModeFlag,
-<<<<<<< HEAD
-			utils.MainnetFlag,
-		},
+		}, utils.NetworkFlags, utils.DatabasePathFlags),
 		Description: "Shows metadata about the chain status.",
 	}
 	ancientInspectCmd = cli.Command{
@@ -261,21 +206,6 @@
 		Usage: "Inspect the ancientStore information",
 		Description: `This commands will read current offset from kvdb, which is the current offset and starting BlockNumber
 of ancientStore, will also displays the reserved number of blocks in ancientStore `,
-=======
-		}, utils.NetworkFlags, utils.DatabasePathFlags),
-		Description: "Shows metadata about the chain status.",
-	}
-	dbMigrateFreezerCmd = cli.Command{
-		Action:    utils.MigrateFlags(freezerMigrate),
-		Name:      "freezer-migrate",
-		Usage:     "Migrate legacy parts of the freezer. (WARNING: may take a long time)",
-		ArgsUsage: "",
-		Flags: utils.GroupFlags([]cli.Flag{
-			utils.SyncModeFlag,
-		}, utils.NetworkFlags, utils.DatabasePathFlags),
-		Description: `The freezer-migrate command checks your database for receipts in a legacy format and updates those.
-WARNING: please back-up the receipt files in your ancients before running this command.`,
->>>>>>> 8c0c0434
 	}
 )
 
@@ -370,7 +300,6 @@
 	return rawdb.InspectDatabase(db, prefix, start)
 }
 
-<<<<<<< HEAD
 func ancientInspect(ctx *cli.Context) error {
 	stack, _ := makeConfigNode(ctx)
 	defer stack.Close()
@@ -380,8 +309,6 @@
 	return rawdb.AncientInspect(db)
 }
 
-func showLeveldbStats(db ethdb.Stater) {
-=======
 func checkStateContent(ctx *cli.Context) error {
 	var (
 		prefix []byte
@@ -400,7 +327,7 @@
 	stack, _ := makeConfigNode(ctx)
 	defer stack.Close()
 
-	db := utils.MakeChainDatabase(ctx, stack, true)
+	db := utils.MakeChainDatabase(ctx, stack, true, true)
 	defer db.Close()
 	var (
 		it        = rawdb.NewKeyLengthIterator(db.NewIterator(prefix, start), 32)
@@ -437,7 +364,6 @@
 }
 
 func showLeveldbStats(db ethdb.KeyValueStater) {
->>>>>>> 8c0c0434
 	if stats, err := db.Stat("leveldb.stats"); err != nil {
 		log.Warn("Failed to read database stats", "error", err)
 	} else {
@@ -811,9 +737,6 @@
 		data = append(data, []string{"headBlock.Hash", fmt.Sprintf("%v", b.Hash())})
 		data = append(data, []string{"headBlock.Root", fmt.Sprintf("%v", b.Root())})
 		data = append(data, []string{"headBlock.Number", fmt.Sprintf("%d (0x%x)", b.Number(), b.Number())})
-	}
-	if b := rawdb.ReadSkeletonSyncStatus(db); b != nil {
-		data = append(data, []string{"SkeletonSyncStatus", string(b)})
 	}
 	if h := rawdb.ReadHeadHeader(db); h != nil {
 		data = append(data, []string{"headHeader.Hash", fmt.Sprintf("%v", h.Hash())})
@@ -835,45 +758,6 @@
 	table.SetHeader([]string{"Field", "Value"})
 	table.AppendBulk(data)
 	table.Render()
-	return nil
-}
-
-func freezerMigrate(ctx *cli.Context) error {
-	stack, _ := makeConfigNode(ctx)
-	defer stack.Close()
-
-	db := utils.MakeChainDatabase(ctx, stack, false)
-	defer db.Close()
-
-	// Check first block for legacy receipt format
-	numAncients, err := db.Ancients()
-	if err != nil {
-		return err
-	}
-	if numAncients < 1 {
-		log.Info("No receipts in freezer to migrate")
-		return nil
-	}
-
-	isFirstLegacy, firstIdx, err := dbHasLegacyReceipts(db, 0)
-	if err != nil {
-		return err
-	}
-	if !isFirstLegacy {
-		log.Info("No legacy receipts to migrate")
-		return nil
-	}
-
-	log.Info("Starting migration", "ancients", numAncients, "firstLegacy", firstIdx)
-	start := time.Now()
-	if err := db.MigrateTable("receipts", types.ConvertLegacyStoredReceipts); err != nil {
-		return err
-	}
-	if err := db.Close(); err != nil {
-		return err
-	}
-	log.Info("Migration finished", "duration", time.Since(start))
-
 	return nil
 }
 
