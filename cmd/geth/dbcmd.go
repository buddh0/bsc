--- conflicted
+++ resolved
@@ -886,12 +886,8 @@
 		}
 		close(stop)
 	}()
-<<<<<<< HEAD
 	db := utils.MakeChainDatabase(ctx, stack, false, false)
-=======
-	db := utils.MakeChainDatabase(ctx, stack, false)
-	defer db.Close()
->>>>>>> 916d6a44
+	defer db.Close()
 	return utils.ImportLDBData(db, fName, int64(start), stop)
 }
 
@@ -987,25 +983,16 @@
 		}
 		close(stop)
 	}()
-<<<<<<< HEAD
 	db := utils.MakeChainDatabase(ctx, stack, true, false)
-=======
-	db := utils.MakeChainDatabase(ctx, stack, true)
-	defer db.Close()
->>>>>>> 916d6a44
+	defer db.Close()
 	return utils.ExportChaindata(ctx.Args().Get(1), kind, exporter(db), stop)
 }
 
 func showMetaData(ctx *cli.Context) error {
 	stack, _ := makeConfigNode(ctx)
 	defer stack.Close()
-<<<<<<< HEAD
 	db := utils.MakeChainDatabase(ctx, stack, true, false)
-=======
-	db := utils.MakeChainDatabase(ctx, stack, true)
-	defer db.Close()
-
->>>>>>> 916d6a44
+	defer db.Close()
 	ancients, err := db.Ancients()
 	if err != nil {
 		fmt.Fprintf(os.Stderr, "Error accessing ancients: %v", err)
