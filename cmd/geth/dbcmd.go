// Copyright 2021 The go-ethereum Authors
// This file is part of go-ethereum.
//
// go-ethereum is free software: you can redistribute it and/or modify
// it under the terms of the GNU General Public License as published by
// the Free Software Foundation, either version 3 of the License, or
// (at your option) any later version.
//
// go-ethereum is distributed in the hope that it will be useful,
// but WITHOUT ANY WARRANTY; without even the implied warranty of
// MERCHANTABILITY or FITNESS FOR A PARTICULAR PURPOSE. See the
// GNU General Public License for more details.
//
// You should have received a copy of the GNU General Public License
// along with go-ethereum. If not, see <http://www.gnu.org/licenses/>.

package main

import (
	"bytes"
	"fmt"
	"os"
	"os/signal"
	"path/filepath"
	"sort"
	"strconv"
	"strings"
	"syscall"
	"time"

	"github.com/ethereum/go-ethereum/cmd/utils"
	"github.com/ethereum/go-ethereum/common"
	"github.com/ethereum/go-ethereum/common/hexutil"
	"github.com/ethereum/go-ethereum/console/prompt"
	"github.com/ethereum/go-ethereum/core/rawdb"
	"github.com/ethereum/go-ethereum/core/state/snapshot"
	"github.com/ethereum/go-ethereum/core/types"
	"github.com/ethereum/go-ethereum/crypto"
	"github.com/ethereum/go-ethereum/ethdb"
	"github.com/ethereum/go-ethereum/log"
	"github.com/ethereum/go-ethereum/trie"
	"github.com/olekukonko/tablewriter"
	"github.com/urfave/cli/v2"
)

var (
	removedbCommand = &cli.Command{
		Action:    removeDB,
		Name:      "removedb",
		Usage:     "Remove blockchain and state databases",
		ArgsUsage: "",
		Flags:     utils.DatabasePathFlags,
		Description: `
Remove blockchain and state databases`,
	}
	dbCommand = &cli.Command{
		Name:      "db",
		Usage:     "Low level database operations",
		ArgsUsage: "",
		Subcommands: []*cli.Command{
			dbInspectCmd,
			dbStatCmd,
			dbCompactCmd,
			dbGetCmd,
			dbDeleteCmd,
			dbPutCmd,
			dbGetSlotsCmd,
			dbDumpFreezerIndex,
			dbImportCmd,
			dbExportCmd,
			dbMetadataCmd,
			ancientInspectCmd,
			// no legacy stored receipts for bsc
			// dbMigrateFreezerCmd,
			dbCheckStateContentCmd,
		},
	}
	dbInspectCmd = &cli.Command{
		Action:    inspect,
		Name:      "inspect",
		ArgsUsage: "<prefix> <start>",
		Flags: utils.GroupFlags([]cli.Flag{
			utils.SyncModeFlag,
		}, utils.NetworkFlags, utils.DatabasePathFlags),
		Usage:       "Inspect the storage size for each type of data in the database",
		Description: `This commands iterates the entire database. If the optional 'prefix' and 'start' arguments are provided, then the iteration is limited to the given subset of data.`,
	}
	dbCheckStateContentCmd = &cli.Command{
		Action:    checkStateContent,
		Name:      "check-state-content",
		ArgsUsage: "<start (optional)>",
		Flags:     utils.GroupFlags(utils.NetworkFlags, utils.DatabasePathFlags),
		Usage:     "Verify that state data is cryptographically correct",
		Description: `This command iterates the entire database for 32-byte keys, looking for rlp-encoded trie nodes.
For each trie node encountered, it checks that the key corresponds to the keccak256(value). If this is not true, this indicates
a data corruption.`,
	}
	dbStatCmd = &cli.Command{
		Action: dbStats,
		Name:   "stats",
		Usage:  "Print leveldb statistics",
		Flags: utils.GroupFlags([]cli.Flag{
			utils.SyncModeFlag,
		}, utils.NetworkFlags, utils.DatabasePathFlags),
	}
	dbCompactCmd = &cli.Command{
		Action: dbCompact,
		Name:   "compact",
		Usage:  "Compact leveldb database. WARNING: May take a very long time",
		Flags: utils.GroupFlags([]cli.Flag{
			utils.SyncModeFlag,
			utils.CacheFlag,
			utils.CacheDatabaseFlag,
		}, utils.NetworkFlags, utils.DatabasePathFlags),
		Description: `This command performs a database compaction. 
WARNING: This operation may take a very long time to finish, and may cause database
corruption if it is aborted during execution'!`,
	}
	dbGetCmd = &cli.Command{
		Action:    dbGet,
		Name:      "get",
		Usage:     "Show the value of a database key",
		ArgsUsage: "<hex-encoded key>",
		Flags: utils.GroupFlags([]cli.Flag{
			utils.SyncModeFlag,
		}, utils.NetworkFlags, utils.DatabasePathFlags),
		Description: "This command looks up the specified database key from the database.",
	}
	dbDeleteCmd = &cli.Command{
		Action:    dbDelete,
		Name:      "delete",
		Usage:     "Delete a database key (WARNING: may corrupt your database)",
		ArgsUsage: "<hex-encoded key>",
		Flags: utils.GroupFlags([]cli.Flag{
			utils.SyncModeFlag,
		}, utils.NetworkFlags, utils.DatabasePathFlags),
		Description: `This command deletes the specified database key from the database. 
WARNING: This is a low-level operation which may cause database corruption!`,
	}
	dbPutCmd = &cli.Command{
		Action:    dbPut,
		Name:      "put",
		Usage:     "Set the value of a database key (WARNING: may corrupt your database)",
		ArgsUsage: "<hex-encoded key> <hex-encoded value>",
		Flags: utils.GroupFlags([]cli.Flag{
			utils.SyncModeFlag,
		}, utils.NetworkFlags, utils.DatabasePathFlags),
		Description: `This command sets a given database key to the given value. 
WARNING: This is a low-level operation which may cause database corruption!`,
	}
	dbGetSlotsCmd = &cli.Command{
		Action:    dbDumpTrie,
		Name:      "dumptrie",
		Usage:     "Show the storage key/values of a given storage trie",
		ArgsUsage: "<hex-encoded storage trie root> <hex-encoded start (optional)> <int max elements (optional)>",
		Flags: utils.GroupFlags([]cli.Flag{
			utils.SyncModeFlag,
		}, utils.NetworkFlags, utils.DatabasePathFlags),
		Description: "This command looks up the specified database key from the database.",
	}
	dbDumpFreezerIndex = &cli.Command{
		Action:    freezerInspect,
		Name:      "freezer-index",
		Usage:     "Dump out the index of a given freezer type",
		ArgsUsage: "<type> <start (int)> <end (int)>",
		Flags: utils.GroupFlags([]cli.Flag{
			utils.SyncModeFlag,
		}, utils.NetworkFlags, utils.DatabasePathFlags),
		Description: "This command displays information about the freezer index.",
	}
	dbImportCmd = &cli.Command{
		Action:    importLDBdata,
		Name:      "import",
		Usage:     "Imports leveldb-data from an exported RLP dump.",
		ArgsUsage: "<dumpfile> <start (optional)",
		Flags: utils.GroupFlags([]cli.Flag{
			utils.SyncModeFlag,
		}, utils.NetworkFlags, utils.DatabasePathFlags),
		Description: "The import command imports the specific chain data from an RLP encoded stream.",
	}
	dbExportCmd = &cli.Command{
		Action:    exportChaindata,
		Name:      "export",
		Usage:     "Exports the chain data into an RLP dump. If the <dumpfile> has .gz suffix, gzip compression will be used.",
		ArgsUsage: "<type> <dumpfile>",
		Flags: utils.GroupFlags([]cli.Flag{
			utils.SyncModeFlag,
		}, utils.NetworkFlags, utils.DatabasePathFlags),
		Description: "Exports the specified chain data to an RLP encoded stream, optionally gzip-compressed.",
	}
	dbMetadataCmd = &cli.Command{
		Action: showMetaData,
		Name:   "metadata",
		Usage:  "Shows metadata about the chain status.",
		Flags: utils.GroupFlags([]cli.Flag{
			utils.SyncModeFlag,
		}, utils.NetworkFlags, utils.DatabasePathFlags),
		Description: "Shows metadata about the chain status.",
	}
<<<<<<< HEAD
	ancientInspectCmd = cli.Command{
		Action: utils.MigrateFlags(ancientInspect),
		Name:   "inspect-reserved-oldest-blocks",
		Flags: []cli.Flag{
			utils.DataDirFlag,
		},
		Usage: "Inspect the ancientStore information",
		Description: `This commands will read current offset from kvdb, which is the current offset and starting BlockNumber
of ancientStore, will also displays the reserved number of blocks in ancientStore `,
	}
	dbMigrateFreezerCmd = cli.Command{
		Action:    utils.MigrateFlags(freezerMigrate),
=======
	dbMigrateFreezerCmd = &cli.Command{
		Action:    freezerMigrate,
>>>>>>> 8f2416a8
		Name:      "freezer-migrate",
		Usage:     "Migrate legacy parts of the freezer. (WARNING: may take a long time)",
		ArgsUsage: "",
		Flags: utils.GroupFlags([]cli.Flag{
			utils.SyncModeFlag,
		}, utils.NetworkFlags, utils.DatabasePathFlags),
		Description: `The freezer-migrate command checks your database for receipts in a legacy format and updates those.
WARNING: please back-up the receipt files in your ancients before running this command.`,
	}
)

func removeDB(ctx *cli.Context) error {
	stack, config := makeConfigNode(ctx)

	// Remove the full node state database
	path := stack.ResolvePath("chaindata")
	if common.FileExist(path) {
		confirmAndRemoveDB(path, "full node state database")
	} else {
		log.Info("Full node state database missing", "path", path)
	}
	// Remove the full node ancient database
	path = config.Eth.DatabaseFreezer
	switch {
	case path == "":
		path = filepath.Join(stack.ResolvePath("chaindata"), "ancient")
	case !filepath.IsAbs(path):
		path = config.Node.ResolvePath(path)
	}
	if common.FileExist(path) {
		confirmAndRemoveDB(path, "full node ancient database")
	} else {
		log.Info("Full node ancient database missing", "path", path)
	}
	// Remove the light node database
	path = stack.ResolvePath("lightchaindata")
	if common.FileExist(path) {
		confirmAndRemoveDB(path, "light node database")
	} else {
		log.Info("Light node database missing", "path", path)
	}
	return nil
}

// confirmAndRemoveDB prompts the user for a last confirmation and removes the
// folder if accepted.
func confirmAndRemoveDB(database string, kind string) {
	confirm, err := prompt.Stdin.PromptConfirm(fmt.Sprintf("Remove %s (%s)?", kind, database))
	switch {
	case err != nil:
		utils.Fatalf("%v", err)
	case !confirm:
		log.Info("Database deletion skipped", "path", database)
	default:
		start := time.Now()
		filepath.Walk(database, func(path string, info os.FileInfo, err error) error {
			// If we're at the top level folder, recurse into
			if path == database {
				return nil
			}
			// Delete all the files, but not subfolders
			if !info.IsDir() {
				os.Remove(path)
				return nil
			}
			return filepath.SkipDir
		})
		log.Info("Database successfully deleted", "path", database, "elapsed", common.PrettyDuration(time.Since(start)))
	}
}

func inspect(ctx *cli.Context) error {
	var (
		prefix []byte
		start  []byte
	)
	if ctx.NArg() > 2 {
		return fmt.Errorf("Max 2 arguments: %v", ctx.Command.ArgsUsage)
	}
	if ctx.NArg() >= 1 {
		if d, err := hexutil.Decode(ctx.Args().Get(0)); err != nil {
			return fmt.Errorf("failed to hex-decode 'prefix': %v", err)
		} else {
			prefix = d
		}
	}
	if ctx.NArg() >= 2 {
		if d, err := hexutil.Decode(ctx.Args().Get(1)); err != nil {
			return fmt.Errorf("failed to hex-decode 'start': %v", err)
		} else {
			start = d
		}
	}
	stack, _ := makeConfigNode(ctx)
	defer stack.Close()

	db := utils.MakeChainDatabase(ctx, stack, true, false)
	defer db.Close()

	return rawdb.InspectDatabase(db, prefix, start)
}

func ancientInspect(ctx *cli.Context) error {
	stack, _ := makeConfigNode(ctx)
	defer stack.Close()

	db := utils.MakeChainDatabase(ctx, stack, true, true)
	defer db.Close()
	return rawdb.AncientInspect(db)
}

func checkStateContent(ctx *cli.Context) error {
	var (
		prefix []byte
		start  []byte
	)
	if ctx.NArg() > 1 {
		return fmt.Errorf("max 1 argument: %v", ctx.Command.ArgsUsage)
	}
	if ctx.NArg() > 0 {
		if d, err := hexutil.Decode(ctx.Args().First()); err != nil {
			return fmt.Errorf("failed to hex-decode 'start': %v", err)
		} else {
			start = d
		}
	}
	stack, _ := makeConfigNode(ctx)
	defer stack.Close()

	db := utils.MakeChainDatabase(ctx, stack, true, false)
	defer db.Close()
	var (
		it        = rawdb.NewKeyLengthIterator(db.NewIterator(prefix, start), 32)
		hasher    = crypto.NewKeccakState()
		got       = make([]byte, 32)
		errs      int
		count     int
		startTime = time.Now()
		lastLog   = time.Now()
	)
	for it.Next() {
		count++
		k := it.Key()
		v := it.Value()
		hasher.Reset()
		hasher.Write(v)
		hasher.Read(got)
		if !bytes.Equal(k, got) {
			errs++
			fmt.Printf("Error at 0x%x\n", k)
			fmt.Printf("  Hash:  0x%x\n", got)
			fmt.Printf("  Data:  0x%x\n", v)
		}
		if time.Since(lastLog) > 8*time.Second {
			log.Info("Iterating the database", "at", fmt.Sprintf("%#x", k), "elapsed", common.PrettyDuration(time.Since(startTime)))
			lastLog = time.Now()
		}
	}
	if err := it.Error(); err != nil {
		return err
	}
	log.Info("Iterated the state content", "errors", errs, "items", count)
	return nil
}

func showLeveldbStats(db ethdb.KeyValueStater) {
	if stats, err := db.Stat("leveldb.stats"); err != nil {
		log.Warn("Failed to read database stats", "error", err)
	} else {
		fmt.Println(stats)
	}
	if ioStats, err := db.Stat("leveldb.iostats"); err != nil {
		log.Warn("Failed to read database iostats", "error", err)
	} else {
		fmt.Println(ioStats)
	}
}

func dbStats(ctx *cli.Context) error {
	stack, _ := makeConfigNode(ctx)
	defer stack.Close()

	db := utils.MakeChainDatabase(ctx, stack, true, false)
	defer db.Close()

	showLeveldbStats(db)
	return nil
}

func dbCompact(ctx *cli.Context) error {
	stack, _ := makeConfigNode(ctx)
	defer stack.Close()

	db := utils.MakeChainDatabase(ctx, stack, false, false)
	defer db.Close()

	log.Info("Stats before compaction")
	showLeveldbStats(db)

	log.Info("Triggering compaction")
	if err := db.Compact(nil, nil); err != nil {
		log.Info("Compact err", "error", err)
		return err
	}
	log.Info("Stats after compaction")
	showLeveldbStats(db)
	return nil
}

// dbGet shows the value of a given database key
func dbGet(ctx *cli.Context) error {
	if ctx.NArg() != 1 {
		return fmt.Errorf("required arguments: %v", ctx.Command.ArgsUsage)
	}
	stack, _ := makeConfigNode(ctx)
	defer stack.Close()

	db := utils.MakeChainDatabase(ctx, stack, true, false)
	defer db.Close()

	key, err := common.ParseHexOrString(ctx.Args().Get(0))
	if err != nil {
		log.Info("Could not decode the key", "error", err)
		return err
	}

	data, err := db.Get(key)
	if err != nil {
		log.Info("Get operation failed", "key", fmt.Sprintf("0x%#x", key), "error", err)
		return err
	}
	fmt.Printf("key %#x: %#x\n", key, data)
	return nil
}

// dbDelete deletes a key from the database
func dbDelete(ctx *cli.Context) error {
	if ctx.NArg() != 1 {
		return fmt.Errorf("required arguments: %v", ctx.Command.ArgsUsage)
	}
	stack, _ := makeConfigNode(ctx)
	defer stack.Close()

	db := utils.MakeChainDatabase(ctx, stack, false, false)
	defer db.Close()

	key, err := common.ParseHexOrString(ctx.Args().Get(0))
	if err != nil {
		log.Info("Could not decode the key", "error", err)
		return err
	}
	data, err := db.Get(key)
	if err == nil {
		fmt.Printf("Previous value: %#x\n", data)
	}
	if err = db.Delete(key); err != nil {
		log.Info("Delete operation returned an error", "key", fmt.Sprintf("0x%#x", key), "error", err)
		return err
	}
	return nil
}

// dbPut overwrite a value in the database
func dbPut(ctx *cli.Context) error {
	if ctx.NArg() != 2 {
		return fmt.Errorf("required arguments: %v", ctx.Command.ArgsUsage)
	}
	stack, _ := makeConfigNode(ctx)
	defer stack.Close()

	db := utils.MakeChainDatabase(ctx, stack, false, false)
	defer db.Close()

	var (
		key   []byte
		value []byte
		data  []byte
		err   error
	)
	key, err = common.ParseHexOrString(ctx.Args().Get(0))
	if err != nil {
		log.Info("Could not decode the key", "error", err)
		return err
	}
	value, err = hexutil.Decode(ctx.Args().Get(1))
	if err != nil {
		log.Info("Could not decode the value", "error", err)
		return err
	}
	data, err = db.Get(key)
	if err == nil {
		fmt.Printf("Previous value: %#x\n", data)
	}
	return db.Put(key, value)
}

// dbDumpTrie shows the key-value slots of a given storage trie
func dbDumpTrie(ctx *cli.Context) error {
	if ctx.NArg() < 1 {
		return fmt.Errorf("required arguments: %v", ctx.Command.ArgsUsage)
	}
	stack, _ := makeConfigNode(ctx)
	defer stack.Close()

	db := utils.MakeChainDatabase(ctx, stack, true, false)
	defer db.Close()
	var (
		root  []byte
		start []byte
		max   = int64(-1)
		err   error
	)
	if root, err = hexutil.Decode(ctx.Args().Get(0)); err != nil {
		log.Info("Could not decode the root", "error", err)
		return err
	}
	stRoot := common.BytesToHash(root)
	if ctx.NArg() >= 2 {
		if start, err = hexutil.Decode(ctx.Args().Get(1)); err != nil {
			log.Info("Could not decode the seek position", "error", err)
			return err
		}
	}
	if ctx.NArg() >= 3 {
		if max, err = strconv.ParseInt(ctx.Args().Get(2), 10, 64); err != nil {
			log.Info("Could not decode the max count", "error", err)
			return err
		}
	}
	theTrie, err := trie.New(common.Hash{}, stRoot, trie.NewDatabase(db))
	if err != nil {
		return err
	}
	var count int64
	it := trie.NewIterator(theTrie.NodeIterator(start))
	for it.Next() {
		if max > 0 && count == max {
			fmt.Printf("Exiting after %d values\n", count)
			break
		}
		fmt.Printf("  %d. key %#x: %#x\n", count, it.Key, it.Value)
		count++
	}
	return it.Err
}

func freezerInspect(ctx *cli.Context) error {
	var (
		start, end    int64
		disableSnappy bool
		err           error
	)
	if ctx.NArg() < 3 {
		return fmt.Errorf("required arguments: %v", ctx.Command.ArgsUsage)
	}
	kind := ctx.Args().Get(0)
	if noSnap, ok := rawdb.FreezerNoSnappy[kind]; !ok {
		var options []string
		for opt := range rawdb.FreezerNoSnappy {
			options = append(options, opt)
		}
		sort.Strings(options)
		return fmt.Errorf("Could read freezer-type '%v'. Available options: %v", kind, options)
	} else {
		disableSnappy = noSnap
	}
	if start, err = strconv.ParseInt(ctx.Args().Get(1), 10, 64); err != nil {
		log.Info("Could read start-param", "error", err)
		return err
	}
	if end, err = strconv.ParseInt(ctx.Args().Get(2), 10, 64); err != nil {
		log.Info("Could read count param", "error", err)
		return err
	}
	stack, _ := makeConfigNode(ctx)
	defer stack.Close()
	path := filepath.Join(stack.ResolvePath("chaindata"), "ancient")
	log.Info("Opening freezer", "location", path, "name", kind)
	if f, err := rawdb.NewFreezerTable(path, kind, disableSnappy, true); err != nil {
		return err
	} else {
		f.DumpIndex(start, end)
	}
	return nil
}

func importLDBdata(ctx *cli.Context) error {
	start := 0
	switch ctx.NArg() {
	case 1:
		break
	case 2:
		s, err := strconv.Atoi(ctx.Args().Get(1))
		if err != nil {
			return fmt.Errorf("second arg must be an integer: %v", err)
		}
		start = s
	default:
		return fmt.Errorf("required arguments: %v", ctx.Command.ArgsUsage)
	}
	var (
		fName     = ctx.Args().Get(0)
		stack, _  = makeConfigNode(ctx)
		interrupt = make(chan os.Signal, 1)
		stop      = make(chan struct{})
	)
	defer stack.Close()
	signal.Notify(interrupt, syscall.SIGINT, syscall.SIGTERM)
	defer signal.Stop(interrupt)
	defer close(interrupt)
	go func() {
		if _, ok := <-interrupt; ok {
			log.Info("Interrupted during ldb import, stopping at next batch")
		}
		close(stop)
	}()
	db := utils.MakeChainDatabase(ctx, stack, false, false)
	return utils.ImportLDBData(db, fName, int64(start), stop)
}

type preimageIterator struct {
	iter ethdb.Iterator
}

func (iter *preimageIterator) Next() (byte, []byte, []byte, bool) {
	for iter.iter.Next() {
		key := iter.iter.Key()
		if bytes.HasPrefix(key, rawdb.PreimagePrefix) && len(key) == (len(rawdb.PreimagePrefix)+common.HashLength) {
			return utils.OpBatchAdd, key, iter.iter.Value(), true
		}
	}
	return 0, nil, nil, false
}

func (iter *preimageIterator) Release() {
	iter.iter.Release()
}

type snapshotIterator struct {
	init    bool
	account ethdb.Iterator
	storage ethdb.Iterator
}

func (iter *snapshotIterator) Next() (byte, []byte, []byte, bool) {
	if !iter.init {
		iter.init = true
		return utils.OpBatchDel, rawdb.SnapshotRootKey, nil, true
	}
	for iter.account.Next() {
		key := iter.account.Key()
		if bytes.HasPrefix(key, rawdb.SnapshotAccountPrefix) && len(key) == (len(rawdb.SnapshotAccountPrefix)+common.HashLength) {
			return utils.OpBatchAdd, key, iter.account.Value(), true
		}
	}
	for iter.storage.Next() {
		key := iter.storage.Key()
		if bytes.HasPrefix(key, rawdb.SnapshotStoragePrefix) && len(key) == (len(rawdb.SnapshotStoragePrefix)+2*common.HashLength) {
			return utils.OpBatchAdd, key, iter.storage.Value(), true
		}
	}
	return 0, nil, nil, false
}

func (iter *snapshotIterator) Release() {
	iter.account.Release()
	iter.storage.Release()
}

// chainExporters defines the export scheme for all exportable chain data.
var chainExporters = map[string]func(db ethdb.Database) utils.ChainDataIterator{
	"preimage": func(db ethdb.Database) utils.ChainDataIterator {
		iter := db.NewIterator(rawdb.PreimagePrefix, nil)
		return &preimageIterator{iter: iter}
	},
	"snapshot": func(db ethdb.Database) utils.ChainDataIterator {
		account := db.NewIterator(rawdb.SnapshotAccountPrefix, nil)
		storage := db.NewIterator(rawdb.SnapshotStoragePrefix, nil)
		return &snapshotIterator{account: account, storage: storage}
	},
}

func exportChaindata(ctx *cli.Context) error {
	if ctx.NArg() < 2 {
		return fmt.Errorf("required arguments: %v", ctx.Command.ArgsUsage)
	}
	// Parse the required chain data type, make sure it's supported.
	kind := ctx.Args().Get(0)
	kind = strings.ToLower(strings.Trim(kind, " "))
	exporter, ok := chainExporters[kind]
	if !ok {
		var kinds []string
		for kind := range chainExporters {
			kinds = append(kinds, kind)
		}
		return fmt.Errorf("invalid data type %s, supported types: %s", kind, strings.Join(kinds, ", "))
	}
	var (
		stack, _  = makeConfigNode(ctx)
		interrupt = make(chan os.Signal, 1)
		stop      = make(chan struct{})
	)
	defer stack.Close()
	signal.Notify(interrupt, syscall.SIGINT, syscall.SIGTERM)
	defer signal.Stop(interrupt)
	defer close(interrupt)
	go func() {
		if _, ok := <-interrupt; ok {
			log.Info("Interrupted during db export, stopping at next batch")
		}
		close(stop)
	}()
	db := utils.MakeChainDatabase(ctx, stack, true, false)
	return utils.ExportChaindata(ctx.Args().Get(1), kind, exporter(db), stop)
}

func showMetaData(ctx *cli.Context) error {
	stack, _ := makeConfigNode(ctx)
	defer stack.Close()
	db := utils.MakeChainDatabase(ctx, stack, true, false)
	ancients, err := db.Ancients()
	if err != nil {
		fmt.Fprintf(os.Stderr, "Error accessing ancients: %v", err)
	}
	pp := func(val *uint64) string {
		if val == nil {
			return "<nil>"
		}
		return fmt.Sprintf("%d (0x%x)", *val, *val)
	}
	data := [][]string{
		{"databaseVersion", pp(rawdb.ReadDatabaseVersion(db))},
		{"headBlockHash", fmt.Sprintf("%v", rawdb.ReadHeadBlockHash(db))},
		{"headFastBlockHash", fmt.Sprintf("%v", rawdb.ReadHeadFastBlockHash(db))},
		{"headHeaderHash", fmt.Sprintf("%v", rawdb.ReadHeadHeaderHash(db))}}
	if b := rawdb.ReadHeadBlock(db); b != nil {
		data = append(data, []string{"headBlock.Hash", fmt.Sprintf("%v", b.Hash())})
		data = append(data, []string{"headBlock.Root", fmt.Sprintf("%v", b.Root())})
		data = append(data, []string{"headBlock.Number", fmt.Sprintf("%d (0x%x)", b.Number(), b.Number())})
	}
	if h := rawdb.ReadHeadHeader(db); h != nil {
		data = append(data, []string{"headHeader.Hash", fmt.Sprintf("%v", h.Hash())})
		data = append(data, []string{"headHeader.Root", fmt.Sprintf("%v", h.Root)})
		data = append(data, []string{"headHeader.Number", fmt.Sprintf("%d (0x%x)", h.Number, h.Number)})
	}
	data = append(data, [][]string{{"frozen", fmt.Sprintf("%d items", ancients)},
		{"lastPivotNumber", pp(rawdb.ReadLastPivotNumber(db))},
		{"len(snapshotSyncStatus)", fmt.Sprintf("%d bytes", len(rawdb.ReadSnapshotSyncStatus(db)))},
		{"snapshotGenerator", snapshot.ParseGeneratorStatus(rawdb.ReadSnapshotGenerator(db))},
		{"snapshotDisabled", fmt.Sprintf("%v", rawdb.ReadSnapshotDisabled(db))},
		{"snapshotJournal", fmt.Sprintf("%d bytes", len(rawdb.ReadSnapshotJournal(db)))},
		{"snapshotRecoveryNumber", pp(rawdb.ReadSnapshotRecoveryNumber(db))},
		{"snapshotRoot", fmt.Sprintf("%v", rawdb.ReadSnapshotRoot(db))},
		{"txIndexTail", pp(rawdb.ReadTxIndexTail(db))},
		{"fastTxLookupLimit", pp(rawdb.ReadFastTxLookupLimit(db))},
	}...)
	table := tablewriter.NewWriter(os.Stdout)
	table.SetHeader([]string{"Field", "Value"})
	table.AppendBulk(data)
	table.Render()
	return nil
}

func freezerMigrate(ctx *cli.Context) error {
	stack, _ := makeConfigNode(ctx)
	defer stack.Close()

	db := utils.MakeChainDatabase(ctx, stack, false, false)
	defer db.Close()

	// Check first block for legacy receipt format
	numAncients, err := db.Ancients()
	if err != nil {
		return err
	}
	if numAncients < 1 {
		log.Info("No receipts in freezer to migrate")
		return nil
	}

	isFirstLegacy, firstIdx, err := dbHasLegacyReceipts(db, 0)
	if err != nil {
		return err
	}
	if !isFirstLegacy {
		log.Info("No legacy receipts to migrate")
		return nil
	}

	log.Info("Starting migration", "ancients", numAncients, "firstLegacy", firstIdx)
	start := time.Now()
	if err := db.MigrateTable("receipts", types.ConvertLegacyStoredReceipts); err != nil {
		return err
	}
	if err := db.Close(); err != nil {
		return err
	}
	log.Info("Migration finished", "duration", time.Since(start))

	return nil
}

// dbHasLegacyReceipts checks freezer entries for legacy receipts. It stops at the first
// non-empty receipt and checks its format. The index of this first non-empty element is
// the second return parameter.
func dbHasLegacyReceipts(db ethdb.Database, firstIdx uint64) (bool, uint64, error) {
	// Check first block for legacy receipt format
	numAncients, err := db.Ancients()
	if err != nil {
		return false, 0, err
	}
	if numAncients < 1 {
		return false, 0, nil
	}
	if firstIdx >= numAncients {
		return false, firstIdx, nil
	}
	var (
		legacy       bool
		blob         []byte
		emptyRLPList = []byte{192}
	)
	// Find first block with non-empty receipt, only if
	// the index is not already provided.
	if firstIdx == 0 {
		for i := uint64(0); i < numAncients; i++ {
			blob, err = db.Ancient("receipts", i)
			if err != nil {
				return false, 0, err
			}
			if len(blob) == 0 {
				continue
			}
			if !bytes.Equal(blob, emptyRLPList) {
				firstIdx = i
				break
			}
		}
	}
	// Is first non-empty receipt legacy?
	first, err := db.Ancient("receipts", firstIdx)
	if err != nil {
		return false, 0, err
	}
	legacy, err = types.IsLegacyStoredReceipts(first)
	return legacy, firstIdx, err
}<|MERGE_RESOLUTION|>--- conflicted
+++ resolved
@@ -197,9 +197,8 @@
 		}, utils.NetworkFlags, utils.DatabasePathFlags),
 		Description: "Shows metadata about the chain status.",
 	}
-<<<<<<< HEAD
-	ancientInspectCmd = cli.Command{
-		Action: utils.MigrateFlags(ancientInspect),
+	ancientInspectCmd = &cli.Command{
+		Action: ancientInspect,
 		Name:   "inspect-reserved-oldest-blocks",
 		Flags: []cli.Flag{
 			utils.DataDirFlag,
@@ -208,12 +207,8 @@
 		Description: `This commands will read current offset from kvdb, which is the current offset and starting BlockNumber
 of ancientStore, will also displays the reserved number of blocks in ancientStore `,
 	}
-	dbMigrateFreezerCmd = cli.Command{
-		Action:    utils.MigrateFlags(freezerMigrate),
-=======
 	dbMigrateFreezerCmd = &cli.Command{
 		Action:    freezerMigrate,
->>>>>>> 8f2416a8
 		Name:      "freezer-migrate",
 		Usage:     "Migrate legacy parts of the freezer. (WARNING: may take a long time)",
 		ArgsUsage: "",
