// Copyright 2020 The go-ethereum Authors
// This file is part of go-ethereum.
//
// go-ethereum is free software: you can redistribute it and/or modify
// it under the terms of the GNU General Public License as published by
// the Free Software Foundation, either version 3 of the License, or
// (at your option) any later version.
//
// go-ethereum is distributed in the hope that it will be useful,
// but WITHOUT ANY WARRANTY; without even the implied warranty of
// MERCHANTABILITY or FITNESS FOR A PARTICULAR PURPOSE. See the
// GNU General Public License for more details.
//
// You should have received a copy of the GNU General Public License
// along with go-ethereum. If not, see <http://www.gnu.org/licenses/>.

package main

import (
	"bytes"
	"fmt"
	"os"
	"os/signal"
	"path/filepath"
	"sort"
	"strconv"
	"strings"
	"syscall"
	"time"

	"github.com/ethereum/go-ethereum/cmd/utils"
	"github.com/ethereum/go-ethereum/common"
	"github.com/ethereum/go-ethereum/common/hexutil"
	"github.com/ethereum/go-ethereum/console/prompt"
	"github.com/ethereum/go-ethereum/core/rawdb"
	"github.com/ethereum/go-ethereum/core/state/snapshot"
	"github.com/ethereum/go-ethereum/core/types"
	"github.com/ethereum/go-ethereum/crypto"
	"github.com/ethereum/go-ethereum/ethdb"
	"github.com/ethereum/go-ethereum/log"
	"github.com/ethereum/go-ethereum/trie"
	"github.com/olekukonko/tablewriter"
	"gopkg.in/urfave/cli.v1"
)

var (
	removedbCommand = cli.Command{
		Action:    utils.MigrateFlags(removeDB),
		Name:      "removedb",
		Usage:     "Remove blockchain and state databases",
		ArgsUsage: "",
		Flags:     utils.DatabasePathFlags,
		Category:  "DATABASE COMMANDS",
		Description: `
Remove blockchain and state databases`,
	}
	dbCommand = cli.Command{
		Name:      "db",
		Usage:     "Low level database operations",
		ArgsUsage: "",
		Category:  "DATABASE COMMANDS",
		Subcommands: []cli.Command{
			dbInspectCmd,
			dbStatCmd,
			dbCompactCmd,
			dbGetCmd,
			dbDeleteCmd,
			dbPutCmd,
			dbGetSlotsCmd,
			dbDumpFreezerIndex,
			dbImportCmd,
			dbExportCmd,
			dbMetadataCmd,
<<<<<<< HEAD
			ancientInspectCmd,
			// no legacy stored receipts for bsc
			// dbMigrateFreezerCmd,
=======
			dbMigrateFreezerCmd,
			dbCheckStateContentCmd,
>>>>>>> 2b0d0ce8
		},
	}
	dbInspectCmd = cli.Command{
		Action:    utils.MigrateFlags(inspect),
		Name:      "inspect",
		ArgsUsage: "<prefix> <start>",
		Flags: utils.GroupFlags([]cli.Flag{
			utils.SyncModeFlag,
		}, utils.NetworkFlags, utils.DatabasePathFlags),
		Usage:       "Inspect the storage size for each type of data in the database",
		Description: `This commands iterates the entire database. If the optional 'prefix' and 'start' arguments are provided, then the iteration is limited to the given subset of data.`,
	}
	dbCheckStateContentCmd = cli.Command{
		Action:    utils.MigrateFlags(checkStateContent),
		Name:      "check-state-content",
		ArgsUsage: "<start (optional)>",
		Flags:     utils.GroupFlags(utils.NetworkFlags, utils.DatabasePathFlags),
		Usage:     "Verify that state data is cryptographically correct",
		Description: `This command iterates the entire database for 32-byte keys, looking for rlp-encoded trie nodes.
For each trie node encountered, it checks that the key corresponds to the keccak256(value). If this is not true, this indicates
a data corruption.`,
	}
	dbStatCmd = cli.Command{
		Action: utils.MigrateFlags(dbStats),
		Name:   "stats",
		Usage:  "Print leveldb statistics",
		Flags: utils.GroupFlags([]cli.Flag{
			utils.SyncModeFlag,
		}, utils.NetworkFlags, utils.DatabasePathFlags),
	}
	dbCompactCmd = cli.Command{
		Action: utils.MigrateFlags(dbCompact),
		Name:   "compact",
		Usage:  "Compact leveldb database. WARNING: May take a very long time",
		Flags: utils.GroupFlags([]cli.Flag{
			utils.SyncModeFlag,
			utils.CacheFlag,
			utils.CacheDatabaseFlag,
		}, utils.NetworkFlags, utils.DatabasePathFlags),
		Description: `This command performs a database compaction. 
WARNING: This operation may take a very long time to finish, and may cause database
corruption if it is aborted during execution'!`,
	}
	dbGetCmd = cli.Command{
		Action:    utils.MigrateFlags(dbGet),
		Name:      "get",
		Usage:     "Show the value of a database key",
		ArgsUsage: "<hex-encoded key>",
		Flags: utils.GroupFlags([]cli.Flag{
			utils.SyncModeFlag,
		}, utils.NetworkFlags, utils.DatabasePathFlags),
		Description: "This command looks up the specified database key from the database.",
	}
	dbDeleteCmd = cli.Command{
		Action:    utils.MigrateFlags(dbDelete),
		Name:      "delete",
		Usage:     "Delete a database key (WARNING: may corrupt your database)",
		ArgsUsage: "<hex-encoded key>",
		Flags: utils.GroupFlags([]cli.Flag{
			utils.SyncModeFlag,
		}, utils.NetworkFlags, utils.DatabasePathFlags),
		Description: `This command deletes the specified database key from the database. 
WARNING: This is a low-level operation which may cause database corruption!`,
	}
	dbPutCmd = cli.Command{
		Action:    utils.MigrateFlags(dbPut),
		Name:      "put",
		Usage:     "Set the value of a database key (WARNING: may corrupt your database)",
		ArgsUsage: "<hex-encoded key> <hex-encoded value>",
		Flags: utils.GroupFlags([]cli.Flag{
			utils.SyncModeFlag,
		}, utils.NetworkFlags, utils.DatabasePathFlags),
		Description: `This command sets a given database key to the given value. 
WARNING: This is a low-level operation which may cause database corruption!`,
	}
	dbGetSlotsCmd = cli.Command{
		Action:    utils.MigrateFlags(dbDumpTrie),
		Name:      "dumptrie",
		Usage:     "Show the storage key/values of a given storage trie",
		ArgsUsage: "<hex-encoded storage trie root> <hex-encoded start (optional)> <int max elements (optional)>",
		Flags: utils.GroupFlags([]cli.Flag{
			utils.SyncModeFlag,
		}, utils.NetworkFlags, utils.DatabasePathFlags),
		Description: "This command looks up the specified database key from the database.",
	}
	dbDumpFreezerIndex = cli.Command{
		Action:    utils.MigrateFlags(freezerInspect),
		Name:      "freezer-index",
		Usage:     "Dump out the index of a given freezer type",
		ArgsUsage: "<type> <start (int)> <end (int)>",
		Flags: utils.GroupFlags([]cli.Flag{
			utils.SyncModeFlag,
		}, utils.NetworkFlags, utils.DatabasePathFlags),
		Description: "This command displays information about the freezer index.",
	}
	dbImportCmd = cli.Command{
		Action:    utils.MigrateFlags(importLDBdata),
		Name:      "import",
		Usage:     "Imports leveldb-data from an exported RLP dump.",
		ArgsUsage: "<dumpfile> <start (optional)",
		Flags: utils.GroupFlags([]cli.Flag{
			utils.SyncModeFlag,
		}, utils.NetworkFlags, utils.DatabasePathFlags),
		Description: "The import command imports the specific chain data from an RLP encoded stream.",
	}
	dbExportCmd = cli.Command{
		Action:    utils.MigrateFlags(exportChaindata),
		Name:      "export",
		Usage:     "Exports the chain data into an RLP dump. If the <dumpfile> has .gz suffix, gzip compression will be used.",
		ArgsUsage: "<type> <dumpfile>",
		Flags: utils.GroupFlags([]cli.Flag{
			utils.SyncModeFlag,
		}, utils.NetworkFlags, utils.DatabasePathFlags),
		Description: "Exports the specified chain data to an RLP encoded stream, optionally gzip-compressed.",
	}
	dbMetadataCmd = cli.Command{
		Action: utils.MigrateFlags(showMetaData),
		Name:   "metadata",
		Usage:  "Shows metadata about the chain status.",
		Flags: utils.GroupFlags([]cli.Flag{
			utils.SyncModeFlag,
		}, utils.NetworkFlags, utils.DatabasePathFlags),
		Description: "Shows metadata about the chain status.",
	}
	ancientInspectCmd = cli.Command{
		Action: utils.MigrateFlags(ancientInspect),
		Name:   "inspect-reserved-oldest-blocks",
		Flags: []cli.Flag{
			utils.DataDirFlag,
		},
		Usage: "Inspect the ancientStore information",
		Description: `This commands will read current offset from kvdb, which is the current offset and starting BlockNumber
of ancientStore, will also displays the reserved number of blocks in ancientStore `,
	}
	dbMigrateFreezerCmd = cli.Command{
		Action:    utils.MigrateFlags(freezerMigrate),
		Name:      "freezer-migrate",
		Usage:     "Migrate legacy parts of the freezer. (WARNING: may take a long time)",
		ArgsUsage: "",
		Flags: utils.GroupFlags([]cli.Flag{
			utils.SyncModeFlag,
		}, utils.NetworkFlags, utils.DatabasePathFlags),
		Description: `The freezer-migrate command checks your database for receipts in a legacy format and updates those.
WARNING: please back-up the receipt files in your ancients before running this command.`,
	}
)

func removeDB(ctx *cli.Context) error {
	stack, config := makeConfigNode(ctx)

	// Remove the full node state database
	path := stack.ResolvePath("chaindata")
	if common.FileExist(path) {
		confirmAndRemoveDB(path, "full node state database")
	} else {
		log.Info("Full node state database missing", "path", path)
	}
	// Remove the full node ancient database
	path = config.Eth.DatabaseFreezer
	switch {
	case path == "":
		path = filepath.Join(stack.ResolvePath("chaindata"), "ancient")
	case !filepath.IsAbs(path):
		path = config.Node.ResolvePath(path)
	}
	if common.FileExist(path) {
		confirmAndRemoveDB(path, "full node ancient database")
	} else {
		log.Info("Full node ancient database missing", "path", path)
	}
	// Remove the light node database
	path = stack.ResolvePath("lightchaindata")
	if common.FileExist(path) {
		confirmAndRemoveDB(path, "light node database")
	} else {
		log.Info("Light node database missing", "path", path)
	}
	return nil
}

// confirmAndRemoveDB prompts the user for a last confirmation and removes the
// folder if accepted.
func confirmAndRemoveDB(database string, kind string) {
	confirm, err := prompt.Stdin.PromptConfirm(fmt.Sprintf("Remove %s (%s)?", kind, database))
	switch {
	case err != nil:
		utils.Fatalf("%v", err)
	case !confirm:
		log.Info("Database deletion skipped", "path", database)
	default:
		start := time.Now()
		filepath.Walk(database, func(path string, info os.FileInfo, err error) error {
			// If we're at the top level folder, recurse into
			if path == database {
				return nil
			}
			// Delete all the files, but not subfolders
			if !info.IsDir() {
				os.Remove(path)
				return nil
			}
			return filepath.SkipDir
		})
		log.Info("Database successfully deleted", "path", database, "elapsed", common.PrettyDuration(time.Since(start)))
	}
}

func inspect(ctx *cli.Context) error {
	var (
		prefix []byte
		start  []byte
	)
	if ctx.NArg() > 2 {
		return fmt.Errorf("Max 2 arguments: %v", ctx.Command.ArgsUsage)
	}
	if ctx.NArg() >= 1 {
		if d, err := hexutil.Decode(ctx.Args().Get(0)); err != nil {
			return fmt.Errorf("failed to hex-decode 'prefix': %v", err)
		} else {
			prefix = d
		}
	}
	if ctx.NArg() >= 2 {
		if d, err := hexutil.Decode(ctx.Args().Get(1)); err != nil {
			return fmt.Errorf("failed to hex-decode 'start': %v", err)
		} else {
			start = d
		}
	}
	stack, _ := makeConfigNode(ctx)
	defer stack.Close()

	db := utils.MakeChainDatabase(ctx, stack, true, false)
	defer db.Close()

	return rawdb.InspectDatabase(db, prefix, start)
}

<<<<<<< HEAD
func ancientInspect(ctx *cli.Context) error {
	stack, _ := makeConfigNode(ctx)
	defer stack.Close()

	db := utils.MakeChainDatabase(ctx, stack, true, true)
	defer db.Close()
	return rawdb.AncientInspect(db)
=======
func checkStateContent(ctx *cli.Context) error {
	var (
		prefix []byte
		start  []byte
	)
	if ctx.NArg() > 1 {
		return fmt.Errorf("Max 1 argument: %v", ctx.Command.ArgsUsage)
	}
	if ctx.NArg() > 0 {
		if d, err := hexutil.Decode(ctx.Args().First()); err != nil {
			return fmt.Errorf("failed to hex-decode 'start': %v", err)
		} else {
			start = d
		}
	}
	stack, _ := makeConfigNode(ctx)
	defer stack.Close()

	db := utils.MakeChainDatabase(ctx, stack, true)
	defer db.Close()
	var (
		it        = rawdb.NewKeyLengthIterator(db.NewIterator(prefix, start), 32)
		hasher    = crypto.NewKeccakState()
		got       = make([]byte, 32)
		errs      int
		count     int
		startTime = time.Now()
		lastLog   = time.Now()
	)
	for it.Next() {
		count++
		v := it.Value()
		k := it.Key()
		hasher.Reset()
		hasher.Write(v)
		hasher.Read(got)
		if !bytes.Equal(k, got) {
			errs++
			fmt.Printf("Error at 0x%x\n", k)
			fmt.Printf("  Hash:  0x%x\n", got)
			fmt.Printf("  Data:  0x%x\n", v)
		}
		if time.Since(lastLog) > 8*time.Second {
			log.Info("Iterating the database", "at", fmt.Sprintf("%#x", k), "elapsed", common.PrettyDuration(time.Since(startTime)))
			lastLog = time.Now()
		}
	}
	if err := it.Error(); err != nil {
		return err
	}
	log.Info("Iterated the state content", "errors", errs, "items", count)
	return nil
>>>>>>> 2b0d0ce8
}

func showLeveldbStats(db ethdb.KeyValueStater) {
	if stats, err := db.Stat("leveldb.stats"); err != nil {
		log.Warn("Failed to read database stats", "error", err)
	} else {
		fmt.Println(stats)
	}
	if ioStats, err := db.Stat("leveldb.iostats"); err != nil {
		log.Warn("Failed to read database iostats", "error", err)
	} else {
		fmt.Println(ioStats)
	}
}

func dbStats(ctx *cli.Context) error {
	stack, _ := makeConfigNode(ctx)
	defer stack.Close()

	db := utils.MakeChainDatabase(ctx, stack, true, false)
	defer db.Close()

	showLeveldbStats(db)
	return nil
}

func dbCompact(ctx *cli.Context) error {
	stack, _ := makeConfigNode(ctx)
	defer stack.Close()

	db := utils.MakeChainDatabase(ctx, stack, false, false)
	defer db.Close()

	log.Info("Stats before compaction")
	showLeveldbStats(db)

	log.Info("Triggering compaction")
	if err := db.Compact(nil, nil); err != nil {
		log.Info("Compact err", "error", err)
		return err
	}
	log.Info("Stats after compaction")
	showLeveldbStats(db)
	return nil
}

// dbGet shows the value of a given database key
func dbGet(ctx *cli.Context) error {
	if ctx.NArg() != 1 {
		return fmt.Errorf("required arguments: %v", ctx.Command.ArgsUsage)
	}
	stack, _ := makeConfigNode(ctx)
	defer stack.Close()

	db := utils.MakeChainDatabase(ctx, stack, true, false)
	defer db.Close()

	key, err := common.ParseHexOrString(ctx.Args().Get(0))
	if err != nil {
		log.Info("Could not decode the key", "error", err)
		return err
	}

	data, err := db.Get(key)
	if err != nil {
		log.Info("Get operation failed", "key", fmt.Sprintf("0x%#x", key), "error", err)
		return err
	}
	fmt.Printf("key %#x: %#x\n", key, data)
	return nil
}

// dbDelete deletes a key from the database
func dbDelete(ctx *cli.Context) error {
	if ctx.NArg() != 1 {
		return fmt.Errorf("required arguments: %v", ctx.Command.ArgsUsage)
	}
	stack, _ := makeConfigNode(ctx)
	defer stack.Close()

	db := utils.MakeChainDatabase(ctx, stack, false, false)
	defer db.Close()

	key, err := common.ParseHexOrString(ctx.Args().Get(0))
	if err != nil {
		log.Info("Could not decode the key", "error", err)
		return err
	}
	data, err := db.Get(key)
	if err == nil {
		fmt.Printf("Previous value: %#x\n", data)
	}
	if err = db.Delete(key); err != nil {
		log.Info("Delete operation returned an error", "key", fmt.Sprintf("0x%#x", key), "error", err)
		return err
	}
	return nil
}

// dbPut overwrite a value in the database
func dbPut(ctx *cli.Context) error {
	if ctx.NArg() != 2 {
		return fmt.Errorf("required arguments: %v", ctx.Command.ArgsUsage)
	}
	stack, _ := makeConfigNode(ctx)
	defer stack.Close()

	db := utils.MakeChainDatabase(ctx, stack, false, false)
	defer db.Close()

	var (
		key   []byte
		value []byte
		data  []byte
		err   error
	)
	key, err = common.ParseHexOrString(ctx.Args().Get(0))
	if err != nil {
		log.Info("Could not decode the key", "error", err)
		return err
	}
	value, err = hexutil.Decode(ctx.Args().Get(1))
	if err != nil {
		log.Info("Could not decode the value", "error", err)
		return err
	}
	data, err = db.Get(key)
	if err == nil {
		fmt.Printf("Previous value: %#x\n", data)
	}
	return db.Put(key, value)
}

// dbDumpTrie shows the key-value slots of a given storage trie
func dbDumpTrie(ctx *cli.Context) error {
	if ctx.NArg() < 1 {
		return fmt.Errorf("required arguments: %v", ctx.Command.ArgsUsage)
	}
	stack, _ := makeConfigNode(ctx)
	defer stack.Close()

	db := utils.MakeChainDatabase(ctx, stack, true, false)
	defer db.Close()
	var (
		root  []byte
		start []byte
		max   = int64(-1)
		err   error
	)
	if root, err = hexutil.Decode(ctx.Args().Get(0)); err != nil {
		log.Info("Could not decode the root", "error", err)
		return err
	}
	stRoot := common.BytesToHash(root)
	if ctx.NArg() >= 2 {
		if start, err = hexutil.Decode(ctx.Args().Get(1)); err != nil {
			log.Info("Could not decode the seek position", "error", err)
			return err
		}
	}
	if ctx.NArg() >= 3 {
		if max, err = strconv.ParseInt(ctx.Args().Get(2), 10, 64); err != nil {
			log.Info("Could not decode the max count", "error", err)
			return err
		}
	}
	theTrie, err := trie.New(stRoot, trie.NewDatabase(db))
	if err != nil {
		return err
	}
	var count int64
	it := trie.NewIterator(theTrie.NodeIterator(start))
	for it.Next() {
		if max > 0 && count == max {
			fmt.Printf("Exiting after %d values\n", count)
			break
		}
		fmt.Printf("  %d. key %#x: %#x\n", count, it.Key, it.Value)
		count++
	}
	return it.Err
}

func freezerInspect(ctx *cli.Context) error {
	var (
		start, end    int64
		disableSnappy bool
		err           error
	)
	if ctx.NArg() < 3 {
		return fmt.Errorf("required arguments: %v", ctx.Command.ArgsUsage)
	}
	kind := ctx.Args().Get(0)
	if noSnap, ok := rawdb.FreezerNoSnappy[kind]; !ok {
		var options []string
		for opt := range rawdb.FreezerNoSnappy {
			options = append(options, opt)
		}
		sort.Strings(options)
		return fmt.Errorf("Could read freezer-type '%v'. Available options: %v", kind, options)
	} else {
		disableSnappy = noSnap
	}
	if start, err = strconv.ParseInt(ctx.Args().Get(1), 10, 64); err != nil {
		log.Info("Could read start-param", "error", err)
		return err
	}
	if end, err = strconv.ParseInt(ctx.Args().Get(2), 10, 64); err != nil {
		log.Info("Could read count param", "error", err)
		return err
	}
	stack, _ := makeConfigNode(ctx)
	defer stack.Close()
	path := filepath.Join(stack.ResolvePath("chaindata"), "ancient")
	log.Info("Opening freezer", "location", path, "name", kind)
	if f, err := rawdb.NewFreezerTable(path, kind, disableSnappy, true); err != nil {
		return err
	} else {
		f.DumpIndex(start, end)
	}
	return nil
}

func importLDBdata(ctx *cli.Context) error {
	start := 0
	switch ctx.NArg() {
	case 1:
		break
	case 2:
		s, err := strconv.Atoi(ctx.Args().Get(1))
		if err != nil {
			return fmt.Errorf("second arg must be an integer: %v", err)
		}
		start = s
	default:
		return fmt.Errorf("required arguments: %v", ctx.Command.ArgsUsage)
	}
	var (
		fName     = ctx.Args().Get(0)
		stack, _  = makeConfigNode(ctx)
		interrupt = make(chan os.Signal, 1)
		stop      = make(chan struct{})
	)
	defer stack.Close()
	signal.Notify(interrupt, syscall.SIGINT, syscall.SIGTERM)
	defer signal.Stop(interrupt)
	defer close(interrupt)
	go func() {
		if _, ok := <-interrupt; ok {
			log.Info("Interrupted during ldb import, stopping at next batch")
		}
		close(stop)
	}()
	db := utils.MakeChainDatabase(ctx, stack, false, false)
	return utils.ImportLDBData(db, fName, int64(start), stop)
}

type preimageIterator struct {
	iter ethdb.Iterator
}

func (iter *preimageIterator) Next() (byte, []byte, []byte, bool) {
	for iter.iter.Next() {
		key := iter.iter.Key()
		if bytes.HasPrefix(key, rawdb.PreimagePrefix) && len(key) == (len(rawdb.PreimagePrefix)+common.HashLength) {
			return utils.OpBatchAdd, key, iter.iter.Value(), true
		}
	}
	return 0, nil, nil, false
}

func (iter *preimageIterator) Release() {
	iter.iter.Release()
}

type snapshotIterator struct {
	init    bool
	account ethdb.Iterator
	storage ethdb.Iterator
}

func (iter *snapshotIterator) Next() (byte, []byte, []byte, bool) {
	if !iter.init {
		iter.init = true
		return utils.OpBatchDel, rawdb.SnapshotRootKey, nil, true
	}
	for iter.account.Next() {
		key := iter.account.Key()
		if bytes.HasPrefix(key, rawdb.SnapshotAccountPrefix) && len(key) == (len(rawdb.SnapshotAccountPrefix)+common.HashLength) {
			return utils.OpBatchAdd, key, iter.account.Value(), true
		}
	}
	for iter.storage.Next() {
		key := iter.storage.Key()
		if bytes.HasPrefix(key, rawdb.SnapshotStoragePrefix) && len(key) == (len(rawdb.SnapshotStoragePrefix)+2*common.HashLength) {
			return utils.OpBatchAdd, key, iter.storage.Value(), true
		}
	}
	return 0, nil, nil, false
}

func (iter *snapshotIterator) Release() {
	iter.account.Release()
	iter.storage.Release()
}

// chainExporters defines the export scheme for all exportable chain data.
var chainExporters = map[string]func(db ethdb.Database) utils.ChainDataIterator{
	"preimage": func(db ethdb.Database) utils.ChainDataIterator {
		iter := db.NewIterator(rawdb.PreimagePrefix, nil)
		return &preimageIterator{iter: iter}
	},
	"snapshot": func(db ethdb.Database) utils.ChainDataIterator {
		account := db.NewIterator(rawdb.SnapshotAccountPrefix, nil)
		storage := db.NewIterator(rawdb.SnapshotStoragePrefix, nil)
		return &snapshotIterator{account: account, storage: storage}
	},
}

func exportChaindata(ctx *cli.Context) error {
	if ctx.NArg() < 2 {
		return fmt.Errorf("required arguments: %v", ctx.Command.ArgsUsage)
	}
	// Parse the required chain data type, make sure it's supported.
	kind := ctx.Args().Get(0)
	kind = strings.ToLower(strings.Trim(kind, " "))
	exporter, ok := chainExporters[kind]
	if !ok {
		var kinds []string
		for kind := range chainExporters {
			kinds = append(kinds, kind)
		}
		return fmt.Errorf("invalid data type %s, supported types: %s", kind, strings.Join(kinds, ", "))
	}
	var (
		stack, _  = makeConfigNode(ctx)
		interrupt = make(chan os.Signal, 1)
		stop      = make(chan struct{})
	)
	defer stack.Close()
	signal.Notify(interrupt, syscall.SIGINT, syscall.SIGTERM)
	defer signal.Stop(interrupt)
	defer close(interrupt)
	go func() {
		if _, ok := <-interrupt; ok {
			log.Info("Interrupted during db export, stopping at next batch")
		}
		close(stop)
	}()
	db := utils.MakeChainDatabase(ctx, stack, true, false)
	return utils.ExportChaindata(ctx.Args().Get(1), kind, exporter(db), stop)
}

func showMetaData(ctx *cli.Context) error {
	stack, _ := makeConfigNode(ctx)
	defer stack.Close()
	db := utils.MakeChainDatabase(ctx, stack, true, false)
	ancients, err := db.Ancients()
	if err != nil {
		fmt.Fprintf(os.Stderr, "Error accessing ancients: %v", err)
	}
	pp := func(val *uint64) string {
		if val == nil {
			return "<nil>"
		}
		return fmt.Sprintf("%d (0x%x)", *val, *val)
	}
	data := [][]string{
		{"databaseVersion", pp(rawdb.ReadDatabaseVersion(db))},
		{"headBlockHash", fmt.Sprintf("%v", rawdb.ReadHeadBlockHash(db))},
		{"headFastBlockHash", fmt.Sprintf("%v", rawdb.ReadHeadFastBlockHash(db))},
		{"headHeaderHash", fmt.Sprintf("%v", rawdb.ReadHeadHeaderHash(db))}}
	if b := rawdb.ReadHeadBlock(db); b != nil {
		data = append(data, []string{"headBlock.Hash", fmt.Sprintf("%v", b.Hash())})
		data = append(data, []string{"headBlock.Root", fmt.Sprintf("%v", b.Root())})
		data = append(data, []string{"headBlock.Number", fmt.Sprintf("%d (0x%x)", b.Number(), b.Number())})
	}
	if h := rawdb.ReadHeadHeader(db); h != nil {
		data = append(data, []string{"headHeader.Hash", fmt.Sprintf("%v", h.Hash())})
		data = append(data, []string{"headHeader.Root", fmt.Sprintf("%v", h.Root)})
		data = append(data, []string{"headHeader.Number", fmt.Sprintf("%d (0x%x)", h.Number, h.Number)})
	}
	data = append(data, [][]string{{"frozen", fmt.Sprintf("%d items", ancients)},
		{"lastPivotNumber", pp(rawdb.ReadLastPivotNumber(db))},
		{"len(snapshotSyncStatus)", fmt.Sprintf("%d bytes", len(rawdb.ReadSnapshotSyncStatus(db)))},
		{"snapshotGenerator", snapshot.ParseGeneratorStatus(rawdb.ReadSnapshotGenerator(db))},
		{"snapshotDisabled", fmt.Sprintf("%v", rawdb.ReadSnapshotDisabled(db))},
		{"snapshotJournal", fmt.Sprintf("%d bytes", len(rawdb.ReadSnapshotJournal(db)))},
		{"snapshotRecoveryNumber", pp(rawdb.ReadSnapshotRecoveryNumber(db))},
		{"snapshotRoot", fmt.Sprintf("%v", rawdb.ReadSnapshotRoot(db))},
		{"txIndexTail", pp(rawdb.ReadTxIndexTail(db))},
		{"fastTxLookupLimit", pp(rawdb.ReadFastTxLookupLimit(db))},
	}...)
	table := tablewriter.NewWriter(os.Stdout)
	table.SetHeader([]string{"Field", "Value"})
	table.AppendBulk(data)
	table.Render()
	return nil
}

func freezerMigrate(ctx *cli.Context) error {
	stack, _ := makeConfigNode(ctx)
	defer stack.Close()

	db := utils.MakeChainDatabase(ctx, stack, false, false)
	defer db.Close()

	// Check first block for legacy receipt format
	numAncients, err := db.Ancients()
	if err != nil {
		return err
	}
	if numAncients < 1 {
		log.Info("No receipts in freezer to migrate")
		return nil
	}

	isFirstLegacy, firstIdx, err := dbHasLegacyReceipts(db, 0)
	if err != nil {
		return err
	}
	if !isFirstLegacy {
		log.Info("No legacy receipts to migrate")
		return nil
	}

	log.Info("Starting migration", "ancients", numAncients, "firstLegacy", firstIdx)
	start := time.Now()
	if err := db.MigrateTable("receipts", types.ConvertLegacyStoredReceipts); err != nil {
		return err
	}
	if err := db.Close(); err != nil {
		return err
	}
	log.Info("Migration finished", "duration", time.Since(start))

	return nil
}

// dbHasLegacyReceipts checks freezer entries for legacy receipts. It stops at the first
// non-empty receipt and checks its format. The index of this first non-empty element is
// the second return parameter.
func dbHasLegacyReceipts(db ethdb.Database, firstIdx uint64) (bool, uint64, error) {
	// Check first block for legacy receipt format
	numAncients, err := db.Ancients()
	if err != nil {
		return false, 0, err
	}
	if numAncients < 1 {
		return false, 0, nil
	}
	if firstIdx >= numAncients {
		return false, firstIdx, nil
	}
	var (
		legacy       bool
		blob         []byte
		emptyRLPList = []byte{192}
	)
	// Find first block with non-empty receipt, only if
	// the index is not already provided.
	if firstIdx == 0 {
		for i := uint64(0); i < numAncients; i++ {
			blob, err = db.Ancient("receipts", i)
			if err != nil {
				return false, 0, err
			}
			if len(blob) == 0 {
				continue
			}
			if !bytes.Equal(blob, emptyRLPList) {
				firstIdx = i
				break
			}
		}
	}
	// Is first non-empty receipt legacy?
	first, err := db.Ancient("receipts", firstIdx)
	if err != nil {
		return false, 0, err
	}
	legacy, err = types.IsLegacyStoredReceipts(first)
	return legacy, firstIdx, err
}<|MERGE_RESOLUTION|>--- conflicted
+++ resolved
@@ -71,14 +71,11 @@
 			dbImportCmd,
 			dbExportCmd,
 			dbMetadataCmd,
-<<<<<<< HEAD
 			ancientInspectCmd,
 			// no legacy stored receipts for bsc
 			// dbMigrateFreezerCmd,
-=======
 			dbMigrateFreezerCmd,
 			dbCheckStateContentCmd,
->>>>>>> 2b0d0ce8
 		},
 	}
 	dbInspectCmd = cli.Command{
@@ -317,7 +314,6 @@
 	return rawdb.InspectDatabase(db, prefix, start)
 }
 
-<<<<<<< HEAD
 func ancientInspect(ctx *cli.Context) error {
 	stack, _ := makeConfigNode(ctx)
 	defer stack.Close()
@@ -325,7 +321,8 @@
 	db := utils.MakeChainDatabase(ctx, stack, true, true)
 	defer db.Close()
 	return rawdb.AncientInspect(db)
-=======
+}
+
 func checkStateContent(ctx *cli.Context) error {
 	var (
 		prefix []byte
@@ -344,7 +341,7 @@
 	stack, _ := makeConfigNode(ctx)
 	defer stack.Close()
 
-	db := utils.MakeChainDatabase(ctx, stack, true)
+	db := utils.MakeChainDatabase(ctx, stack, true, false)
 	defer db.Close()
 	var (
 		it        = rawdb.NewKeyLengthIterator(db.NewIterator(prefix, start), 32)
@@ -378,7 +375,6 @@
 	}
 	log.Info("Iterated the state content", "errors", errs, "items", count)
 	return nil
->>>>>>> 2b0d0ce8
 }
 
 func showLeveldbStats(db ethdb.KeyValueStater) {
