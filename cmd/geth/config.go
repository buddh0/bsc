--- conflicted
+++ resolved
@@ -49,12 +49,7 @@
 		Name:        "dumpconfig",
 		Usage:       "Show configuration values",
 		ArgsUsage:   "",
-<<<<<<< HEAD
-		Flags:       utils.GroupFlags(nodeFlags, rpcFlags),
-		Category:    "MISCELLANEOUS COMMANDS",
-=======
 		Flags:       flags.Merge(nodeFlags, rpcFlags),
->>>>>>> 67109427
 		Description: `The dumpconfig command shows configuration values.`,
 	}
 
