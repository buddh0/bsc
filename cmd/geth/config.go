// Copyright 2017 The go-ethereum Authors
// This file is part of go-ethereum.
//
// go-ethereum is free software: you can redistribute it and/or modify
// it under the terms of the GNU General Public License as published by
// the Free Software Foundation, either version 3 of the License, or
// (at your option) any later version.
//
// go-ethereum is distributed in the hope that it will be useful,
// but WITHOUT ANY WARRANTY; without even the implied warranty of
// MERCHANTABILITY or FITNESS FOR A PARTICULAR PURPOSE. See the
// GNU General Public License for more details.
//
// You should have received a copy of the GNU General Public License
// along with go-ethereum. If not, see <http://www.gnu.org/licenses/>.

package main

import (
	"bufio"
	"errors"
	"fmt"
	"os"
	"reflect"
	"runtime"
	"strings"
	"unicode"

<<<<<<< HEAD
	"github.com/naoina/toml"
	"github.com/urfave/cli/v2"

=======
>>>>>>> 3f40e65c
	"github.com/ethereum/go-ethereum/accounts"
	"github.com/ethereum/go-ethereum/accounts/external"
	"github.com/ethereum/go-ethereum/accounts/keystore"
	"github.com/ethereum/go-ethereum/accounts/scwallet"
	"github.com/ethereum/go-ethereum/accounts/usbwallet"
	"github.com/ethereum/go-ethereum/cmd/utils"
	"github.com/ethereum/go-ethereum/common"
	"github.com/ethereum/go-ethereum/core/rawdb"
	"github.com/ethereum/go-ethereum/eth/ethconfig"
	"github.com/ethereum/go-ethereum/internal/ethapi"
	"github.com/ethereum/go-ethereum/internal/flags"
	"github.com/ethereum/go-ethereum/internal/version"
	"github.com/ethereum/go-ethereum/log"
	"github.com/ethereum/go-ethereum/metrics"
	"github.com/ethereum/go-ethereum/node"
	"github.com/ethereum/go-ethereum/params"
<<<<<<< HEAD
=======
	"github.com/naoina/toml"
	"github.com/urfave/cli/v2"
>>>>>>> 3f40e65c
)

var (
	dumpConfigCommand = &cli.Command{
		Action:      dumpConfig,
		Name:        "dumpconfig",
		Usage:       "Export configuration values in a TOML format",
		ArgsUsage:   "<dumpfile (optional)>",
		Flags:       flags.Merge(nodeFlags, rpcFlags),
		Description: `Export configuration values in TOML format (to stdout by default).`,
	}

	configFileFlag = &cli.StringFlag{
		Name:     "config",
		Usage:    "TOML configuration file",
		Category: flags.EthCategory,
	}
)

// These settings ensure that TOML keys use the same names as Go struct fields.
var tomlSettings = toml.Config{
	NormFieldName: func(rt reflect.Type, key string) string {
		return key
	},
	FieldToKey: func(rt reflect.Type, field string) string {
		return field
	},
	MissingField: func(rt reflect.Type, field string) error {
		id := fmt.Sprintf("%s.%s", rt.String(), field)
		if deprecated(id) {
			log.Warn("Config field is deprecated and won't have an effect", "name", id)
			return nil
		}
		var link string
		if unicode.IsUpper(rune(rt.Name()[0])) && rt.PkgPath() != "main" {
			link = fmt.Sprintf(", see https://godoc.org/%s#%s for available fields", rt.PkgPath(), rt.Name())
		}
		return fmt.Errorf("field '%s' is not defined in %s%s", field, rt.String(), link)
	},
}

type ethstatsConfig struct {
	URL string `toml:",omitempty"`
}

type gethConfig struct {
	Eth      ethconfig.Config
	Node     node.Config
	Ethstats ethstatsConfig
	Metrics  metrics.Config
}

func loadConfig(file string, cfg *gethConfig) error {
	f, err := os.Open(file)
	if err != nil {
		return err
	}
	defer f.Close()

	err = tomlSettings.NewDecoder(bufio.NewReader(f)).Decode(cfg)
	// Add file name to errors that have a line number.
	if _, ok := err.(*toml.LineError); ok {
		err = errors.New(file + ", " + err.Error())
	}
	return err
}

func defaultNodeConfig() node.Config {
	git, _ := version.VCS()
	cfg := node.DefaultConfig
	cfg.Name = clientIdentifier
	cfg.Version = params.VersionWithCommit(git.Commit, git.Date)
	cfg.HTTPModules = append(cfg.HTTPModules, "eth")
	cfg.WSModules = append(cfg.WSModules, "eth")
	cfg.IPCPath = "geth.ipc"
	return cfg
}

// loadBaseConfig loads the gethConfig based on the given command line
// parameters and config file.
func loadBaseConfig(ctx *cli.Context) gethConfig {
	// Load defaults.
	cfg := gethConfig{
		Eth:     ethconfig.Defaults,
		Node:    defaultNodeConfig(),
		Metrics: metrics.DefaultConfig,
	}

	// Load config file.
	if file := ctx.String(configFileFlag.Name); file != "" {
		if err := loadConfig(file, &cfg); err != nil {
			utils.Fatalf("%v", err)
		}
	}

	scheme := cfg.Eth.StateScheme
	if scheme != "" {
		if !rawdb.ValidateStateScheme(scheme) {
			utils.Fatalf("Invalid state scheme param in config: %s", scheme)
		}
	}
	if cfg.Eth.Genesis != nil && cfg.Eth.Genesis.Config != nil {
		log.Warn("Chain config in the configuration file is ignored!")
	}

	// Apply flags.
	utils.SetNodeConfig(ctx, &cfg.Node)
	return cfg
}

// makeConfigNode loads geth configuration and creates a blank node instance.
func makeConfigNode(ctx *cli.Context) (*node.Node, gethConfig) {
	cfg := loadBaseConfig(ctx)
	stack, err := node.New(&cfg.Node)
	if err != nil {
		utils.Fatalf("Failed to create the protocol stack: %v", err)
	}
	// Node doesn't by default populate account manager backends
	if err := setAccountManagerBackends(stack.Config(), stack.AccountManager(), stack.KeyStoreDir()); err != nil {
		utils.Fatalf("Failed to set account manager backends: %v", err)
	}

	utils.SetEthConfig(ctx, stack, &cfg.Eth)
	if ctx.IsSet(utils.EthStatsURLFlag.Name) {
		cfg.Ethstats.URL = ctx.String(utils.EthStatsURLFlag.Name)
	}
	applyMetricConfig(ctx, &cfg)

	return stack, cfg
}

// makeFullNode loads geth configuration and creates the Ethereum backend.
func makeFullNode(ctx *cli.Context) (*node.Node, ethapi.Backend) {
	stack, cfg := makeConfigNode(ctx)
	if ctx.IsSet(utils.RialtoHash.Name) {
		v := ctx.String(utils.RialtoHash.Name)
		params.RialtoGenesisHash = common.HexToHash(v)
	}

	if ctx.IsSet(utils.OverrideShanghai.Name) {
		v := ctx.Uint64(utils.OverrideShanghai.Name)
		cfg.Eth.OverrideShanghai = &v
	}
	if ctx.IsSet(utils.OverrideKepler.Name) {
		v := ctx.Uint64(utils.OverrideKepler.Name)
		cfg.Eth.OverrideKepler = &v
	}
	if ctx.IsSet(utils.OverrideCancun.Name) {
		v := ctx.Uint64(utils.OverrideCancun.Name)
		cfg.Eth.OverrideCancun = &v
	}
	if ctx.IsSet(utils.OverrideVerkle.Name) {
		v := ctx.Uint64(utils.OverrideVerkle.Name)
		cfg.Eth.OverrideVerkle = &v
	}
	backend, _ := utils.RegisterEthService(stack, &cfg.Eth)

	// Create gauge with geth system and build information
	if eth != nil { // The 'eth' backend may be nil in light mode
		var protos []string
		for _, p := range eth.Protocols() {
			protos = append(protos, fmt.Sprintf("%v/%d", p.Name, p.Version))
		}
		metrics.NewRegisteredGaugeInfo("geth/info", nil).Update(metrics.GaugeInfoValue{
			"arch":      runtime.GOARCH,
			"os":        runtime.GOOS,
			"version":   cfg.Node.Version,
			"protocols": strings.Join(protos, ","),
		})
	}

	// Configure log filter RPC API.
	filterSystem := utils.RegisterFilterAPI(stack, backend, &cfg.Eth)

	// Configure GraphQL if requested.
	if ctx.IsSet(utils.GraphQLEnabledFlag.Name) {
		utils.RegisterGraphQLService(stack, backend, filterSystem, &cfg.Node)
	}

	// Add the Ethereum Stats daemon if requested.
	if cfg.Ethstats.URL != "" {
		utils.RegisterEthStatsService(stack, backend, cfg.Ethstats.URL)
	}

	git, _ := version.VCS()
	utils.SetupMetrics(ctx,
		utils.EnableBuildInfo(git.Commit, git.Date),
		utils.EnableMinerInfo(ctx, cfg.Eth.Miner),
		utils.EnableNodeInfo(cfg.Eth.TxPool),
	)
	return stack, backend
}

// dumpConfig is the dumpconfig command.
func dumpConfig(ctx *cli.Context) error {
	_, cfg := makeConfigNode(ctx)
	comment := ""

	if cfg.Eth.Genesis != nil {
		cfg.Eth.Genesis = nil
		comment += "# Note: this config doesn't contain the genesis block.\n\n"
	}

	out, err := tomlSettings.Marshal(&cfg)
	if err != nil {
		return err
	}

	dump := os.Stdout
	if ctx.NArg() > 0 {
		dump, err = os.OpenFile(ctx.Args().Get(0), os.O_RDWR|os.O_CREATE|os.O_TRUNC, 0644)
		if err != nil {
			return err
		}
		defer dump.Close()
	}
	dump.WriteString(comment)
	dump.Write(out)

	return nil
}

func applyMetricConfig(ctx *cli.Context, cfg *gethConfig) {
	if ctx.IsSet(utils.MetricsEnabledFlag.Name) {
		cfg.Metrics.Enabled = ctx.Bool(utils.MetricsEnabledFlag.Name)
	}
	if ctx.IsSet(utils.MetricsEnabledExpensiveFlag.Name) {
		cfg.Metrics.EnabledExpensive = ctx.Bool(utils.MetricsEnabledExpensiveFlag.Name)
	}
	if ctx.IsSet(utils.MetricsHTTPFlag.Name) {
		cfg.Metrics.HTTP = ctx.String(utils.MetricsHTTPFlag.Name)
	}
	if ctx.IsSet(utils.MetricsPortFlag.Name) {
		cfg.Metrics.Port = ctx.Int(utils.MetricsPortFlag.Name)
	}
	if ctx.IsSet(utils.MetricsEnableInfluxDBFlag.Name) {
		cfg.Metrics.EnableInfluxDB = ctx.Bool(utils.MetricsEnableInfluxDBFlag.Name)
	}
	if ctx.IsSet(utils.MetricsInfluxDBEndpointFlag.Name) {
		cfg.Metrics.InfluxDBEndpoint = ctx.String(utils.MetricsInfluxDBEndpointFlag.Name)
	}
	if ctx.IsSet(utils.MetricsInfluxDBDatabaseFlag.Name) {
		cfg.Metrics.InfluxDBDatabase = ctx.String(utils.MetricsInfluxDBDatabaseFlag.Name)
	}
	if ctx.IsSet(utils.MetricsInfluxDBUsernameFlag.Name) {
		cfg.Metrics.InfluxDBUsername = ctx.String(utils.MetricsInfluxDBUsernameFlag.Name)
	}
	if ctx.IsSet(utils.MetricsInfluxDBPasswordFlag.Name) {
		cfg.Metrics.InfluxDBPassword = ctx.String(utils.MetricsInfluxDBPasswordFlag.Name)
	}
	if ctx.IsSet(utils.MetricsInfluxDBTagsFlag.Name) {
		cfg.Metrics.InfluxDBTags = ctx.String(utils.MetricsInfluxDBTagsFlag.Name)
	}
	if ctx.IsSet(utils.MetricsEnableInfluxDBV2Flag.Name) {
		cfg.Metrics.EnableInfluxDBV2 = ctx.Bool(utils.MetricsEnableInfluxDBV2Flag.Name)
	}
	if ctx.IsSet(utils.MetricsInfluxDBTokenFlag.Name) {
		cfg.Metrics.InfluxDBToken = ctx.String(utils.MetricsInfluxDBTokenFlag.Name)
	}
	if ctx.IsSet(utils.MetricsInfluxDBBucketFlag.Name) {
		cfg.Metrics.InfluxDBBucket = ctx.String(utils.MetricsInfluxDBBucketFlag.Name)
	}
	if ctx.IsSet(utils.MetricsInfluxDBOrganizationFlag.Name) {
		cfg.Metrics.InfluxDBOrganization = ctx.String(utils.MetricsInfluxDBOrganizationFlag.Name)
	}
}

func deprecated(field string) bool {
	switch field {
	case "ethconfig.Config.EVMInterpreter":
		return true
	case "ethconfig.Config.EWASMInterpreter":
		return true
	case "ethconfig.Config.TrieCleanCacheJournal":
		return true
	case "ethconfig.Config.TrieCleanCacheRejournal":
		return true
	default:
		return false
	}
}

func setAccountManagerBackends(conf *node.Config, am *accounts.Manager, keydir string) error {
	scryptN := keystore.StandardScryptN
	scryptP := keystore.StandardScryptP
	if conf.UseLightweightKDF {
		scryptN = keystore.LightScryptN
		scryptP = keystore.LightScryptP
	}

	// Assemble the supported backends
	if len(conf.ExternalSigner) > 0 {
		log.Info("Using external signer", "url", conf.ExternalSigner)
		if extBackend, err := external.NewExternalBackend(conf.ExternalSigner); err == nil {
			am.AddBackend(extBackend)
			return nil
		} else {
			return fmt.Errorf("error connecting to external signer: %v", err)
		}
	}

	// For now, we're using EITHER external signer OR local signers.
	// If/when we implement some form of lockfile for USB and keystore wallets,
	// we can have both, but it's very confusing for the user to see the same
	// accounts in both externally and locally, plus very racey.
	am.AddBackend(keystore.NewKeyStore(keydir, scryptN, scryptP))
	if conf.USB {
		// Start a USB hub for Ledger hardware wallets
		if ledgerhub, err := usbwallet.NewLedgerHub(); err != nil {
			log.Warn(fmt.Sprintf("Failed to start Ledger hub, disabling: %v", err))
		} else {
			am.AddBackend(ledgerhub)
		}
		// Start a USB hub for Trezor hardware wallets (HID version)
		if trezorhub, err := usbwallet.NewTrezorHubWithHID(); err != nil {
			log.Warn(fmt.Sprintf("Failed to start HID Trezor hub, disabling: %v", err))
		} else {
			am.AddBackend(trezorhub)
		}
		// Start a USB hub for Trezor hardware wallets (WebUSB version)
		if trezorhub, err := usbwallet.NewTrezorHubWithWebUSB(); err != nil {
			log.Warn(fmt.Sprintf("Failed to start WebUSB Trezor hub, disabling: %v", err))
		} else {
			am.AddBackend(trezorhub)
		}
	}
	if len(conf.SmartCardDaemonPath) > 0 {
		// Start a smart card hub
		if schub, err := scwallet.NewHub(conf.SmartCardDaemonPath, scwallet.Scheme, keydir); err != nil {
			log.Warn(fmt.Sprintf("Failed to start smart card hub, disabling: %v", err))
		} else {
			am.AddBackend(schub)
		}
	}

	return nil
}<|MERGE_RESOLUTION|>--- conflicted
+++ resolved
@@ -26,12 +26,6 @@
 	"strings"
 	"unicode"
 
-<<<<<<< HEAD
-	"github.com/naoina/toml"
-	"github.com/urfave/cli/v2"
-
-=======
->>>>>>> 3f40e65c
 	"github.com/ethereum/go-ethereum/accounts"
 	"github.com/ethereum/go-ethereum/accounts/external"
 	"github.com/ethereum/go-ethereum/accounts/keystore"
@@ -48,11 +42,8 @@
 	"github.com/ethereum/go-ethereum/metrics"
 	"github.com/ethereum/go-ethereum/node"
 	"github.com/ethereum/go-ethereum/params"
-<<<<<<< HEAD
-=======
 	"github.com/naoina/toml"
 	"github.com/urfave/cli/v2"
->>>>>>> 3f40e65c
 )
 
 var (
@@ -208,7 +199,7 @@
 		v := ctx.Uint64(utils.OverrideVerkle.Name)
 		cfg.Eth.OverrideVerkle = &v
 	}
-	backend, _ := utils.RegisterEthService(stack, &cfg.Eth)
+	backend, eth := utils.RegisterEthService(stack, &cfg.Eth)
 
 	// Create gauge with geth system and build information
 	if eth != nil { // The 'eth' backend may be nil in light mode
