// Copyright 2015 The go-ethereum Authors
// This file is part of go-ethereum.
//
// go-ethereum is free software: you can redistribute it and/or modify
// it under the terms of the GNU General Public License as published by
// the Free Software Foundation, either version 3 of the License, or
// (at your option) any later version.
//
// go-ethereum is distributed in the hope that it will be useful,
// but WITHOUT ANY WARRANTY; without even the implied warranty of
// MERCHANTABILITY or FITNESS FOR A PARTICULAR PURPOSE. See the
// GNU General Public License for more details.
//
// You should have received a copy of the GNU General Public License
// along with go-ethereum. If not, see <http://www.gnu.org/licenses/>.

package main

import (
	"encoding/json"
	"errors"
	"fmt"
	"net"
	"os"
	"path"
	"runtime"
	"strconv"
	"strings"
	"sync/atomic"
	"time"

	"github.com/ethereum/go-ethereum/cmd/utils"
	"github.com/ethereum/go-ethereum/common"
	"github.com/ethereum/go-ethereum/common/hexutil"
	"github.com/ethereum/go-ethereum/core"
	"github.com/ethereum/go-ethereum/core/rawdb"
	"github.com/ethereum/go-ethereum/core/state"
	"github.com/ethereum/go-ethereum/core/types"
	"github.com/ethereum/go-ethereum/crypto"
	"github.com/ethereum/go-ethereum/ethdb"
	"github.com/ethereum/go-ethereum/log"
	"github.com/ethereum/go-ethereum/metrics"
	"github.com/ethereum/go-ethereum/node"
<<<<<<< HEAD
	"github.com/ethereum/go-ethereum/p2p/enode"
	"gopkg.in/urfave/cli.v1"
=======
	"github.com/urfave/cli/v2"
>>>>>>> 8f2416a8
)

var (
	initCommand = &cli.Command{
		Action:    initGenesis,
		Name:      "init",
		Usage:     "Bootstrap and initialize a new genesis block",
		ArgsUsage: "<genesisPath>",
		Flags:     utils.DatabasePathFlags,
		Description: `
The init command initializes a new genesis block and definition for the network.
This is a destructive action and changes the network in which you will be
participating.

It expects the genesis file as argument.`,
	}
<<<<<<< HEAD
	initNetworkCommand = cli.Command{
		Action:    utils.MigrateFlags(initNetwork),
		Name:      "init-network",
		Usage:     "Bootstrap and initialize a new genesis block, and nodekey, config files for network nodes",
		ArgsUsage: "<genesisPath>",
		Flags: []cli.Flag{
			utils.InitNetworkDir,
			utils.InitNetworkPort,
			utils.InitNetworkSize,
			utils.InitNetworkIps,
			configFileFlag,
		},
		Category: "BLOCKCHAIN COMMANDS",
		Description: `
The init-network command initializes a new genesis block, definition for the network, config files for network nodes.
It expects the genesis file as argument.`,
	}
	dumpGenesisCommand = cli.Command{
		Action:    utils.MigrateFlags(dumpGenesis),
=======
	dumpGenesisCommand = &cli.Command{
		Action:    dumpGenesis,
>>>>>>> 8f2416a8
		Name:      "dumpgenesis",
		Usage:     "Dumps genesis block JSON configuration to stdout",
		ArgsUsage: "",
		Flags:     utils.NetworkFlags,
		Description: `
The dumpgenesis command dumps the genesis block configuration in JSON format to stdout.`,
	}
	importCommand = &cli.Command{
		Action:    importChain,
		Name:      "import",
		Usage:     "Import a blockchain file",
		ArgsUsage: "<filename> (<filename 2> ... <filename N>) ",
		Flags: append([]cli.Flag{
			utils.CacheFlag,
			utils.SyncModeFlag,
			utils.GCModeFlag,
			utils.SnapshotFlag,
			utils.CacheDatabaseFlag,
			utils.CacheGCFlag,
			utils.MetricsEnabledFlag,
			utils.MetricsEnabledExpensiveFlag,
			utils.MetricsHTTPFlag,
			utils.MetricsPortFlag,
			utils.MetricsEnableInfluxDBFlag,
			utils.MetricsEnableInfluxDBV2Flag,
			utils.MetricsInfluxDBEndpointFlag,
			utils.MetricsInfluxDBDatabaseFlag,
			utils.MetricsInfluxDBUsernameFlag,
			utils.MetricsInfluxDBPasswordFlag,
			utils.MetricsInfluxDBTagsFlag,
			utils.MetricsInfluxDBTokenFlag,
			utils.MetricsInfluxDBBucketFlag,
			utils.MetricsInfluxDBOrganizationFlag,
			utils.TxLookupLimitFlag,
		}, utils.DatabasePathFlags...),
		Description: `
The import command imports blocks from an RLP-encoded form. The form can be one file
with several RLP-encoded blocks, or several files can be used.

If only one file is used, import error will result in failure. If several files are used,
processing will proceed even if an individual RLP-file import failure occurs.`,
	}
	exportCommand = &cli.Command{
		Action:    exportChain,
		Name:      "export",
		Usage:     "Export blockchain into file",
		ArgsUsage: "<filename> [<blockNumFirst> <blockNumLast>]",
		Flags: append([]cli.Flag{
			utils.CacheFlag,
			utils.SyncModeFlag,
		}, utils.DatabasePathFlags...),
		Description: `
Requires a first argument of the file to write to.
Optional second and third arguments control the first and
last block to write. In this mode, the file will be appended
if already existing. If the file ends with .gz, the output will
be gzipped.`,
	}
	importPreimagesCommand = &cli.Command{
		Action:    importPreimages,
		Name:      "import-preimages",
		Usage:     "Import the preimage database from an RLP stream",
		ArgsUsage: "<datafile>",
		Flags: append([]cli.Flag{
			utils.CacheFlag,
			utils.SyncModeFlag,
		}, utils.DatabasePathFlags...),
		Description: `
The import-preimages command imports hash preimages from an RLP encoded stream.
It's deprecated, please use "geth db import" instead.
`,
	}
	exportPreimagesCommand = &cli.Command{
		Action:    exportPreimages,
		Name:      "export-preimages",
		Usage:     "Export the preimage database into an RLP stream",
		ArgsUsage: "<dumpfile>",
		Flags: append([]cli.Flag{
			utils.CacheFlag,
			utils.SyncModeFlag,
		}, utils.DatabasePathFlags...),
		Description: `
The export-preimages command exports hash preimages to an RLP encoded stream.
It's deprecated, please use "geth db export" instead.
`,
	}
	dumpCommand = &cli.Command{
		Action:    dump,
		Name:      "dump",
		Usage:     "Dump a specific block from storage",
		ArgsUsage: "[? <blockHash> | <blockNum>]",
		Flags: append([]cli.Flag{
			utils.CacheFlag,
			utils.IterativeOutputFlag,
			utils.ExcludeCodeFlag,
			utils.ExcludeStorageFlag,
			utils.IncludeIncompletesFlag,
			utils.StartKeyFlag,
			utils.DumpLimitFlag,
		}, utils.DatabasePathFlags...),
		Description: `
This command dumps out the state for a given block (or latest, if none provided).
`,
	}
)

// initGenesis will initialise the given JSON format genesis file and writes it as
// the zero'd block (i.e. genesis) or will fail hard if it can't succeed.
func initGenesis(ctx *cli.Context) error {
	// Make sure we have a valid genesis JSON
	genesisPath := ctx.Args().First()
	if len(genesisPath) == 0 {
		utils.Fatalf("Must supply path to genesis JSON file")
	}
	file, err := os.Open(genesisPath)
	if err != nil {
		utils.Fatalf("Failed to read genesis file: %v", err)
	}
	defer file.Close()

	genesis := new(core.Genesis)
	if err := json.NewDecoder(file).Decode(genesis); err != nil {
		utils.Fatalf("invalid genesis file: %v", err)
	}
	// Open and initialise both full and light databases
	stack, _ := makeConfigNode(ctx)
	defer stack.Close()
	for _, name := range []string{"chaindata", "lightchaindata"} {
<<<<<<< HEAD
		chaindb, err := stack.OpenDatabaseWithFreezer(name, 0, 0, ctx.GlobalString(utils.AncientFlag.Name), "", false, false, false, false, true)
=======
		chaindb, err := stack.OpenDatabaseWithFreezer(name, 0, 0, ctx.String(utils.AncientFlag.Name), "", false)
>>>>>>> 8f2416a8
		if err != nil {
			utils.Fatalf("Failed to open database: %v", err)
		}
		_, hash, err := core.SetupGenesisBlock(chaindb, genesis)
		if err != nil {
			utils.Fatalf("Failed to write genesis block: %v", err)
		}
		chaindb.Close()
		log.Info("Successfully wrote genesis state", "database", name, "hash", hash)
	}
	return nil
}

// initNetwork will bootstrap and initialize a new genesis block, and nodekey, config files for network nodes
func initNetwork(ctx *cli.Context) error {
	initDir := ctx.String(utils.InitNetworkDir.Name)
	if len(initDir) == 0 {
		utils.Fatalf("init.dir is required")
	}
	size := ctx.Int(utils.InitNetworkSize.Name)
	port := ctx.Int(utils.InitNetworkPort.Name)
	ipStr := ctx.String(utils.InitNetworkIps.Name)
	cfgFile := ctx.String(configFileFlag.Name)

	if len(cfgFile) == 0 {
		utils.Fatalf("config file is required")
	}
	var ips []string
	if len(ipStr) != 0 {
		ips = strings.Split(ipStr, ",")
		if len(ips) != size {
			utils.Fatalf("mismatch of size and length of ips")
		}
		for i := 0; i < size; i++ {
			_, err := net.ResolveIPAddr("", ips[i])
			if err != nil {
				utils.Fatalf("invalid format of ip")
				return err
			}
		}
	} else {
		ips = make([]string, size)
		for i := 0; i < size; i++ {
			ips[i] = "127.0.0.1"
		}
	}

	// Make sure we have a valid genesis JSON
	genesisPath := ctx.Args().First()
	if len(genesisPath) == 0 {
		utils.Fatalf("Must supply path to genesis JSON file")
	}
	file, err := os.Open(genesisPath)
	if err != nil {
		utils.Fatalf("Failed to read genesis file: %v", err)
	}
	defer file.Close()

	genesis := new(core.Genesis)
	if err := json.NewDecoder(file).Decode(genesis); err != nil {
		utils.Fatalf("invalid genesis file: %v", err)
	}
	enodes := make([]*enode.Node, size)

	// load config
	var config gethConfig
	err = loadConfig(cfgFile, &config)
	if err != nil {
		return err
	}
	config.Eth.Genesis = genesis

	for i := 0; i < size; i++ {
		stack, err := node.New(&config.Node)
		if err != nil {
			return err
		}
		stack.Config().DataDir = path.Join(initDir, fmt.Sprintf("node%d", i))
		pk := stack.Config().NodeKey()
		enodes[i] = enode.NewV4(&pk.PublicKey, net.ParseIP(ips[i]), port, port)
	}

	for i := 0; i < size; i++ {
		config.Node.HTTPHost = ips[i]
		config.Node.P2P.StaticNodes = make([]*enode.Node, size-1)
		for j := 0; j < i; j++ {
			config.Node.P2P.StaticNodes[j] = enodes[j]
		}
		for j := i + 1; j < size; j++ {
			config.Node.P2P.StaticNodes[j-1] = enodes[j]
		}
		out, err := tomlSettings.Marshal(config)
		if err != nil {
			return err
		}
		dump, err := os.OpenFile(path.Join(initDir, fmt.Sprintf("node%d", i), "config.toml"), os.O_RDWR|os.O_CREATE|os.O_TRUNC, 0644)
		if err != nil {
			return err
		}
		defer dump.Close()
		dump.Write(out)
	}
	return nil
}

func dumpGenesis(ctx *cli.Context) error {
	// TODO(rjl493456442) support loading from the custom datadir
	genesis := utils.MakeGenesis(ctx)
	if genesis == nil {
		genesis = core.DefaultGenesisBlock()
	}
	if err := json.NewEncoder(os.Stdout).Encode(genesis); err != nil {
		utils.Fatalf("could not encode genesis")
	}
	return nil
}

func importChain(ctx *cli.Context) error {
	if ctx.Args().Len() < 1 {
		utils.Fatalf("This command requires an argument.")
	}
	// Start metrics export if enabled
	utils.SetupMetrics(ctx)
	// Start system runtime metrics collection
	go metrics.CollectProcessMetrics(3 * time.Second)

	stack, _ := makeConfigNode(ctx)
	defer stack.Close()

	chain, db := utils.MakeChain(ctx, stack)
	defer db.Close()

	// Start periodically gathering memory profiles
	var peakMemAlloc, peakMemSys uint64
	go func() {
		stats := new(runtime.MemStats)
		for {
			runtime.ReadMemStats(stats)
			if atomic.LoadUint64(&peakMemAlloc) < stats.Alloc {
				atomic.StoreUint64(&peakMemAlloc, stats.Alloc)
			}
			if atomic.LoadUint64(&peakMemSys) < stats.Sys {
				atomic.StoreUint64(&peakMemSys, stats.Sys)
			}
			time.Sleep(5 * time.Second)
		}
	}()
	// Import the chain
	start := time.Now()

	var importErr error

	if ctx.Args().Len() == 1 {
		if err := utils.ImportChain(chain, ctx.Args().First()); err != nil {
			importErr = err
			log.Error("Import error", "err", err)
		}
	} else {
		for _, arg := range ctx.Args().Slice() {
			if err := utils.ImportChain(chain, arg); err != nil {
				importErr = err
				log.Error("Import error", "file", arg, "err", err)
			}
		}
	}
	chain.Stop()
	fmt.Printf("Import done in %v.\n\n", time.Since(start))

	// Output pre-compaction stats mostly to see the import trashing
	showLeveldbStats(db)

	// Print the memory statistics used by the importing
	mem := new(runtime.MemStats)
	runtime.ReadMemStats(mem)

	fmt.Printf("Object memory: %.3f MB current, %.3f MB peak\n", float64(mem.Alloc)/1024/1024, float64(atomic.LoadUint64(&peakMemAlloc))/1024/1024)
	fmt.Printf("System memory: %.3f MB current, %.3f MB peak\n", float64(mem.Sys)/1024/1024, float64(atomic.LoadUint64(&peakMemSys))/1024/1024)
	fmt.Printf("Allocations:   %.3f million\n", float64(mem.Mallocs)/1000000)
	fmt.Printf("GC pause:      %v\n\n", time.Duration(mem.PauseTotalNs))

	if ctx.Bool(utils.NoCompactionFlag.Name) {
		return nil
	}

	// Compact the entire database to more accurately measure disk io and print the stats
	start = time.Now()
	fmt.Println("Compacting entire database...")
	if err := db.Compact(nil, nil); err != nil {
		utils.Fatalf("Compaction failed: %v", err)
	}
	fmt.Printf("Compaction done in %v.\n\n", time.Since(start))

	showLeveldbStats(db)
	return importErr
}

func exportChain(ctx *cli.Context) error {
	if ctx.Args().Len() < 1 {
		utils.Fatalf("This command requires an argument.")
	}

	stack, _ := makeConfigNode(ctx)
	defer stack.Close()

	chain, _ := utils.MakeChain(ctx, stack)
	start := time.Now()

	var err error
	fp := ctx.Args().First()
	if ctx.Args().Len() < 3 {
		err = utils.ExportChain(chain, fp)
	} else {
		// This can be improved to allow for numbers larger than 9223372036854775807
		first, ferr := strconv.ParseInt(ctx.Args().Get(1), 10, 64)
		last, lerr := strconv.ParseInt(ctx.Args().Get(2), 10, 64)
		if ferr != nil || lerr != nil {
			utils.Fatalf("Export error in parsing parameters: block number not an integer\n")
		}
		if first < 0 || last < 0 {
			utils.Fatalf("Export error: block number must be greater than 0\n")
		}
		if head := chain.CurrentFastBlock(); uint64(last) > head.NumberU64() {
			utils.Fatalf("Export error: block number %d larger than head block %d\n", uint64(last), head.NumberU64())
		}
		err = utils.ExportAppendChain(chain, fp, uint64(first), uint64(last))
	}

	if err != nil {
		utils.Fatalf("Export error: %v\n", err)
	}
	fmt.Printf("Export done in %v\n", time.Since(start))
	return nil
}

// importPreimages imports preimage data from the specified file.
func importPreimages(ctx *cli.Context) error {
	if ctx.Args().Len() < 1 {
		utils.Fatalf("This command requires an argument.")
	}

	stack, _ := makeConfigNode(ctx)
	defer stack.Close()

	db := utils.MakeChainDatabase(ctx, stack, false, false)
	start := time.Now()

	if err := utils.ImportPreimages(db, ctx.Args().First()); err != nil {
		utils.Fatalf("Import error: %v\n", err)
	}
	fmt.Printf("Import done in %v\n", time.Since(start))
	return nil
}

// exportPreimages dumps the preimage data to specified json file in streaming way.
func exportPreimages(ctx *cli.Context) error {
	if ctx.Args().Len() < 1 {
		utils.Fatalf("This command requires an argument.")
	}
	stack, _ := makeConfigNode(ctx)
	defer stack.Close()

	db := utils.MakeChainDatabase(ctx, stack, true, false)
	start := time.Now()

	if err := utils.ExportPreimages(db, ctx.Args().First()); err != nil {
		utils.Fatalf("Export error: %v\n", err)
	}
	fmt.Printf("Export done in %v\n", time.Since(start))
	return nil
}

func parseDumpConfig(ctx *cli.Context, stack *node.Node) (*state.DumpConfig, ethdb.Database, common.Hash, error) {
	db := utils.MakeChainDatabase(ctx, stack, true, false)
	var header *types.Header
	if ctx.NArg() > 1 {
		return nil, nil, common.Hash{}, fmt.Errorf("expected 1 argument (number or hash), got %d", ctx.NArg())
	}
	if ctx.NArg() == 1 {
		arg := ctx.Args().First()
		if hashish(arg) {
			hash := common.HexToHash(arg)
			if number := rawdb.ReadHeaderNumber(db, hash); number != nil {
				header = rawdb.ReadHeader(db, hash, *number)
			} else {
				return nil, nil, common.Hash{}, fmt.Errorf("block %x not found", hash)
			}
		} else {
			number, err := strconv.Atoi(arg)
			if err != nil {
				return nil, nil, common.Hash{}, err
			}
			if hash := rawdb.ReadCanonicalHash(db, uint64(number)); hash != (common.Hash{}) {
				header = rawdb.ReadHeader(db, hash, uint64(number))
			} else {
				return nil, nil, common.Hash{}, fmt.Errorf("header for block %d not found", number)
			}
		}
	} else {
		// Use latest
		header = rawdb.ReadHeadHeader(db)
	}
	if header == nil {
		return nil, nil, common.Hash{}, errors.New("no head block found")
	}
	startArg := common.FromHex(ctx.String(utils.StartKeyFlag.Name))
	var start common.Hash
	switch len(startArg) {
	case 0: // common.Hash
	case 32:
		start = common.BytesToHash(startArg)
	case 20:
		start = crypto.Keccak256Hash(startArg)
		log.Info("Converting start-address to hash", "address", common.BytesToAddress(startArg), "hash", start.Hex())
	default:
		return nil, nil, common.Hash{}, fmt.Errorf("invalid start argument: %x. 20 or 32 hex-encoded bytes required", startArg)
	}
	var conf = &state.DumpConfig{
		SkipCode:          ctx.Bool(utils.ExcludeCodeFlag.Name),
		SkipStorage:       ctx.Bool(utils.ExcludeStorageFlag.Name),
		OnlyWithAddresses: !ctx.Bool(utils.IncludeIncompletesFlag.Name),
		Start:             start.Bytes(),
		Max:               ctx.Uint64(utils.DumpLimitFlag.Name),
	}
	log.Info("State dump configured", "block", header.Number, "hash", header.Hash().Hex(),
		"skipcode", conf.SkipCode, "skipstorage", conf.SkipStorage,
		"start", hexutil.Encode(conf.Start), "limit", conf.Max)
	return conf, db, header.Root, nil
}

func dump(ctx *cli.Context) error {
	stack, _ := makeConfigNode(ctx)
	defer stack.Close()

	conf, db, root, err := parseDumpConfig(ctx, stack)
	if err != nil {
		return err
	}
	state, err := state.New(root, state.NewDatabase(db), nil)
	if err != nil {
		return err
	}
	if ctx.Bool(utils.IterativeOutputFlag.Name) {
		state.IterativeDump(conf, json.NewEncoder(os.Stdout))
	} else {
		if conf.OnlyWithAddresses {
			fmt.Fprintf(os.Stderr, "If you want to include accounts with missing preimages, you need iterative output, since"+
				" otherwise the accounts will overwrite each other in the resulting mapping.")
			return fmt.Errorf("incompatible options")
		}
		fmt.Println(string(state.Dump(conf)))
	}
	return nil
}

// hashish returns true for strings that look like hashes.
func hashish(x string) bool {
	_, err := strconv.Atoi(x)
	return err != nil
}<|MERGE_RESOLUTION|>--- conflicted
+++ resolved
@@ -41,12 +41,8 @@
 	"github.com/ethereum/go-ethereum/log"
 	"github.com/ethereum/go-ethereum/metrics"
 	"github.com/ethereum/go-ethereum/node"
-<<<<<<< HEAD
 	"github.com/ethereum/go-ethereum/p2p/enode"
-	"gopkg.in/urfave/cli.v1"
-=======
 	"github.com/urfave/cli/v2"
->>>>>>> 8f2416a8
 )
 
 var (
@@ -63,9 +59,8 @@
 
 It expects the genesis file as argument.`,
 	}
-<<<<<<< HEAD
-	initNetworkCommand = cli.Command{
-		Action:    utils.MigrateFlags(initNetwork),
+	initNetworkCommand = &cli.Command{
+		Action:    initNetwork,
 		Name:      "init-network",
 		Usage:     "Bootstrap and initialize a new genesis block, and nodekey, config files for network nodes",
 		ArgsUsage: "<genesisPath>",
@@ -81,12 +76,8 @@
 The init-network command initializes a new genesis block, definition for the network, config files for network nodes.
 It expects the genesis file as argument.`,
 	}
-	dumpGenesisCommand = cli.Command{
-		Action:    utils.MigrateFlags(dumpGenesis),
-=======
 	dumpGenesisCommand = &cli.Command{
 		Action:    dumpGenesis,
->>>>>>> 8f2416a8
 		Name:      "dumpgenesis",
 		Usage:     "Dumps genesis block JSON configuration to stdout",
 		ArgsUsage: "",
@@ -215,11 +206,7 @@
 	stack, _ := makeConfigNode(ctx)
 	defer stack.Close()
 	for _, name := range []string{"chaindata", "lightchaindata"} {
-<<<<<<< HEAD
-		chaindb, err := stack.OpenDatabaseWithFreezer(name, 0, 0, ctx.GlobalString(utils.AncientFlag.Name), "", false, false, false, false, true)
-=======
-		chaindb, err := stack.OpenDatabaseWithFreezer(name, 0, 0, ctx.String(utils.AncientFlag.Name), "", false)
->>>>>>> 8f2416a8
+		chaindb, err := stack.OpenDatabaseWithFreezer(name, 0, 0, ctx.String(utils.AncientFlag.Name), "", false, false, false, false, true)
 		if err != nil {
 			utils.Fatalf("Failed to open database: %v", err)
 		}
