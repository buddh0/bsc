// Copyright 2015 The go-ethereum Authors
// This file is part of go-ethereum.
//
// go-ethereum is free software: you can redistribute it and/or modify
// it under the terms of the GNU General Public License as published by
// the Free Software Foundation, either version 3 of the License, or
// (at your option) any later version.
//
// go-ethereum is distributed in the hope that it will be useful,
// but WITHOUT ANY WARRANTY; without even the implied warranty of
// MERCHANTABILITY or FITNESS FOR A PARTICULAR PURPOSE. See the
// GNU General Public License for more details.
//
// You should have received a copy of the GNU General Public License
// along with go-ethereum. If not, see <http://www.gnu.org/licenses/>.

package main

import (
	"encoding/json"
	"errors"
	"fmt"
	"io"
	"net"
	"os"
	"path"
	"runtime"
	"strconv"
	"strings"
	"sync/atomic"
	"time"

	"github.com/olekukonko/tablewriter"
	"github.com/urfave/cli/v2"

	"github.com/ethereum/go-ethereum/cmd/utils"
	"github.com/ethereum/go-ethereum/common"
	"github.com/ethereum/go-ethereum/common/hexutil"
	"github.com/ethereum/go-ethereum/core"
	"github.com/ethereum/go-ethereum/core/rawdb"
	"github.com/ethereum/go-ethereum/core/state"
	"github.com/ethereum/go-ethereum/core/types"
	"github.com/ethereum/go-ethereum/crypto"
	"github.com/ethereum/go-ethereum/ethdb"
	"github.com/ethereum/go-ethereum/internal/flags"
	"github.com/ethereum/go-ethereum/log"
	"github.com/ethereum/go-ethereum/metrics"
	"github.com/ethereum/go-ethereum/node"
	"github.com/ethereum/go-ethereum/p2p/enode"
	"github.com/ethereum/go-ethereum/trie"
	"github.com/ethereum/go-ethereum/trie/triedb/pathdb"
)

var (
	initCommand = &cli.Command{
		Action:    initGenesis,
		Name:      "init",
		Usage:     "Bootstrap and initialize a new genesis block",
		ArgsUsage: "<genesisPath>",
		Flags: flags.Merge([]cli.Flag{
			utils.CachePreimagesFlag,
			utils.OverrideCancun,
			utils.OverrideVerkle,
		}, utils.DatabaseFlags),
		Description: `
The init command initializes a new genesis block and definition for the network.
This is a destructive action and changes the network in which you will be
participating.

It expects the genesis file as argument.`,
	}
	initNetworkCommand = &cli.Command{
		Action:    initNetwork,
		Name:      "init-network",
		Usage:     "Bootstrap and initialize a new genesis block, and nodekey, config files for network nodes",
		ArgsUsage: "<genesisPath>",
		Flags: []cli.Flag{
			utils.InitNetworkDir,
			utils.InitNetworkPort,
			utils.InitNetworkSize,
			utils.InitNetworkIps,
			configFileFlag,
		},
		Category: "BLOCKCHAIN COMMANDS",
		Description: `
The init-network command initializes a new genesis block, definition for the network, config files for network nodes.
It expects the genesis file as argument.`,
	}
	dumpGenesisCommand = &cli.Command{
		Action:    dumpGenesis,
		Name:      "dumpgenesis",
		Usage:     "Dumps genesis block JSON configuration to stdout",
		ArgsUsage: "",
		Flags:     append([]cli.Flag{utils.DataDirFlag}, utils.NetworkFlags...),
		Description: `
The dumpgenesis command prints the genesis configuration of the network preset
if one is set.  Otherwise it prints the genesis from the datadir.`,
	}
	importCommand = &cli.Command{
		Action:    importChain,
		Name:      "import",
		Usage:     "Import a blockchain file",
		ArgsUsage: "<filename> (<filename 2> ... <filename N>) ",
		Flags: flags.Merge([]cli.Flag{
			utils.CacheFlag,
			utils.SyncModeFlag,
			utils.GCModeFlag,
			utils.SnapshotFlag,
			utils.CacheDatabaseFlag,
			utils.CacheGCFlag,
			utils.MetricsEnabledFlag,
			utils.MetricsEnabledExpensiveFlag,
			utils.MetricsHTTPFlag,
			utils.MetricsPortFlag,
			utils.MetricsEnableInfluxDBFlag,
			utils.MetricsEnableInfluxDBV2Flag,
			utils.MetricsInfluxDBEndpointFlag,
			utils.MetricsInfluxDBDatabaseFlag,
			utils.MetricsInfluxDBUsernameFlag,
			utils.MetricsInfluxDBPasswordFlag,
			utils.MetricsInfluxDBTagsFlag,
			utils.MetricsInfluxDBTokenFlag,
			utils.MetricsInfluxDBBucketFlag,
			utils.MetricsInfluxDBOrganizationFlag,
			utils.TxLookupLimitFlag,
			utils.TransactionHistoryFlag,
			utils.StateHistoryFlag,
		}, utils.DatabaseFlags),
		Description: `
The import command imports blocks from an RLP-encoded form. The form can be one file
with several RLP-encoded blocks, or several files can be used.

If only one file is used, import error will result in failure. If several files are used,
processing will proceed even if an individual RLP-file import failure occurs.`,
	}
	exportCommand = &cli.Command{
		Action:    exportChain,
		Name:      "export",
		Usage:     "Export blockchain into file",
		ArgsUsage: "<filename> [<blockNumFirst> <blockNumLast>]",
		Flags: flags.Merge([]cli.Flag{
			utils.CacheFlag,
			utils.SyncModeFlag,
		}, utils.DatabaseFlags),
		Description: `
Requires a first argument of the file to write to.
Optional second and third arguments control the first and
last block to write. In this mode, the file will be appended
if already existing. If the file ends with .gz, the output will
be gzipped.`,
	}
	importPreimagesCommand = &cli.Command{
		Action:    importPreimages,
		Name:      "import-preimages",
		Usage:     "Import the preimage database from an RLP stream",
		ArgsUsage: "<datafile>",
		Flags: flags.Merge([]cli.Flag{
			utils.CacheFlag,
			utils.SyncModeFlag,
		}, utils.DatabaseFlags),
		Description: `
The import-preimages command imports hash preimages from an RLP encoded stream.
It's deprecated, please use "geth db import" instead.
`,
	}
	exportPreimagesCommand = &cli.Command{
		Action:    exportPreimages,
		Name:      "export-preimages",
		Usage:     "Export the preimage database into an RLP stream",
		ArgsUsage: "<dumpfile>",
		Flags: flags.Merge([]cli.Flag{
			utils.CacheFlag,
			utils.SyncModeFlag,
		}, utils.DatabaseFlags),
		Description: `
The export-preimages command exports hash preimages to an RLP encoded stream.
It's deprecated, please use "geth db export" instead.
`,
	}
	dumpCommand = &cli.Command{
		Action:    dump,
		Name:      "dump",
		Usage:     "Dump a specific block from storage",
		ArgsUsage: "[? <blockHash> | <blockNum>]",
		Flags: flags.Merge([]cli.Flag{
			utils.CacheFlag,
			utils.IterativeOutputFlag,
			utils.ExcludeCodeFlag,
			utils.ExcludeStorageFlag,
			utils.IncludeIncompletesFlag,
			utils.StartKeyFlag,
			utils.DumpLimitFlag,
		}, utils.DatabaseFlags),
		Description: `
This command dumps out the state for a given block (or latest, if none provided).
If you use "dump" command in path mode, please firstly use "dump-roothash" command to get all available state root hash.
`,
	}
	dumpRootHashCommand = &cli.Command{
		Action: dumpAllRootHashInPath,
		Name:   "dump-roothash",
		Usage:  "Dump all available state root hash in path mode",
		Flags: flags.Merge([]cli.Flag{
			utils.StateSchemeFlag,
		}, utils.DatabasePathFlags),
		Description: `
The dump-roothash command dump all available state root hash in path mode.
If you use "dump" command in path mode, please note that it only keeps at most 129 blocks which belongs to diffLayer or diskLayer.
Therefore, you must specify the blockNumber or blockHash that locates in diffLayer or diskLayer.
"geth" will print all available blockNumber and related block state root hash, and you can query block hash by block number.
`,
	}
)

// initGenesis will initialise the given JSON format genesis file and writes it as
// the zero'd block (i.e. genesis) or will fail hard if it can't succeed.
func initGenesis(ctx *cli.Context) error {
	if ctx.Args().Len() != 1 {
		utils.Fatalf("need genesis.json file as the only argument")
	}
	genesisPath := ctx.Args().First()
	if len(genesisPath) == 0 {
		utils.Fatalf("invalid path to genesis file")
	}
	file, err := os.Open(genesisPath)
	if err != nil {
		utils.Fatalf("Failed to read genesis file: %v", err)
	}
	defer file.Close()

	genesis := new(core.Genesis)
	if err := json.NewDecoder(file).Decode(genesis); err != nil {
		utils.Fatalf("invalid genesis file: %v", err)
	}
	// Open and initialise both full and light databases
	stack, _ := makeConfigNode(ctx)
	defer stack.Close()

	var overrides core.ChainOverrides
	if ctx.IsSet(utils.OverrideCancun.Name) {
		v := ctx.Uint64(utils.OverrideCancun.Name)
		overrides.OverrideCancun = &v
	}
	if ctx.IsSet(utils.OverrideVerkle.Name) {
		v := ctx.Uint64(utils.OverrideVerkle.Name)
		overrides.OverrideVerkle = &v
	}
	for _, name := range []string{"chaindata", "lightchaindata"} {
		chaindb, err := stack.OpenDatabaseWithFreezer(name, 0, 0, ctx.String(utils.AncientFlag.Name), "", false, false, false, false)
		if err != nil {
			utils.Fatalf("Failed to open database: %v", err)
		}
		defer chaindb.Close()

		triedb := utils.MakeTrieDatabase(ctx, chaindb, ctx.Bool(utils.CachePreimagesFlag.Name), false)
		defer triedb.Close()

		_, hash, err := core.SetupGenesisBlockWithOverride(chaindb, triedb, genesis, &overrides)
		if err != nil {
			utils.Fatalf("Failed to write genesis block: %v", err)
		}
		log.Info("Successfully wrote genesis state", "database", name, "hash", hash)
	}
	return nil
}

func parseIps(ipStr string, size int) ([]string, error) {
	var ips []string
	if len(ipStr) != 0 {
		ips = strings.Split(ipStr, ",")
		if len(ips) != size {
			return nil, errors.New("mismatch of size and length of ips")
		}
		for i := 0; i < size; i++ {
			_, err := net.ResolveIPAddr("", ips[i])
			if err != nil {
				return nil, errors.New("invalid format of ip")
			}
		}
	} else {
		ips = make([]string, size)
		for i := 0; i < size; i++ {
			ips[i] = "127.0.0.1"
		}
	}
	return ips, nil
}

func createPorts(ipStr string, port int, size int) []int {
	ports := make([]int, size)
	if len(ipStr) == 0 { // localhost , so different ports
		for i := 0; i < size; i++ {
			ports[i] = port + i
		}
	} else { // different machines, keep same port
		for i := 0; i < size; i++ {
			ports[i] = port
		}
	}
	return ports
}

// Create config for node i in the cluster
func createNodeConfig(baseConfig gethConfig, enodes []*enode.Node, ip string, port int, size int, i int) gethConfig {
	baseConfig.Node.HTTPHost = ip
	baseConfig.Node.P2P.ListenAddr = fmt.Sprintf(":%d", port)
	baseConfig.Node.P2P.BootstrapNodes = make([]*enode.Node, size-1)
	// Set the P2P connections between this node and the other nodes
	for j := 0; j < i; j++ {
		baseConfig.Node.P2P.BootstrapNodes[j] = enodes[j]
	}
	for j := i + 1; j < size; j++ {
		baseConfig.Node.P2P.BootstrapNodes[j-1] = enodes[j]
	}
	return baseConfig
}

// Create configs for nodes in the cluster
func createNodeConfigs(baseConfig gethConfig, initDir string, ips []string, ports []int, size int) ([]gethConfig, error) {
	// Create the nodes
	enodes := make([]*enode.Node, size)
	for i := 0; i < size; i++ {
		nodeConfig := baseConfig.Node
		nodeConfig.DataDir = path.Join(initDir, fmt.Sprintf("node%d", i))
		stack, err := node.New(&nodeConfig)
		if err != nil {
			return nil, err
		}
		pk := stack.Config().NodeKey()
		enodes[i] = enode.NewV4(&pk.PublicKey, net.ParseIP(ips[i]), ports[i], ports[i])
	}

	// Create the configs
	configs := make([]gethConfig, size)
	for i := 0; i < size; i++ {
		configs[i] = createNodeConfig(baseConfig, enodes, ips[i], ports[i], size, i)
	}
	return configs, nil
}

// initNetwork will bootstrap and initialize a new genesis block, and nodekey, config files for network nodes
func initNetwork(ctx *cli.Context) error {
	initDir := ctx.String(utils.InitNetworkDir.Name)
	if len(initDir) == 0 {
		utils.Fatalf("init.dir is required")
	}
	size := ctx.Int(utils.InitNetworkSize.Name)
	if size <= 0 {
		utils.Fatalf("size should be greater than 0")
	}
	port := ctx.Int(utils.InitNetworkPort.Name)
	if port <= 0 {
		utils.Fatalf("port should be greater than 0")
	}
	ipStr := ctx.String(utils.InitNetworkIps.Name)
	cfgFile := ctx.String(configFileFlag.Name)

	if len(cfgFile) == 0 {
		utils.Fatalf("config file is required")
	}

	ips, err := parseIps(ipStr, size)
	if err != nil {
		utils.Fatalf("Failed to pase ips string: %v", err)
	}

	ports := createPorts(ipStr, port, size)

	// Make sure we have a valid genesis JSON
	genesisPath := ctx.Args().First()
	if len(genesisPath) == 0 {
		utils.Fatalf("Must supply path to genesis JSON file")
	}
	inGenesisFile, err := os.Open(genesisPath)
	if err != nil {
		utils.Fatalf("Failed to read genesis file: %v", err)
	}
	defer inGenesisFile.Close()

	genesis := new(core.Genesis)
	if err := json.NewDecoder(inGenesisFile).Decode(genesis); err != nil {
		utils.Fatalf("invalid genesis file: %v", err)
	}

	// load config
	var config gethConfig
	err = loadConfig(cfgFile, &config)
	if err != nil {
		return err
	}

	configs, err := createNodeConfigs(config, initDir, ips, ports, size)
	if err != nil {
		utils.Fatalf("Failed to create node configs: %v", err)
	}

	for i := 0; i < size; i++ {
		// Write config.toml
		configBytes, err := tomlSettings.Marshal(configs[i])
		if err != nil {
			return err
		}
		configFile, err := os.OpenFile(path.Join(initDir, fmt.Sprintf("node%d", i), "config.toml"), os.O_RDWR|os.O_CREATE|os.O_TRUNC, 0644)
		if err != nil {
			return err
		}
		defer configFile.Close()
		configFile.Write(configBytes)

		// Write the input genesis.json to the node's directory
		outGenesisFile, err := os.OpenFile(path.Join(initDir, fmt.Sprintf("node%d", i), "genesis.json"), os.O_RDWR|os.O_CREATE|os.O_TRUNC, 0644)
		if err != nil {
			return err
		}
		_, err = inGenesisFile.Seek(0, io.SeekStart)
		if err != nil {
			return err
		}
		_, err = io.Copy(outGenesisFile, inGenesisFile)
		if err != nil {
			return err
		}
	}
	return nil
}

func dumpGenesis(ctx *cli.Context) error {
	// if there is a testnet preset enabled, dump that
	if utils.IsNetworkPreset(ctx) {
		genesis := utils.MakeGenesis(ctx)
		if err := json.NewEncoder(os.Stdout).Encode(genesis); err != nil {
			utils.Fatalf("could not encode genesis: %s", err)
		}
		return nil
	}
	// dump whatever already exists in the datadir
	stack, _ := makeConfigNode(ctx)
	for _, name := range []string{"chaindata", "lightchaindata"} {
		db, err := stack.OpenDatabase(name, 0, 0, "", true)
		if err != nil {
			if !os.IsNotExist(err) {
				return err
			}
			continue
		}
		genesis, err := core.ReadGenesis(db)
		if err != nil {
			utils.Fatalf("failed to read genesis: %s", err)
		}
		db.Close()

		if err := json.NewEncoder(os.Stdout).Encode(*genesis); err != nil {
			utils.Fatalf("could not encode stored genesis: %s", err)
		}
		return nil
	}
	if ctx.IsSet(utils.DataDirFlag.Name) {
		utils.Fatalf("no existing datadir at %s", stack.Config().DataDir)
	}
	utils.Fatalf("no network preset provided, no existing genesis in the default datadir")
	return nil
}

func importChain(ctx *cli.Context) error {
	if ctx.Args().Len() < 1 {
		utils.Fatalf("This command requires an argument.")
	}
	// Start metrics export if enabled
	utils.SetupMetrics(ctx)
	// Start system runtime metrics collection
	go metrics.CollectProcessMetrics(3 * time.Second)

	stack, _ := makeConfigNode(ctx)
	defer stack.Close()

	chain, db := utils.MakeChain(ctx, stack, false)
	defer db.Close()

	// Start periodically gathering memory profiles
	var peakMemAlloc, peakMemSys atomic.Uint64
	go func() {
		stats := new(runtime.MemStats)
		for {
			runtime.ReadMemStats(stats)
			if peakMemAlloc.Load() < stats.Alloc {
				peakMemAlloc.Store(stats.Alloc)
			}
			if peakMemSys.Load() < stats.Sys {
				peakMemSys.Store(stats.Sys)
			}
			time.Sleep(5 * time.Second)
		}
	}()
	// Import the chain
	start := time.Now()

	var importErr error

	if ctx.Args().Len() == 1 {
		if err := utils.ImportChain(chain, ctx.Args().First()); err != nil {
			importErr = err
			log.Error("Import error", "err", err)
		}
	} else {
		for _, arg := range ctx.Args().Slice() {
			if err := utils.ImportChain(chain, arg); err != nil {
				importErr = err
				log.Error("Import error", "file", arg, "err", err)
			}
		}
	}
	chain.Stop()
	fmt.Printf("Import done in %v.\n\n", time.Since(start))

	// Output pre-compaction stats mostly to see the import trashing
	showLeveldbStats(db)

	// Print the memory statistics used by the importing
	mem := new(runtime.MemStats)
	runtime.ReadMemStats(mem)

	fmt.Printf("Object memory: %.3f MB current, %.3f MB peak\n", float64(mem.Alloc)/1024/1024, float64(peakMemAlloc.Load())/1024/1024)
	fmt.Printf("System memory: %.3f MB current, %.3f MB peak\n", float64(mem.Sys)/1024/1024, float64(peakMemSys.Load())/1024/1024)
	fmt.Printf("Allocations:   %.3f million\n", float64(mem.Mallocs)/1000000)
	fmt.Printf("GC pause:      %v\n\n", time.Duration(mem.PauseTotalNs))

	if ctx.Bool(utils.NoCompactionFlag.Name) {
		return nil
	}

	// Compact the entire database to more accurately measure disk io and print the stats
	start = time.Now()
	fmt.Println("Compacting entire database...")
	if err := db.Compact(nil, nil); err != nil {
		utils.Fatalf("Compaction failed: %v", err)
	}
	fmt.Printf("Compaction done in %v.\n\n", time.Since(start))

	showLeveldbStats(db)
	return importErr
}

func exportChain(ctx *cli.Context) error {
	if ctx.Args().Len() < 1 {
		utils.Fatalf("This command requires an argument.")
	}

	stack, _ := makeConfigNode(ctx)
	defer stack.Close()

	chain, db := utils.MakeChain(ctx, stack, true)
	defer db.Close()
	start := time.Now()

	var err error
	fp := ctx.Args().First()
	if ctx.Args().Len() < 3 {
		err = utils.ExportChain(chain, fp)
	} else {
		// This can be improved to allow for numbers larger than 9223372036854775807
		first, ferr := strconv.ParseInt(ctx.Args().Get(1), 10, 64)
		last, lerr := strconv.ParseInt(ctx.Args().Get(2), 10, 64)
		if ferr != nil || lerr != nil {
			utils.Fatalf("Export error in parsing parameters: block number not an integer\n")
		}
		if first < 0 || last < 0 {
			utils.Fatalf("Export error: block number must be greater than 0\n")
		}
		if head := chain.CurrentSnapBlock(); uint64(last) > head.Number.Uint64() {
			utils.Fatalf("Export error: block number %d larger than head block %d\n", uint64(last), head.Number.Uint64())
		}
		err = utils.ExportAppendChain(chain, fp, uint64(first), uint64(last))
	}

	if err != nil {
		utils.Fatalf("Export error: %v\n", err)
	}
	fmt.Printf("Export done in %v\n", time.Since(start))
	return nil
}

// importPreimages imports preimage data from the specified file.
func importPreimages(ctx *cli.Context) error {
	if ctx.Args().Len() < 1 {
		utils.Fatalf("This command requires an argument.")
	}

	stack, _ := makeConfigNode(ctx)
	defer stack.Close()

	db := utils.MakeChainDatabase(ctx, stack, false, false)
	defer db.Close()
	start := time.Now()

	if err := utils.ImportPreimages(db, ctx.Args().First()); err != nil {
		utils.Fatalf("Import error: %v\n", err)
	}
	fmt.Printf("Import done in %v\n", time.Since(start))
	return nil
}

// exportPreimages dumps the preimage data to specified json file in streaming way.
func exportPreimages(ctx *cli.Context) error {
	if ctx.Args().Len() < 1 {
		utils.Fatalf("This command requires an argument.")
	}
	stack, _ := makeConfigNode(ctx)
	defer stack.Close()

	db := utils.MakeChainDatabase(ctx, stack, true, false)
	defer db.Close()
	start := time.Now()

	if err := utils.ExportPreimages(db, ctx.Args().First()); err != nil {
		utils.Fatalf("Export error: %v\n", err)
	}
	fmt.Printf("Export done in %v\n", time.Since(start))
	return nil
}

func parseDumpConfig(ctx *cli.Context, stack *node.Node) (*state.DumpConfig, ethdb.Database, common.Hash, error) {
<<<<<<< HEAD
	db := utils.MakeChainDatabase(ctx, stack, true, false)
	defer db.Close()

	var header *types.Header
=======
>>>>>>> fecd2bfa
	if ctx.NArg() > 1 {
		return nil, nil, common.Hash{}, fmt.Errorf("expected 1 argument (number or hash), got %d", ctx.NArg())
	}

	db := utils.MakeChainDatabase(ctx, stack, true, false)
	scheme, err := rawdb.ParseStateScheme(ctx.String(utils.StateSchemeFlag.Name), db)
	if err != nil {
		return nil, nil, common.Hash{}, err
	}
	if scheme == rawdb.PathScheme {
		fmt.Println("You are using geth dump in path mode, please use `geth dump-roothash` command to get all available blocks.")
	}

	header := &types.Header{}
	if ctx.NArg() == 1 {
		arg := ctx.Args().First()
		if hashish(arg) {
			hash := common.HexToHash(arg)
			if number := rawdb.ReadHeaderNumber(db, hash); number != nil {
				header = rawdb.ReadHeader(db, hash, *number)
			} else {
				return nil, nil, common.Hash{}, fmt.Errorf("block %x not found", hash)
			}
		} else {
			number, err := strconv.ParseUint(arg, 10, 64)
			if err != nil {
				return nil, nil, common.Hash{}, err
			}
			if hash := rawdb.ReadCanonicalHash(db, number); hash != (common.Hash{}) {
				header = rawdb.ReadHeader(db, hash, number)
			} else {
				return nil, nil, common.Hash{}, fmt.Errorf("header for block %d not found", number)
			}
		}
	} else {
		// Use latest
		if scheme == rawdb.PathScheme {
			triedb := trie.NewDatabase(db, &trie.Config{PathDB: pathdb.ReadOnly})
			defer triedb.Close()
			if stateRoot := triedb.Head(); stateRoot != (common.Hash{}) {
				header.Root = stateRoot
			} else {
				return nil, nil, common.Hash{}, fmt.Errorf("no top state root hash in path db")
			}
		} else {
			header = rawdb.ReadHeadHeader(db)
		}
	}
	if header == nil {
		return nil, nil, common.Hash{}, errors.New("no head block found")
	}

	startArg := common.FromHex(ctx.String(utils.StartKeyFlag.Name))
	var start common.Hash
	switch len(startArg) {
	case 0: // common.Hash
	case 32:
		start = common.BytesToHash(startArg)
	case 20:
		start = crypto.Keccak256Hash(startArg)
		log.Info("Converting start-address to hash", "address", common.BytesToAddress(startArg), "hash", start.Hex())
	default:
		return nil, nil, common.Hash{}, fmt.Errorf("invalid start argument: %x. 20 or 32 hex-encoded bytes required", startArg)
	}

	var conf = &state.DumpConfig{
		SkipCode:          ctx.Bool(utils.ExcludeCodeFlag.Name),
		SkipStorage:       ctx.Bool(utils.ExcludeStorageFlag.Name),
		OnlyWithAddresses: !ctx.Bool(utils.IncludeIncompletesFlag.Name),
		Start:             start.Bytes(),
		Max:               ctx.Uint64(utils.DumpLimitFlag.Name),
	}
	conf.StateScheme = scheme
	log.Info("State dump configured", "block", header.Number, "hash", header.Hash().Hex(),
		"skipcode", conf.SkipCode, "skipstorage", conf.SkipStorage, "start", hexutil.Encode(conf.Start),
		"limit", conf.Max, "state scheme", conf.StateScheme)
	return conf, db, header.Root, nil
}

func dump(ctx *cli.Context) error {
	stack, _ := makeConfigNode(ctx)
	defer stack.Close()

	conf, db, root, err := parseDumpConfig(ctx, stack)
	if err != nil {
		return err
	}
	triedb := utils.MakeTrieDatabase(ctx, db, true, true) // always enable preimage lookup
	defer triedb.Close()

	state, err := state.New(root, state.NewDatabaseWithNodeDB(db, triedb), nil)
	if err != nil {
		return err
	}
	if ctx.Bool(utils.IterativeOutputFlag.Name) {
		state.IterativeDump(conf, json.NewEncoder(os.Stdout))
	} else {
		if conf.OnlyWithAddresses {
			fmt.Fprintf(os.Stderr, "If you want to include accounts with missing preimages, you need iterative output, since"+
				" otherwise the accounts will overwrite each other in the resulting mapping.")
			return errors.New("incompatible options")
		}
		fmt.Println(string(state.Dump(conf)))
	}
	return nil
}

func dumpAllRootHashInPath(ctx *cli.Context) error {
	stack, _ := makeConfigNode(ctx)
	defer stack.Close()
	db := utils.MakeChainDatabase(ctx, stack, true, false)
	defer db.Close()
	triedb := trie.NewDatabase(db, &trie.Config{PathDB: pathdb.ReadOnly})
	defer triedb.Close()

	scheme, err := rawdb.ParseStateScheme(ctx.String(utils.StateSchemeFlag.Name), db)
	if err != nil {
		return err
	}
	if scheme == rawdb.HashScheme {
		return errors.New("incorrect state scheme, you should use it in path mode")
	}

	table := tablewriter.NewWriter(os.Stdout)
	table.SetHeader([]string{"Block Number", "Block State Root Hash"})
	table.AppendBulk(triedb.GetAllRooHash())
	table.Render()
	return nil
}

// hashish returns true for strings that look like hashes.
func hashish(x string) bool {
	_, err := strconv.Atoi(x)
	return err != nil
}<|MERGE_RESOLUTION|>--- conflicted
+++ resolved
@@ -200,9 +200,7 @@
 		Action: dumpAllRootHashInPath,
 		Name:   "dump-roothash",
 		Usage:  "Dump all available state root hash in path mode",
-		Flags: flags.Merge([]cli.Flag{
-			utils.StateSchemeFlag,
-		}, utils.DatabasePathFlags),
+		Flags:  flags.Merge([]cli.Flag{}, utils.DatabaseFlags),
 		Description: `
 The dump-roothash command dump all available state root hash in path mode.
 If you use "dump" command in path mode, please note that it only keeps at most 129 blocks which belongs to diffLayer or diskLayer.
@@ -619,18 +617,12 @@
 }
 
 func parseDumpConfig(ctx *cli.Context, stack *node.Node) (*state.DumpConfig, ethdb.Database, common.Hash, error) {
-<<<<<<< HEAD
+	if ctx.NArg() > 1 {
+		return nil, nil, common.Hash{}, fmt.Errorf("expected 1 argument (number or hash), got %d", ctx.NArg())
+	}
+
 	db := utils.MakeChainDatabase(ctx, stack, true, false)
 	defer db.Close()
-
-	var header *types.Header
-=======
->>>>>>> fecd2bfa
-	if ctx.NArg() > 1 {
-		return nil, nil, common.Hash{}, fmt.Errorf("expected 1 argument (number or hash), got %d", ctx.NArg())
-	}
-
-	db := utils.MakeChainDatabase(ctx, stack, true, false)
 	scheme, err := rawdb.ParseStateScheme(ctx.String(utils.StateSchemeFlag.Name), db)
 	if err != nil {
 		return nil, nil, common.Hash{}, err
@@ -639,7 +631,7 @@
 		fmt.Println("You are using geth dump in path mode, please use `geth dump-roothash` command to get all available blocks.")
 	}
 
-	header := &types.Header{}
+	var header *types.Header
 	if ctx.NArg() == 1 {
 		arg := ctx.Args().First()
 		if hashish(arg) {
