// Copyright 2015 The go-ethereum Authors
// This file is part of go-ethereum.
//
// go-ethereum is free software: you can redistribute it and/or modify
// it under the terms of the GNU General Public License as published by
// the Free Software Foundation, either version 3 of the License, or
// (at your option) any later version.
//
// go-ethereum is distributed in the hope that it will be useful,
// but WITHOUT ANY WARRANTY; without even the implied warranty of
// MERCHANTABILITY or FITNESS FOR A PARTICULAR PURPOSE. See the
// GNU General Public License for more details.
//
// You should have received a copy of the GNU General Public License
// along with go-ethereum. If not, see <http://www.gnu.org/licenses/>.

package main

import (
	"encoding/json"
	"errors"
	"fmt"
	"io"
	"net"
	"os"
	"path"
	"runtime"
	"strconv"
	"strings"
	"sync/atomic"
	"time"

	"github.com/olekukonko/tablewriter"
	"github.com/urfave/cli/v2"

	"github.com/ethereum/go-ethereum/cmd/utils"
	"github.com/ethereum/go-ethereum/common"
	"github.com/ethereum/go-ethereum/common/hexutil"
	"github.com/ethereum/go-ethereum/core"
	"github.com/ethereum/go-ethereum/core/rawdb"
	"github.com/ethereum/go-ethereum/core/state"
	"github.com/ethereum/go-ethereum/core/types"
	"github.com/ethereum/go-ethereum/crypto"
	"github.com/ethereum/go-ethereum/eth"
	"github.com/ethereum/go-ethereum/ethdb"
	"github.com/ethereum/go-ethereum/internal/era"
	"github.com/ethereum/go-ethereum/internal/flags"
	"github.com/ethereum/go-ethereum/log"
	"github.com/ethereum/go-ethereum/metrics"
	"github.com/ethereum/go-ethereum/node"
	"github.com/ethereum/go-ethereum/p2p/enode"
	"github.com/ethereum/go-ethereum/params"
	"github.com/ethereum/go-ethereum/triedb"
	"github.com/ethereum/go-ethereum/triedb/pathdb"
)

var (
	initCommand = &cli.Command{
		Action:    initGenesis,
		Name:      "init",
		Usage:     "Bootstrap and initialize a new genesis block",
		ArgsUsage: "<genesisPath>",
		Flags: flags.Merge([]cli.Flag{
			utils.CachePreimagesFlag,
			utils.OverridePassedForkTime,
			utils.OverridePascal,
			utils.OverridePrague,
			utils.OverrideVerkle,
			utils.MultiDataBaseFlag,
		}, utils.DatabaseFlags),
		Description: `
The init command initializes a new genesis block and definition for the network.
This is a destructive action and changes the network in which you will be
participating.

It expects the genesis file as argument.`,
	}
	initNetworkCommand = &cli.Command{
		Action:    initNetwork,
		Name:      "init-network",
		Usage:     "Bootstrap and initialize a new genesis block, and nodekey, config files for network nodes",
		ArgsUsage: "<genesisPath>",
		Flags: []cli.Flag{
			utils.InitNetworkDir,
			utils.InitNetworkPort,
			utils.InitNetworkSize,
			utils.InitNetworkIps,
			configFileFlag,
		},
		Category: "BLOCKCHAIN COMMANDS",
		Description: `
The init-network command initializes a new genesis block, definition for the network, config files for network nodes.
It expects the genesis file as argument.`,
	}
	dumpGenesisCommand = &cli.Command{
		Action:    dumpGenesis,
		Name:      "dumpgenesis",
		Usage:     "Dumps genesis block JSON configuration to stdout",
		ArgsUsage: "",
		Flags:     append([]cli.Flag{utils.DataDirFlag}, utils.NetworkFlags...),
		Description: `
The dumpgenesis command prints the genesis configuration of the network preset
if one is set.  Otherwise it prints the genesis from the datadir.`,
	}
	importCommand = &cli.Command{
		Action:    importChain,
		Name:      "import",
		Usage:     "Import a blockchain file",
		ArgsUsage: "<filename> (<filename 2> ... <filename N>) ",
		Flags: flags.Merge([]cli.Flag{
			utils.CacheFlag,
			utils.SyncModeFlag,
			utils.GCModeFlag,
			utils.SnapshotFlag,
			utils.CacheDatabaseFlag,
			utils.CacheGCFlag,
			utils.MetricsEnabledFlag,
			utils.MetricsEnabledExpensiveFlag,
			utils.MetricsHTTPFlag,
			utils.MetricsPortFlag,
			utils.MetricsEnableInfluxDBFlag,
			utils.MetricsEnableInfluxDBV2Flag,
			utils.MetricsInfluxDBEndpointFlag,
			utils.MetricsInfluxDBDatabaseFlag,
			utils.MetricsInfluxDBUsernameFlag,
			utils.MetricsInfluxDBPasswordFlag,
			utils.MetricsInfluxDBTagsFlag,
			utils.MetricsInfluxDBTokenFlag,
			utils.MetricsInfluxDBBucketFlag,
			utils.MetricsInfluxDBOrganizationFlag,
			utils.TxLookupLimitFlag,
			utils.VMTraceFlag,
			utils.VMTraceJsonConfigFlag,
			utils.TransactionHistoryFlag,
			utils.StateHistoryFlag,
		}, utils.DatabaseFlags),
		Description: `
The import command imports blocks from an RLP-encoded form. The form can be one file
with several RLP-encoded blocks, or several files can be used.

If only one file is used, import error will result in failure. If several files are used,
processing will proceed even if an individual RLP-file import failure occurs.`,
	}
	exportCommand = &cli.Command{
		Action:    exportChain,
		Name:      "export",
		Usage:     "Export blockchain into file",
		ArgsUsage: "<filename> [<blockNumFirst> <blockNumLast>]",
		Flags: flags.Merge([]cli.Flag{
			utils.CacheFlag,
			utils.SyncModeFlag,
		}, utils.DatabaseFlags),
		Description: `
Requires a first argument of the file to write to.
Optional second and third arguments control the first and
last block to write. In this mode, the file will be appended
if already existing. If the file ends with .gz, the output will
be gzipped.`,
	}
	importHistoryCommand = &cli.Command{
		Action:    importHistory,
		Name:      "import-history",
		Usage:     "Import an Era archive",
		ArgsUsage: "<dir>",
		Flags: flags.Merge([]cli.Flag{
			utils.TxLookupLimitFlag,
		},
			utils.DatabaseFlags,
			utils.NetworkFlags,
		),
		Description: `
The import-history command will import blocks and their corresponding receipts
from Era archives.
`,
	}
	exportHistoryCommand = &cli.Command{
		Action:    exportHistory,
		Name:      "export-history",
		Usage:     "Export blockchain history to Era archives",
		ArgsUsage: "<dir> <first> <last>",
		Flags:     flags.Merge(utils.DatabaseFlags),
		Description: `
The export-history command will export blocks and their corresponding receipts
into Era archives. Eras are typically packaged in steps of 8192 blocks.
`,
	}
	importPreimagesCommand = &cli.Command{
		Action:    importPreimages,
		Name:      "import-preimages",
		Usage:     "Import the preimage database from an RLP stream",
		ArgsUsage: "<datafile>",
		Flags: flags.Merge([]cli.Flag{
			utils.CacheFlag,
			utils.SyncModeFlag,
		}, utils.DatabaseFlags),
		Description: `
The import-preimages command imports hash preimages from an RLP encoded stream.
It's deprecated, please use "geth db import" instead.
`,
	}

	dumpCommand = &cli.Command{
		Action:    dump,
		Name:      "dump",
		Usage:     "Dump a specific block from storage",
		ArgsUsage: "[? <blockHash> | <blockNum>]",
		Flags: flags.Merge([]cli.Flag{
			utils.CacheFlag,
			utils.IterativeOutputFlag,
			utils.ExcludeCodeFlag,
			utils.ExcludeStorageFlag,
			utils.IncludeIncompletesFlag,
			utils.StartKeyFlag,
			utils.DumpLimitFlag,
		}, utils.DatabaseFlags),
		Description: `
This command dumps out the state for a given block (or latest, if none provided).
If you use "dump" command in path mode, please firstly use "dump-roothash" command to get all available state root hash.
`,
	}
	dumpRootHashCommand = &cli.Command{
		Action: dumpAllRootHashInPath,
		Name:   "dump-roothash",
		Usage:  "Dump all available state root hash in path mode",
		Flags:  flags.Merge([]cli.Flag{}, utils.DatabaseFlags),
		Description: `
The dump-roothash command dump all available state root hash in path mode.
If you use "dump" command in path mode, please note that it only keeps at most 129 blocks which belongs to diffLayer or diskLayer.
Therefore, you must specify the blockNumber or blockHash that locates in diffLayer or diskLayer.
"geth" will print all available blockNumber and related block state root hash, and you can query block hash by block number.
`,
	}
)

// initGenesis will initialise the given JSON format genesis file and writes it as
// the zero'd block (i.e. genesis) or will fail hard if it can't succeed.
func initGenesis(ctx *cli.Context) error {
	if ctx.Args().Len() != 1 {
		utils.Fatalf("need genesis.json file as the only argument")
	}
	genesisPath := ctx.Args().First()
	if len(genesisPath) == 0 {
		utils.Fatalf("invalid path to genesis file")
	}
	file, err := os.Open(genesisPath)
	if err != nil {
		utils.Fatalf("Failed to read genesis file: %v", err)
	}
	defer file.Close()

	genesis := new(core.Genesis)
	if err := json.NewDecoder(file).Decode(genesis); err != nil {
		utils.Fatalf("invalid genesis file: %v", err)
	}
	// Open and initialise both full and light databases
	stack, _ := makeConfigNode(ctx)
	defer stack.Close()

	var overrides core.ChainOverrides
	if ctx.IsSet(utils.OverridePassedForkTime.Name) {
		v := ctx.Uint64(utils.OverridePassedForkTime.Name)
		overrides.OverridePassedForkTime = &v
	}
	if ctx.IsSet(utils.OverridePascal.Name) {
		v := ctx.Uint64(utils.OverridePascal.Name)
		overrides.OverridePascal = &v
	}
	if ctx.IsSet(utils.OverridePrague.Name) {
		v := ctx.Uint64(utils.OverridePrague.Name)
		overrides.OverridePrague = &v
	}
	if ctx.IsSet(utils.OverrideVerkle.Name) {
		v := ctx.Uint64(utils.OverrideVerkle.Name)
		overrides.OverrideVerkle = &v
	}
<<<<<<< HEAD
	for _, name := range []string{"chaindata", "lightchaindata"} {
		chaindb, err := stack.OpenDatabaseWithFreezer(name, 0, 0, ctx.String(utils.AncientFlag.Name), "", false, false, false, false)
		if err != nil {
			utils.Fatalf("Failed to open database: %v", err)
		}
		defer chaindb.Close()

		// if the trie data dir has been set, new trie db with a new state database
		if ctx.IsSet(utils.MultiDataBaseFlag.Name) {
			statediskdb, dbErr := stack.OpenDatabaseWithFreezer(name+"/state", 0, 0, "", "", false, false, false, false)
			if dbErr != nil {
				utils.Fatalf("Failed to open separate trie database: %v", dbErr)
			}
			chaindb.SetStateStore(statediskdb)
			blockdb, err := stack.OpenDatabaseWithFreezer(name+"/block", 0, 0, "", "", false, false, false, false)
			if err != nil {
				utils.Fatalf("Failed to open separate block database: %v", err)
			}
			chaindb.SetBlockStore(blockdb)
			log.Warn("Multi-database is an experimental feature")
		}

		triedb := utils.MakeTrieDatabase(ctx, stack, chaindb, ctx.Bool(utils.CachePreimagesFlag.Name), false, genesis.IsVerkle())
		defer triedb.Close()

		_, hash, err := core.SetupGenesisBlockWithOverride(chaindb, triedb, genesis, &overrides)
		if err != nil {
			utils.Fatalf("Failed to write genesis block: %v", err)
		}
		log.Info("Successfully wrote genesis state", "database", name, "hash", hash.String())
	}
	return nil
}

func parseIps(ipStr string, size int) ([]string, error) {
	var ips []string
	if len(ipStr) != 0 {
		ips = strings.Split(ipStr, ",")
		if len(ips) != size {
			return nil, errors.New("mismatch of size and length of ips")
		}
		for i := 0; i < size; i++ {
			_, err := net.ResolveIPAddr("", ips[i])
			if err != nil {
				return nil, errors.New("invalid format of ip")
			}
		}
	} else {
		ips = make([]string, size)
		for i := 0; i < size; i++ {
			ips[i] = "127.0.0.1"
		}
	}
	return ips, nil
}

func createPorts(ipStr string, port int, size int) []int {
	ports := make([]int, size)
	if len(ipStr) == 0 { // localhost , so different ports
		for i := 0; i < size; i++ {
			ports[i] = port + i
		}
	} else { // different machines, keep same port
		for i := 0; i < size; i++ {
			ports[i] = port
		}
	}
	return ports
}

// Create config for node i in the cluster
func createNodeConfig(baseConfig gethConfig, enodes []*enode.Node, ip string, port int, size int, i int) gethConfig {
	baseConfig.Node.HTTPHost = ip
	baseConfig.Node.P2P.ListenAddr = fmt.Sprintf(":%d", port)
	baseConfig.Node.P2P.BootstrapNodes = make([]*enode.Node, size-1)
	// Set the P2P connections between this node and the other nodes
	for j := 0; j < i; j++ {
		baseConfig.Node.P2P.BootstrapNodes[j] = enodes[j]
	}
	for j := i + 1; j < size; j++ {
		baseConfig.Node.P2P.BootstrapNodes[j-1] = enodes[j]
	}
	return baseConfig
}

// Create configs for nodes in the cluster
func createNodeConfigs(baseConfig gethConfig, initDir string, ips []string, ports []int, size int) ([]gethConfig, error) {
	// Create the nodes
	enodes := make([]*enode.Node, size)
	for i := 0; i < size; i++ {
		nodeConfig := baseConfig.Node
		nodeConfig.DataDir = path.Join(initDir, fmt.Sprintf("node%d", i))
		stack, err := node.New(&nodeConfig)
		if err != nil {
			return nil, err
		}
		pk := stack.Config().NodeKey()
		enodes[i] = enode.NewV4(&pk.PublicKey, net.ParseIP(ips[i]), ports[i], ports[i])
	}

	// Create the configs
	configs := make([]gethConfig, size)
	for i := 0; i < size; i++ {
		configs[i] = createNodeConfig(baseConfig, enodes, ips[i], ports[i], size, i)
	}
	return configs, nil
}

// initNetwork will bootstrap and initialize a new genesis block, and nodekey, config files for network nodes
func initNetwork(ctx *cli.Context) error {
	initDir := ctx.String(utils.InitNetworkDir.Name)
	if len(initDir) == 0 {
		utils.Fatalf("init.dir is required")
	}
	size := ctx.Int(utils.InitNetworkSize.Name)
	if size <= 0 {
		utils.Fatalf("size should be greater than 0")
	}
	port := ctx.Int(utils.InitNetworkPort.Name)
	if port <= 0 {
		utils.Fatalf("port should be greater than 0")
	}
	ipStr := ctx.String(utils.InitNetworkIps.Name)
	cfgFile := ctx.String(configFileFlag.Name)

	if len(cfgFile) == 0 {
		utils.Fatalf("config file is required")
	}

	ips, err := parseIps(ipStr, size)
	if err != nil {
		utils.Fatalf("Failed to pase ips string: %v", err)
	}

	ports := createPorts(ipStr, port, size)

	// Make sure we have a valid genesis JSON
	genesisPath := ctx.Args().First()
	if len(genesisPath) == 0 {
		utils.Fatalf("Must supply path to genesis JSON file")
	}
	inGenesisFile, err := os.Open(genesisPath)
	if err != nil {
		utils.Fatalf("Failed to read genesis file: %v", err)
	}
	defer inGenesisFile.Close()

	genesis := new(core.Genesis)
	if err := json.NewDecoder(inGenesisFile).Decode(genesis); err != nil {
		utils.Fatalf("invalid genesis file: %v", err)
	}

	// load config
	var config gethConfig
	err = loadConfig(cfgFile, &config)
	if err != nil {
		return err
	}

	configs, err := createNodeConfigs(config, initDir, ips, ports, size)
	if err != nil {
		utils.Fatalf("Failed to create node configs: %v", err)
	}

	for i := 0; i < size; i++ {
		// Write config.toml
		configBytes, err := tomlSettings.Marshal(configs[i])
		if err != nil {
			return err
		}
		configFile, err := os.OpenFile(path.Join(initDir, fmt.Sprintf("node%d", i), "config.toml"), os.O_RDWR|os.O_CREATE|os.O_TRUNC, 0644)
		if err != nil {
			return err
		}
		defer configFile.Close()
		configFile.Write(configBytes)

		// Write the input genesis.json to the node's directory
		outGenesisFile, err := os.OpenFile(path.Join(initDir, fmt.Sprintf("node%d", i), "genesis.json"), os.O_RDWR|os.O_CREATE|os.O_TRUNC, 0644)
		if err != nil {
			return err
		}
		_, err = inGenesisFile.Seek(0, io.SeekStart)
		if err != nil {
			return err
		}
		_, err = io.Copy(outGenesisFile, inGenesisFile)
		if err != nil {
			return err
		}
=======

	chaindb, err := stack.OpenDatabaseWithFreezer("chaindata", 0, 0, ctx.String(utils.AncientFlag.Name), "", false)
	if err != nil {
		utils.Fatalf("Failed to open database: %v", err)
	}
	defer chaindb.Close()

	triedb := utils.MakeTrieDatabase(ctx, chaindb, ctx.Bool(utils.CachePreimagesFlag.Name), false, genesis.IsVerkle())
	defer triedb.Close()

	_, hash, err := core.SetupGenesisBlockWithOverride(chaindb, triedb, genesis, &overrides)
	if err != nil {
		utils.Fatalf("Failed to write genesis block: %v", err)
>>>>>>> db6ae7fa
	}

	log.Info("Successfully wrote genesis state", "database", "chaindata", "hash", hash)

	return nil
}

func dumpGenesis(ctx *cli.Context) error {
	// check if there is a testnet preset enabled
	var genesis *core.Genesis
	if utils.IsNetworkPreset(ctx) {
		genesis = utils.MakeGenesis(ctx)
	} else if ctx.IsSet(utils.DeveloperFlag.Name) && !ctx.IsSet(utils.DataDirFlag.Name) {
		genesis = core.DeveloperGenesisBlock(11_500_000, nil)
	}

	if genesis != nil {
		if err := json.NewEncoder(os.Stdout).Encode(genesis); err != nil {
			utils.Fatalf("could not encode genesis: %s", err)
		}
		return nil
	}

	// dump whatever already exists in the datadir
	stack, _ := makeConfigNode(ctx)
<<<<<<< HEAD
	for _, name := range []string{"chaindata", "lightchaindata"} {
		db, err := stack.OpenDatabase(name, 0, 0, "", true)
		if err != nil {
			if !os.IsNotExist(err) {
				return err
			}
			continue
		}
		// set the separate state & block database
		if stack.CheckIfMultiDataBase() && err == nil {
			stateDiskDb := utils.MakeStateDataBase(ctx, stack, true, false)
			db.SetStateStore(stateDiskDb)
			blockDb := utils.MakeBlockDatabase(ctx, stack, true, false)
			db.SetBlockStore(blockDb)
		}
		genesis, err := core.ReadGenesis(db)
		if err != nil {
			utils.Fatalf("failed to read genesis: %s", err)
		}
		db.Close()
=======
>>>>>>> db6ae7fa

	db, err := stack.OpenDatabase("chaindata", 0, 0, "", true)
	if err != nil {
		return err
	}
	defer db.Close()

	genesis, err = core.ReadGenesis(db)
	if err != nil {
		utils.Fatalf("failed to read genesis: %s", err)
	}

	if err := json.NewEncoder(os.Stdout).Encode(*genesis); err != nil {
		utils.Fatalf("could not encode stored genesis: %s", err)
	}

	return nil
}

func importChain(ctx *cli.Context) error {
	if ctx.Args().Len() < 1 {
		utils.Fatalf("This command requires an argument.")
	}
	// Start metrics export if enabled
	utils.SetupMetrics(ctx)
	// Start system runtime metrics collection
	go metrics.CollectProcessMetrics(3 * time.Second)

	stack, cfg := makeConfigNode(ctx)
	defer stack.Close()

	backend, err := eth.New(stack, &cfg.Eth)
	if err != nil {
		return err
	}

	chain := backend.BlockChain()
	db := backend.ChainDb()
	defer db.Close()

	// Start periodically gathering memory profiles
	var peakMemAlloc, peakMemSys atomic.Uint64
	go func() {
		stats := new(runtime.MemStats)
		for {
			runtime.ReadMemStats(stats)
			if peakMemAlloc.Load() < stats.Alloc {
				peakMemAlloc.Store(stats.Alloc)
			}
			if peakMemSys.Load() < stats.Sys {
				peakMemSys.Store(stats.Sys)
			}
			time.Sleep(5 * time.Second)
		}
	}()
	// Import the chain
	start := time.Now()

	var importErr error

	if ctx.Args().Len() == 1 {
		if err := utils.ImportChain(chain, ctx.Args().First()); err != nil {
			importErr = err
			log.Error("Import error", "err", err)
		}
	} else {
		for _, arg := range ctx.Args().Slice() {
			if err := utils.ImportChain(chain, arg); err != nil {
				importErr = err
				log.Error("Import error", "file", arg, "err", err)
			}
		}
	}
	chain.Stop()
	fmt.Printf("Import done in %v.\n\n", time.Since(start))

	// Output pre-compaction stats mostly to see the import trashing
	showDBStats(db)

	// Print the memory statistics used by the importing
	mem := new(runtime.MemStats)
	runtime.ReadMemStats(mem)

	fmt.Printf("Object memory: %.3f MB current, %.3f MB peak\n", float64(mem.Alloc)/1024/1024, float64(peakMemAlloc.Load())/1024/1024)
	fmt.Printf("System memory: %.3f MB current, %.3f MB peak\n", float64(mem.Sys)/1024/1024, float64(peakMemSys.Load())/1024/1024)
	fmt.Printf("Allocations:   %.3f million\n", float64(mem.Mallocs)/1000000)
	fmt.Printf("GC pause:      %v\n\n", time.Duration(mem.PauseTotalNs))

	if ctx.Bool(utils.NoCompactionFlag.Name) {
		return nil
	}

	// Compact the entire database to more accurately measure disk io and print the stats
	start = time.Now()
	fmt.Println("Compacting entire database...")
	if err := db.Compact(nil, nil); err != nil {
		utils.Fatalf("Compaction failed: %v", err)
	}
	fmt.Printf("Compaction done in %v.\n\n", time.Since(start))

	showDBStats(db)
	return importErr
}

func exportChain(ctx *cli.Context) error {
	if ctx.Args().Len() < 1 {
		utils.Fatalf("This command requires an argument.")
	}

	stack, _ := makeConfigNode(ctx)
	defer stack.Close()

	chain, db := utils.MakeChain(ctx, stack, true)
	defer db.Close()
	start := time.Now()

	var err error
	fp := ctx.Args().First()
	if ctx.Args().Len() < 3 {
		err = utils.ExportChain(chain, fp)
	} else {
		// This can be improved to allow for numbers larger than 9223372036854775807
		first, ferr := strconv.ParseInt(ctx.Args().Get(1), 10, 64)
		last, lerr := strconv.ParseInt(ctx.Args().Get(2), 10, 64)
		if ferr != nil || lerr != nil {
			utils.Fatalf("Export error in parsing parameters: block number not an integer\n")
		}
		if first < 0 || last < 0 {
			utils.Fatalf("Export error: block number must be greater than 0\n")
		}
		if head := chain.CurrentSnapBlock(); uint64(last) > head.Number.Uint64() {
			utils.Fatalf("Export error: block number %d larger than head block %d\n", uint64(last), head.Number.Uint64())
		}
		err = utils.ExportAppendChain(chain, fp, uint64(first), uint64(last))
	}
	if err != nil {
		utils.Fatalf("Export error: %v\n", err)
	}
	fmt.Printf("Export done in %v\n", time.Since(start))
	return nil
}

func importHistory(ctx *cli.Context) error {
	if ctx.Args().Len() != 1 {
		utils.Fatalf("usage: %s", ctx.Command.ArgsUsage)
	}

	stack, _ := makeConfigNode(ctx)
	defer stack.Close()

	chain, db := utils.MakeChain(ctx, stack, false)
	defer db.Close()

	var (
		start   = time.Now()
		dir     = ctx.Args().Get(0)
		network string
	)

	// Determine network.
	if utils.IsNetworkPreset(ctx) {
		switch {
		case ctx.Bool(utils.BSCMainnetFlag.Name):
			network = "mainnet"
		case ctx.Bool(utils.ChapelFlag.Name):
			network = "chapel"
		}
	} else {
		// No network flag set, try to determine network based on files
		// present in directory.
		var networks []string
		for _, n := range params.NetworkNames {
			entries, err := era.ReadDir(dir, n)
			if err != nil {
				return fmt.Errorf("error reading %s: %w", dir, err)
			}
			if len(entries) > 0 {
				networks = append(networks, n)
			}
		}
		if len(networks) == 0 {
			return fmt.Errorf("no era1 files found in %s", dir)
		}
		if len(networks) > 1 {
			return errors.New("multiple networks found, use a network flag to specify desired network")
		}
		network = networks[0]
	}

	if err := utils.ImportHistory(chain, db, dir, network); err != nil {
		return err
	}
	fmt.Printf("Import done in %v\n", time.Since(start))
	return nil
}

// exportHistory exports chain history in Era archives at a specified
// directory.
func exportHistory(ctx *cli.Context) error {
	if ctx.Args().Len() != 3 {
		utils.Fatalf("usage: %s", ctx.Command.ArgsUsage)
	}

	stack, _ := makeConfigNode(ctx)
	defer stack.Close()

	chain, _ := utils.MakeChain(ctx, stack, true)
	start := time.Now()

	var (
		dir         = ctx.Args().Get(0)
		first, ferr = strconv.ParseInt(ctx.Args().Get(1), 10, 64)
		last, lerr  = strconv.ParseInt(ctx.Args().Get(2), 10, 64)
	)
	if ferr != nil || lerr != nil {
		utils.Fatalf("Export error in parsing parameters: block number not an integer\n")
	}
	if first < 0 || last < 0 {
		utils.Fatalf("Export error: block number must be greater than 0\n")
	}
	if head := chain.CurrentSnapBlock(); uint64(last) > head.Number.Uint64() {
		utils.Fatalf("Export error: block number %d larger than head block %d\n", uint64(last), head.Number.Uint64())
	}
	err := utils.ExportHistory(chain, dir, uint64(first), uint64(last), uint64(era.MaxEra1Size))
	if err != nil {
		utils.Fatalf("Export error: %v\n", err)
	}
	fmt.Printf("Export done in %v\n", time.Since(start))
	return nil
}

// importPreimages imports preimage data from the specified file.
// it is deprecated, and the export function has been removed, but
// the import function is kept around for the time being so that
// older file formats can still be imported.
func importPreimages(ctx *cli.Context) error {
	if ctx.Args().Len() < 1 {
		utils.Fatalf("This command requires an argument.")
	}

	stack, _ := makeConfigNode(ctx)
	defer stack.Close()

	db := utils.MakeChainDatabase(ctx, stack, false, false)
	defer db.Close()
	start := time.Now()

	if err := utils.ImportPreimages(db, ctx.Args().First()); err != nil {
		utils.Fatalf("Import error: %v\n", err)
	}
	fmt.Printf("Import done in %v\n", time.Since(start))
	return nil
}

func parseDumpConfig(ctx *cli.Context, stack *node.Node, db ethdb.Database) (*state.DumpConfig, common.Hash, error) {
	var header *types.Header
	if ctx.NArg() > 1 {
		return nil, common.Hash{}, fmt.Errorf("expected 1 argument (number or hash), got %d", ctx.NArg())
	}

	scheme, err := rawdb.ParseStateScheme(ctx.String(utils.StateSchemeFlag.Name), db)
	if err != nil {
		return nil, common.Hash{}, err
	}
	if scheme == rawdb.PathScheme {
		fmt.Println("You are using geth dump in path mode, please use `geth dump-roothash` command to get all available blocks.")
	}

	if ctx.NArg() == 1 {
		arg := ctx.Args().First()
		if hashish(arg) {
			hash := common.HexToHash(arg)
			if number := rawdb.ReadHeaderNumber(db, hash); number != nil {
				header = rawdb.ReadHeader(db, hash, *number)
			} else {
				return nil, common.Hash{}, fmt.Errorf("block %x not found", hash)
			}
		} else {
			number, err := strconv.ParseUint(arg, 10, 64)
			if err != nil {
				return nil, common.Hash{}, err
			}
			if hash := rawdb.ReadCanonicalHash(db, number); hash != (common.Hash{}) {
				header = rawdb.ReadHeader(db, hash, number)
			} else {
				return nil, common.Hash{}, fmt.Errorf("header for block %d not found", number)
			}
		}
	} else {
		// Use latest
		if scheme == rawdb.PathScheme {
			triedb := triedb.NewDatabase(db, &triedb.Config{PathDB: utils.PathDBConfigAddJournalFilePath(stack, pathdb.ReadOnly)})
			defer triedb.Close()
			if stateRoot := triedb.Head(); stateRoot != (common.Hash{}) {
				header.Root = stateRoot
			} else {
				return nil, common.Hash{}, errors.New("no top state root hash in path db")
			}
		} else {
			header = rawdb.ReadHeadHeader(db)
		}
	}
	if header == nil {
		return nil, common.Hash{}, errors.New("no head block found")
	}

	startArg := common.FromHex(ctx.String(utils.StartKeyFlag.Name))
	var start common.Hash
	switch len(startArg) {
	case 0: // common.Hash
	case 32:
		start = common.BytesToHash(startArg)
	case 20:
		start = crypto.Keccak256Hash(startArg)
		log.Info("Converting start-address to hash", "address", common.BytesToAddress(startArg), "hash", start.Hex())
	default:
		return nil, common.Hash{}, fmt.Errorf("invalid start argument: %x. 20 or 32 hex-encoded bytes required", startArg)
	}
<<<<<<< HEAD

	var conf = &state.DumpConfig{
=======
	conf := &state.DumpConfig{
>>>>>>> db6ae7fa
		SkipCode:          ctx.Bool(utils.ExcludeCodeFlag.Name),
		SkipStorage:       ctx.Bool(utils.ExcludeStorageFlag.Name),
		OnlyWithAddresses: !ctx.Bool(utils.IncludeIncompletesFlag.Name),
		Start:             start.Bytes(),
		Max:               ctx.Uint64(utils.DumpLimitFlag.Name),
	}
	conf.StateScheme = scheme
	log.Info("State dump configured", "block", header.Number, "hash", header.Hash().Hex(),
		"skipcode", conf.SkipCode, "skipstorage", conf.SkipStorage, "start", hexutil.Encode(conf.Start),
		"limit", conf.Max, "state scheme", conf.StateScheme)
	return conf, header.Root, nil
}

func dump(ctx *cli.Context) error {
	stack, _ := makeConfigNode(ctx)
	defer stack.Close()

	db := utils.MakeChainDatabase(ctx, stack, true, false)
	defer db.Close()

	conf, root, err := parseDumpConfig(ctx, stack, db)
	if err != nil {
		return err
	}
	defer db.Close()
	triedb := utils.MakeTrieDatabase(ctx, stack, db, true, true, false) // always enable preimage lookup
	defer triedb.Close()

	state, err := state.New(root, state.NewDatabase(triedb, nil))
	if err != nil {
		return err
	}
	if ctx.Bool(utils.IterativeOutputFlag.Name) {
		state.IterativeDump(conf, json.NewEncoder(os.Stdout))
	} else {
		fmt.Println(string(state.Dump(conf)))
	}
	return nil
}

func dumpAllRootHashInPath(ctx *cli.Context) error {
	stack, _ := makeConfigNode(ctx)
	defer stack.Close()
	db := utils.MakeChainDatabase(ctx, stack, true, false)
	defer db.Close()
	triedb := triedb.NewDatabase(db, &triedb.Config{PathDB: utils.PathDBConfigAddJournalFilePath(stack, pathdb.ReadOnly)})
	defer triedb.Close()

	scheme, err := rawdb.ParseStateScheme(ctx.String(utils.StateSchemeFlag.Name), db)
	if err != nil {
		return err
	}
	if scheme == rawdb.HashScheme {
		return errors.New("incorrect state scheme, you should use it in path mode")
	}

	table := tablewriter.NewWriter(os.Stdout)
	table.SetHeader([]string{"Block Number", "Block State Root Hash"})
	table.AppendBulk(triedb.GetAllRooHash())
	table.Render()
	return nil
}

// hashish returns true for strings that look like hashes.
func hashish(x string) bool {
	_, err := strconv.Atoi(x)
	return err != nil
}<|MERGE_RESOLUTION|>--- conflicted
+++ resolved
@@ -273,38 +273,36 @@
 		v := ctx.Uint64(utils.OverrideVerkle.Name)
 		overrides.OverrideVerkle = &v
 	}
-<<<<<<< HEAD
-	for _, name := range []string{"chaindata", "lightchaindata"} {
-		chaindb, err := stack.OpenDatabaseWithFreezer(name, 0, 0, ctx.String(utils.AncientFlag.Name), "", false, false, false, false)
+	name := "chaindata"
+	chaindb, err := stack.OpenDatabaseWithFreezer(name, 0, 0, ctx.String(utils.AncientFlag.Name), "", false, false, false, false)
+	if err != nil {
+		utils.Fatalf("Failed to open database: %v", err)
+	}
+	defer chaindb.Close()
+
+	// if the trie data dir has been set, new trie db with a new state database
+	if ctx.IsSet(utils.MultiDataBaseFlag.Name) {
+		statediskdb, dbErr := stack.OpenDatabaseWithFreezer(name+"/state", 0, 0, "", "", false, false, false, false)
+		if dbErr != nil {
+			utils.Fatalf("Failed to open separate trie database: %v", dbErr)
+		}
+		chaindb.SetStateStore(statediskdb)
+		blockdb, err := stack.OpenDatabaseWithFreezer(name+"/block", 0, 0, "", "", false, false, false, false)
 		if err != nil {
-			utils.Fatalf("Failed to open database: %v", err)
-		}
-		defer chaindb.Close()
-
-		// if the trie data dir has been set, new trie db with a new state database
-		if ctx.IsSet(utils.MultiDataBaseFlag.Name) {
-			statediskdb, dbErr := stack.OpenDatabaseWithFreezer(name+"/state", 0, 0, "", "", false, false, false, false)
-			if dbErr != nil {
-				utils.Fatalf("Failed to open separate trie database: %v", dbErr)
-			}
-			chaindb.SetStateStore(statediskdb)
-			blockdb, err := stack.OpenDatabaseWithFreezer(name+"/block", 0, 0, "", "", false, false, false, false)
-			if err != nil {
-				utils.Fatalf("Failed to open separate block database: %v", err)
-			}
-			chaindb.SetBlockStore(blockdb)
-			log.Warn("Multi-database is an experimental feature")
-		}
-
-		triedb := utils.MakeTrieDatabase(ctx, stack, chaindb, ctx.Bool(utils.CachePreimagesFlag.Name), false, genesis.IsVerkle())
-		defer triedb.Close()
-
-		_, hash, err := core.SetupGenesisBlockWithOverride(chaindb, triedb, genesis, &overrides)
-		if err != nil {
-			utils.Fatalf("Failed to write genesis block: %v", err)
-		}
-		log.Info("Successfully wrote genesis state", "database", name, "hash", hash.String())
-	}
+			utils.Fatalf("Failed to open separate block database: %v", err)
+		}
+		chaindb.SetBlockStore(blockdb)
+		log.Warn("Multi-database is an experimental feature")
+	}
+
+	triedb := utils.MakeTrieDatabase(ctx, stack, chaindb, ctx.Bool(utils.CachePreimagesFlag.Name), false, genesis.IsVerkle())
+	defer triedb.Close()
+
+	_, hash, err := core.SetupGenesisBlockWithOverride(chaindb, triedb, genesis, &overrides)
+	if err != nil {
+		utils.Fatalf("Failed to write genesis block: %v", err)
+	}
+	log.Info("Successfully wrote genesis state", "database", name, "hash", hash.String())
 	return nil
 }
 
@@ -464,25 +462,7 @@
 		if err != nil {
 			return err
 		}
-=======
-
-	chaindb, err := stack.OpenDatabaseWithFreezer("chaindata", 0, 0, ctx.String(utils.AncientFlag.Name), "", false)
-	if err != nil {
-		utils.Fatalf("Failed to open database: %v", err)
-	}
-	defer chaindb.Close()
-
-	triedb := utils.MakeTrieDatabase(ctx, chaindb, ctx.Bool(utils.CachePreimagesFlag.Name), false, genesis.IsVerkle())
-	defer triedb.Close()
-
-	_, hash, err := core.SetupGenesisBlockWithOverride(chaindb, triedb, genesis, &overrides)
-	if err != nil {
-		utils.Fatalf("Failed to write genesis block: %v", err)
->>>>>>> db6ae7fa
-	}
-
-	log.Info("Successfully wrote genesis state", "database", "chaindata", "hash", hash)
-
+	}
 	return nil
 }
 
@@ -504,35 +484,19 @@
 
 	// dump whatever already exists in the datadir
 	stack, _ := makeConfigNode(ctx)
-<<<<<<< HEAD
-	for _, name := range []string{"chaindata", "lightchaindata"} {
-		db, err := stack.OpenDatabase(name, 0, 0, "", true)
-		if err != nil {
-			if !os.IsNotExist(err) {
-				return err
-			}
-			continue
-		}
-		// set the separate state & block database
-		if stack.CheckIfMultiDataBase() && err == nil {
-			stateDiskDb := utils.MakeStateDataBase(ctx, stack, true, false)
-			db.SetStateStore(stateDiskDb)
-			blockDb := utils.MakeBlockDatabase(ctx, stack, true, false)
-			db.SetBlockStore(blockDb)
-		}
-		genesis, err := core.ReadGenesis(db)
-		if err != nil {
-			utils.Fatalf("failed to read genesis: %s", err)
-		}
-		db.Close()
-=======
->>>>>>> db6ae7fa
-
 	db, err := stack.OpenDatabase("chaindata", 0, 0, "", true)
 	if err != nil {
 		return err
 	}
 	defer db.Close()
+
+	// set the separate state & block database
+	if stack.CheckIfMultiDataBase() && err == nil {
+		stateDiskDb := utils.MakeStateDataBase(ctx, stack, true, false)
+		db.SetStateStore(stateDiskDb)
+		blockDb := utils.MakeBlockDatabase(ctx, stack, true, false)
+		db.SetBlockStore(blockDb)
+	}
 
 	genesis, err = core.ReadGenesis(db)
 	if err != nil {
@@ -845,12 +809,7 @@
 	default:
 		return nil, common.Hash{}, fmt.Errorf("invalid start argument: %x. 20 or 32 hex-encoded bytes required", startArg)
 	}
-<<<<<<< HEAD
-
-	var conf = &state.DumpConfig{
-=======
 	conf := &state.DumpConfig{
->>>>>>> db6ae7fa
 		SkipCode:          ctx.Bool(utils.ExcludeCodeFlag.Name),
 		SkipStorage:       ctx.Bool(utils.ExcludeStorageFlag.Name),
 		OnlyWithAddresses: !ctx.Bool(utils.IncludeIncompletesFlag.Name),
