// Copyright 2015 The go-ethereum Authors
// This file is part of go-ethereum.
//
// go-ethereum is free software: you can redistribute it and/or modify
// it under the terms of the GNU General Public License as published by
// the Free Software Foundation, either version 3 of the License, or
// (at your option) any later version.
//
// go-ethereum is distributed in the hope that it will be useful,
// but WITHOUT ANY WARRANTY; without even the implied warranty of
// MERCHANTABILITY or FITNESS FOR A PARTICULAR PURPOSE. See the
// GNU General Public License for more details.
//
// You should have received a copy of the GNU General Public License
// along with go-ethereum. If not, see <http://www.gnu.org/licenses/>.

package main

import (
	"encoding/json"
	"errors"
	"fmt"
	"io"
	"net"
	"os"
	"path"
	"runtime"
	"strconv"
	"strings"
	"sync/atomic"
	"time"

	"github.com/ethereum/go-ethereum/cmd/utils"
	"github.com/ethereum/go-ethereum/common"
	"github.com/ethereum/go-ethereum/common/hexutil"
	"github.com/ethereum/go-ethereum/core"
	"github.com/ethereum/go-ethereum/core/rawdb"
	"github.com/ethereum/go-ethereum/core/state"
	"github.com/ethereum/go-ethereum/core/types"
	"github.com/ethereum/go-ethereum/crypto"
	"github.com/ethereum/go-ethereum/ethdb"
	"github.com/ethereum/go-ethereum/internal/flags"
	"github.com/ethereum/go-ethereum/log"
	"github.com/ethereum/go-ethereum/metrics"
	"github.com/ethereum/go-ethereum/node"
	"github.com/ethereum/go-ethereum/p2p/enode"
	"github.com/urfave/cli/v2"
)

var (
	initCommand = &cli.Command{
		Action:    initGenesis,
		Name:      "init",
		Usage:     "Bootstrap and initialize a new genesis block",
		ArgsUsage: "<genesisPath>",
		Flags: flags.Merge([]cli.Flag{
			utils.CachePreimagesFlag,
			utils.OverrideCancun,
			utils.OverrideVerkle,
		}, utils.DatabaseFlags),
		Description: `
The init command initializes a new genesis block and definition for the network.
This is a destructive action and changes the network in which you will be
participating.

It expects the genesis file as argument.`,
	}
	initNetworkCommand = &cli.Command{
		Action:    initNetwork,
		Name:      "init-network",
		Usage:     "Bootstrap and initialize a new genesis block, and nodekey, config files for network nodes",
		ArgsUsage: "<genesisPath>",
		Flags: []cli.Flag{
			utils.InitNetworkDir,
			utils.InitNetworkPort,
			utils.InitNetworkSize,
			utils.InitNetworkIps,
			configFileFlag,
		},
		Category: "BLOCKCHAIN COMMANDS",
		Description: `
The init-network command initializes a new genesis block, definition for the network, config files for network nodes.
It expects the genesis file as argument.`,
	}
	dumpGenesisCommand = &cli.Command{
		Action:    dumpGenesis,
		Name:      "dumpgenesis",
		Usage:     "Dumps genesis block JSON configuration to stdout",
		ArgsUsage: "",
		Flags:     append([]cli.Flag{utils.DataDirFlag}, utils.NetworkFlags...),
		Description: `
The dumpgenesis command prints the genesis configuration of the network preset
if one is set.  Otherwise it prints the genesis from the datadir.`,
	}
	importCommand = &cli.Command{
		Action:    importChain,
		Name:      "import",
		Usage:     "Import a blockchain file",
		ArgsUsage: "<filename> (<filename 2> ... <filename N>) ",
		Flags: flags.Merge([]cli.Flag{
			utils.CacheFlag,
			utils.SyncModeFlag,
			utils.GCModeFlag,
			utils.SnapshotFlag,
			utils.CacheDatabaseFlag,
			utils.CacheGCFlag,
			utils.MetricsEnabledFlag,
			utils.MetricsEnabledExpensiveFlag,
			utils.MetricsHTTPFlag,
			utils.MetricsPortFlag,
			utils.MetricsEnableInfluxDBFlag,
			utils.MetricsEnableInfluxDBV2Flag,
			utils.MetricsInfluxDBEndpointFlag,
			utils.MetricsInfluxDBDatabaseFlag,
			utils.MetricsInfluxDBUsernameFlag,
			utils.MetricsInfluxDBPasswordFlag,
			utils.MetricsInfluxDBTagsFlag,
			utils.MetricsInfluxDBTokenFlag,
			utils.MetricsInfluxDBBucketFlag,
			utils.MetricsInfluxDBOrganizationFlag,
			utils.TxLookupLimitFlag,
			utils.TransactionHistoryFlag,
			utils.StateHistoryFlag,
		}, utils.DatabaseFlags),
		Description: `
The import command imports blocks from an RLP-encoded form. The form can be one file
with several RLP-encoded blocks, or several files can be used.

If only one file is used, import error will result in failure. If several files are used,
processing will proceed even if an individual RLP-file import failure occurs.`,
	}
	exportCommand = &cli.Command{
		Action:    exportChain,
		Name:      "export",
		Usage:     "Export blockchain into file",
		ArgsUsage: "<filename> [<blockNumFirst> <blockNumLast>]",
		Flags: flags.Merge([]cli.Flag{
			utils.CacheFlag,
			utils.SyncModeFlag,
		}, utils.DatabaseFlags),
		Description: `
Requires a first argument of the file to write to.
Optional second and third arguments control the first and
last block to write. In this mode, the file will be appended
if already existing. If the file ends with .gz, the output will
be gzipped.`,
	}
	importPreimagesCommand = &cli.Command{
		Action:    importPreimages,
		Name:      "import-preimages",
		Usage:     "Import the preimage database from an RLP stream",
		ArgsUsage: "<datafile>",
		Flags: flags.Merge([]cli.Flag{
			utils.CacheFlag,
			utils.SyncModeFlag,
		}, utils.DatabaseFlags),
		Description: `
The import-preimages command imports hash preimages from an RLP encoded stream.
It's deprecated, please use "geth db import" instead.
`,
	}
	exportPreimagesCommand = &cli.Command{
		Action:    exportPreimages,
		Name:      "export-preimages",
		Usage:     "Export the preimage database into an RLP stream",
		ArgsUsage: "<dumpfile>",
		Flags: flags.Merge([]cli.Flag{
			utils.CacheFlag,
			utils.SyncModeFlag,
		}, utils.DatabaseFlags),
		Description: `
The export-preimages command exports hash preimages to an RLP encoded stream.
It's deprecated, please use "geth db export" instead.
`,
	}
	dumpCommand = &cli.Command{
		Action:    dump,
		Name:      "dump",
		Usage:     "Dump a specific block from storage",
		ArgsUsage: "[? <blockHash> | <blockNum>]",
		Flags: flags.Merge([]cli.Flag{
			utils.CacheFlag,
			utils.IterativeOutputFlag,
			utils.ExcludeCodeFlag,
			utils.ExcludeStorageFlag,
			utils.IncludeIncompletesFlag,
			utils.StartKeyFlag,
			utils.DumpLimitFlag,
		}, utils.DatabaseFlags),
		Description: `
This command dumps out the state for a given block (or latest, if none provided).
`,
	}
)

// initGenesis will initialise the given JSON format genesis file and writes it as
// the zero'd block (i.e. genesis) or will fail hard if it can't succeed.
func initGenesis(ctx *cli.Context) error {
	if ctx.Args().Len() != 1 {
		utils.Fatalf("need genesis.json file as the only argument")
	}
	genesisPath := ctx.Args().First()
	if len(genesisPath) == 0 {
		utils.Fatalf("invalid path to genesis file")
	}
	file, err := os.Open(genesisPath)
	if err != nil {
		utils.Fatalf("Failed to read genesis file: %v", err)
	}
	defer file.Close()

	genesis := new(core.Genesis)
	if err := json.NewDecoder(file).Decode(genesis); err != nil {
		utils.Fatalf("invalid genesis file: %v", err)
	}
	// Open and initialise both full and light databases
	stack, _ := makeConfigNode(ctx)
	defer stack.Close()

	var overrides core.ChainOverrides
	if ctx.IsSet(utils.OverrideCancun.Name) {
		v := ctx.Uint64(utils.OverrideCancun.Name)
		overrides.OverrideCancun = &v
	}
	if ctx.IsSet(utils.OverrideVerkle.Name) {
		v := ctx.Uint64(utils.OverrideVerkle.Name)
		overrides.OverrideVerkle = &v
	}
	for _, name := range []string{"chaindata", "lightchaindata"} {
		chaindb, err := stack.OpenDatabaseWithFreezer(name, 0, 0, ctx.String(utils.AncientFlag.Name), "", false, false, false, false)
		if err != nil {
			utils.Fatalf("Failed to open database: %v", err)
		}
		defer chaindb.Close()

		triedb := utils.MakeTrieDatabase(ctx, chaindb, ctx.Bool(utils.CachePreimagesFlag.Name), false)
		defer triedb.Close()

		_, hash, err := core.SetupGenesisBlockWithOverride(chaindb, triedb, genesis, &overrides)
		if err != nil {
			utils.Fatalf("Failed to write genesis block: %v", err)
		}
		log.Info("Successfully wrote genesis state", "database", name, "hash", hash)
	}
	return nil
}

func parseIps(ipStr string, size int) ([]string, error) {
	var ips []string
	if len(ipStr) != 0 {
		ips = strings.Split(ipStr, ",")
		if len(ips) != size {
			return nil, errors.New("mismatch of size and length of ips")
		}
		for i := 0; i < size; i++ {
			_, err := net.ResolveIPAddr("", ips[i])
			if err != nil {
				return nil, errors.New("invalid format of ip")
			}
		}
	} else {
		ips = make([]string, size)
		for i := 0; i < size; i++ {
			ips[i] = "127.0.0.1"
		}
	}
	return ips, nil
}

func createPorts(ipStr string, port int, size int) []int {
	ports := make([]int, size)
	if len(ipStr) == 0 { // localhost , so different ports
		for i := 0; i < size; i++ {
			ports[i] = port + i
		}
	} else { // different machines, keep same port
		for i := 0; i < size; i++ {
			ports[i] = port
		}
	}
	return ports
}

// Create config for node i in the cluster
func createNodeConfig(baseConfig gethConfig, enodes []*enode.Node, ip string, port int, size int, i int) gethConfig {
	baseConfig.Node.HTTPHost = ip
	baseConfig.Node.P2P.ListenAddr = fmt.Sprintf(":%d", port)
	baseConfig.Node.P2P.BootstrapNodes = make([]*enode.Node, size-1)
	// Set the P2P connections between this node and the other nodes
	for j := 0; j < i; j++ {
		baseConfig.Node.P2P.BootstrapNodes[j] = enodes[j]
	}
	for j := i + 1; j < size; j++ {
		baseConfig.Node.P2P.BootstrapNodes[j-1] = enodes[j]
	}
	return baseConfig
}

// Create configs for nodes in the cluster
func createNodeConfigs(baseConfig gethConfig, initDir string, ips []string, ports []int, size int) ([]gethConfig, error) {
	// Create the nodes
	enodes := make([]*enode.Node, size)
	for i := 0; i < size; i++ {
		nodeConfig := baseConfig.Node
		nodeConfig.DataDir = path.Join(initDir, fmt.Sprintf("node%d", i))
		stack, err := node.New(&nodeConfig)
		if err != nil {
			return nil, err
		}
		pk := stack.Config().NodeKey()
		enodes[i] = enode.NewV4(&pk.PublicKey, net.ParseIP(ips[i]), ports[i], ports[i])
	}

	// Create the configs
	configs := make([]gethConfig, size)
	for i := 0; i < size; i++ {
		configs[i] = createNodeConfig(baseConfig, enodes, ips[i], ports[i], size, i)
	}
	return configs, nil
}

// initNetwork will bootstrap and initialize a new genesis block, and nodekey, config files for network nodes
func initNetwork(ctx *cli.Context) error {
	initDir := ctx.String(utils.InitNetworkDir.Name)
	if len(initDir) == 0 {
		utils.Fatalf("init.dir is required")
	}
	size := ctx.Int(utils.InitNetworkSize.Name)
	if size <= 0 {
		utils.Fatalf("size should be greater than 0")
	}
	port := ctx.Int(utils.InitNetworkPort.Name)
	if port <= 0 {
		utils.Fatalf("port should be greater than 0")
	}
	ipStr := ctx.String(utils.InitNetworkIps.Name)
	cfgFile := ctx.String(configFileFlag.Name)

	if len(cfgFile) == 0 {
		utils.Fatalf("config file is required")
	}

	ips, err := parseIps(ipStr, size)
	if err != nil {
		utils.Fatalf("Failed to pase ips string: %v", err)
	}

	ports := createPorts(ipStr, port, size)

	// Make sure we have a valid genesis JSON
	genesisPath := ctx.Args().First()
	if len(genesisPath) == 0 {
		utils.Fatalf("Must supply path to genesis JSON file")
	}
	inGenesisFile, err := os.Open(genesisPath)
	if err != nil {
		utils.Fatalf("Failed to read genesis file: %v", err)
	}
	defer inGenesisFile.Close()

	genesis := new(core.Genesis)
	if err := json.NewDecoder(inGenesisFile).Decode(genesis); err != nil {
		utils.Fatalf("invalid genesis file: %v", err)
	}

	// load config
	var config gethConfig
	err = loadConfig(cfgFile, &config)
	if err != nil {
		return err
	}

	configs, err := createNodeConfigs(config, initDir, ips, ports, size)
	if err != nil {
		utils.Fatalf("Failed to create node configs: %v", err)
	}

	for i := 0; i < size; i++ {
		// Write config.toml
		configBytes, err := tomlSettings.Marshal(configs[i])
		if err != nil {
			return err
		}
		configFile, err := os.OpenFile(path.Join(initDir, fmt.Sprintf("node%d", i), "config.toml"), os.O_RDWR|os.O_CREATE|os.O_TRUNC, 0644)
		if err != nil {
			return err
		}
		defer configFile.Close()
		configFile.Write(configBytes)

		// Write the input genesis.json to the node's directory
		outGenesisFile, err := os.OpenFile(path.Join(initDir, fmt.Sprintf("node%d", i), "genesis.json"), os.O_RDWR|os.O_CREATE|os.O_TRUNC, 0644)
		if err != nil {
			return err
		}
		_, err = inGenesisFile.Seek(0, io.SeekStart)
		if err != nil {
			return err
		}
		_, err = io.Copy(outGenesisFile, inGenesisFile)
		if err != nil {
			return err
		}
	}
	return nil
}

func dumpGenesis(ctx *cli.Context) error {
	// if there is a testnet preset enabled, dump that
	if utils.IsNetworkPreset(ctx) {
		genesis := utils.MakeGenesis(ctx)
		if err := json.NewEncoder(os.Stdout).Encode(genesis); err != nil {
			utils.Fatalf("could not encode genesis: %s", err)
		}
		return nil
	}
	// dump whatever already exists in the datadir
	stack, _ := makeConfigNode(ctx)
	for _, name := range []string{"chaindata", "lightchaindata"} {
		db, err := stack.OpenDatabase(name, 0, 0, "", true)
		if err != nil {
			if !os.IsNotExist(err) {
				return err
			}
			continue
		}
		genesis, err := core.ReadGenesis(db)
		if err != nil {
			utils.Fatalf("failed to read genesis: %s", err)
		}
		db.Close()

		if err := json.NewEncoder(os.Stdout).Encode(*genesis); err != nil {
			utils.Fatalf("could not encode stored genesis: %s", err)
		}
		return nil
	}
	if ctx.IsSet(utils.DataDirFlag.Name) {
		utils.Fatalf("no existing datadir at %s", stack.Config().DataDir)
	}
	utils.Fatalf("no network preset provided, no existing genesis in the default datadir")
	return nil
}

func importChain(ctx *cli.Context) error {
	if ctx.Args().Len() < 1 {
		utils.Fatalf("This command requires an argument.")
	}
	// Start metrics export if enabled
	utils.SetupMetrics(ctx)
	// Start system runtime metrics collection
	go metrics.CollectProcessMetrics(3 * time.Second)

	stack, _ := makeConfigNode(ctx)
	defer stack.Close()

	chain, db := utils.MakeChain(ctx, stack, false)
	defer db.Close()

	// Start periodically gathering memory profiles
	var peakMemAlloc, peakMemSys atomic.Uint64
	go func() {
		stats := new(runtime.MemStats)
		for {
			runtime.ReadMemStats(stats)
			if peakMemAlloc.Load() < stats.Alloc {
				peakMemAlloc.Store(stats.Alloc)
			}
			if peakMemSys.Load() < stats.Sys {
				peakMemSys.Store(stats.Sys)
			}
			time.Sleep(5 * time.Second)
		}
	}()
	// Import the chain
	start := time.Now()

	var importErr error

	if ctx.Args().Len() == 1 {
		if err := utils.ImportChain(chain, ctx.Args().First()); err != nil {
			importErr = err
			log.Error("Import error", "err", err)
		}
	} else {
		for _, arg := range ctx.Args().Slice() {
			if err := utils.ImportChain(chain, arg); err != nil {
				importErr = err
				log.Error("Import error", "file", arg, "err", err)
			}
		}
	}
	chain.Stop()
	fmt.Printf("Import done in %v.\n\n", time.Since(start))

	// Output pre-compaction stats mostly to see the import trashing
	showLeveldbStats(db)

	// Print the memory statistics used by the importing
	mem := new(runtime.MemStats)
	runtime.ReadMemStats(mem)

	fmt.Printf("Object memory: %.3f MB current, %.3f MB peak\n", float64(mem.Alloc)/1024/1024, float64(peakMemAlloc.Load())/1024/1024)
	fmt.Printf("System memory: %.3f MB current, %.3f MB peak\n", float64(mem.Sys)/1024/1024, float64(peakMemSys.Load())/1024/1024)
	fmt.Printf("Allocations:   %.3f million\n", float64(mem.Mallocs)/1000000)
	fmt.Printf("GC pause:      %v\n\n", time.Duration(mem.PauseTotalNs))

	if ctx.Bool(utils.NoCompactionFlag.Name) {
		return nil
	}

	// Compact the entire database to more accurately measure disk io and print the stats
	start = time.Now()
	fmt.Println("Compacting entire database...")
	if err := db.Compact(nil, nil); err != nil {
		utils.Fatalf("Compaction failed: %v", err)
	}
	fmt.Printf("Compaction done in %v.\n\n", time.Since(start))

	showLeveldbStats(db)
	return importErr
}

func exportChain(ctx *cli.Context) error {
	if ctx.Args().Len() < 1 {
		utils.Fatalf("This command requires an argument.")
	}

	stack, _ := makeConfigNode(ctx)
	defer stack.Close()

	chain, db := utils.MakeChain(ctx, stack, true)
	defer db.Close()
	start := time.Now()

	var err error
	fp := ctx.Args().First()
	if ctx.Args().Len() < 3 {
		err = utils.ExportChain(chain, fp)
	} else {
		// This can be improved to allow for numbers larger than 9223372036854775807
		first, ferr := strconv.ParseInt(ctx.Args().Get(1), 10, 64)
		last, lerr := strconv.ParseInt(ctx.Args().Get(2), 10, 64)
		if ferr != nil || lerr != nil {
			utils.Fatalf("Export error in parsing parameters: block number not an integer\n")
		}
		if first < 0 || last < 0 {
			utils.Fatalf("Export error: block number must be greater than 0\n")
		}
		if head := chain.CurrentSnapBlock(); uint64(last) > head.Number.Uint64() {
			utils.Fatalf("Export error: block number %d larger than head block %d\n", uint64(last), head.Number.Uint64())
		}
		err = utils.ExportAppendChain(chain, fp, uint64(first), uint64(last))
	}

	if err != nil {
		utils.Fatalf("Export error: %v\n", err)
	}
	fmt.Printf("Export done in %v\n", time.Since(start))
	return nil
}

// importPreimages imports preimage data from the specified file.
func importPreimages(ctx *cli.Context) error {
	if ctx.Args().Len() < 1 {
		utils.Fatalf("This command requires an argument.")
	}

	stack, _ := makeConfigNode(ctx)
	defer stack.Close()

<<<<<<< HEAD
	db := utils.MakeChainDatabase(ctx, stack, false, false)
=======
	db := utils.MakeChainDatabase(ctx, stack, false)
	defer db.Close()
>>>>>>> 916d6a44
	start := time.Now()

	if err := utils.ImportPreimages(db, ctx.Args().First()); err != nil {
		utils.Fatalf("Import error: %v\n", err)
	}
	fmt.Printf("Import done in %v\n", time.Since(start))
	return nil
}

// exportPreimages dumps the preimage data to specified json file in streaming way.
func exportPreimages(ctx *cli.Context) error {
	if ctx.Args().Len() < 1 {
		utils.Fatalf("This command requires an argument.")
	}
	stack, _ := makeConfigNode(ctx)
	defer stack.Close()

<<<<<<< HEAD
	db := utils.MakeChainDatabase(ctx, stack, true, false)
=======
	db := utils.MakeChainDatabase(ctx, stack, true)
	defer db.Close()
>>>>>>> 916d6a44
	start := time.Now()

	if err := utils.ExportPreimages(db, ctx.Args().First()); err != nil {
		utils.Fatalf("Export error: %v\n", err)
	}
	fmt.Printf("Export done in %v\n", time.Since(start))
	return nil
}

func parseDumpConfig(ctx *cli.Context, stack *node.Node) (*state.DumpConfig, ethdb.Database, common.Hash, error) {
<<<<<<< HEAD
	db := utils.MakeChainDatabase(ctx, stack, true, false)
=======
	db := utils.MakeChainDatabase(ctx, stack, true)
	defer db.Close()

>>>>>>> 916d6a44
	var header *types.Header
	if ctx.NArg() > 1 {
		return nil, nil, common.Hash{}, fmt.Errorf("expected 1 argument (number or hash), got %d", ctx.NArg())
	}
	if ctx.NArg() == 1 {
		arg := ctx.Args().First()
		if hashish(arg) {
			hash := common.HexToHash(arg)
			if number := rawdb.ReadHeaderNumber(db, hash); number != nil {
				header = rawdb.ReadHeader(db, hash, *number)
			} else {
				return nil, nil, common.Hash{}, fmt.Errorf("block %x not found", hash)
			}
		} else {
			number, err := strconv.ParseUint(arg, 10, 64)
			if err != nil {
				return nil, nil, common.Hash{}, err
			}
			if hash := rawdb.ReadCanonicalHash(db, number); hash != (common.Hash{}) {
				header = rawdb.ReadHeader(db, hash, number)
			} else {
				return nil, nil, common.Hash{}, fmt.Errorf("header for block %d not found", number)
			}
		}
	} else {
		// Use latest
		header = rawdb.ReadHeadHeader(db)
	}
	if header == nil {
		return nil, nil, common.Hash{}, errors.New("no head block found")
	}
	startArg := common.FromHex(ctx.String(utils.StartKeyFlag.Name))
	var start common.Hash
	switch len(startArg) {
	case 0: // common.Hash
	case 32:
		start = common.BytesToHash(startArg)
	case 20:
		start = crypto.Keccak256Hash(startArg)
		log.Info("Converting start-address to hash", "address", common.BytesToAddress(startArg), "hash", start.Hex())
	default:
		return nil, nil, common.Hash{}, fmt.Errorf("invalid start argument: %x. 20 or 32 hex-encoded bytes required", startArg)
	}
	var conf = &state.DumpConfig{
		SkipCode:          ctx.Bool(utils.ExcludeCodeFlag.Name),
		SkipStorage:       ctx.Bool(utils.ExcludeStorageFlag.Name),
		OnlyWithAddresses: !ctx.Bool(utils.IncludeIncompletesFlag.Name),
		Start:             start.Bytes(),
		Max:               ctx.Uint64(utils.DumpLimitFlag.Name),
	}
	log.Info("State dump configured", "block", header.Number, "hash", header.Hash().Hex(),
		"skipcode", conf.SkipCode, "skipstorage", conf.SkipStorage,
		"start", hexutil.Encode(conf.Start), "limit", conf.Max)
	return conf, db, header.Root, nil
}

func dump(ctx *cli.Context) error {
	stack, _ := makeConfigNode(ctx)
	defer stack.Close()

	conf, db, root, err := parseDumpConfig(ctx, stack)
	if err != nil {
		return err
	}
	triedb := utils.MakeTrieDatabase(ctx, db, true, true) // always enable preimage lookup
	defer triedb.Close()

	state, err := state.New(root, state.NewDatabaseWithNodeDB(db, triedb), nil)
	if err != nil {
		return err
	}
	if ctx.Bool(utils.IterativeOutputFlag.Name) {
		state.IterativeDump(conf, json.NewEncoder(os.Stdout))
	} else {
		if conf.OnlyWithAddresses {
			fmt.Fprintf(os.Stderr, "If you want to include accounts with missing preimages, you need iterative output, since"+
				" otherwise the accounts will overwrite each other in the resulting mapping.")
			return errors.New("incompatible options")
		}
		fmt.Println(string(state.Dump(conf)))
	}
	return nil
}

// hashish returns true for strings that look like hashes.
func hashish(x string) bool {
	_, err := strconv.Atoi(x)
	return err != nil
}<|MERGE_RESOLUTION|>--- conflicted
+++ resolved
@@ -569,12 +569,8 @@
 	stack, _ := makeConfigNode(ctx)
 	defer stack.Close()
 
-<<<<<<< HEAD
 	db := utils.MakeChainDatabase(ctx, stack, false, false)
-=======
-	db := utils.MakeChainDatabase(ctx, stack, false)
 	defer db.Close()
->>>>>>> 916d6a44
 	start := time.Now()
 
 	if err := utils.ImportPreimages(db, ctx.Args().First()); err != nil {
@@ -592,12 +588,8 @@
 	stack, _ := makeConfigNode(ctx)
 	defer stack.Close()
 
-<<<<<<< HEAD
 	db := utils.MakeChainDatabase(ctx, stack, true, false)
-=======
-	db := utils.MakeChainDatabase(ctx, stack, true)
 	defer db.Close()
->>>>>>> 916d6a44
 	start := time.Now()
 
 	if err := utils.ExportPreimages(db, ctx.Args().First()); err != nil {
@@ -608,13 +600,9 @@
 }
 
 func parseDumpConfig(ctx *cli.Context, stack *node.Node) (*state.DumpConfig, ethdb.Database, common.Hash, error) {
-<<<<<<< HEAD
 	db := utils.MakeChainDatabase(ctx, stack, true, false)
-=======
-	db := utils.MakeChainDatabase(ctx, stack, true)
 	defer db.Close()
 
->>>>>>> 916d6a44
 	var header *types.Header
 	if ctx.NArg() > 1 {
 		return nil, nil, common.Hash{}, fmt.Errorf("expected 1 argument (number or hash), got %d", ctx.NArg())
