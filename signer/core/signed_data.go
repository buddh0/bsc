--- conflicted
+++ resolved
@@ -166,7 +166,6 @@
 		// Clique uses V on the form 0 or 1
 		useEthereumV = false
 		req = &SignDataRequest{ContentType: mediaType, Rawdata: cliqueRlp, Messages: messages, Hash: sighash}
-<<<<<<< HEAD
 	case apitypes.ApplicationParlia.Mime:
 		stringData, ok := data.(string)
 		if !ok {
@@ -202,7 +201,6 @@
 		// Parlia uses V on the form 0 or 1
 		useEthereumV = false
 		req = &SignDataRequest{ContentType: mediaType, Rawdata: parliaRlp, Messages: messages, Hash: sighash}
-=======
 	case apitypes.DataTyped.Mime:
 		// EIP-712 conformant typed data
 		var err error
@@ -210,7 +208,6 @@
 		if err != nil {
 			return nil, useEthereumV, err
 		}
->>>>>>> 2c6dda5a
 	default: // also case TextPlain.Mime:
 		// Calculates an Ethereum ECDSA signature for:
 		// hash = keccak256("\x19Ethereum Signed Message:\n${message length}${message}")
