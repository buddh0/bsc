--- conflicted
+++ resolved
@@ -2,12 +2,8 @@
 # with Go source code. If you know what GOPATH is then you probably
 # don't need to bother with make.
 
-<<<<<<< HEAD
-.PHONY: geth android ios evm all test truffle-test clean
+.PHONY: geth all test truffle-test lint clean devtools help
 .PHONY: docker
-=======
-.PHONY: geth all test lint clean devtools help
->>>>>>> 87246f3c
 
 GOBIN = ./build/bin
 GO ?= latest
