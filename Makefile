--- conflicted
+++ resolved
@@ -7,13 +7,9 @@
 
 GOBIN = ./build/bin
 GO ?= latest
-<<<<<<< HEAD
-GORUN = env GO111MODULE=on go run
+GORUN = go run
 GIT_COMMIT=$(shell git rev-parse HEAD)
 GIT_COMMIT_DATE=$(shell git log -n1 --pretty='format:%cd' --date=format:'%Y%m%d')
-=======
-GORUN = go run
->>>>>>> 3f40e65c
 
 geth:
 	$(GORUN) build/ci.go install ./cmd/geth
