--- conflicted
+++ resolved
@@ -385,11 +385,7 @@
 }
 
 func (t *mdLogger) CaptureEnd(output []byte, gasUsed uint64, err error) {
-<<<<<<< HEAD
-	fmt.Fprintf(t.out, "\nOutput: `0x%x`\nConsumed gas: `%d`\nError: `%v`\n",
-=======
 	fmt.Fprintf(t.out, "\nOutput: `%#x`\nConsumed gas: `%d`\nError: `%v`\n",
->>>>>>> 2c6dda5a
 		output, gasUsed, err)
 }
 
