// Copyright 2022 The go-ethereum Authors
// This file is part of the go-ethereum library.
//
// The go-ethereum library is free software: you can redistribute it and/or modify
// it under the terms of the GNU Lesser General Public License as published by
// the Free Software Foundation, either version 3 of the License, or
// (at your option) any later version.
//
// The go-ethereum library is distributed in the hope that it will be useful,
// but WITHOUT ANY WARRANTY; without even the implied warranty of
// MERCHANTABILITY or FITNESS FOR A PARTICULAR PURPOSE. See the
// GNU Lesser General Public License for more details.
//
// You should have received a copy of the GNU Lesser General Public License
// along with the go-ethereum library. If not, see <http://www.gnu.org/licenses/>.

package js

import (
	"encoding/json"
	"errors"
	"fmt"
	"math/big"

	"github.com/dop251/goja"

	"github.com/ethereum/go-ethereum/common"
	"github.com/ethereum/go-ethereum/common/hexutil"
	"github.com/ethereum/go-ethereum/core/vm"
	"github.com/ethereum/go-ethereum/crypto"
	"github.com/ethereum/go-ethereum/eth/tracers"
	jsassets "github.com/ethereum/go-ethereum/eth/tracers/js/internal/tracers"
)

var assetTracers = make(map[string]string)

// init retrieves the JavaScript transaction tracers included in go-ethereum.
func init() {
	var err error
	assetTracers, err = jsassets.Load()
	if err != nil {
		panic(err)
	}
	tracers.RegisterLookup(true, newJsTracer)
}

// bigIntProgram is compiled once and the exported function mostly invoked to convert
// hex strings into big ints.
var bigIntProgram = goja.MustCompile("bigInt", bigIntegerJS, false)

type toBigFn = func(vm *goja.Runtime, val string) (goja.Value, error)
type toBufFn = func(vm *goja.Runtime, val []byte) (goja.Value, error)
type fromBufFn = func(vm *goja.Runtime, buf goja.Value, allowString bool) ([]byte, error)

func toBuf(vm *goja.Runtime, bufType goja.Value, val []byte) (goja.Value, error) {
	// bufType is usually Uint8Array. This is equivalent to `new Uint8Array(val)` in JS.
	return vm.New(bufType, vm.ToValue(vm.NewArrayBuffer(val)))
}

func fromBuf(vm *goja.Runtime, bufType goja.Value, buf goja.Value, allowString bool) ([]byte, error) {
	obj := buf.ToObject(vm)
	switch obj.ClassName() {
	case "String":
		if !allowString {
			break
		}
		return common.FromHex(obj.String()), nil

	case "Array":
		var b []byte
		if err := vm.ExportTo(buf, &b); err != nil {
			return nil, err
		}
		return b, nil

	case "Object":
		if !obj.Get("constructor").SameAs(bufType) {
			break
		}
		b := obj.Get("buffer").Export().(goja.ArrayBuffer).Bytes()
		return b, nil
	}
	return nil, fmt.Errorf("invalid buffer type")
}

// jsTracer is an implementation of the Tracer interface which evaluates
// JS functions on the relevant EVM hooks. It uses Goja as its JS engine.
type jsTracer struct {
	vm                *goja.Runtime
	env               *vm.EVM
	toBig             toBigFn               // Converts a hex string into a JS bigint
	toBuf             toBufFn               // Converts a []byte into a JS buffer
	fromBuf           fromBufFn             // Converts an array, hex string or Uint8Array to a []byte
	ctx               map[string]goja.Value // KV-bag passed to JS in `result`
	activePrecompiles []common.Address      // List of active precompiles at current block
	traceStep         bool                  // True if tracer object exposes a `step()` method
	traceFrame        bool                  // True if tracer object exposes the `enter()` and `exit()` methods
	gasLimit          uint64                // Amount of gas bought for the whole tx
	err               error                 // Any error that should stop tracing
	obj               *goja.Object          // Trace object

	// Methods exposed by tracer
	result goja.Callable
	fault  goja.Callable
	step   goja.Callable
	enter  goja.Callable
	exit   goja.Callable

	// Underlying structs being passed into JS
	log         *steplog
	frame       *callframe
	frameResult *callframeResult

	// Goja-wrapping of types prepared for JS consumption
	logValue         goja.Value
	dbValue          goja.Value
	frameValue       goja.Value
	frameResultValue goja.Value
}

// newJsTracer instantiates a new JS tracer instance. code is either
// the name of a built-in JS tracer or a Javascript snippet which
// evaluates to an expression returning an object with certain methods.
// The methods `result` and `fault` are required to be present.
// The methods `step`, `enter`, and `exit` are optional, but note that
// `enter` and `exit` always go together.
<<<<<<< HEAD
func newJsTracer(code string, ctx *tracers.Context, cfg json.RawMessage) (tracers.Tracer, error) {
=======
func newJsTracer(code string, ctx *tracers.Context) (tracers.Tracer, error) {
>>>>>>> 8c0c0434
	if c, ok := assetTracers[code]; ok {
		code = c
	}
	vm := goja.New()
	// By default field names are exported to JS as is, i.e. capitalized.
	vm.SetFieldNameMapper(goja.UncapFieldNameMapper())
	t := &jsTracer{
		vm:  vm,
		ctx: make(map[string]goja.Value),
	}
	if ctx == nil {
		ctx = new(tracers.Context)
	}
	if ctx.BlockHash != (common.Hash{}) {
		t.ctx["blockHash"] = vm.ToValue(ctx.BlockHash.Bytes())
		if ctx.TxHash != (common.Hash{}) {
			t.ctx["txIndex"] = vm.ToValue(ctx.TxIndex)
			t.ctx["txHash"] = vm.ToValue(ctx.TxHash.Bytes())
		}
	}

	t.setTypeConverters()
	t.setBuiltinFunctions()
	ret, err := vm.RunString("(" + code + ")")
	if err != nil {
		return nil, err
	}
	// Check tracer's interface for required and optional methods.
	obj := ret.ToObject(vm)
	result, ok := goja.AssertFunction(obj.Get("result"))
	if !ok {
		return nil, errors.New("trace object must expose a function result()")
	}
	fault, ok := goja.AssertFunction(obj.Get("fault"))
	if !ok {
		return nil, errors.New("trace object must expose a function fault()")
	}
	step, ok := goja.AssertFunction(obj.Get("step"))
	t.traceStep = ok
	enter, hasEnter := goja.AssertFunction(obj.Get("enter"))
	exit, hasExit := goja.AssertFunction(obj.Get("exit"))
	if hasEnter != hasExit {
		return nil, errors.New("trace object must expose either both or none of enter() and exit()")
	}
	t.traceFrame = hasEnter
	t.obj = obj
	t.step = step
	t.enter = enter
	t.exit = exit
	t.result = result
	t.fault = fault

	// Pass in config
	if setup, ok := goja.AssertFunction(obj.Get("setup")); ok {
		cfgStr := "{}"
		if cfg != nil {
			cfgStr = string(cfg)
		}
		if _, err := setup(obj, vm.ToValue(cfgStr)); err != nil {
			return nil, err
		}
	}
	// Setup objects carrying data to JS. These are created once and re-used.
	t.log = &steplog{
		vm:       vm,
		op:       &opObj{vm: vm},
		memory:   &memoryObj{vm: vm, toBig: t.toBig, toBuf: t.toBuf},
		stack:    &stackObj{vm: vm, toBig: t.toBig},
		contract: &contractObj{vm: vm, toBig: t.toBig, toBuf: t.toBuf},
	}
	t.frame = &callframe{vm: vm, toBig: t.toBig, toBuf: t.toBuf}
	t.frameResult = &callframeResult{vm: vm, toBuf: t.toBuf}
	t.frameValue = t.frame.setupObject()
	t.frameResultValue = t.frameResult.setupObject()
	t.logValue = t.log.setupObject()
	return t, nil
}

// CaptureTxStart implements the Tracer interface and is invoked at the beginning of
// transaction processing.
func (t *jsTracer) CaptureTxStart(gasLimit uint64) {
	t.gasLimit = gasLimit
}

// CaptureTxStart implements the Tracer interface and is invoked at the end of
// transaction processing.
func (t *jsTracer) CaptureTxEnd(restGas uint64) {}

// CaptureStart implements the Tracer interface to initialize the tracing operation.
func (t *jsTracer) CaptureStart(env *vm.EVM, from common.Address, to common.Address, create bool, input []byte, gas uint64, value *big.Int) {
	t.env = env
	db := &dbObj{db: env.StateDB, vm: t.vm, toBig: t.toBig, toBuf: t.toBuf, fromBuf: t.fromBuf}
	t.dbValue = db.setupObject()
	if create {
		t.ctx["type"] = t.vm.ToValue("CREATE")
	} else {
		t.ctx["type"] = t.vm.ToValue("CALL")
	}
	t.ctx["from"] = t.vm.ToValue(from.Bytes())
	t.ctx["to"] = t.vm.ToValue(to.Bytes())
	t.ctx["input"] = t.vm.ToValue(input)
	t.ctx["gas"] = t.vm.ToValue(gas)
	t.ctx["gasPrice"] = t.vm.ToValue(env.TxContext.GasPrice)
	valueBig, err := t.toBig(t.vm, value.String())
	if err != nil {
		t.err = err
		return
	}
	t.ctx["value"] = valueBig
	t.ctx["block"] = t.vm.ToValue(env.Context.BlockNumber.Uint64())
	// Update list of precompiles based on current block
	rules := env.ChainConfig().Rules(env.Context.BlockNumber, env.Context.Random != nil)
	t.activePrecompiles = vm.ActivePrecompiles(rules)
	t.ctx["intrinsicGas"] = t.vm.ToValue(t.gasLimit - gas)
}

// CaptureState implements the Tracer interface to trace a single step of VM execution.
func (t *jsTracer) CaptureState(pc uint64, op vm.OpCode, gas, cost uint64, scope *vm.ScopeContext, rData []byte, depth int, err error) {
	if !t.traceStep {
		return
	}
	if t.err != nil {
		return
	}

	log := t.log
	log.op.op = op
	log.memory.memory = scope.Memory
	log.stack.stack = scope.Stack
	log.contract.contract = scope.Contract
	log.pc = uint(pc)
	log.gas = uint(gas)
	log.cost = uint(cost)
	log.depth = uint(depth)
	log.err = err
	if _, err := t.step(t.obj, t.logValue, t.dbValue); err != nil {
		t.onError("step", err)
	}
}

// CaptureFault implements the Tracer interface to trace an execution fault
func (t *jsTracer) CaptureFault(pc uint64, op vm.OpCode, gas, cost uint64, scope *vm.ScopeContext, depth int, err error) {
	if t.err != nil {
		return
	}
	// Other log fields have been already set as part of the last CaptureState.
	t.log.err = err
	if _, err := t.fault(t.obj, t.logValue, t.dbValue); err != nil {
		t.onError("fault", err)
	}
}

// CaptureEnd is called after the call finishes to finalize the tracing.
<<<<<<< HEAD
func (t *jsTracer) CaptureEnd(output []byte, gasUsed uint64, err error) {
=======
func (t *jsTracer) CaptureEnd(output []byte, gasUsed uint64, duration time.Duration, err error) {
>>>>>>> 8c0c0434
	t.ctx["output"] = t.vm.ToValue(output)
	t.ctx["gasUsed"] = t.vm.ToValue(gasUsed)
	if err != nil {
		t.ctx["error"] = t.vm.ToValue(err.Error())
	}
}

// CaptureEnter is called when EVM enters a new scope (via call, create or selfdestruct).
func (t *jsTracer) CaptureEnter(typ vm.OpCode, from common.Address, to common.Address, input []byte, gas uint64, value *big.Int) {
	if !t.traceFrame {
		return
	}
	if t.err != nil {
		return
	}

	t.frame.typ = typ.String()
	t.frame.from = from
	t.frame.to = to
	t.frame.input = common.CopyBytes(input)
	t.frame.gas = uint(gas)
	t.frame.value = nil
	if value != nil {
		t.frame.value = new(big.Int).SetBytes(value.Bytes())
	}

	if _, err := t.enter(t.obj, t.frameValue); err != nil {
		t.onError("enter", err)
	}
}

// CaptureExit is called when EVM exits a scope, even if the scope didn't
// execute any code.
func (t *jsTracer) CaptureExit(output []byte, gasUsed uint64, err error) {
	if !t.traceFrame {
		return
	}

	t.frameResult.gasUsed = uint(gasUsed)
	t.frameResult.output = common.CopyBytes(output)
	t.frameResult.err = err

	if _, err := t.exit(t.obj, t.frameResultValue); err != nil {
		t.onError("exit", err)
	}
}

// GetResult calls the Javascript 'result' function and returns its value, or any accumulated error
func (t *jsTracer) GetResult() (json.RawMessage, error) {
	ctx := t.vm.ToValue(t.ctx)
	res, err := t.result(t.obj, ctx, t.dbValue)
	if err != nil {
		return nil, wrapError("result", err)
	}
	encoded, err := json.Marshal(res)
	if err != nil {
		return nil, err
	}
	return json.RawMessage(encoded), t.err
}

// Stop terminates execution of the tracer at the first opportune moment.
func (t *jsTracer) Stop(err error) {
	t.vm.Interrupt(err)
}

// onError is called anytime the running JS code is interrupted
// and returns an error. It in turn pings the EVM to cancel its
// execution.
func (t *jsTracer) onError(context string, err error) {
	t.err = wrapError(context, err)
	// `env` is set on CaptureStart which comes before any JS execution.
	// So it should be non-nil.
	t.env.Cancel()
}

func wrapError(context string, err error) error {
	return fmt.Errorf("%v    in server-side tracer function '%v'", err, context)
}

// setBuiltinFunctions injects Go functions which are available to tracers into the environment.
// It depends on type converters having been set up.
func (t *jsTracer) setBuiltinFunctions() {
	vm := t.vm
	// TODO: load console from goja-nodejs
	vm.Set("toHex", func(v goja.Value) string {
		b, err := t.fromBuf(vm, v, false)
		if err != nil {
			vm.Interrupt(err)
			return ""
		}
		return hexutil.Encode(b)
	})
	vm.Set("toWord", func(v goja.Value) goja.Value {
		// TODO: add test with []byte len < 32 or > 32
		b, err := t.fromBuf(vm, v, true)
		if err != nil {
			vm.Interrupt(err)
			return nil
		}
		b = common.BytesToHash(b).Bytes()
		res, err := t.toBuf(vm, b)
		if err != nil {
			vm.Interrupt(err)
			return nil
		}
		return res
	})
	vm.Set("toAddress", func(v goja.Value) goja.Value {
		a, err := t.fromBuf(vm, v, true)
		if err != nil {
			vm.Interrupt(err)
			return nil
		}
		a = common.BytesToAddress(a).Bytes()
		res, err := t.toBuf(vm, a)
		if err != nil {
			vm.Interrupt(err)
			return nil
		}
		return res
	})
	vm.Set("toContract", func(from goja.Value, nonce uint) goja.Value {
		a, err := t.fromBuf(vm, from, true)
		if err != nil {
			vm.Interrupt(err)
			return nil
		}
		addr := common.BytesToAddress(a)
		b := crypto.CreateAddress(addr, uint64(nonce)).Bytes()
		res, err := t.toBuf(vm, b)
		if err != nil {
			vm.Interrupt(err)
			return nil
		}
		return res
	})
	vm.Set("toContract2", func(from goja.Value, salt string, initcode goja.Value) goja.Value {
		a, err := t.fromBuf(vm, from, true)
		if err != nil {
			vm.Interrupt(err)
			return nil
		}
		addr := common.BytesToAddress(a)
		code, err := t.fromBuf(vm, initcode, true)
		if err != nil {
			vm.Interrupt(err)
			return nil
		}
		code = common.CopyBytes(code)
		codeHash := crypto.Keccak256(code)
		b := crypto.CreateAddress2(addr, common.HexToHash(salt), codeHash).Bytes()
		res, err := t.toBuf(vm, b)
		if err != nil {
			vm.Interrupt(err)
			return nil
		}
		return res
	})
	vm.Set("isPrecompiled", func(v goja.Value) bool {
		a, err := t.fromBuf(vm, v, true)
		if err != nil {
			vm.Interrupt(err)
			return false
		}
		addr := common.BytesToAddress(a)
		for _, p := range t.activePrecompiles {
			if p == addr {
				return true
			}
		}
		return false
	})
	vm.Set("slice", func(slice goja.Value, start, end int) goja.Value {
		b, err := t.fromBuf(vm, slice, false)
		if err != nil {
			vm.Interrupt(err)
			return nil
		}
		if start < 0 || start > end || end > len(b) {
			vm.Interrupt(fmt.Sprintf("Tracer accessed out of bound memory: available %d, offset %d, size %d", len(b), start, end-start))
			return nil
		}
		res, err := t.toBuf(vm, b[start:end])
		if err != nil {
			vm.Interrupt(err)
			return nil
		}
		return res
	})
}

// setTypeConverters sets up utilities for converting Go types into those
// suitable for JS consumption.
func (t *jsTracer) setTypeConverters() error {
	// Inject bigint logic.
	// TODO: To be replaced after goja adds support for native JS bigint.
	toBigCode, err := t.vm.RunProgram(bigIntProgram)
	if err != nil {
		return err
	}
	// Used to create JS bigint objects from go.
	toBigFn, ok := goja.AssertFunction(toBigCode)
	if !ok {
		return errors.New("failed to bind bigInt func")
	}
	toBigWrapper := func(vm *goja.Runtime, val string) (goja.Value, error) {
		return toBigFn(goja.Undefined(), vm.ToValue(val))
	}
	t.toBig = toBigWrapper
	// NOTE: We need this workaround to create JS buffers because
	// goja doesn't at the moment expose constructors for typed arrays.
	//
	// Cache uint8ArrayType once to be used every time for less overhead.
	uint8ArrayType := t.vm.Get("Uint8Array")
	toBufWrapper := func(vm *goja.Runtime, val []byte) (goja.Value, error) {
		return toBuf(vm, uint8ArrayType, val)
	}
	t.toBuf = toBufWrapper
	fromBufWrapper := func(vm *goja.Runtime, buf goja.Value, allowString bool) ([]byte, error) {
		return fromBuf(vm, uint8ArrayType, buf, allowString)
	}
	t.fromBuf = fromBufWrapper
	return nil
}

type opObj struct {
	vm *goja.Runtime
	op vm.OpCode
}

func (o *opObj) ToNumber() int {
	return int(o.op)
}

func (o *opObj) ToString() string {
	return o.op.String()
}

func (o *opObj) IsPush() bool {
	return o.op.IsPush()
}

func (o *opObj) setupObject() *goja.Object {
	obj := o.vm.NewObject()
	obj.Set("toNumber", o.vm.ToValue(o.ToNumber))
	obj.Set("toString", o.vm.ToValue(o.ToString))
	obj.Set("isPush", o.vm.ToValue(o.IsPush))
	return obj
}

type memoryObj struct {
	memory *vm.Memory
	vm     *goja.Runtime
	toBig  toBigFn
	toBuf  toBufFn
}

func (mo *memoryObj) Slice(begin, end int64) goja.Value {
	b, err := mo.slice(begin, end)
	if err != nil {
		mo.vm.Interrupt(err)
		return nil
	}
	res, err := mo.toBuf(mo.vm, b)
	if err != nil {
		mo.vm.Interrupt(err)
		return nil
	}
	return res
}

// slice returns the requested range of memory as a byte slice.
func (mo *memoryObj) slice(begin, end int64) ([]byte, error) {
	if end == begin {
		return []byte{}, nil
	}
	if end < begin || begin < 0 {
		return nil, fmt.Errorf("Tracer accessed out of bound memory: offset %d, end %d", begin, end)
	}
	if mo.memory.Len() < int(end) {
		return nil, fmt.Errorf("Tracer accessed out of bound memory: available %d, offset %d, size %d", mo.memory.Len(), begin, end-begin)
	}
	return mo.memory.GetCopy(begin, end-begin), nil
}

func (mo *memoryObj) GetUint(addr int64) goja.Value {
	value, err := mo.getUint(addr)
	if err != nil {
		mo.vm.Interrupt(err)
		return nil
	}
	res, err := mo.toBig(mo.vm, value.String())
	if err != nil {
		mo.vm.Interrupt(err)
		return nil
	}
	return res
}

// getUint returns the 32 bytes at the specified address interpreted as a uint.
func (mo *memoryObj) getUint(addr int64) (*big.Int, error) {
	if mo.memory.Len() < int(addr)+32 || addr < 0 {
		return nil, fmt.Errorf("Tracer accessed out of bound memory: available %d, offset %d, size %d", mo.memory.Len(), addr, 32)
	}
	return new(big.Int).SetBytes(mo.memory.GetPtr(addr, 32)), nil
}

func (mo *memoryObj) Length() int {
	return mo.memory.Len()
}

func (m *memoryObj) setupObject() *goja.Object {
	o := m.vm.NewObject()
	o.Set("slice", m.vm.ToValue(m.Slice))
	o.Set("getUint", m.vm.ToValue(m.GetUint))
	o.Set("length", m.vm.ToValue(m.Length))
	return o
}

type stackObj struct {
	stack *vm.Stack
	vm    *goja.Runtime
	toBig toBigFn
}

func (s *stackObj) Peek(idx int) goja.Value {
	value, err := s.peek(idx)
	if err != nil {
		s.vm.Interrupt(err)
		return nil
	}
	res, err := s.toBig(s.vm, value.String())
	if err != nil {
		s.vm.Interrupt(err)
		return nil
	}
	return res
}

// peek returns the nth-from-the-top element of the stack.
func (s *stackObj) peek(idx int) (*big.Int, error) {
	if len(s.stack.Data()) <= idx || idx < 0 {
		return nil, fmt.Errorf("Tracer accessed out of bound stack: size %d, index %d", len(s.stack.Data()), idx)
	}
	return s.stack.Back(idx).ToBig(), nil
}

func (s *stackObj) Length() int {
	return len(s.stack.Data())
}

func (s *stackObj) setupObject() *goja.Object {
	o := s.vm.NewObject()
	o.Set("peek", s.vm.ToValue(s.Peek))
	o.Set("length", s.vm.ToValue(s.Length))
	return o
}

type dbObj struct {
	db      vm.StateDB
	vm      *goja.Runtime
	toBig   toBigFn
	toBuf   toBufFn
	fromBuf fromBufFn
}

func (do *dbObj) GetBalance(addrSlice goja.Value) goja.Value {
	a, err := do.fromBuf(do.vm, addrSlice, false)
	if err != nil {
		do.vm.Interrupt(err)
		return nil
	}
	addr := common.BytesToAddress(a)
	value := do.db.GetBalance(addr)
	res, err := do.toBig(do.vm, value.String())
	if err != nil {
		do.vm.Interrupt(err)
		return nil
	}
	return res
}

func (do *dbObj) GetNonce(addrSlice goja.Value) uint64 {
	a, err := do.fromBuf(do.vm, addrSlice, false)
	if err != nil {
		do.vm.Interrupt(err)
		return 0
	}
	addr := common.BytesToAddress(a)
	return do.db.GetNonce(addr)
}

func (do *dbObj) GetCode(addrSlice goja.Value) goja.Value {
	a, err := do.fromBuf(do.vm, addrSlice, false)
	if err != nil {
		do.vm.Interrupt(err)
		return nil
	}
	addr := common.BytesToAddress(a)
	code := do.db.GetCode(addr)
	res, err := do.toBuf(do.vm, code)
	if err != nil {
		do.vm.Interrupt(err)
		return nil
	}
	return res
}

func (do *dbObj) GetState(addrSlice goja.Value, hashSlice goja.Value) goja.Value {
	a, err := do.fromBuf(do.vm, addrSlice, false)
	if err != nil {
		do.vm.Interrupt(err)
		return nil
	}
	addr := common.BytesToAddress(a)
	h, err := do.fromBuf(do.vm, hashSlice, false)
	if err != nil {
		do.vm.Interrupt(err)
		return nil
	}
	hash := common.BytesToHash(h)
	state := do.db.GetState(addr, hash).Bytes()
	res, err := do.toBuf(do.vm, state)
	if err != nil {
		do.vm.Interrupt(err)
		return nil
	}
	return res
}

func (do *dbObj) Exists(addrSlice goja.Value) bool {
	a, err := do.fromBuf(do.vm, addrSlice, false)
	if err != nil {
		do.vm.Interrupt(err)
		return false
	}
	addr := common.BytesToAddress(a)
	return do.db.Exist(addr)
}

func (do *dbObj) setupObject() *goja.Object {
	o := do.vm.NewObject()
	o.Set("getBalance", do.vm.ToValue(do.GetBalance))
	o.Set("getNonce", do.vm.ToValue(do.GetNonce))
	o.Set("getCode", do.vm.ToValue(do.GetCode))
	o.Set("getState", do.vm.ToValue(do.GetState))
	o.Set("exists", do.vm.ToValue(do.Exists))
	return o
}

type contractObj struct {
	contract *vm.Contract
	vm       *goja.Runtime
	toBig    toBigFn
	toBuf    toBufFn
}

func (co *contractObj) GetCaller() goja.Value {
	caller := co.contract.Caller().Bytes()
	res, err := co.toBuf(co.vm, caller)
	if err != nil {
		co.vm.Interrupt(err)
		return nil
	}
	return res
}

func (co *contractObj) GetAddress() goja.Value {
	addr := co.contract.Address().Bytes()
	res, err := co.toBuf(co.vm, addr)
	if err != nil {
		co.vm.Interrupt(err)
		return nil
	}
	return res
}

func (co *contractObj) GetValue() goja.Value {
	value := co.contract.Value()
	res, err := co.toBig(co.vm, value.String())
	if err != nil {
		co.vm.Interrupt(err)
		return nil
	}
	return res
}

func (co *contractObj) GetInput() goja.Value {
	input := common.CopyBytes(co.contract.Input)
	res, err := co.toBuf(co.vm, input)
	if err != nil {
		co.vm.Interrupt(err)
		return nil
	}
	return res
}

func (c *contractObj) setupObject() *goja.Object {
	o := c.vm.NewObject()
	o.Set("getCaller", c.vm.ToValue(c.GetCaller))
	o.Set("getAddress", c.vm.ToValue(c.GetAddress))
	o.Set("getValue", c.vm.ToValue(c.GetValue))
	o.Set("getInput", c.vm.ToValue(c.GetInput))
	return o
}

type callframe struct {
	vm    *goja.Runtime
	toBig toBigFn
	toBuf toBufFn

	typ   string
	from  common.Address
	to    common.Address
	input []byte
	gas   uint
	value *big.Int
}

func (f *callframe) GetType() string {
	return f.typ
}

func (f *callframe) GetFrom() goja.Value {
	from := f.from.Bytes()
	res, err := f.toBuf(f.vm, from)
	if err != nil {
		f.vm.Interrupt(err)
		return nil
	}
	return res
}

func (f *callframe) GetTo() goja.Value {
	to := f.to.Bytes()
	res, err := f.toBuf(f.vm, to)
	if err != nil {
		f.vm.Interrupt(err)
		return nil
	}
	return res
}

func (f *callframe) GetInput() goja.Value {
	input := f.input
	res, err := f.toBuf(f.vm, input)
	if err != nil {
		f.vm.Interrupt(err)
		return nil
	}
	return res
}

func (f *callframe) GetGas() uint {
	return f.gas
}

func (f *callframe) GetValue() goja.Value {
	if f.value == nil {
		return goja.Undefined()
	}
	res, err := f.toBig(f.vm, f.value.String())
	if err != nil {
		f.vm.Interrupt(err)
		return nil
	}
	return res
}

func (f *callframe) setupObject() *goja.Object {
	o := f.vm.NewObject()
	o.Set("getType", f.vm.ToValue(f.GetType))
	o.Set("getFrom", f.vm.ToValue(f.GetFrom))
	o.Set("getTo", f.vm.ToValue(f.GetTo))
	o.Set("getInput", f.vm.ToValue(f.GetInput))
	o.Set("getGas", f.vm.ToValue(f.GetGas))
	o.Set("getValue", f.vm.ToValue(f.GetValue))
	return o
}

type callframeResult struct {
	vm    *goja.Runtime
	toBuf toBufFn

	gasUsed uint
	output  []byte
	err     error
}

func (r *callframeResult) GetGasUsed() uint {
	return r.gasUsed
}

func (r *callframeResult) GetOutput() goja.Value {
	res, err := r.toBuf(r.vm, r.output)
	if err != nil {
		r.vm.Interrupt(err)
		return nil
	}
	return res
}

func (r *callframeResult) GetError() goja.Value {
	if r.err != nil {
		return r.vm.ToValue(r.err.Error())
	}
	return goja.Undefined()

}

func (r *callframeResult) setupObject() *goja.Object {
	o := r.vm.NewObject()
	o.Set("getGasUsed", r.vm.ToValue(r.GetGasUsed))
	o.Set("getOutput", r.vm.ToValue(r.GetOutput))
	o.Set("getError", r.vm.ToValue(r.GetError))
	return o
}

type steplog struct {
	vm *goja.Runtime

	op       *opObj
	memory   *memoryObj
	stack    *stackObj
	contract *contractObj

	pc     uint
	gas    uint
	cost   uint
	depth  uint
	refund uint
	err    error
}

func (l *steplog) GetPC() uint {
	return l.pc
}

func (l *steplog) GetGas() uint {
	return l.gas
}

func (l *steplog) GetCost() uint {
	return l.cost
}

func (l *steplog) GetDepth() uint {
	return l.depth
}

func (l *steplog) GetRefund() uint {
	return l.refund
}

func (l *steplog) GetError() goja.Value {
	if l.err != nil {
		return l.vm.ToValue(l.err.Error())
	}
	return goja.Undefined()
}

func (l *steplog) setupObject() *goja.Object {
	o := l.vm.NewObject()
	// Setup basic fields.
	o.Set("getPC", l.vm.ToValue(l.GetPC))
	o.Set("getGas", l.vm.ToValue(l.GetGas))
	o.Set("getCost", l.vm.ToValue(l.GetCost))
	o.Set("getDepth", l.vm.ToValue(l.GetDepth))
	o.Set("getRefund", l.vm.ToValue(l.GetRefund))
	o.Set("getError", l.vm.ToValue(l.GetError))
	// Setup nested objects.
	o.Set("op", l.op.setupObject())
	o.Set("stack", l.stack.setupObject())
	o.Set("memory", l.memory.setupObject())
	o.Set("contract", l.contract.setupObject())
	return o
}<|MERGE_RESOLUTION|>--- conflicted
+++ resolved
@@ -124,11 +124,7 @@
 // The methods `result` and `fault` are required to be present.
 // The methods `step`, `enter`, and `exit` are optional, but note that
 // `enter` and `exit` always go together.
-<<<<<<< HEAD
 func newJsTracer(code string, ctx *tracers.Context, cfg json.RawMessage) (tracers.Tracer, error) {
-=======
-func newJsTracer(code string, ctx *tracers.Context) (tracers.Tracer, error) {
->>>>>>> 8c0c0434
 	if c, ok := assetTracers[code]; ok {
 		code = c
 	}
@@ -282,11 +278,7 @@
 }
 
 // CaptureEnd is called after the call finishes to finalize the tracing.
-<<<<<<< HEAD
 func (t *jsTracer) CaptureEnd(output []byte, gasUsed uint64, err error) {
-=======
-func (t *jsTracer) CaptureEnd(output []byte, gasUsed uint64, duration time.Duration, err error) {
->>>>>>> 8c0c0434
 	t.ctx["output"] = t.vm.ToValue(output)
 	t.ctx["gasUsed"] = t.vm.ToValue(gasUsed)
 	if err != nil {
