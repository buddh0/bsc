--- conflicted
+++ resolved
@@ -286,11 +286,6 @@
 // CaptureEnd is called after the call finishes to finalize the tracing.
 func (t *jsTracer) CaptureEnd(output []byte, gasUsed uint64, err error) {
 	t.ctx["output"] = t.vm.ToValue(output)
-<<<<<<< HEAD
-	t.ctx["gasUsed"] = t.vm.ToValue(gasUsed)
-=======
-	t.ctx["time"] = t.vm.ToValue(duration.String())
->>>>>>> ee9ff064
 	if err != nil {
 		t.ctx["error"] = t.vm.ToValue(err.Error())
 	}
