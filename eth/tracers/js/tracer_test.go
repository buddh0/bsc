<<<<<<< HEAD
// Copyright 2022 The go-ethereum Authors
=======
// Copyright 2021 The go-ethereum Authors
>>>>>>> 8c0c0434
// This file is part of the go-ethereum library.
//
// The go-ethereum library is free software: you can redistribute it and/or modify
// it under the terms of the GNU Lesser General Public License as published by
// the Free Software Foundation, either version 3 of the License, or
// (at your option) any later version.
//
// The go-ethereum library is distributed in the hope that it will be useful,
// but WITHOUT ANY WARRANTY; without even the implied warranty of
// MERCHANTABILITY or FITNESS FOR A PARTICULAR PURPOSE. See the
// GNU Lesser General Public License for more details.
//
// You should have received a copy of the GNU Lesser General Public License
// along with the go-ethereum library. If not, see <http://www.gnu.org/licenses/>.

package js

import (
	"encoding/json"
	"errors"
	"math/big"
	"strings"
	"testing"
	"time"

	"github.com/ethereum/go-ethereum/common"
	"github.com/ethereum/go-ethereum/core/state"
	"github.com/ethereum/go-ethereum/core/vm"
	"github.com/ethereum/go-ethereum/eth/tracers"
	"github.com/ethereum/go-ethereum/params"
)

type account struct{}

func (account) SubBalance(amount *big.Int)                          {}
func (account) AddBalance(amount *big.Int)                          {}
func (account) SetAddress(common.Address)                           {}
func (account) Value() *big.Int                                     { return nil }
func (account) SetBalance(*big.Int)                                 {}
func (account) SetNonce(uint64)                                     {}
func (account) Balance() *big.Int                                   { return nil }
func (account) Address() common.Address                             { return common.Address{} }
func (account) SetCode(common.Hash, []byte)                         {}
func (account) ForEachStorage(cb func(key, value common.Hash) bool) {}

type dummyStatedb struct {
	state.StateDB
}

func (*dummyStatedb) GetRefund() uint64                       { return 1337 }
func (*dummyStatedb) GetBalance(addr common.Address) *big.Int { return new(big.Int) }

type vmContext struct {
	blockCtx vm.BlockContext
	txCtx    vm.TxContext
}

func testCtx() *vmContext {
	return &vmContext{blockCtx: vm.BlockContext{BlockNumber: big.NewInt(1)}, txCtx: vm.TxContext{GasPrice: big.NewInt(100000)}}
}

func runTrace(tracer tracers.Tracer, vmctx *vmContext, chaincfg *params.ChainConfig) (json.RawMessage, error) {
	var (
		env             = vm.NewEVM(vmctx.blockCtx, vmctx.txCtx, &dummyStatedb{}, chaincfg, vm.Config{Debug: true, Tracer: tracer})
		gasLimit uint64 = 31000
		startGas uint64 = 10000
		value           = big.NewInt(0)
		contract        = vm.NewContract(account{}, account{}, value, startGas)
	)
	contract.Code = []byte{byte(vm.PUSH1), 0x1, byte(vm.PUSH1), 0x1, 0x0}

	tracer.CaptureTxStart(gasLimit)
	tracer.CaptureStart(env, contract.Caller(), contract.Address(), false, []byte{}, startGas, value)
	ret, err := env.Interpreter().Run(contract, []byte{}, false)
	tracer.CaptureEnd(ret, startGas-contract.Gas, err)
	// Rest gas assumes no refund
	tracer.CaptureTxEnd(startGas - contract.Gas)
	if err != nil {
		return nil, err
	}
	return tracer.GetResult()
}

func TestTracer(t *testing.T) {
	execTracer := func(code string) ([]byte, string) {
		t.Helper()
<<<<<<< HEAD
		tracer, err := newJsTracer(code, nil, nil)
=======
		tracer, err := newJsTracer(code, nil)
>>>>>>> 8c0c0434
		if err != nil {
			t.Fatal(err)
		}
		ret, err := runTrace(tracer, testCtx(), params.TestChainConfig)
		if err != nil {
			return nil, err.Error() // Stringify to allow comparison without nil checks
		}
		return ret, ""
	}
	for i, tt := range []struct {
		code string
		want string
		fail string
	}{
		{ // tests that we don't panic on bad arguments to memory access
			code: "{depths: [], step: function(log) { this.depths.push(log.memory.slice(-1,-2)); }, fault: function() {}, result: function() { return this.depths; }}",
			want: ``,
<<<<<<< HEAD
			fail: "Tracer accessed out of bound memory: offset -1, end -2 at step (<eval>:1:53(13))    in server-side tracer function 'step'",
		}, { // tests that we don't panic on bad arguments to stack peeks
			code: "{depths: [], step: function(log) { this.depths.push(log.stack.peek(-1)); }, fault: function() {}, result: function() { return this.depths; }}",
			want: ``,
			fail: "Tracer accessed out of bound stack: size 0, index -1 at step (<eval>:1:53(11))    in server-side tracer function 'step'",
		}, { //  tests that we don't panic on bad arguments to memory getUint
			code: "{ depths: [], step: function(log, db) { this.depths.push(log.memory.getUint(-64));}, fault: function() {}, result: function() { return this.depths; }}",
			want: ``,
			fail: "Tracer accessed out of bound memory: available 0, offset -64, size 32 at step (<eval>:1:58(11))    in server-side tracer function 'step'",
=======
			fail: "Tracer accessed out of bound memory: offset -1, end -2 at step (<eval>:1:53(15))    in server-side tracer function 'step'",
		}, { // tests that we don't panic on bad arguments to stack peeks
			code: "{depths: [], step: function(log) { this.depths.push(log.stack.peek(-1)); }, fault: function() {}, result: function() { return this.depths; }}",
			want: ``,
			fail: "Tracer accessed out of bound stack: size 0, index -1 at step (<eval>:1:53(13))    in server-side tracer function 'step'",
		}, { //  tests that we don't panic on bad arguments to memory getUint
			code: "{ depths: [], step: function(log, db) { this.depths.push(log.memory.getUint(-64));}, fault: function() {}, result: function() { return this.depths; }}",
			want: ``,
			fail: "Tracer accessed out of bound memory: available 0, offset -64, size 32 at step (<eval>:1:58(13))    in server-side tracer function 'step'",
>>>>>>> 8c0c0434
		}, { // tests some general counting
			code: "{count: 0, step: function() { this.count += 1; }, fault: function() {}, result: function() { return this.count; }}",
			want: `3`,
		}, { // tests that depth is reported correctly
			code: "{depths: [], step: function(log) { this.depths.push(log.stack.length()); }, fault: function() {}, result: function() { return this.depths; }}",
			want: `[0,1,2]`,
		}, { // tests memory length
			code: "{lengths: [], step: function(log) { this.lengths.push(log.memory.length()); }, fault: function() {}, result: function() { return this.lengths; }}",
			want: `[0,0,0]`,
		}, { // tests to-string of opcodes
			code: "{opcodes: [], step: function(log) { this.opcodes.push(log.op.toString()); }, fault: function() {}, result: function() { return this.opcodes; }}",
			want: `["PUSH1","PUSH1","STOP"]`,
		}, { // tests intrinsic gas
			code: "{depths: [], step: function() {}, fault: function() {}, result: function(ctx) { return ctx.gasPrice+'.'+ctx.gasUsed+'.'+ctx.intrinsicGas; }}",
			want: `"100000.6.21000"`,
		}, {
			code: "{res: null, step: function(log) {}, fault: function() {}, result: function() { return toWord('0xffaa') }}",
			want: `{"0":0,"1":0,"2":0,"3":0,"4":0,"5":0,"6":0,"7":0,"8":0,"9":0,"10":0,"11":0,"12":0,"13":0,"14":0,"15":0,"16":0,"17":0,"18":0,"19":0,"20":0,"21":0,"22":0,"23":0,"24":0,"25":0,"26":0,"27":0,"28":0,"29":0,"30":255,"31":170}`,
		}, { // test feeding a buffer back into go
			code: "{res: null, step: function(log) { var address = log.contract.getAddress(); this.res = toAddress(address); }, fault: function() {}, result: function() { return this.res }}",
			want: `{"0":0,"1":0,"2":0,"3":0,"4":0,"5":0,"6":0,"7":0,"8":0,"9":0,"10":0,"11":0,"12":0,"13":0,"14":0,"15":0,"16":0,"17":0,"18":0,"19":0}`,
		}, {
			code: "{res: null, step: function(log) { var address = '0x0000000000000000000000000000000000000000'; this.res = toAddress(address); }, fault: function() {}, result: function() { return this.res }}",
			want: `{"0":0,"1":0,"2":0,"3":0,"4":0,"5":0,"6":0,"7":0,"8":0,"9":0,"10":0,"11":0,"12":0,"13":0,"14":0,"15":0,"16":0,"17":0,"18":0,"19":0}`,
		}, {
			code: "{res: null, step: function(log) { var address = Array.prototype.slice.call(log.contract.getAddress()); this.res = toAddress(address); }, fault: function() {}, result: function() { return this.res }}",
			want: `{"0":0,"1":0,"2":0,"3":0,"4":0,"5":0,"6":0,"7":0,"8":0,"9":0,"10":0,"11":0,"12":0,"13":0,"14":0,"15":0,"16":0,"17":0,"18":0,"19":0}`,
		},
	} {
		if have, err := execTracer(tt.code); tt.want != string(have) || tt.fail != err {
			t.Errorf("testcase %d: expected return value to be '%s' got '%s', error to be '%s' got '%s'\n\tcode: %v", i, tt.want, string(have), tt.fail, err, tt.code)
		}
	}
}

func TestHalt(t *testing.T) {
	timeout := errors.New("stahp")
<<<<<<< HEAD
	tracer, err := newJsTracer("{step: function() { while(1); }, result: function() { return null; }, fault: function(){}}", nil, nil)
=======
	tracer, err := newJsTracer("{step: function() { while(1); }, result: function() { return null; }, fault: function(){}}", nil)
>>>>>>> 8c0c0434
	if err != nil {
		t.Fatal(err)
	}
	go func() {
		time.Sleep(1 * time.Second)
		tracer.Stop(timeout)
	}()
	if _, err = runTrace(tracer, testCtx(), params.TestChainConfig); !strings.Contains(err.Error(), "stahp") {
		t.Errorf("Expected timeout error, got %v", err)
	}
}

func TestHaltBetweenSteps(t *testing.T) {
<<<<<<< HEAD
	tracer, err := newJsTracer("{step: function() {}, fault: function() {}, result: function() { return null; }}", nil, nil)
=======
	tracer, err := newJsTracer("{step: function() {}, fault: function() {}, result: function() { return null; }}", nil)
>>>>>>> 8c0c0434
	if err != nil {
		t.Fatal(err)
	}
	env := vm.NewEVM(vm.BlockContext{BlockNumber: big.NewInt(1)}, vm.TxContext{GasPrice: big.NewInt(1)}, &dummyStatedb{}, params.TestChainConfig, vm.Config{Debug: true, Tracer: tracer})
	scope := &vm.ScopeContext{
		Contract: vm.NewContract(&account{}, &account{}, big.NewInt(0), 0),
	}
	tracer.CaptureStart(env, common.Address{}, common.Address{}, false, []byte{}, 0, big.NewInt(0))
	tracer.CaptureState(0, 0, 0, 0, scope, nil, 0, nil)
	timeout := errors.New("stahp")
	tracer.Stop(timeout)
	tracer.CaptureState(0, 0, 0, 0, scope, nil, 0, nil)

	if _, err := tracer.GetResult(); !strings.Contains(err.Error(), timeout.Error()) {
		t.Errorf("Expected timeout error, got %v", err)
	}
}

// testNoStepExec tests a regular value transfer (no exec), and accessing the statedb
// in 'result'
<<<<<<< HEAD
func testNoStepExec(t *testing.T) {
	execTracer := func(code string) []byte {
		t.Helper()
		tracer, err := newJsTracer(code, nil, nil)
=======
func TestNoStepExec(t *testing.T) {
	execTracer := func(code string) []byte {
		t.Helper()
		tracer, err := newJsTracer(code, nil)
>>>>>>> 8c0c0434
		if err != nil {
			t.Fatal(err)
		}
		env := vm.NewEVM(vm.BlockContext{BlockNumber: big.NewInt(1)}, vm.TxContext{GasPrice: big.NewInt(100)}, &dummyStatedb{}, params.TestChainConfig, vm.Config{Debug: true, Tracer: tracer})
		tracer.CaptureStart(env, common.Address{}, common.Address{}, false, []byte{}, 1000, big.NewInt(0))
		tracer.CaptureEnd(nil, 0, nil)
		ret, err := tracer.GetResult()
		if err != nil {
			t.Fatal(err)
		}
		return ret
	}
	for i, tt := range []struct {
		code string
		want string
	}{
		{ // tests that we don't panic on accessing the db methods
			code: "{depths: [], step: function() {}, fault: function() {},  result: function(ctx, db){ return db.getBalance(ctx.to)} }",
			want: `"0"`,
		},
	} {
		if have := execTracer(tt.code); tt.want != string(have) {
			t.Errorf("testcase %d: expected return value to be %s got %s\n\tcode: %v", i, tt.want, string(have), tt.code)
		}
	}
}

func TestIsPrecompile(t *testing.T) {
	chaincfg := &params.ChainConfig{ChainID: big.NewInt(1), HomesteadBlock: big.NewInt(0), DAOForkBlock: nil, DAOForkSupport: false, EIP150Block: big.NewInt(0), EIP150Hash: common.Hash{}, EIP155Block: big.NewInt(0), EIP158Block: big.NewInt(0), ByzantiumBlock: big.NewInt(100), ConstantinopleBlock: big.NewInt(0), PetersburgBlock: big.NewInt(0), IstanbulBlock: big.NewInt(200), MuirGlacierBlock: big.NewInt(0), BerlinBlock: big.NewInt(300), LondonBlock: big.NewInt(0), TerminalTotalDifficulty: nil, Ethash: new(params.EthashConfig), Clique: nil}
	chaincfg.ByzantiumBlock = big.NewInt(100)
	chaincfg.IstanbulBlock = big.NewInt(200)
	chaincfg.BerlinBlock = big.NewInt(300)
	txCtx := vm.TxContext{GasPrice: big.NewInt(100000)}
<<<<<<< HEAD
	tracer, err := newJsTracer("{addr: toAddress('0000000000000000000000000000000000000009'), res: null, step: function() { this.res = isPrecompiled(this.addr); }, fault: function() {}, result: function() { return this.res; }}", nil, nil)
=======
	tracer, err := newJsTracer("{addr: toAddress('0000000000000000000000000000000000000009'), res: null, step: function() { this.res = isPrecompiled(this.addr); }, fault: function() {}, result: function() { return this.res; }}", nil)
>>>>>>> 8c0c0434
	if err != nil {
		t.Fatal(err)
	}

	blockCtx := vm.BlockContext{BlockNumber: big.NewInt(150)}
	res, err := runTrace(tracer, &vmContext{blockCtx, txCtx}, chaincfg)
	if err != nil {
		t.Error(err)
	}
	if string(res) != "false" {
		t.Errorf("Tracer should not consider blake2f as precompile in byzantium")
	}

<<<<<<< HEAD
	tracer, _ = newJsTracer("{addr: toAddress('0000000000000000000000000000000000000009'), res: null, step: function() { this.res = isPrecompiled(this.addr); }, fault: function() {}, result: function() { return this.res; }}", nil, nil)
=======
	tracer, _ = newJsTracer("{addr: toAddress('0000000000000000000000000000000000000009'), res: null, step: function() { this.res = isPrecompiled(this.addr); }, fault: function() {}, result: function() { return this.res; }}", nil)
>>>>>>> 8c0c0434
	blockCtx = vm.BlockContext{BlockNumber: big.NewInt(250)}
	res, err = runTrace(tracer, &vmContext{blockCtx, txCtx}, chaincfg)
	if err != nil {
		t.Error(err)
	}
	if string(res) != "true" {
		t.Errorf("Tracer should consider blake2f as precompile in istanbul")
	}
}

func TestEnterExit(t *testing.T) {
	// test that either both or none of enter() and exit() are defined
<<<<<<< HEAD
	if _, err := newJsTracer("{step: function() {}, fault: function() {}, result: function() { return null; }, enter: function() {}}", new(tracers.Context), nil); err == nil {
		t.Fatal("tracer creation should've failed without exit() definition")
	}
	if _, err := newJsTracer("{step: function() {}, fault: function() {}, result: function() { return null; }, enter: function() {}, exit: function() {}}", new(tracers.Context), nil); err != nil {
		t.Fatal(err)
	}
	// test that the enter and exit method are correctly invoked and the values passed
	tracer, err := newJsTracer("{enters: 0, exits: 0, enterGas: 0, gasUsed: 0, step: function() {}, fault: function() {}, result: function() { return {enters: this.enters, exits: this.exits, enterGas: this.enterGas, gasUsed: this.gasUsed} }, enter: function(frame) { this.enters++; this.enterGas = frame.getGas(); }, exit: function(res) { this.exits++; this.gasUsed = res.getGasUsed(); }}", new(tracers.Context), nil)
=======
	if _, err := newJsTracer("{step: function() {}, fault: function() {}, result: function() { return null; }, enter: function() {}}", new(tracers.Context)); err == nil {
		t.Fatal("tracer creation should've failed without exit() definition")
	}
	if _, err := newJsTracer("{step: function() {}, fault: function() {}, result: function() { return null; }, enter: function() {}, exit: function() {}}", new(tracers.Context)); err != nil {
		t.Fatal(err)
	}
	// test that the enter and exit method are correctly invoked and the values passed
	tracer, err := newJsTracer("{enters: 0, exits: 0, enterGas: 0, gasUsed: 0, step: function() {}, fault: function() {}, result: function() { return {enters: this.enters, exits: this.exits, enterGas: this.enterGas, gasUsed: this.gasUsed} }, enter: function(frame) { this.enters++; this.enterGas = frame.getGas(); }, exit: function(res) { this.exits++; this.gasUsed = res.getGasUsed(); }}", new(tracers.Context))
>>>>>>> 8c0c0434
	if err != nil {
		t.Fatal(err)
	}
	scope := &vm.ScopeContext{
		Contract: vm.NewContract(&account{}, &account{}, big.NewInt(0), 0),
	}
	tracer.CaptureEnter(vm.CALL, scope.Contract.Caller(), scope.Contract.Address(), []byte{}, 1000, new(big.Int))
	tracer.CaptureExit([]byte{}, 400, nil)

	have, err := tracer.GetResult()
	if err != nil {
		t.Fatal(err)
	}
	want := `{"enters":1,"exits":1,"enterGas":1000,"gasUsed":400}`
	if string(have) != want {
		t.Errorf("Number of invocations of enter() and exit() is wrong. Have %s, want %s\n", have, want)
	}
<<<<<<< HEAD
}

func TestSetup(t *testing.T) {
	// Test empty config
	_, err := newJsTracer(`{setup: function(cfg) { if (cfg !== "{}") { throw("invalid empty config") } }, fault: function() {}, result: function() {}}`, new(tracers.Context), nil)
	if err != nil {
		t.Error(err)
	}

	cfg, err := json.Marshal(map[string]string{"foo": "bar"})
	if err != nil {
		t.Fatal(err)
	}
	// Test no setup func
	_, err = newJsTracer(`{fault: function() {}, result: function() {}}`, new(tracers.Context), cfg)
	if err != nil {
		t.Fatal(err)
	}
	// Test config value
	tracer, err := newJsTracer("{config: null, setup: function(cfg) { this.config = JSON.parse(cfg) }, step: function() {}, fault: function() {}, result: function() { return this.config.foo }}", new(tracers.Context), cfg)
	if err != nil {
		t.Fatal(err)
	}
	have, err := tracer.GetResult()
	if err != nil {
		t.Fatal(err)
	}
	if string(have) != `"bar"` {
		t.Errorf("tracer returned wrong result. have: %s, want: \"bar\"\n", string(have))
	}
}

// Tests too deep object / serialization crash for duktape
func TestRecursionLimit(t *testing.T) {
	code := "{step: function() {}, fault: function() {}, result: function() { var o={}; var x=o; for (var i=0; i<1000; i++){  o.foo={}; o=o.foo; } return x; }}"
	fail := "RangeError: json encode recursion limit    in server-side tracer function 'result'"
	tracer, err := newJsTracer(code, nil)
	if err != nil {
		t.Fatal(err)
	}
	got := ""
	if _, err := runTrace(tracer, testCtx(), params.TestChainConfig); err != nil {
		got = err.Error()
	}
	if got != fail {
		t.Errorf("expected error to be '%s' got '%s'\n", fail, got)
	}
=======
>>>>>>> 8c0c0434
}<|MERGE_RESOLUTION|>--- conflicted
+++ resolved
@@ -1,8 +1,4 @@
-<<<<<<< HEAD
 // Copyright 2022 The go-ethereum Authors
-=======
-// Copyright 2021 The go-ethereum Authors
->>>>>>> 8c0c0434
 // This file is part of the go-ethereum library.
 //
 // The go-ethereum library is free software: you can redistribute it and/or modify
@@ -89,11 +85,7 @@
 func TestTracer(t *testing.T) {
 	execTracer := func(code string) ([]byte, string) {
 		t.Helper()
-<<<<<<< HEAD
 		tracer, err := newJsTracer(code, nil, nil)
-=======
-		tracer, err := newJsTracer(code, nil)
->>>>>>> 8c0c0434
 		if err != nil {
 			t.Fatal(err)
 		}
@@ -111,7 +103,6 @@
 		{ // tests that we don't panic on bad arguments to memory access
 			code: "{depths: [], step: function(log) { this.depths.push(log.memory.slice(-1,-2)); }, fault: function() {}, result: function() { return this.depths; }}",
 			want: ``,
-<<<<<<< HEAD
 			fail: "Tracer accessed out of bound memory: offset -1, end -2 at step (<eval>:1:53(13))    in server-side tracer function 'step'",
 		}, { // tests that we don't panic on bad arguments to stack peeks
 			code: "{depths: [], step: function(log) { this.depths.push(log.stack.peek(-1)); }, fault: function() {}, result: function() { return this.depths; }}",
@@ -121,17 +112,6 @@
 			code: "{ depths: [], step: function(log, db) { this.depths.push(log.memory.getUint(-64));}, fault: function() {}, result: function() { return this.depths; }}",
 			want: ``,
 			fail: "Tracer accessed out of bound memory: available 0, offset -64, size 32 at step (<eval>:1:58(11))    in server-side tracer function 'step'",
-=======
-			fail: "Tracer accessed out of bound memory: offset -1, end -2 at step (<eval>:1:53(15))    in server-side tracer function 'step'",
-		}, { // tests that we don't panic on bad arguments to stack peeks
-			code: "{depths: [], step: function(log) { this.depths.push(log.stack.peek(-1)); }, fault: function() {}, result: function() { return this.depths; }}",
-			want: ``,
-			fail: "Tracer accessed out of bound stack: size 0, index -1 at step (<eval>:1:53(13))    in server-side tracer function 'step'",
-		}, { //  tests that we don't panic on bad arguments to memory getUint
-			code: "{ depths: [], step: function(log, db) { this.depths.push(log.memory.getUint(-64));}, fault: function() {}, result: function() { return this.depths; }}",
-			want: ``,
-			fail: "Tracer accessed out of bound memory: available 0, offset -64, size 32 at step (<eval>:1:58(13))    in server-side tracer function 'step'",
->>>>>>> 8c0c0434
 		}, { // tests some general counting
 			code: "{count: 0, step: function() { this.count += 1; }, fault: function() {}, result: function() { return this.count; }}",
 			want: `3`,
@@ -169,11 +149,7 @@
 
 func TestHalt(t *testing.T) {
 	timeout := errors.New("stahp")
-<<<<<<< HEAD
 	tracer, err := newJsTracer("{step: function() { while(1); }, result: function() { return null; }, fault: function(){}}", nil, nil)
-=======
-	tracer, err := newJsTracer("{step: function() { while(1); }, result: function() { return null; }, fault: function(){}}", nil)
->>>>>>> 8c0c0434
 	if err != nil {
 		t.Fatal(err)
 	}
@@ -187,11 +163,7 @@
 }
 
 func TestHaltBetweenSteps(t *testing.T) {
-<<<<<<< HEAD
 	tracer, err := newJsTracer("{step: function() {}, fault: function() {}, result: function() { return null; }}", nil, nil)
-=======
-	tracer, err := newJsTracer("{step: function() {}, fault: function() {}, result: function() { return null; }}", nil)
->>>>>>> 8c0c0434
 	if err != nil {
 		t.Fatal(err)
 	}
@@ -212,17 +184,10 @@
 
 // testNoStepExec tests a regular value transfer (no exec), and accessing the statedb
 // in 'result'
-<<<<<<< HEAD
 func testNoStepExec(t *testing.T) {
 	execTracer := func(code string) []byte {
 		t.Helper()
 		tracer, err := newJsTracer(code, nil, nil)
-=======
-func TestNoStepExec(t *testing.T) {
-	execTracer := func(code string) []byte {
-		t.Helper()
-		tracer, err := newJsTracer(code, nil)
->>>>>>> 8c0c0434
 		if err != nil {
 			t.Fatal(err)
 		}
@@ -256,11 +221,7 @@
 	chaincfg.IstanbulBlock = big.NewInt(200)
 	chaincfg.BerlinBlock = big.NewInt(300)
 	txCtx := vm.TxContext{GasPrice: big.NewInt(100000)}
-<<<<<<< HEAD
 	tracer, err := newJsTracer("{addr: toAddress('0000000000000000000000000000000000000009'), res: null, step: function() { this.res = isPrecompiled(this.addr); }, fault: function() {}, result: function() { return this.res; }}", nil, nil)
-=======
-	tracer, err := newJsTracer("{addr: toAddress('0000000000000000000000000000000000000009'), res: null, step: function() { this.res = isPrecompiled(this.addr); }, fault: function() {}, result: function() { return this.res; }}", nil)
->>>>>>> 8c0c0434
 	if err != nil {
 		t.Fatal(err)
 	}
@@ -274,11 +235,7 @@
 		t.Errorf("Tracer should not consider blake2f as precompile in byzantium")
 	}
 
-<<<<<<< HEAD
 	tracer, _ = newJsTracer("{addr: toAddress('0000000000000000000000000000000000000009'), res: null, step: function() { this.res = isPrecompiled(this.addr); }, fault: function() {}, result: function() { return this.res; }}", nil, nil)
-=======
-	tracer, _ = newJsTracer("{addr: toAddress('0000000000000000000000000000000000000009'), res: null, step: function() { this.res = isPrecompiled(this.addr); }, fault: function() {}, result: function() { return this.res; }}", nil)
->>>>>>> 8c0c0434
 	blockCtx = vm.BlockContext{BlockNumber: big.NewInt(250)}
 	res, err = runTrace(tracer, &vmContext{blockCtx, txCtx}, chaincfg)
 	if err != nil {
@@ -291,7 +248,6 @@
 
 func TestEnterExit(t *testing.T) {
 	// test that either both or none of enter() and exit() are defined
-<<<<<<< HEAD
 	if _, err := newJsTracer("{step: function() {}, fault: function() {}, result: function() { return null; }, enter: function() {}}", new(tracers.Context), nil); err == nil {
 		t.Fatal("tracer creation should've failed without exit() definition")
 	}
@@ -300,16 +256,6 @@
 	}
 	// test that the enter and exit method are correctly invoked and the values passed
 	tracer, err := newJsTracer("{enters: 0, exits: 0, enterGas: 0, gasUsed: 0, step: function() {}, fault: function() {}, result: function() { return {enters: this.enters, exits: this.exits, enterGas: this.enterGas, gasUsed: this.gasUsed} }, enter: function(frame) { this.enters++; this.enterGas = frame.getGas(); }, exit: function(res) { this.exits++; this.gasUsed = res.getGasUsed(); }}", new(tracers.Context), nil)
-=======
-	if _, err := newJsTracer("{step: function() {}, fault: function() {}, result: function() { return null; }, enter: function() {}}", new(tracers.Context)); err == nil {
-		t.Fatal("tracer creation should've failed without exit() definition")
-	}
-	if _, err := newJsTracer("{step: function() {}, fault: function() {}, result: function() { return null; }, enter: function() {}, exit: function() {}}", new(tracers.Context)); err != nil {
-		t.Fatal(err)
-	}
-	// test that the enter and exit method are correctly invoked and the values passed
-	tracer, err := newJsTracer("{enters: 0, exits: 0, enterGas: 0, gasUsed: 0, step: function() {}, fault: function() {}, result: function() { return {enters: this.enters, exits: this.exits, enterGas: this.enterGas, gasUsed: this.gasUsed} }, enter: function(frame) { this.enters++; this.enterGas = frame.getGas(); }, exit: function(res) { this.exits++; this.gasUsed = res.getGasUsed(); }}", new(tracers.Context))
->>>>>>> 8c0c0434
 	if err != nil {
 		t.Fatal(err)
 	}
@@ -327,7 +273,6 @@
 	if string(have) != want {
 		t.Errorf("Number of invocations of enter() and exit() is wrong. Have %s, want %s\n", have, want)
 	}
-<<<<<<< HEAD
 }
 
 func TestSetup(t *testing.T) {
@@ -358,23 +303,4 @@
 	if string(have) != `"bar"` {
 		t.Errorf("tracer returned wrong result. have: %s, want: \"bar\"\n", string(have))
 	}
-}
-
-// Tests too deep object / serialization crash for duktape
-func TestRecursionLimit(t *testing.T) {
-	code := "{step: function() {}, fault: function() {}, result: function() { var o={}; var x=o; for (var i=0; i<1000; i++){  o.foo={}; o=o.foo; } return x; }}"
-	fail := "RangeError: json encode recursion limit    in server-side tracer function 'result'"
-	tracer, err := newJsTracer(code, nil)
-	if err != nil {
-		t.Fatal(err)
-	}
-	got := ""
-	if _, err := runTrace(tracer, testCtx(), params.TestChainConfig); err != nil {
-		got = err.Error()
-	}
-	if got != fail {
-		t.Errorf("expected error to be '%s' got '%s'\n", fail, got)
-	}
-=======
->>>>>>> 8c0c0434
 }