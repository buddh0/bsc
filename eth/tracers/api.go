--- conflicted
+++ resolved
@@ -23,11 +23,7 @@
 	"encoding/json"
 	"errors"
 	"fmt"
-<<<<<<< HEAD
-	"io/ioutil"
 	"math/big"
-=======
->>>>>>> 2b0d0ce8
 	"os"
 	"runtime"
 	"sync"
