// Copyright 2021 The go-ethereum Authors
// This file is part of the go-ethereum library.
//
// The go-ethereum library is free software: you can redistribute it and/or modify
// it under the terms of the GNU Lesser General Public License as published by
// the Free Software Foundation, either version 3 of the License, or
// (at your option) any later version.
//
// The go-ethereum library is distributed in the hope that it will be useful,
// but WITHOUT ANY WARRANTY; without even the implied warranty of
// MERCHANTABILITY or FITNESS FOR A PARTICULAR PURPOSE. See the
// GNU Lesser General Public License for more details.
//
// You should have received a copy of the GNU Lesser General Public License
// along with the go-ethereum library. If not, see <http://www.gnu.org/licenses/>.

package tracers

import (
	"bufio"
	"bytes"
	"context"
	"encoding/json"
	"errors"
	"fmt"
	"math/big"
	"os"
	"runtime"
	"sync"
	"time"

	"github.com/ethereum/go-ethereum/common"
	"github.com/ethereum/go-ethereum/common/gopool"
	"github.com/ethereum/go-ethereum/common/hexutil"
	"github.com/ethereum/go-ethereum/consensus"
	"github.com/ethereum/go-ethereum/core"
	"github.com/ethereum/go-ethereum/core/rawdb"
	"github.com/ethereum/go-ethereum/core/state"
	"github.com/ethereum/go-ethereum/core/types"
	"github.com/ethereum/go-ethereum/core/vm"
	"github.com/ethereum/go-ethereum/eth/tracers/logger"
	"github.com/ethereum/go-ethereum/ethdb"
	"github.com/ethereum/go-ethereum/internal/ethapi"
	"github.com/ethereum/go-ethereum/log"
	"github.com/ethereum/go-ethereum/params"
	"github.com/ethereum/go-ethereum/rlp"
	"github.com/ethereum/go-ethereum/rpc"
)

const (
	// defaultTraceTimeout is the amount of time a single transaction can execute
	// by default before being forcefully aborted.
	defaultTraceTimeout = 5 * time.Second

	// defaultTraceReexec is the number of blocks the tracer is willing to go back
	// and reexecute to produce missing historical state necessary to run a specific
	// trace.
	defaultTraceReexec = uint64(128)

	// defaultTracechainMemLimit is the size of the triedb, at which traceChain
	// switches over and tries to use a disk-backed database instead of building
	// on top of memory.
	// For non-archive nodes, this limit _will_ be overblown, as disk-backed tries
	// will only be found every ~15K blocks or so.
	defaultTracechainMemLimit = common.StorageSize(500 * 1024 * 1024)
)

// StateReleaseFunc is used to deallocate resources held by constructing a
// historical state for tracing purposes.
type StateReleaseFunc func()

// Backend interface provides the common API services (that are provided by
// both full and light clients) with access to necessary functions.
type Backend interface {
	HeaderByHash(ctx context.Context, hash common.Hash) (*types.Header, error)
	HeaderByNumber(ctx context.Context, number rpc.BlockNumber) (*types.Header, error)
	BlockByHash(ctx context.Context, hash common.Hash) (*types.Block, error)
	BlockByNumber(ctx context.Context, number rpc.BlockNumber) (*types.Block, error)
	GetTransaction(ctx context.Context, txHash common.Hash) (*types.Transaction, common.Hash, uint64, uint64, error)
	RPCGasCap() uint64
	ChainConfig() *params.ChainConfig
	Engine() consensus.Engine
	ChainDb() ethdb.Database
	StateAtBlock(ctx context.Context, block *types.Block, reexec uint64, base *state.StateDB, readOnly bool, preferDisk bool) (*state.StateDB, StateReleaseFunc, error)
	StateAtTransaction(ctx context.Context, block *types.Block, txIndex int, reexec uint64) (core.Message, vm.BlockContext, *state.StateDB, StateReleaseFunc, error)
}

// API is the collection of tracing APIs exposed over the private debugging endpoint.
type API struct {
	backend Backend
}

// NewAPI creates a new API definition for the tracing methods of the Ethereum service.
func NewAPI(backend Backend) *API {
	return &API{backend: backend}
}

type chainContext struct {
	api *API
	ctx context.Context
}

func (context *chainContext) Engine() consensus.Engine {
	return context.api.backend.Engine()
}

func (context *chainContext) GetHeader(hash common.Hash, number uint64) *types.Header {
	header, err := context.api.backend.HeaderByNumber(context.ctx, rpc.BlockNumber(number))
	if err != nil {
		return nil
	}
	if header.Hash() == hash {
		return header
	}
	header, err = context.api.backend.HeaderByHash(context.ctx, hash)
	if err != nil {
		return nil
	}
	return header
}

// chainContext constructs the context reader which is used by the evm for reading
// the necessary chain context.
func (api *API) chainContext(ctx context.Context) core.ChainContext {
	return &chainContext{api: api, ctx: ctx}
}

// blockByNumber is the wrapper of the chain access function offered by the backend.
// It will return an error if the block is not found.
func (api *API) blockByNumber(ctx context.Context, number rpc.BlockNumber) (*types.Block, error) {
	block, err := api.backend.BlockByNumber(ctx, number)
	if err != nil {
		return nil, err
	}
	if block == nil {
		return nil, fmt.Errorf("block #%d not found", number)
	}
	return block, nil
}

// blockByHash is the wrapper of the chain access function offered by the backend.
// It will return an error if the block is not found.
func (api *API) blockByHash(ctx context.Context, hash common.Hash) (*types.Block, error) {
	block, err := api.backend.BlockByHash(ctx, hash)
	if err != nil {
		return nil, err
	}
	if block == nil {
		return nil, fmt.Errorf("block %s not found", hash.Hex())
	}
	return block, nil
}

// blockByNumberAndHash is the wrapper of the chain access function offered by
// the backend. It will return an error if the block is not found.
//
// Note this function is friendly for the light client which can only retrieve the
// historical(before the CHT) header/block by number.
func (api *API) blockByNumberAndHash(ctx context.Context, number rpc.BlockNumber, hash common.Hash) (*types.Block, error) {
	block, err := api.blockByNumber(ctx, number)
	if err != nil {
		return nil, err
	}
	if block.Hash() == hash {
		return block, nil
	}
	return api.blockByHash(ctx, hash)
}

// TraceConfig holds extra parameters to trace functions.
type TraceConfig struct {
	*logger.Config
	Tracer  *string
	Timeout *string
	Reexec  *uint64
	// Config specific to given tracer. Note struct logger
	// config are historically embedded in main object.
	TracerConfig json.RawMessage
}

// TraceCallConfig is the config for traceCall API. It holds one more
// field to override the state for tracing.
type TraceCallConfig struct {
	TraceConfig
	StateOverrides *ethapi.StateOverride
	BlockOverrides *ethapi.BlockOverrides
}

// StdTraceConfig holds extra parameters to standard-json trace functions.
type StdTraceConfig struct {
	logger.Config
	Reexec *uint64
	TxHash common.Hash
}

// txTraceResult is the result of a single transaction trace.
type txTraceResult struct {
	Result interface{} `json:"result,omitempty"` // Trace results produced by the tracer
	Error  string      `json:"error,omitempty"`  // Trace failure produced by the tracer
}

// blockTraceTask represents a single block trace task when an entire chain is
// being traced.
type blockTraceTask struct {
	statedb *state.StateDB   // Intermediate state prepped for tracing
	block   *types.Block     // Block to trace the transactions from
	release StateReleaseFunc // The function to release the held resource for this task
	results []*txTraceResult // Trace results produced by the task
}

// blockTraceResult represents the results of tracing a single block when an entire
// chain is being traced.
type blockTraceResult struct {
	Block  hexutil.Uint64   `json:"block"`  // Block number corresponding to this trace
	Hash   common.Hash      `json:"hash"`   // Block hash corresponding to this trace
	Traces []*txTraceResult `json:"traces"` // Trace results produced by the task
}

// txTraceTask represents a single transaction trace task when an entire block
// is being traced.
type txTraceTask struct {
	statedb *state.StateDB // Intermediate state prepped for tracing
	index   int            // Transaction offset in the block
}

// TraceChain returns the structured logs created during the execution of EVM
// between two blocks (excluding start) and returns them as a JSON object.
func (api *API) TraceChain(ctx context.Context, start, end rpc.BlockNumber, config *TraceConfig) (*rpc.Subscription, error) { // Fetch the block interval that we want to trace
	from, err := api.blockByNumber(ctx, start)
	if err != nil {
		return nil, err
	}
	to, err := api.blockByNumber(ctx, end)
	if err != nil {
		return nil, err
	}
	if from.Number().Cmp(to.Number()) >= 0 {
		return nil, fmt.Errorf("end block (#%d) needs to come after start block (#%d)", end, start)
	}
	// Tracing a chain is a **long** operation, only do with subscriptions
	notifier, supported := rpc.NotifierFromContext(ctx)
	if !supported {
		return &rpc.Subscription{}, rpc.ErrNotificationsUnsupported
	}
	sub := notifier.CreateSubscription()

	resCh := api.traceChain(from, to, config, notifier.Closed())
	go func() {
		for result := range resCh {
			notifier.Notify(sub.ID, result)
		}
	}()
	return sub, nil
}

// releaser is a helper tool responsible for caching the release
// callbacks of tracing state.
type releaser struct {
	releases []StateReleaseFunc
	lock     sync.Mutex
}

func (r *releaser) add(release StateReleaseFunc) {
	r.lock.Lock()
	defer r.lock.Unlock()

	r.releases = append(r.releases, release)
}

func (r *releaser) call() {
	r.lock.Lock()
	defer r.lock.Unlock()

	for _, release := range r.releases {
		release()
	}
	r.releases = r.releases[:0]
}

// traceChain configures a new tracer according to the provided configuration, and
// executes all the transactions contained within. The tracing chain range includes
// the end block but excludes the start one. The return value will be one item per
// transaction, dependent on the requested tracer.
// The tracing procedure should be aborted in case the closed signal is received.
func (api *API) traceChain(start, end *types.Block, config *TraceConfig, closed <-chan interface{}) chan *blockTraceResult {
	reexec := defaultTraceReexec
	if config != nil && config.Reexec != nil {
		reexec = *config.Reexec
	}
	blocks := int(end.NumberU64() - start.NumberU64())
	threads := runtime.NumCPU()
	if threads > blocks {
		threads = blocks
	}
	var (
		pend   = new(sync.WaitGroup)
		ctx    = context.Background()
		taskCh = make(chan *blockTraceTask, threads)
		resCh  = make(chan *blockTraceTask, threads)
		reler  = new(releaser)
	)
	for th := 0; th < threads; th++ {
		pend.Add(1)
		gopool.Submit(func() {
			defer pend.Done()

			// Fetch and execute the block trace taskCh
			for task := range taskCh {
				var (
					signer   = types.MakeSigner(api.backend.ChainConfig(), task.block.Number())
					blockCtx = core.NewEVMBlockContext(task.block.Header(), api.chainContext(ctx), nil)
				)
				// Trace all the transactions contained within
				for i, tx := range task.block.Transactions() {
					msg, _ := tx.AsMessage(signer, task.block.BaseFee())
					txctx := &Context{
						BlockHash: task.block.Hash(),
						TxIndex:   i,
						TxHash:    tx.Hash(),
					}
					res, err := api.traceTx(ctx, msg, txctx, blockCtx, task.statedb, config)
					if err != nil {
						task.results[i] = &txTraceResult{Error: err.Error()}
						log.Warn("Tracing failed", "hash", tx.Hash(), "block", task.block.NumberU64(), "err", err)
						break
					}
					// Only delete empty objects if EIP158/161 (a.k.a Spurious Dragon) is in effect
					task.statedb.Finalise(api.backend.ChainConfig().IsEIP158(task.block.Number()))
					task.results[i] = &txTraceResult{Result: res}
				}
				// Tracing state is used up, queue it for de-referencing
				reler.add(task.release)

				// Stream the result back to the result catcher or abort on teardown
				select {
				case resCh <- task:
				case <-closed:
					return
				}
			}
		})
	}
	// Start a goroutine to feed all the blocks into the tracers
<<<<<<< HEAD
	var (
		begin     = time.Now()
		derefTodo []common.Hash // list of hashes to dereference from the db
		derefsMu  sync.Mutex    // mutex for the derefs
	)

	gopool.Submit(func() {
=======
	go func() {
>>>>>>> 3ec6fe61
		var (
			logged  time.Time
			begin   = time.Now()
			number  uint64
			traced  uint64
			failed  error
			statedb *state.StateDB
			release StateReleaseFunc
		)
		// Ensure everything is properly cleaned up on any exit path
		defer func() {
			close(taskCh)
			pend.Wait()

			// Clean out any pending derefs.
			reler.call()

			// Log the chain result
			switch {
			case failed != nil:
				log.Warn("Chain tracing failed", "start", start.NumberU64(), "end", end.NumberU64(), "transactions", traced, "elapsed", time.Since(begin), "err", failed)
			case number < end.NumberU64():
				log.Warn("Chain tracing aborted", "start", start.NumberU64(), "end", end.NumberU64(), "abort", number, "transactions", traced, "elapsed", time.Since(begin))
			default:
				log.Info("Chain tracing finished", "start", start.NumberU64(), "end", end.NumberU64(), "transactions", traced, "elapsed", time.Since(begin))
			}
			close(resCh)
		}()
		// Feed all the blocks both into the tracer, as well as fast process concurrently
		for number = start.NumberU64(); number < end.NumberU64(); number++ {
			// Stop tracing if interruption was requested
			select {
			case <-closed:
				return
			default:
			}
			// Print progress logs if long enough time elapsed
			if time.Since(logged) > 8*time.Second {
				logged = time.Now()
				log.Info("Tracing chain segment", "start", start.NumberU64(), "end", end.NumberU64(), "current", number, "transactions", traced, "elapsed", time.Since(begin))
			}
			// Retrieve the parent block and target block for tracing.
			block, err := api.blockByNumber(ctx, rpc.BlockNumber(number))
			if err != nil {
				failed = err
				break
			}
			next, err := api.blockByNumber(ctx, rpc.BlockNumber(number+1))
			if err != nil {
				failed = err
				break
			}
			// Prepare the statedb for tracing. Don't use the live database for
			// tracing to avoid persisting state junks into the database. Switch
			// over to `preferDisk` mode only if the memory usage exceeds the
			// limit, the trie database will be reconstructed from scratch only
			// if the relevant state is available in disk.
			var preferDisk bool
			if statedb != nil {
				s1, s2 := statedb.Database().TrieDB().Size()
				preferDisk = s1+s2 > defaultTracechainMemLimit
			}
			statedb, release, err = api.backend.StateAtBlock(ctx, block, reexec, statedb, false, preferDisk)
			if err != nil {
				failed = err
				break
			}
			// Clean out any pending derefs. Note this step must be done after
			// constructing tracing state, because the tracing state of block
			// next depends on the parent state and construction may fail if
			// we release too early.
			reler.call()

			// Send the block over to the concurrent tracers (if not in the fast-forward phase)
			txs := next.Transactions()
			select {
			case taskCh <- &blockTraceTask{statedb: statedb.Copy(), block: next, release: release, results: make([]*txTraceResult, len(txs))}:
			case <-closed:
				reler.add(release)
				return
			}
			traced += uint64(len(txs))
		}
	})

<<<<<<< HEAD
	// Keep reading the trace results and stream the to the user
	gopool.Submit(func() {
=======
	// Keep reading the trace results and stream them to result channel.
	retCh := make(chan *blockTraceResult)
	go func() {
		defer close(retCh)
>>>>>>> 3ec6fe61
		var (
			next = start.NumberU64() + 1
			done = make(map[uint64]*blockTraceResult)
		)
		for res := range resCh {
			// Queue up next received result
			result := &blockTraceResult{
				Block:  hexutil.Uint64(res.block.NumberU64()),
				Hash:   res.block.Hash(),
				Traces: res.results,
			}
			done[uint64(result.Block)] = result

			// Stream completed traces to the result channel
			for result, ok := done[next]; ok; result, ok = done[next] {
				if len(result.Traces) > 0 || next == end.NumberU64() {
					// It will be blocked in case the channel consumer doesn't take the
					// tracing result in time(e.g. the websocket connect is not stable)
					// which will eventually block the entire chain tracer. It's the
					// expected behavior to not waste node resources for a non-active user.
					retCh <- result
				}
				delete(done, next)
				next++
			}
		}
<<<<<<< HEAD
	})
	return sub, nil
=======
	}()
	return retCh
>>>>>>> 3ec6fe61
}

// TraceBlockByNumber returns the structured logs created during the execution of
// EVM and returns them as a JSON object.
func (api *API) TraceBlockByNumber(ctx context.Context, number rpc.BlockNumber, config *TraceConfig) ([]*txTraceResult, error) {
	block, err := api.blockByNumber(ctx, number)
	if err != nil {
		return nil, err
	}
	return api.traceBlock(ctx, block, config)
}

// TraceBlockByHash returns the structured logs created during the execution of
// EVM and returns them as a JSON object.
func (api *API) TraceBlockByHash(ctx context.Context, hash common.Hash, config *TraceConfig) ([]*txTraceResult, error) {
	block, err := api.blockByHash(ctx, hash)
	if err != nil {
		return nil, err
	}
	return api.traceBlock(ctx, block, config)
}

// TraceBlock returns the structured logs created during the execution of EVM
// and returns them as a JSON object.
func (api *API) TraceBlock(ctx context.Context, blob hexutil.Bytes, config *TraceConfig) ([]*txTraceResult, error) {
	block := new(types.Block)
	if err := rlp.Decode(bytes.NewReader(blob), block); err != nil {
		return nil, fmt.Errorf("could not decode block: %v", err)
	}
	return api.traceBlock(ctx, block, config)
}

// TraceBlockFromFile returns the structured logs created during the execution of
// EVM and returns them as a JSON object.
func (api *API) TraceBlockFromFile(ctx context.Context, file string, config *TraceConfig) ([]*txTraceResult, error) {
	blob, err := os.ReadFile(file)
	if err != nil {
		return nil, fmt.Errorf("could not read file: %v", err)
	}
	return api.TraceBlock(ctx, blob, config)
}

// TraceBadBlock returns the structured logs created during the execution of
// EVM against a block pulled from the pool of bad ones and returns them as a JSON
// object.
func (api *API) TraceBadBlock(ctx context.Context, hash common.Hash, config *TraceConfig) ([]*txTraceResult, error) {
	block := rawdb.ReadBadBlock(api.backend.ChainDb(), hash)
	if block == nil {
		return nil, fmt.Errorf("bad block %#x not found", hash)
	}
	return api.traceBlock(ctx, block, config)
}

// StandardTraceBlockToFile dumps the structured logs created during the
// execution of EVM to the local file system and returns a list of files
// to the caller.
func (api *API) StandardTraceBlockToFile(ctx context.Context, hash common.Hash, config *StdTraceConfig) ([]string, error) {
	block, err := api.blockByHash(ctx, hash)
	if err != nil {
		return nil, err
	}
	return api.standardTraceBlockToFile(ctx, block, config)
}

// IntermediateRoots executes a block (bad- or canon- or side-), and returns a list
// of intermediate roots: the stateroot after each transaction.
func (api *API) IntermediateRoots(ctx context.Context, hash common.Hash, config *TraceConfig) ([]common.Hash, error) {
	block, _ := api.blockByHash(ctx, hash)
	if block == nil {
		// Check in the bad blocks
		block = rawdb.ReadBadBlock(api.backend.ChainDb(), hash)
	}
	if block == nil {
		return nil, fmt.Errorf("block %#x not found", hash)
	}
	if block.NumberU64() == 0 {
		return nil, errors.New("genesis is not traceable")
	}
	parent, err := api.blockByNumberAndHash(ctx, rpc.BlockNumber(block.NumberU64()-1), block.ParentHash())
	if err != nil {
		return nil, err
	}
	reexec := defaultTraceReexec
	if config != nil && config.Reexec != nil {
		reexec = *config.Reexec
	}
	statedb, release, err := api.backend.StateAtBlock(ctx, parent, reexec, nil, true, false)
	if err != nil {
		return nil, err
	}
	defer release()

	var (
		roots              []common.Hash
		signer             = types.MakeSigner(api.backend.ChainConfig(), block.Number())
		chainConfig        = api.backend.ChainConfig()
		vmctx              = core.NewEVMBlockContext(block.Header(), api.chainContext(ctx), nil)
		deleteEmptyObjects = chainConfig.IsEIP158(block.Number())
	)
	for i, tx := range block.Transactions() {
		var (
			msg, _    = tx.AsMessage(signer, block.BaseFee())
			txContext = core.NewEVMTxContext(msg)
			vmenv     = vm.NewEVM(vmctx, txContext, statedb, chainConfig, vm.Config{})
		)

		if posa, ok := api.backend.Engine().(consensus.PoSA); ok {
			if isSystem, _ := posa.IsSystemTransaction(tx, block.Header()); isSystem {
				balance := statedb.GetBalance(consensus.SystemAddress)
				if balance.Cmp(common.Big0) > 0 {
					statedb.SetBalance(consensus.SystemAddress, big.NewInt(0))
					statedb.AddBalance(vmctx.Coinbase, balance)
				}
			}
		}

		statedb.Prepare(tx.Hash(), i)
		if _, err := core.ApplyMessage(vmenv, msg, new(core.GasPool).AddGas(msg.Gas())); err != nil {
			log.Warn("Tracing intermediate roots did not complete", "txindex", i, "txhash", tx.Hash(), "err", err)
			// We intentionally don't return the error here: if we do, then the RPC server will not
			// return the roots. Most likely, the caller already knows that a certain transaction fails to
			// be included, but still want the intermediate roots that led to that point.
			// It may happen the tx_N causes an erroneous state, which in turn causes tx_N+M to not be
			// executable.
			// N.B: This should never happen while tracing canon blocks, only when tracing bad blocks.
			return roots, nil
		}
		// calling IntermediateRoot will internally call Finalize on the state
		// so any modifications are written to the trie
		root := statedb.IntermediateRoot(deleteEmptyObjects)

		roots = append(roots, root)
	}
	return roots, nil
}

// StandardTraceBadBlockToFile dumps the structured logs created during the
// execution of EVM against a block pulled from the pool of bad ones to the
// local file system and returns a list of files to the caller.
func (api *API) StandardTraceBadBlockToFile(ctx context.Context, hash common.Hash, config *StdTraceConfig) ([]string, error) {
	block := rawdb.ReadBadBlock(api.backend.ChainDb(), hash)
	if block == nil {
		return nil, fmt.Errorf("bad block %#x not found", hash)
	}
	return api.standardTraceBlockToFile(ctx, block, config)
}

// traceBlock configures a new tracer according to the provided configuration, and
// executes all the transactions contained within. The return value will be one item
// per transaction, dependent on the requested tracer.
func (api *API) traceBlock(ctx context.Context, block *types.Block, config *TraceConfig) ([]*txTraceResult, error) {
	if block.NumberU64() == 0 {
		return nil, errors.New("genesis is not traceable")
	}
	parent, err := api.blockByNumberAndHash(ctx, rpc.BlockNumber(block.NumberU64()-1), block.ParentHash())
	if err != nil {
		return nil, err
	}
	reexec := defaultTraceReexec
	if config != nil && config.Reexec != nil {
		reexec = *config.Reexec
	}
	statedb, release, err := api.backend.StateAtBlock(ctx, parent, reexec, nil, true, false)
	if err != nil {
		return nil, err
	}
	defer release()

	// Execute all the transaction contained within the block concurrently
	var (
		signer  = types.MakeSigner(api.backend.ChainConfig(), block.Number())
		txs     = block.Transactions()
		results = make([]*txTraceResult, len(txs))

		pend = new(sync.WaitGroup)
		jobs = make(chan *txTraceTask, len(txs))
	)
	threads := runtime.NumCPU()
	if threads > len(txs) {
		threads = len(txs)
	}
	blockHash := block.Hash()
	for th := 0; th < threads; th++ {
		pend.Add(1)
		gopool.Submit(func() {
			blockCtx := core.NewEVMBlockContext(block.Header(), api.chainContext(ctx), nil)
			defer pend.Done()
			// Fetch and execute the next transaction trace tasks
			for task := range jobs {
				msg, _ := txs[task.index].AsMessage(signer, block.BaseFee())
				txctx := &Context{
					BlockHash: blockHash,
					TxIndex:   task.index,
					TxHash:    txs[task.index].Hash(),
				}
				res, err := api.traceTx(ctx, msg, txctx, blockCtx, task.statedb, config)
				if err != nil {
					results[task.index] = &txTraceResult{Error: err.Error()}
					continue
				}
				results[task.index] = &txTraceResult{Result: res}
			}
		})
	}
	// Feed the transactions into the tracers and return
	var failed error
	blockCtx := core.NewEVMBlockContext(block.Header(), api.chainContext(ctx), nil)
	for i, tx := range txs {
		// Send the trace task over for execution
		jobs <- &txTraceTask{statedb: statedb.Copy(), index: i}

		// Generate the next state snapshot fast without tracing
		msg, _ := tx.AsMessage(signer, block.BaseFee())
		if posa, ok := api.backend.Engine().(consensus.PoSA); ok {
			if isSystem, _ := posa.IsSystemTransaction(tx, block.Header()); isSystem {
				balance := statedb.GetBalance(consensus.SystemAddress)
				if balance.Cmp(common.Big0) > 0 {
					statedb.SetBalance(consensus.SystemAddress, big.NewInt(0))
					statedb.AddBalance(block.Header().Coinbase, balance)
				}
			}
		}
		statedb.Prepare(tx.Hash(), i)
		vmenv := vm.NewEVM(blockCtx, core.NewEVMTxContext(msg), statedb, api.backend.ChainConfig(), vm.Config{})
		if _, err := core.ApplyMessage(vmenv, msg, new(core.GasPool).AddGas(msg.Gas())); err != nil {
			failed = err
			break
		}
		// Finalize the state so any modifications are written to the trie
		// Only delete empty objects if EIP158/161 (a.k.a Spurious Dragon) is in effect
		statedb.Finalise(vmenv.ChainConfig().IsEIP158(block.Number()))
	}
	close(jobs)
	pend.Wait()

	// If execution failed in between, abort
	if failed != nil {
		return nil, failed
	}
	return results, nil
}

// standardTraceBlockToFile configures a new tracer which uses standard JSON output,
// and traces either a full block or an individual transaction. The return value will
// be one filename per transaction traced.
func (api *API) standardTraceBlockToFile(ctx context.Context, block *types.Block, config *StdTraceConfig) ([]string, error) {
	// If we're tracing a single transaction, make sure it's present
	if config != nil && config.TxHash != (common.Hash{}) {
		if !containsTx(block, config.TxHash) {
			return nil, fmt.Errorf("transaction %#x not found in block", config.TxHash)
		}
	}
	if block.NumberU64() == 0 {
		return nil, errors.New("genesis is not traceable")
	}
	parent, err := api.blockByNumberAndHash(ctx, rpc.BlockNumber(block.NumberU64()-1), block.ParentHash())
	if err != nil {
		return nil, err
	}
	reexec := defaultTraceReexec
	if config != nil && config.Reexec != nil {
		reexec = *config.Reexec
	}
	statedb, release, err := api.backend.StateAtBlock(ctx, parent, reexec, nil, true, false)
	if err != nil {
		return nil, err
	}
	defer release()

	// Retrieve the tracing configurations, or use default values
	var (
		logConfig logger.Config
		txHash    common.Hash
	)
	if config != nil {
		logConfig = config.Config
		txHash = config.TxHash
	}
	logConfig.Debug = true

	// Execute transaction, either tracing all or just the requested one
	var (
		dumps       []string
		signer      = types.MakeSigner(api.backend.ChainConfig(), block.Number())
		chainConfig = api.backend.ChainConfig()
		vmctx       = core.NewEVMBlockContext(block.Header(), api.chainContext(ctx), nil)
		canon       = true
	)
	// Check if there are any overrides: the caller may wish to enable a future
	// fork when executing this block. Note, such overrides are only applicable to the
	// actual specified block, not any preceding blocks that we have to go through
	// in order to obtain the state.
	// Therefore, it's perfectly valid to specify `"futureForkBlock": 0`, to enable `futureFork`

	if config != nil && config.Overrides != nil {
		// Copy the config, to not screw up the main config
		// Note: the Clique-part is _not_ deep copied
		chainConfigCopy := new(params.ChainConfig)
		*chainConfigCopy = *chainConfig
		chainConfig = chainConfigCopy
		if berlin := config.Config.Overrides.BerlinBlock; berlin != nil {
			chainConfig.BerlinBlock = berlin
			canon = false
		}
	}
	for i, tx := range block.Transactions() {
		// Prepare the transaction for un-traced execution
		var (
			msg, _    = tx.AsMessage(signer, block.BaseFee())
			txContext = core.NewEVMTxContext(msg)
			vmConf    vm.Config
			dump      *os.File
			writer    *bufio.Writer
			err       error
		)
		// If the transaction needs tracing, swap out the configs
		if tx.Hash() == txHash || txHash == (common.Hash{}) {
			// Generate a unique temporary file to dump it into
			prefix := fmt.Sprintf("block_%#x-%d-%#x-", block.Hash().Bytes()[:4], i, tx.Hash().Bytes()[:4])
			if !canon {
				prefix = fmt.Sprintf("%valt-", prefix)
			}
			dump, err = os.CreateTemp(os.TempDir(), prefix)
			if err != nil {
				return nil, err
			}
			dumps = append(dumps, dump.Name())

			// Swap out the noop logger to the standard tracer
			writer = bufio.NewWriter(dump)
			vmConf = vm.Config{
				Debug:                   true,
				Tracer:                  logger.NewJSONLogger(&logConfig, writer),
				EnablePreimageRecording: true,
			}
		}
		// Execute the transaction and flush any traces to disk
		vmenv := vm.NewEVM(vmctx, txContext, statedb, chainConfig, vmConf)
		if posa, ok := api.backend.Engine().(consensus.PoSA); ok {
			if isSystem, _ := posa.IsSystemTransaction(tx, block.Header()); isSystem {
				balance := statedb.GetBalance(consensus.SystemAddress)
				if balance.Cmp(common.Big0) > 0 {
					statedb.SetBalance(consensus.SystemAddress, big.NewInt(0))
					statedb.AddBalance(vmctx.Coinbase, balance)
				}
			}
		}
		statedb.Prepare(tx.Hash(), i)
		_, err = core.ApplyMessage(vmenv, msg, new(core.GasPool).AddGas(msg.Gas()))
		if writer != nil {
			writer.Flush()
		}
		if dump != nil {
			dump.Close()
			log.Info("Wrote standard trace", "file", dump.Name())
		}
		if err != nil {
			return dumps, err
		}
		// Finalize the state so any modifications are written to the trie
		// Only delete empty objects if EIP158/161 (a.k.a Spurious Dragon) is in effect
		statedb.Finalise(vmenv.ChainConfig().IsEIP158(block.Number()))

		// If we've traced the transaction we were looking for, abort
		if tx.Hash() == txHash {
			break
		}
	}
	return dumps, nil
}

// containsTx reports whether the transaction with a certain hash
// is contained within the specified block.
func containsTx(block *types.Block, hash common.Hash) bool {
	for _, tx := range block.Transactions() {
		if tx.Hash() == hash {
			return true
		}
	}
	return false
}

// TraceTransaction returns the structured logs created during the execution of EVM
// and returns them as a JSON object.
func (api *API) TraceTransaction(ctx context.Context, hash common.Hash, config *TraceConfig) (interface{}, error) {
	_, blockHash, blockNumber, index, err := api.backend.GetTransaction(ctx, hash)
	if err != nil {
		return nil, err
	}
	// It shouldn't happen in practice.
	if blockNumber == 0 {
		return nil, errors.New("genesis is not traceable")
	}
	reexec := defaultTraceReexec
	if config != nil && config.Reexec != nil {
		reexec = *config.Reexec
	}
	block, err := api.blockByNumberAndHash(ctx, rpc.BlockNumber(blockNumber), blockHash)
	if err != nil {
		return nil, err
	}
	msg, vmctx, statedb, release, err := api.backend.StateAtTransaction(ctx, block, int(index), reexec)
	if err != nil {
		return nil, err
	}
	defer release()

	txctx := &Context{
		BlockHash: blockHash,
		TxIndex:   int(index),
		TxHash:    hash,
	}
	return api.traceTx(ctx, msg, txctx, vmctx, statedb, config)
}

// TraceCall lets you trace a given eth_call. It collects the structured logs
// created during the execution of EVM if the given transaction was added on
// top of the provided block and returns them as a JSON object.
func (api *API) TraceCall(ctx context.Context, args ethapi.TransactionArgs, blockNrOrHash rpc.BlockNumberOrHash, config *TraceCallConfig) (interface{}, error) {
	// Try to retrieve the specified block
	var (
		err   error
		block *types.Block
	)
	if hash, ok := blockNrOrHash.Hash(); ok {
		block, err = api.blockByHash(ctx, hash)
	} else if number, ok := blockNrOrHash.Number(); ok {
		if number == rpc.PendingBlockNumber {
			// We don't have access to the miner here. For tracing 'future' transactions,
			// it can be done with block- and state-overrides instead, which offers
			// more flexibility and stability than trying to trace on 'pending', since
			// the contents of 'pending' is unstable and probably not a true representation
			// of what the next actual block is likely to contain.
			return nil, errors.New("tracing on top of pending is not supported")
		}
		block, err = api.blockByNumber(ctx, number)
	} else {
		return nil, errors.New("invalid arguments; neither block nor hash specified")
	}
	if err != nil {
		return nil, err
	}
	// try to recompute the state
	reexec := defaultTraceReexec
	if config != nil && config.Reexec != nil {
		reexec = *config.Reexec
	}
	statedb, release, err := api.backend.StateAtBlock(ctx, block, reexec, nil, true, false)
	if err != nil {
		return nil, err
	}
	defer release()

	vmctx := core.NewEVMBlockContext(block.Header(), api.chainContext(ctx), nil)
	// Apply the customization rules if required.
	if config != nil {
		if err := config.StateOverrides.Apply(statedb); err != nil {
			return nil, err
		}
		config.BlockOverrides.Apply(&vmctx)
	}
	// Execute the trace
	msg, err := args.ToMessage(api.backend.RPCGasCap(), block.BaseFee())
	if err != nil {
		return nil, err
	}

	var traceConfig *TraceConfig
	if config != nil {
		traceConfig = &config.TraceConfig
	}
	return api.traceTx(ctx, msg, new(Context), vmctx, statedb, traceConfig)
}

// traceTx configures a new tracer according to the provided configuration, and
// executes the given message in the provided environment. The return value will
// be tracer dependent.
func (api *API) traceTx(ctx context.Context, message core.Message, txctx *Context, vmctx vm.BlockContext, statedb *state.StateDB, config *TraceConfig) (interface{}, error) {
	var (
		tracer    Tracer
		err       error
		timeout   = defaultTraceTimeout
		txContext = core.NewEVMTxContext(message)
	)
	if config == nil {
		config = &TraceConfig{}
	}
	// Default tracer is the struct logger
	tracer = logger.NewStructLogger(config.Config)
	if config.Tracer != nil {
		tracer, err = New(*config.Tracer, txctx, config.TracerConfig)
		if err != nil {
			return nil, err
		}
	}
	// Define a meaningful timeout of a single transaction trace
	if config.Timeout != nil {
		if timeout, err = time.ParseDuration(*config.Timeout); err != nil {
			return nil, err
		}
	}
	deadlineCtx, cancel := context.WithTimeout(ctx, timeout)
	go func() {
		<-deadlineCtx.Done()
		if errors.Is(deadlineCtx.Err(), context.DeadlineExceeded) {
			tracer.Stop(errors.New("execution timeout"))
		}
	}()
	defer cancel()

	// Run the transaction with tracing enabled.
	vmenv := vm.NewEVM(vmctx, txContext, statedb, api.backend.ChainConfig(), vm.Config{Debug: true, Tracer: tracer, NoBaseFee: true})

	if posa, ok := api.backend.Engine().(consensus.PoSA); ok && message.From() == vmctx.Coinbase &&
		posa.IsSystemContract(message.To()) && message.GasPrice().Cmp(big.NewInt(0)) == 0 {
		balance := statedb.GetBalance(consensus.SystemAddress)
		if balance.Cmp(common.Big0) > 0 {
			statedb.SetBalance(consensus.SystemAddress, big.NewInt(0))
			statedb.AddBalance(vmctx.Coinbase, balance)
		}
	}

	// Call Prepare to clear out the statedb access list
	statedb.Prepare(txctx.TxHash, txctx.TxIndex)
	if _, err = core.ApplyMessage(vmenv, message, new(core.GasPool).AddGas(message.Gas())); err != nil {
		return nil, fmt.Errorf("tracing failed: %w", err)
	}
	return tracer.GetResult()
}

// APIs return the collection of RPC services the tracer package offers.
func APIs(backend Backend) []rpc.API {
	// Append all the local APIs and return
	return []rpc.API{
		{
			Namespace: "debug",
			Service:   NewAPI(backend),
		},
	}
}<|MERGE_RESOLUTION|>--- conflicted
+++ resolved
@@ -340,18 +340,9 @@
 			}
 		})
 	}
+
 	// Start a goroutine to feed all the blocks into the tracers
-<<<<<<< HEAD
-	var (
-		begin     = time.Now()
-		derefTodo []common.Hash // list of hashes to dereference from the db
-		derefsMu  sync.Mutex    // mutex for the derefs
-	)
-
 	gopool.Submit(func() {
-=======
-	go func() {
->>>>>>> 3ec6fe61
 		var (
 			logged  time.Time
 			begin   = time.Now()
@@ -437,15 +428,10 @@
 		}
 	})
 
-<<<<<<< HEAD
-	// Keep reading the trace results and stream the to the user
-	gopool.Submit(func() {
-=======
 	// Keep reading the trace results and stream them to result channel.
 	retCh := make(chan *blockTraceResult)
-	go func() {
+	gopool.Submit(func() {
 		defer close(retCh)
->>>>>>> 3ec6fe61
 		var (
 			next = start.NumberU64() + 1
 			done = make(map[uint64]*blockTraceResult)
@@ -472,13 +458,8 @@
 				next++
 			}
 		}
-<<<<<<< HEAD
 	})
-	return sub, nil
-=======
-	}()
 	return retCh
->>>>>>> 3ec6fe61
 }
 
 // TraceBlockByNumber returns the structured logs created during the execution of
