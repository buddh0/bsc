// Copyright 2021 The go-ethereum Authors
// This file is part of the go-ethereum library.
//
// The go-ethereum library is free software: you can redistribute it and/or modify
// it under the terms of the GNU Lesser General Public License as published by
// the Free Software Foundation, either version 3 of the License, or
// (at your option) any later version.
//
// The go-ethereum library is distributed in the hope that it will be useful,
// but WITHOUT ANY WARRANTY; without even the implied warranty of
// MERCHANTABILITY or FITNESS FOR A PARTICULAR PURPOSE. See the
// GNU Lesser General Public License for more details.
//
// You should have received a copy of the GNU Lesser General Public License
// along with the go-ethereum library. If not, see <http://www.gnu.org/licenses/>.

package tracers

import (
	"bufio"
	"bytes"
	"context"
	"encoding/json"
	"errors"
	"fmt"
	"math/big"
	"os"
	"runtime"
	"sync"
	"time"

	"github.com/ethereum/go-ethereum/common"
	"github.com/ethereum/go-ethereum/common/gopool"
	"github.com/ethereum/go-ethereum/common/hexutil"
	"github.com/ethereum/go-ethereum/consensus"
	"github.com/ethereum/go-ethereum/core"
	"github.com/ethereum/go-ethereum/core/rawdb"
	"github.com/ethereum/go-ethereum/core/state"
	"github.com/ethereum/go-ethereum/core/types"
	"github.com/ethereum/go-ethereum/core/vm"
	"github.com/ethereum/go-ethereum/eth/tracers/logger"
	"github.com/ethereum/go-ethereum/ethdb"
	"github.com/ethereum/go-ethereum/internal/ethapi"
	"github.com/ethereum/go-ethereum/log"
	"github.com/ethereum/go-ethereum/params"
	"github.com/ethereum/go-ethereum/rlp"
	"github.com/ethereum/go-ethereum/rpc"
)

const (
	// defaultTraceTimeout is the amount of time a single transaction can execute
	// by default before being forcefully aborted.
	defaultTraceTimeout = 5 * time.Second

	// defaultTraceReexec is the number of blocks the tracer is willing to go back
	// and reexecute to produce missing historical state necessary to run a specific
	// trace.
	defaultTraceReexec = uint64(128)

	// defaultTracechainMemLimit is the size of the triedb, at which traceChain
	// switches over and tries to use a disk-backed database instead of building
	// on top of memory.
	// For non-archive nodes, this limit _will_ be overblown, as disk-backed tries
	// will only be found every ~15K blocks or so.
	defaultTracechainMemLimit = common.StorageSize(500 * 1024 * 1024)

	// maximumPendingTraceStates is the maximum number of states allowed waiting
	// for tracing. The creation of trace state will be paused if the unused
	// trace states exceed this limit.
	maximumPendingTraceStates = 128
)

// StateReleaseFunc is used to deallocate resources held by constructing a
// historical state for tracing purposes.
type StateReleaseFunc func()

// Backend interface provides the common API services (that are provided by
// both full and light clients) with access to necessary functions.
type Backend interface {
	HeaderByHash(ctx context.Context, hash common.Hash) (*types.Header, error)
	HeaderByNumber(ctx context.Context, number rpc.BlockNumber) (*types.Header, error)
	BlockByHash(ctx context.Context, hash common.Hash) (*types.Block, error)
	BlockByNumber(ctx context.Context, number rpc.BlockNumber) (*types.Block, error)
	GetTransaction(ctx context.Context, txHash common.Hash) (*types.Transaction, common.Hash, uint64, uint64, error)
	RPCGasCap() uint64
	ChainConfig() *params.ChainConfig
	Engine() consensus.Engine
	ChainDb() ethdb.Database
	StateAtBlock(ctx context.Context, block *types.Block, reexec uint64, base *state.StateDB, readOnly bool, preferDisk bool) (*state.StateDB, StateReleaseFunc, error)
	StateAtTransaction(ctx context.Context, block *types.Block, txIndex int, reexec uint64) (core.Message, vm.BlockContext, *state.StateDB, StateReleaseFunc, error)
}

// API is the collection of tracing APIs exposed over the private debugging endpoint.
type API struct {
	backend Backend
}

// NewAPI creates a new API definition for the tracing methods of the Ethereum service.
func NewAPI(backend Backend) *API {
	return &API{backend: backend}
}

type chainContext struct {
	api *API
	ctx context.Context
}

func (context *chainContext) Engine() consensus.Engine {
	return context.api.backend.Engine()
}

func (context *chainContext) GetHeader(hash common.Hash, number uint64) *types.Header {
	header, err := context.api.backend.HeaderByNumber(context.ctx, rpc.BlockNumber(number))
	if err != nil {
		return nil
	}
	if header.Hash() == hash {
		return header
	}
	header, err = context.api.backend.HeaderByHash(context.ctx, hash)
	if err != nil {
		return nil
	}
	return header
}

// chainContext constructs the context reader which is used by the evm for reading
// the necessary chain context.
func (api *API) chainContext(ctx context.Context) core.ChainContext {
	return &chainContext{api: api, ctx: ctx}
}

// blockByNumber is the wrapper of the chain access function offered by the backend.
// It will return an error if the block is not found.
func (api *API) blockByNumber(ctx context.Context, number rpc.BlockNumber) (*types.Block, error) {
	block, err := api.backend.BlockByNumber(ctx, number)
	if err != nil {
		return nil, err
	}
	if block == nil {
		return nil, fmt.Errorf("block #%d not found", number)
	}
	return block, nil
}

// blockByHash is the wrapper of the chain access function offered by the backend.
// It will return an error if the block is not found.
func (api *API) blockByHash(ctx context.Context, hash common.Hash) (*types.Block, error) {
	block, err := api.backend.BlockByHash(ctx, hash)
	if err != nil {
		return nil, err
	}
	if block == nil {
		return nil, fmt.Errorf("block %s not found", hash.Hex())
	}
	return block, nil
}

// blockByNumberAndHash is the wrapper of the chain access function offered by
// the backend. It will return an error if the block is not found.
//
// Note this function is friendly for the light client which can only retrieve the
// historical(before the CHT) header/block by number.
func (api *API) blockByNumberAndHash(ctx context.Context, number rpc.BlockNumber, hash common.Hash) (*types.Block, error) {
	block, err := api.blockByNumber(ctx, number)
	if err != nil {
		return nil, err
	}
	if block.Hash() == hash {
		return block, nil
	}
	return api.blockByHash(ctx, hash)
}

// TraceConfig holds extra parameters to trace functions.
type TraceConfig struct {
	*logger.Config
	Tracer  *string
	Timeout *string
	Reexec  *uint64
	// Config specific to given tracer. Note struct logger
	// config are historically embedded in main object.
	TracerConfig json.RawMessage
}

// TraceCallConfig is the config for traceCall API. It holds one more
// field to override the state for tracing.
type TraceCallConfig struct {
	TraceConfig
	StateOverrides *ethapi.StateOverride
	BlockOverrides *ethapi.BlockOverrides
}

// StdTraceConfig holds extra parameters to standard-json trace functions.
type StdTraceConfig struct {
	logger.Config
	Reexec *uint64
	TxHash common.Hash
}

// txTraceResult is the result of a single transaction trace.
type txTraceResult struct {
	Result interface{} `json:"result,omitempty"` // Trace results produced by the tracer
	Error  string      `json:"error,omitempty"`  // Trace failure produced by the tracer
}

// blockTraceTask represents a single block trace task when an entire chain is
// being traced.
type blockTraceTask struct {
	statedb *state.StateDB   // Intermediate state prepped for tracing
	block   *types.Block     // Block to trace the transactions from
	release StateReleaseFunc // The function to release the held resource for this task
	results []*txTraceResult // Trace results produced by the task
}

// blockTraceResult represents the results of tracing a single block when an entire
// chain is being traced.
type blockTraceResult struct {
	Block  hexutil.Uint64   `json:"block"`  // Block number corresponding to this trace
	Hash   common.Hash      `json:"hash"`   // Block hash corresponding to this trace
	Traces []*txTraceResult `json:"traces"` // Trace results produced by the task
}

// txTraceTask represents a single transaction trace task when an entire block
// is being traced.
type txTraceTask struct {
	statedb *state.StateDB // Intermediate state prepped for tracing
	index   int            // Transaction offset in the block
}

// TraceChain returns the structured logs created during the execution of EVM
// between two blocks (excluding start) and returns them as a JSON object.
func (api *API) TraceChain(ctx context.Context, start, end rpc.BlockNumber, config *TraceConfig) (*rpc.Subscription, error) { // Fetch the block interval that we want to trace
	from, err := api.blockByNumber(ctx, start)
	if err != nil {
		return nil, err
	}
	to, err := api.blockByNumber(ctx, end)
	if err != nil {
		return nil, err
	}
	if from.Number().Cmp(to.Number()) >= 0 {
		return nil, fmt.Errorf("end block (#%d) needs to come after start block (#%d)", end, start)
	}
	// Tracing a chain is a **long** operation, only do with subscriptions
	notifier, supported := rpc.NotifierFromContext(ctx)
	if !supported {
		return &rpc.Subscription{}, rpc.ErrNotificationsUnsupported
	}
	sub := notifier.CreateSubscription()

	resCh := api.traceChain(from, to, config, notifier.Closed())
	go func() {
		for result := range resCh {
			notifier.Notify(sub.ID, result)
		}
	}()
	return sub, nil
}

// traceChain configures a new tracer according to the provided configuration, and
// executes all the transactions contained within. The tracing chain range includes
// the end block but excludes the start one. The return value will be one item per
// transaction, dependent on the requested tracer.
// The tracing procedure should be aborted in case the closed signal is received.
func (api *API) traceChain(start, end *types.Block, config *TraceConfig, closed <-chan interface{}) chan *blockTraceResult {
	reexec := defaultTraceReexec
	if config != nil && config.Reexec != nil {
		reexec = *config.Reexec
	}
	blocks := int(end.NumberU64() - start.NumberU64())
	threads := runtime.NumCPU()
	if threads > blocks {
		threads = blocks
	}
	var (
		pend    = new(sync.WaitGroup)
		ctx     = context.Background()
		taskCh  = make(chan *blockTraceTask, threads)
		resCh   = make(chan *blockTraceTask, threads)
		tracker = newStateTracker(maximumPendingTraceStates, start.NumberU64())
	)
	for th := 0; th < threads; th++ {
		pend.Add(1)
		gopool.Submit(func() {
			defer pend.Done()

			// Fetch and execute the block trace taskCh
			for task := range taskCh {
				var (
					signer   = types.MakeSigner(api.backend.ChainConfig(), task.block.Number())
					blockCtx = core.NewEVMBlockContext(task.block.Header(), api.chainContext(ctx), nil)
				)
				// Trace all the transactions contained within
				for i, tx := range task.block.Transactions() {
					msg, _ := tx.AsMessage(signer, task.block.BaseFee())
					txctx := &Context{
						BlockHash: task.block.Hash(),
						TxIndex:   i,
						TxHash:    tx.Hash(),
					}
					res, err := api.traceTx(ctx, msg, txctx, blockCtx, task.statedb, config)
					if err != nil {
						task.results[i] = &txTraceResult{Error: err.Error()}
						log.Warn("Tracing failed", "hash", tx.Hash(), "block", task.block.NumberU64(), "err", err)
						break
					}
					// Only delete empty objects if EIP158/161 (a.k.a Spurious Dragon) is in effect
					task.statedb.Finalise(api.backend.ChainConfig().IsEIP158(task.block.Number()))
					task.results[i] = &txTraceResult{Result: res}
				}
				// Tracing state is used up, queue it for de-referencing. Note the
				// state is the parent state of trace block, use block.number-1 as
				// the state number.
				tracker.releaseState(task.block.NumberU64()-1, task.release)

				// Stream the result back to the result catcher or abort on teardown
				select {
				case resCh <- task:
				case <-closed:
					return
				}
			}
		})
	}

	// Start a goroutine to feed all the blocks into the tracers
	gopool.Submit(func() {
		var (
			logged  time.Time
			begin   = time.Now()
			number  uint64
			traced  uint64
			failed  error
			statedb *state.StateDB
			release StateReleaseFunc
		)
		// Ensure everything is properly cleaned up on any exit path
		defer func() {
			close(taskCh)
			pend.Wait()

			// Clean out any pending release functions of trace states.
			tracker.callReleases()

			// Log the chain result
			switch {
			case failed != nil:
				log.Warn("Chain tracing failed", "start", start.NumberU64(), "end", end.NumberU64(), "transactions", traced, "elapsed", time.Since(begin), "err", failed)
			case number < end.NumberU64():
				log.Warn("Chain tracing aborted", "start", start.NumberU64(), "end", end.NumberU64(), "abort", number, "transactions", traced, "elapsed", time.Since(begin))
			default:
				log.Info("Chain tracing finished", "start", start.NumberU64(), "end", end.NumberU64(), "transactions", traced, "elapsed", time.Since(begin))
			}
			close(resCh)
		}()
		// Feed all the blocks both into the tracer, as well as fast process concurrently
		for number = start.NumberU64(); number < end.NumberU64(); number++ {
			// Stop tracing if interruption was requested
			select {
			case <-closed:
				return
			default:
			}
			// Print progress logs if long enough time elapsed
			if time.Since(logged) > 8*time.Second {
				logged = time.Now()
				log.Info("Tracing chain segment", "start", start.NumberU64(), "end", end.NumberU64(), "current", number, "transactions", traced, "elapsed", time.Since(begin))
			}
			// Retrieve the parent block and target block for tracing.
			block, err := api.blockByNumber(ctx, rpc.BlockNumber(number))
			if err != nil {
				failed = err
				break
			}
			next, err := api.blockByNumber(ctx, rpc.BlockNumber(number+1))
			if err != nil {
				failed = err
				break
			}
			// Make sure the state creator doesn't go too far. Too many unprocessed
			// trace state may cause the oldest state to become stale(e.g. in
			// path-based scheme).
			if err = tracker.wait(number); err != nil {
				failed = err
				break
			}
			// Prepare the statedb for tracing. Don't use the live database for
			// tracing to avoid persisting state junks into the database. Switch
			// over to `preferDisk` mode only if the memory usage exceeds the
			// limit, the trie database will be reconstructed from scratch only
			// if the relevant state is available in disk.
			var preferDisk bool
			if statedb != nil {
				s1, s2 := statedb.Database().TrieDB().Size()
				preferDisk = s1+s2 > defaultTracechainMemLimit
			}
			statedb, release, err = api.backend.StateAtBlock(ctx, block, reexec, statedb, false, preferDisk)
			if err != nil {
				failed = err
				break
			}
			// Clean out any pending release functions of trace state. Note this
			// step must be done after constructing tracing state, because the
			// tracing state of block next depends on the parent state and construction
			// may fail if we release too early.
			tracker.callReleases()

			// Send the block over to the concurrent tracers (if not in the fast-forward phase)
			txs := next.Transactions()
			select {
			case taskCh <- &blockTraceTask{statedb: statedb.Copy(), block: next, release: release, results: make([]*txTraceResult, len(txs))}:
			case <-closed:
				tracker.releaseState(number, release)
				return
			}
			traced += uint64(len(txs))
		}
	})

	// Keep reading the trace results and stream them to result channel.
	retCh := make(chan *blockTraceResult)
	gopool.Submit(func() {
		defer close(retCh)
		var (
			next = start.NumberU64() + 1
			done = make(map[uint64]*blockTraceResult)
		)
		for res := range resCh {
			// Queue up next received result
			result := &blockTraceResult{
				Block:  hexutil.Uint64(res.block.NumberU64()),
				Hash:   res.block.Hash(),
				Traces: res.results,
			}
			done[uint64(result.Block)] = result

			// Stream completed traces to the result channel
			for result, ok := done[next]; ok; result, ok = done[next] {
				if len(result.Traces) > 0 || next == end.NumberU64() {
					// It will be blocked in case the channel consumer doesn't take the
					// tracing result in time(e.g. the websocket connect is not stable)
					// which will eventually block the entire chain tracer. It's the
					// expected behavior to not waste node resources for a non-active user.
					retCh <- result
				}
				delete(done, next)
				next++
			}
		}
	})
	return retCh
}

// TraceBlockByNumber returns the structured logs created during the execution of
// EVM and returns them as a JSON object.
func (api *API) TraceBlockByNumber(ctx context.Context, number rpc.BlockNumber, config *TraceConfig) ([]*txTraceResult, error) {
	block, err := api.blockByNumber(ctx, number)
	if err != nil {
		return nil, err
	}
	return api.traceBlock(ctx, block, config)
}

// TraceBlockByHash returns the structured logs created during the execution of
// EVM and returns them as a JSON object.
func (api *API) TraceBlockByHash(ctx context.Context, hash common.Hash, config *TraceConfig) ([]*txTraceResult, error) {
	block, err := api.blockByHash(ctx, hash)
	if err != nil {
		return nil, err
	}
	return api.traceBlock(ctx, block, config)
}

// TraceBlock returns the structured logs created during the execution of EVM
// and returns them as a JSON object.
func (api *API) TraceBlock(ctx context.Context, blob hexutil.Bytes, config *TraceConfig) ([]*txTraceResult, error) {
	block := new(types.Block)
	if err := rlp.Decode(bytes.NewReader(blob), block); err != nil {
		return nil, fmt.Errorf("could not decode block: %v", err)
	}
	return api.traceBlock(ctx, block, config)
}

// TraceBlockFromFile returns the structured logs created during the execution of
// EVM and returns them as a JSON object.
func (api *API) TraceBlockFromFile(ctx context.Context, file string, config *TraceConfig) ([]*txTraceResult, error) {
	blob, err := os.ReadFile(file)
	if err != nil {
		return nil, fmt.Errorf("could not read file: %v", err)
	}
	return api.TraceBlock(ctx, blob, config)
}

// TraceBadBlock returns the structured logs created during the execution of
// EVM against a block pulled from the pool of bad ones and returns them as a JSON
// object.
func (api *API) TraceBadBlock(ctx context.Context, hash common.Hash, config *TraceConfig) ([]*txTraceResult, error) {
	block := rawdb.ReadBadBlock(api.backend.ChainDb(), hash)
	if block == nil {
		return nil, fmt.Errorf("bad block %#x not found", hash)
	}
	return api.traceBlock(ctx, block, config)
}

// StandardTraceBlockToFile dumps the structured logs created during the
// execution of EVM to the local file system and returns a list of files
// to the caller.
func (api *API) StandardTraceBlockToFile(ctx context.Context, hash common.Hash, config *StdTraceConfig) ([]string, error) {
	block, err := api.blockByHash(ctx, hash)
	if err != nil {
		return nil, err
	}
	return api.standardTraceBlockToFile(ctx, block, config)
}

// IntermediateRoots executes a block (bad- or canon- or side-), and returns a list
// of intermediate roots: the stateroot after each transaction.
func (api *API) IntermediateRoots(ctx context.Context, hash common.Hash, config *TraceConfig) ([]common.Hash, error) {
	block, _ := api.blockByHash(ctx, hash)
	if block == nil {
		// Check in the bad blocks
		block = rawdb.ReadBadBlock(api.backend.ChainDb(), hash)
	}
	if block == nil {
		return nil, fmt.Errorf("block %#x not found", hash)
	}
	if block.NumberU64() == 0 {
		return nil, errors.New("genesis is not traceable")
	}
	parent, err := api.blockByNumberAndHash(ctx, rpc.BlockNumber(block.NumberU64()-1), block.ParentHash())
	if err != nil {
		return nil, err
	}
	reexec := defaultTraceReexec
	if config != nil && config.Reexec != nil {
		reexec = *config.Reexec
	}
	statedb, release, err := api.backend.StateAtBlock(ctx, parent, reexec, nil, true, false)
	if err != nil {
		return nil, err
	}
	defer release()

	var (
		roots              []common.Hash
		signer             = types.MakeSigner(api.backend.ChainConfig(), block.Number())
		chainConfig        = api.backend.ChainConfig()
		vmctx              = core.NewEVMBlockContext(block.Header(), api.chainContext(ctx), nil)
		deleteEmptyObjects = chainConfig.IsEIP158(block.Number())
	)
	for i, tx := range block.Transactions() {
		var (
			msg, _    = tx.AsMessage(signer, block.BaseFee())
			txContext = core.NewEVMTxContext(msg)
			vmenv     = vm.NewEVM(vmctx, txContext, statedb, chainConfig, vm.Config{})
		)

		if posa, ok := api.backend.Engine().(consensus.PoSA); ok {
			if isSystem, _ := posa.IsSystemTransaction(tx, block.Header()); isSystem {
				balance := statedb.GetBalance(consensus.SystemAddress)
				if balance.Cmp(common.Big0) > 0 {
					statedb.SetBalance(consensus.SystemAddress, big.NewInt(0))
					statedb.AddBalance(vmctx.Coinbase, balance)
				}
			}
		}

		statedb.Prepare(tx.Hash(), i)
		if _, err := core.ApplyMessage(vmenv, msg, new(core.GasPool).AddGas(msg.Gas())); err != nil {
			log.Warn("Tracing intermediate roots did not complete", "txindex", i, "txhash", tx.Hash(), "err", err)
			// We intentionally don't return the error here: if we do, then the RPC server will not
			// return the roots. Most likely, the caller already knows that a certain transaction fails to
			// be included, but still want the intermediate roots that led to that point.
			// It may happen the tx_N causes an erroneous state, which in turn causes tx_N+M to not be
			// executable.
			// N.B: This should never happen while tracing canon blocks, only when tracing bad blocks.
			return roots, nil
		}
		// calling IntermediateRoot will internally call Finalize on the state
		// so any modifications are written to the trie
		root := statedb.IntermediateRoot(deleteEmptyObjects)

		roots = append(roots, root)
	}
	return roots, nil
}

// StandardTraceBadBlockToFile dumps the structured logs created during the
// execution of EVM against a block pulled from the pool of bad ones to the
// local file system and returns a list of files to the caller.
func (api *API) StandardTraceBadBlockToFile(ctx context.Context, hash common.Hash, config *StdTraceConfig) ([]string, error) {
	block := rawdb.ReadBadBlock(api.backend.ChainDb(), hash)
	if block == nil {
		return nil, fmt.Errorf("bad block %#x not found", hash)
	}
	return api.standardTraceBlockToFile(ctx, block, config)
}

// traceBlock configures a new tracer according to the provided configuration, and
// executes all the transactions contained within. The return value will be one item
// per transaction, dependent on the requested tracer.
func (api *API) traceBlock(ctx context.Context, block *types.Block, config *TraceConfig) ([]*txTraceResult, error) {
	if block.NumberU64() == 0 {
		return nil, errors.New("genesis is not traceable")
	}
	parent, err := api.blockByNumberAndHash(ctx, rpc.BlockNumber(block.NumberU64()-1), block.ParentHash())
	if err != nil {
		return nil, err
	}
	reexec := defaultTraceReexec
	if config != nil && config.Reexec != nil {
		reexec = *config.Reexec
	}
	statedb, release, err := api.backend.StateAtBlock(ctx, parent, reexec, nil, true, false)
	if err != nil {
		return nil, err
	}
	defer release()

	// Execute all the transaction contained within the block concurrently
	var (
		signer  = types.MakeSigner(api.backend.ChainConfig(), block.Number())
		txs     = block.Transactions()
		results = make([]*txTraceResult, len(txs))

		pend = new(sync.WaitGroup)
		jobs = make(chan *txTraceTask, len(txs))
	)
	threads := runtime.NumCPU()
	if threads > len(txs) {
		threads = len(txs)
	}
	blockHash := block.Hash()
	for th := 0; th < threads; th++ {
		pend.Add(1)
		gopool.Submit(func() {
			blockCtx := core.NewEVMBlockContext(block.Header(), api.chainContext(ctx), nil)
			defer pend.Done()
			// Fetch and execute the next transaction trace tasks
			for task := range jobs {
				msg, _ := txs[task.index].AsMessage(signer, block.BaseFee())
				txctx := &Context{
					BlockHash: blockHash,
					TxIndex:   task.index,
					TxHash:    txs[task.index].Hash(),
				}
				res, err := api.traceTx(ctx, msg, txctx, blockCtx, task.statedb, config)
				if err != nil {
					results[task.index] = &txTraceResult{Error: err.Error()}
					continue
				}
				results[task.index] = &txTraceResult{Result: res}
			}
		})
	}
	// Feed the transactions into the tracers and return
	var failed error
	blockCtx := core.NewEVMBlockContext(block.Header(), api.chainContext(ctx), nil)
	for i, tx := range txs {
		// Send the trace task over for execution
		jobs <- &txTraceTask{statedb: statedb.Copy(), index: i}

		// Generate the next state snapshot fast without tracing
		msg, _ := tx.AsMessage(signer, block.BaseFee())
		if posa, ok := api.backend.Engine().(consensus.PoSA); ok {
			if isSystem, _ := posa.IsSystemTransaction(tx, block.Header()); isSystem {
				balance := statedb.GetBalance(consensus.SystemAddress)
				if balance.Cmp(common.Big0) > 0 {
					statedb.SetBalance(consensus.SystemAddress, big.NewInt(0))
					statedb.AddBalance(block.Header().Coinbase, balance)
				}
			}
		}
		statedb.Prepare(tx.Hash(), i)
		vmenv := vm.NewEVM(blockCtx, core.NewEVMTxContext(msg), statedb, api.backend.ChainConfig(), vm.Config{})
		if _, err := core.ApplyMessage(vmenv, msg, new(core.GasPool).AddGas(msg.Gas())); err != nil {
			failed = err
			break
		}
		// Finalize the state so any modifications are written to the trie
		// Only delete empty objects if EIP158/161 (a.k.a Spurious Dragon) is in effect
		statedb.Finalise(vmenv.ChainConfig().IsEIP158(block.Number()))
	}
	close(jobs)
	pend.Wait()

	// If execution failed in between, abort
	if failed != nil {
		return nil, failed
	}
	return results, nil
}

// standardTraceBlockToFile configures a new tracer which uses standard JSON output,
// and traces either a full block or an individual transaction. The return value will
// be one filename per transaction traced.
func (api *API) standardTraceBlockToFile(ctx context.Context, block *types.Block, config *StdTraceConfig) ([]string, error) {
	// If we're tracing a single transaction, make sure it's present
	if config != nil && config.TxHash != (common.Hash{}) {
		if !containsTx(block, config.TxHash) {
			return nil, fmt.Errorf("transaction %#x not found in block", config.TxHash)
		}
	}
	if block.NumberU64() == 0 {
		return nil, errors.New("genesis is not traceable")
	}
	parent, err := api.blockByNumberAndHash(ctx, rpc.BlockNumber(block.NumberU64()-1), block.ParentHash())
	if err != nil {
		return nil, err
	}
	reexec := defaultTraceReexec
	if config != nil && config.Reexec != nil {
		reexec = *config.Reexec
	}
	statedb, release, err := api.backend.StateAtBlock(ctx, parent, reexec, nil, true, false)
	if err != nil {
		return nil, err
	}
	defer release()

	// Retrieve the tracing configurations, or use default values
	var (
		logConfig logger.Config
		txHash    common.Hash
	)
	if config != nil {
		logConfig = config.Config
		txHash = config.TxHash
	}
	logConfig.Debug = true

	// Execute transaction, either tracing all or just the requested one
	var (
		dumps       []string
		signer      = types.MakeSigner(api.backend.ChainConfig(), block.Number())
		chainConfig = api.backend.ChainConfig()
		vmctx       = core.NewEVMBlockContext(block.Header(), api.chainContext(ctx), nil)
		canon       = true
	)
	// Check if there are any overrides: the caller may wish to enable a future
	// fork when executing this block. Note, such overrides are only applicable to the
	// actual specified block, not any preceding blocks that we have to go through
	// in order to obtain the state.
	// Therefore, it's perfectly valid to specify `"futureForkBlock": 0`, to enable `futureFork`

	if config != nil && config.Overrides != nil {
		// Copy the config, to not screw up the main config
		// Note: the Clique-part is _not_ deep copied
		chainConfigCopy := new(params.ChainConfig)
		*chainConfigCopy = *chainConfig
		chainConfig = chainConfigCopy
		if berlin := config.Config.Overrides.BerlinBlock; berlin != nil {
			chainConfig.BerlinBlock = berlin
			canon = false
		}
	}
	for i, tx := range block.Transactions() {
		// Prepare the transaction for un-traced execution
		var (
			msg, _    = tx.AsMessage(signer, block.BaseFee())
			txContext = core.NewEVMTxContext(msg)
			vmConf    vm.Config
			dump      *os.File
			writer    *bufio.Writer
			err       error
		)
		// If the transaction needs tracing, swap out the configs
		if tx.Hash() == txHash || txHash == (common.Hash{}) {
			// Generate a unique temporary file to dump it into
			prefix := fmt.Sprintf("block_%#x-%d-%#x-", block.Hash().Bytes()[:4], i, tx.Hash().Bytes()[:4])
			if !canon {
				prefix = fmt.Sprintf("%valt-", prefix)
			}
			dump, err = os.CreateTemp(os.TempDir(), prefix)
			if err != nil {
				return nil, err
			}
			dumps = append(dumps, dump.Name())

			// Swap out the noop logger to the standard tracer
			writer = bufio.NewWriter(dump)
			vmConf = vm.Config{
				Debug:                   true,
				Tracer:                  logger.NewJSONLogger(&logConfig, writer),
				EnablePreimageRecording: true,
			}
		}
		// Execute the transaction and flush any traces to disk
		vmenv := vm.NewEVM(vmctx, txContext, statedb, chainConfig, vmConf)
		if posa, ok := api.backend.Engine().(consensus.PoSA); ok {
			if isSystem, _ := posa.IsSystemTransaction(tx, block.Header()); isSystem {
				balance := statedb.GetBalance(consensus.SystemAddress)
				if balance.Cmp(common.Big0) > 0 {
					statedb.SetBalance(consensus.SystemAddress, big.NewInt(0))
					statedb.AddBalance(vmctx.Coinbase, balance)
				}
			}
		}
		statedb.Prepare(tx.Hash(), i)
		_, err = core.ApplyMessage(vmenv, msg, new(core.GasPool).AddGas(msg.Gas()))
		if writer != nil {
			writer.Flush()
		}
		if dump != nil {
			dump.Close()
			log.Info("Wrote standard trace", "file", dump.Name())
		}
		if err != nil {
			return dumps, err
		}
		// Finalize the state so any modifications are written to the trie
		// Only delete empty objects if EIP158/161 (a.k.a Spurious Dragon) is in effect
		statedb.Finalise(vmenv.ChainConfig().IsEIP158(block.Number()))

		// If we've traced the transaction we were looking for, abort
		if tx.Hash() == txHash {
			break
		}
	}
	return dumps, nil
}

// containsTx reports whether the transaction with a certain hash
// is contained within the specified block.
func containsTx(block *types.Block, hash common.Hash) bool {
	for _, tx := range block.Transactions() {
		if tx.Hash() == hash {
			return true
		}
	}
	return false
}

// TraceTransaction returns the structured logs created during the execution of EVM
// and returns them as a JSON object.
func (api *API) TraceTransaction(ctx context.Context, hash common.Hash, config *TraceConfig) (interface{}, error) {
	_, blockHash, blockNumber, index, err := api.backend.GetTransaction(ctx, hash)
	if err != nil {
		return nil, err
	}
	// It shouldn't happen in practice.
	if blockNumber == 0 {
		return nil, errors.New("genesis is not traceable")
	}
	reexec := defaultTraceReexec
	if config != nil && config.Reexec != nil {
		reexec = *config.Reexec
	}
	block, err := api.blockByNumberAndHash(ctx, rpc.BlockNumber(blockNumber), blockHash)
	if err != nil {
		return nil, err
	}
	msg, vmctx, statedb, release, err := api.backend.StateAtTransaction(ctx, block, int(index), reexec)
	if err != nil {
		return nil, err
	}
	defer release()

	txctx := &Context{
		BlockHash: blockHash,
		TxIndex:   int(index),
		TxHash:    hash,
	}
	return api.traceTx(ctx, msg, txctx, vmctx, statedb, config)
}

// TraceCall lets you trace a given eth_call. It collects the structured logs
// created during the execution of EVM if the given transaction was added on
// top of the provided block and returns them as a JSON object.
func (api *API) TraceCall(ctx context.Context, args ethapi.TransactionArgs, blockNrOrHash rpc.BlockNumberOrHash, config *TraceCallConfig) (interface{}, error) {
	// Try to retrieve the specified block
	var (
		err   error
		block *types.Block
	)
	if hash, ok := blockNrOrHash.Hash(); ok {
		block, err = api.blockByHash(ctx, hash)
	} else if number, ok := blockNrOrHash.Number(); ok {
		if number == rpc.PendingBlockNumber {
			// We don't have access to the miner here. For tracing 'future' transactions,
			// it can be done with block- and state-overrides instead, which offers
			// more flexibility and stability than trying to trace on 'pending', since
			// the contents of 'pending' is unstable and probably not a true representation
			// of what the next actual block is likely to contain.
			return nil, errors.New("tracing on top of pending is not supported")
		}
		block, err = api.blockByNumber(ctx, number)
	} else {
		return nil, errors.New("invalid arguments; neither block nor hash specified")
	}
	if err != nil {
		return nil, err
	}
	// try to recompute the state
	reexec := defaultTraceReexec
	if config != nil && config.Reexec != nil {
		reexec = *config.Reexec
	}
	statedb, release, err := api.backend.StateAtBlock(ctx, block, reexec, nil, true, false)
	if err != nil {
		return nil, err
	}
	defer release()

	vmctx := core.NewEVMBlockContext(block.Header(), api.chainContext(ctx), nil)
	// Apply the customization rules if required.
	if config != nil {
		if err := config.StateOverrides.Apply(statedb); err != nil {
			return nil, err
		}
		config.BlockOverrides.Apply(&vmctx)
	}
	// Execute the trace
	msg, err := args.ToMessage(api.backend.RPCGasCap(), block.BaseFee())
	if err != nil {
		return nil, err
	}

	var traceConfig *TraceConfig
	if config != nil {
		traceConfig = &config.TraceConfig
	}
	return api.traceTx(ctx, msg, new(Context), vmctx, statedb, traceConfig)
}

// traceTx configures a new tracer according to the provided configuration, and
// executes the given message in the provided environment. The return value will
// be tracer dependent.
func (api *API) traceTx(ctx context.Context, message core.Message, txctx *Context, vmctx vm.BlockContext, statedb *state.StateDB, config *TraceConfig) (interface{}, error) {
	var (
		tracer    Tracer
		err       error
		timeout   = defaultTraceTimeout
		txContext = core.NewEVMTxContext(message)
	)
	if config == nil {
		config = &TraceConfig{}
	}
	// Default tracer is the struct logger
	tracer = logger.NewStructLogger(config.Config)
	if config.Tracer != nil {
		tracer, err = New(*config.Tracer, txctx, config.TracerConfig)
		if err != nil {
			return nil, err
		}
	}
	vmenv := vm.NewEVM(vmctx, txContext, statedb, api.backend.ChainConfig(), vm.Config{Debug: true, Tracer: tracer, NoBaseFee: true})

	// Define a meaningful timeout of a single transaction trace
	if config.Timeout != nil {
		if timeout, err = time.ParseDuration(*config.Timeout); err != nil {
			return nil, err
		}
	}
	deadlineCtx, cancel := context.WithTimeout(ctx, timeout)
	go func() {
		<-deadlineCtx.Done()
		if errors.Is(deadlineCtx.Err(), context.DeadlineExceeded) {
			tracer.Stop(errors.New("execution timeout"))
			// Stop evm execution. Note cancellation is not necessarily immediate.
			vmenv.Cancel()
		}
	}()
	defer cancel()

<<<<<<< HEAD
	// Run the transaction with tracing enabled.
	vmenv := vm.NewEVM(vmctx, txContext, statedb, api.backend.ChainConfig(), vm.Config{Debug: true, Tracer: tracer, NoBaseFee: true})

	if posa, ok := api.backend.Engine().(consensus.PoSA); ok && message.From() == vmctx.Coinbase &&
		posa.IsSystemContract(message.To()) && message.GasPrice().Cmp(big.NewInt(0)) == 0 {
		balance := statedb.GetBalance(consensus.SystemAddress)
		if balance.Cmp(common.Big0) > 0 {
			statedb.SetBalance(consensus.SystemAddress, big.NewInt(0))
			statedb.AddBalance(vmctx.Coinbase, balance)
		}
	}

=======
>>>>>>> ee9ff064
	// Call Prepare to clear out the statedb access list
	statedb.Prepare(txctx.TxHash, txctx.TxIndex)
	if _, err = core.ApplyMessage(vmenv, message, new(core.GasPool).AddGas(message.Gas())); err != nil {
		return nil, fmt.Errorf("tracing failed: %w", err)
	}
	return tracer.GetResult()
}

// APIs return the collection of RPC services the tracer package offers.
func APIs(backend Backend) []rpc.API {
	// Append all the local APIs and return
	return []rpc.API{
		{
			Namespace: "debug",
			Service:   NewAPI(backend),
		},
	}
}<|MERGE_RESOLUTION|>--- conflicted
+++ resolved
@@ -964,10 +964,7 @@
 	}()
 	defer cancel()
 
-<<<<<<< HEAD
 	// Run the transaction with tracing enabled.
-	vmenv := vm.NewEVM(vmctx, txContext, statedb, api.backend.ChainConfig(), vm.Config{Debug: true, Tracer: tracer, NoBaseFee: true})
-
 	if posa, ok := api.backend.Engine().(consensus.PoSA); ok && message.From() == vmctx.Coinbase &&
 		posa.IsSystemContract(message.To()) && message.GasPrice().Cmp(big.NewInt(0)) == 0 {
 		balance := statedb.GetBalance(consensus.SystemAddress)
@@ -977,8 +974,6 @@
 		}
 	}
 
-=======
->>>>>>> ee9ff064
 	// Call Prepare to clear out the statedb access list
 	statedb.Prepare(txctx.TxHash, txctx.TxIndex)
 	if _, err = core.ApplyMessage(vmenv, message, new(core.GasPool).AddGas(message.Gas())); err != nil {
