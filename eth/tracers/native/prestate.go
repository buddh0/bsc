--- conflicted
+++ resolved
@@ -116,15 +116,11 @@
 }
 
 // CaptureEnd is called after the call finishes to finalize the tracing.
-<<<<<<< HEAD
 func (t *prestateTracer) CaptureEnd(output []byte, gasUsed uint64, err error) {
-=======
-func (t *prestateTracer) CaptureEnd(output []byte, gasUsed uint64, _ time.Duration, err error) {
 	if t.config.DiffMode {
 		return
 	}
 
->>>>>>> ee9ff064
 	if t.create {
 		// Keep existing account prior to contract creation at that address
 		if s := t.pre[t.to]; s != nil && !s.exists() {
