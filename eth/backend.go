--- conflicted
+++ resolved
@@ -186,7 +186,7 @@
 	if eth.APIBackend.allowUnprotectedTxs {
 		log.Info("Unprotected transactions allowed")
 	}
-	ethAPI := ethapi.NewPublicBlockChainAPI(eth.APIBackend)
+	ethAPI := ethapi.NewBlockChainAPI(eth.APIBackend)
 	eth.engine = ethconfig.CreateConsensusEngine(stack, chainConfig, &ethashConfig, config.Miner.Notify, config.Miner.Noverify, chainDb, ethAPI, genesisHash)
 
 	bcVersion := rawdb.ReadDatabaseVersion(chainDb)
@@ -396,12 +396,7 @@
 		}, {
 			Namespace: "eth",
 			Version:   "1.0",
-<<<<<<< HEAD
-			Service:   filters.NewPublicFilterAPI(s.APIBackend, false, 5*time.Minute, s.config.RangeLimit),
-			Public:    true,
-=======
-			Service:   filters.NewFilterAPI(s.APIBackend, false, 5*time.Minute),
->>>>>>> 8f2416a8
+			Service:   filters.NewFilterAPI(s.APIBackend, false, 5*time.Minute, s.config.RangeLimit),
 		}, {
 			Namespace: "admin",
 			Version:   "1.0",
