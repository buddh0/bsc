--- conflicted
+++ resolved
@@ -161,24 +161,7 @@
 	if err := pruner.RecoverPruning(stack.ResolvePath(""), chainDb, stack.ResolvePath(config.TrieCleanCacheJournal), config.TriesInMemory); err != nil {
 		log.Error("Failed to recover state", "error", err)
 	}
-	// Transfer mining-related config to the ethash config.
-<<<<<<< HEAD
-	ethashConfig := config.Ethash
-	ethashConfig.NotifyFull = config.Miner.NotifyFull
-	if err != nil {
-		return nil, err
-	}
-
-=======
-	chainConfig, err := core.LoadChainConfig(chainDb, config.Genesis)
-	if err != nil {
-		return nil, err
-	}
-	engine, err := ethconfig.CreateConsensusEngine(chainConfig, chainDb)
-	if err != nil {
-		return nil, err
-	}
->>>>>>> 604da5c8
+
 	eth := &Ethereum{
 		config:            config,
 		merger:            consensus.NewMerger(chainDb),
@@ -200,7 +183,10 @@
 		log.Info("Unprotected transactions allowed")
 	}
 	ethAPI := ethapi.NewBlockChainAPI(eth.APIBackend)
-	eth.engine = ethconfig.CreateConsensusEngine(stack, chainConfig, &ethashConfig, config.Miner.Notify, config.Miner.Noverify, chainDb, ethAPI, genesisHash)
+	eth.engine, err = ethconfig.CreateConsensusEngine(chainConfig, chainDb, ethAPI, genesisHash)
+	if err != nil {
+		return nil, err
+	}
 
 	bcVersion := rawdb.ReadDatabaseVersion(chainDb)
 	var dbVer = "<nil>"
@@ -270,12 +256,6 @@
 
 	// Permit the downloader to use the trie cache allowance during fast sync
 	cacheLimit := cacheConfig.TrieCleanLimit + cacheConfig.TrieDirtyLimit + cacheConfig.SnapshotLimit
-<<<<<<< HEAD
-	checkpoint := config.Checkpoint
-	if checkpoint == nil {
-		checkpoint = params.TrustedCheckpoints[eth.blockchain.Genesis().Hash()]
-	}
-
 	if eth.handler, err = newHandler(&handlerConfig{
 		Database:               chainDb,
 		Chain:                  eth.blockchain,
@@ -285,24 +265,11 @@
 		Sync:                   config.SyncMode,
 		BloomCache:             uint64(cacheLimit),
 		EventMux:               eth.eventMux,
-		Checkpoint:             checkpoint,
 		RequiredBlocks:         config.RequiredBlocks,
 		DirectBroadcast:        config.DirectBroadcast,
 		DiffSync:               config.DiffSync,
 		DisablePeerTxBroadcast: config.DisablePeerTxBroadcast,
 		PeerSet:                peers,
-=======
-	if eth.handler, err = newHandler(&handlerConfig{
-		Database:       chainDb,
-		Chain:          eth.blockchain,
-		TxPool:         eth.txPool,
-		Merger:         eth.merger,
-		Network:        config.NetworkId,
-		Sync:           config.SyncMode,
-		BloomCache:     uint64(cacheLimit),
-		EventMux:       eth.eventMux,
-		RequiredBlocks: config.RequiredBlocks,
->>>>>>> 604da5c8
 	}); err != nil {
 		return nil, err
 	}
