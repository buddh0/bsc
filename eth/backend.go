// Copyright 2014 The go-ethereum Authors
// This file is part of the go-ethereum library.
//
// The go-ethereum library is free software: you can redistribute it and/or modify
// it under the terms of the GNU Lesser General Public License as published by
// the Free Software Foundation, either version 3 of the License, or
// (at your option) any later version.
//
// The go-ethereum library is distributed in the hope that it will be useful,
// but WITHOUT ANY WARRANTY; without even the implied warranty of
// MERCHANTABILITY or FITNESS FOR A PARTICULAR PURPOSE. See the
// GNU Lesser General Public License for more details.
//
// You should have received a copy of the GNU Lesser General Public License
// along with the go-ethereum library. If not, see <http://www.gnu.org/licenses/>.

// Package eth implements the Ethereum protocol.
package eth

import (
	"errors"
	"fmt"
	"math/big"
	"runtime"
	"strings"
	"sync"
	"sync/atomic"
	"time"

	"github.com/ethereum/go-ethereum/accounts"
	"github.com/ethereum/go-ethereum/common"
	"github.com/ethereum/go-ethereum/common/hexutil"
	"github.com/ethereum/go-ethereum/consensus"
	"github.com/ethereum/go-ethereum/consensus/beacon"
	"github.com/ethereum/go-ethereum/consensus/clique"
	"github.com/ethereum/go-ethereum/consensus/parlia"
	"github.com/ethereum/go-ethereum/core"
	"github.com/ethereum/go-ethereum/core/bloombits"
	"github.com/ethereum/go-ethereum/core/monitor"
	"github.com/ethereum/go-ethereum/core/rawdb"
	"github.com/ethereum/go-ethereum/core/state/pruner"
	"github.com/ethereum/go-ethereum/core/types"
	"github.com/ethereum/go-ethereum/core/vm"
	"github.com/ethereum/go-ethereum/core/vote"
	"github.com/ethereum/go-ethereum/eth/downloader"
	"github.com/ethereum/go-ethereum/eth/ethconfig"
	"github.com/ethereum/go-ethereum/eth/filters"
	"github.com/ethereum/go-ethereum/eth/gasprice"
	"github.com/ethereum/go-ethereum/eth/protocols/bsc"
	"github.com/ethereum/go-ethereum/eth/protocols/eth"
	"github.com/ethereum/go-ethereum/eth/protocols/snap"
	"github.com/ethereum/go-ethereum/eth/protocols/trust"
	"github.com/ethereum/go-ethereum/ethdb"
	"github.com/ethereum/go-ethereum/event"
	"github.com/ethereum/go-ethereum/internal/ethapi"
	"github.com/ethereum/go-ethereum/internal/shutdowncheck"
	"github.com/ethereum/go-ethereum/log"
	"github.com/ethereum/go-ethereum/miner"
	"github.com/ethereum/go-ethereum/node"
	"github.com/ethereum/go-ethereum/p2p"
	"github.com/ethereum/go-ethereum/p2p/dnsdisc"
	"github.com/ethereum/go-ethereum/p2p/enode"
	"github.com/ethereum/go-ethereum/params"
	"github.com/ethereum/go-ethereum/rlp"
	"github.com/ethereum/go-ethereum/rpc"
)

// Config contains the configuration options of the ETH protocol.
// Deprecated: use ethconfig.Config instead.
type Config = ethconfig.Config

// Ethereum implements the Ethereum full node service.
type Ethereum struct {
	config *ethconfig.Config

	// Handlers
	txPool              *core.TxPool
	blockchain          *core.BlockChain
	handler             *handler
	ethDialCandidates   enode.Iterator
	snapDialCandidates  enode.Iterator
	trustDialCandidates enode.Iterator
	bscDialCandidates   enode.Iterator
	merger              *consensus.Merger

	// DB interfaces
	chainDb ethdb.Database // Block chain database

	eventMux       *event.TypeMux
	engine         consensus.Engine
	accountManager *accounts.Manager

	bloomRequests     chan chan *bloombits.Retrieval // Channel receiving bloom data retrieval requests
	bloomIndexer      *core.ChainIndexer             // Bloom indexer operating during block imports
	closeBloomHandler chan struct{}

	APIBackend *EthAPIBackend

	miner     *miner.Miner
	gasPrice  *big.Int
	etherbase common.Address

	networkID     uint64
	netRPCService *ethapi.NetAPI

	p2pServer *p2p.Server

	lock sync.RWMutex // Protects the variadic fields (e.g. gas price and etherbase)

	shutdownTracker *shutdowncheck.ShutdownTracker // Tracks if and when the node has shutdown ungracefully

	votePool *vote.VotePool
}

// New creates a new Ethereum object (including the
// initialisation of the common Ethereum object)
func New(stack *node.Node, config *ethconfig.Config) (*Ethereum, error) {
	// Ensure configuration values are compatible and sane
	if config.SyncMode == downloader.LightSync {
		return nil, errors.New("can't run eth.Ethereum in light sync mode, use les.LightEthereum")
	}
	if !config.SyncMode.IsValid() {
		return nil, fmt.Errorf("invalid sync mode %d", config.SyncMode)
	}
	if !config.TriesVerifyMode.IsValid() {
		return nil, fmt.Errorf("invalid tries verify mode %d", config.TriesVerifyMode)
	}
	if config.Miner.GasPrice == nil || config.Miner.GasPrice.Cmp(common.Big0) <= 0 {
		log.Warn("Sanitizing invalid miner gas price", "provided", config.Miner.GasPrice, "updated", ethconfig.Defaults.Miner.GasPrice)
		config.Miner.GasPrice = new(big.Int).Set(ethconfig.Defaults.Miner.GasPrice)
	}
	if config.NoPruning && config.TrieDirtyCache > 0 {
		if config.SnapshotCache > 0 {
			config.TrieCleanCache += config.TrieDirtyCache * 3 / 5
			config.SnapshotCache += config.TrieDirtyCache * 2 / 5
		} else {
			config.TrieCleanCache += config.TrieDirtyCache
		}
		config.TrieDirtyCache = 0
	}
	log.Info("Allocated trie memory caches", "clean", common.StorageSize(config.TrieCleanCache)*1024*1024, "dirty", common.StorageSize(config.TrieDirtyCache)*1024*1024)

	// Transfer mining-related config to the ethash config.
	ethashConfig := config.Ethash
	ethashConfig.NotifyFull = config.Miner.NotifyFull

	// Assemble the Ethereum object
	chainDb, err := stack.OpenAndMergeDatabase("chaindata", config.DatabaseCache, config.DatabaseHandles,
		config.DatabaseFreezer, config.DatabaseDiff, "eth/db/chaindata/", false, config.PersistDiff, config.PruneAncientData)
	if err != nil {
		return nil, err
	}
	chainConfig, genesisHash, genesisErr := core.SetupGenesisBlockWithOverride(chainDb, config.Genesis, config.OverrideBerlin, config.OverrideArrowGlacier, config.OverrideTerminalTotalDifficulty)
	if _, ok := genesisErr.(*params.ConfigCompatError); genesisErr != nil && !ok {
		return nil, genesisErr
	}
	log.Info("")
	log.Info(strings.Repeat("-", 153))
	for _, line := range strings.Split(chainConfig.String(), "\n") {
		log.Info(line)
	}
	log.Info(strings.Repeat("-", 153))
	log.Info("")

	if err := pruner.RecoverPruning(stack.ResolvePath(""), chainDb, stack.ResolvePath(config.TrieCleanCacheJournal), config.TriesInMemory); err != nil {
		log.Error("Failed to recover state", "error", err)
	}
	merger := consensus.NewMerger(chainDb)
	eth := &Ethereum{
		config:            config,
		merger:            merger,
		chainDb:           chainDb,
		eventMux:          stack.EventMux(),
		accountManager:    stack.AccountManager(),
		closeBloomHandler: make(chan struct{}),
		networkID:         config.NetworkId,
		gasPrice:          config.Miner.GasPrice,
		etherbase:         config.Miner.Etherbase,
		bloomRequests:     make(chan chan *bloombits.Retrieval),
		bloomIndexer:      core.NewBloomIndexer(chainDb, params.BloomBitsBlocks, params.BloomConfirms),
		p2pServer:         stack.Server(),
		shutdownTracker:   shutdowncheck.NewShutdownTracker(chainDb),
	}

	eth.APIBackend = &EthAPIBackend{stack.Config().ExtRPCEnabled(), stack.Config().AllowUnprotectedTxs, eth, nil}
	if eth.APIBackend.allowUnprotectedTxs {
		log.Info("Unprotected transactions allowed")
	}
	ethAPI := ethapi.NewBlockChainAPI(eth.APIBackend)
	eth.engine = ethconfig.CreateConsensusEngine(stack, chainConfig, &ethashConfig, config.Miner.Notify, config.Miner.Noverify, chainDb, ethAPI, genesisHash)

	bcVersion := rawdb.ReadDatabaseVersion(chainDb)
	var dbVer = "<nil>"
	if bcVersion != nil {
		dbVer = fmt.Sprintf("%d", *bcVersion)
	}
	log.Info("Initialising Ethereum protocol", "network", config.NetworkId, "dbversion", dbVer)

	if !config.SkipBcVersionCheck {
		if bcVersion != nil && *bcVersion > core.BlockChainVersion {
			return nil, fmt.Errorf("database version is v%d, Geth %s only supports v%d", *bcVersion, params.VersionWithMeta, core.BlockChainVersion)
		} else if bcVersion == nil || *bcVersion < core.BlockChainVersion {
			if bcVersion != nil { // only print warning on upgrade, not on init
				log.Warn("Upgrade blockchain database version", "from", dbVer, "to", core.BlockChainVersion)
			}
			rawdb.WriteDatabaseVersion(chainDb, core.BlockChainVersion)
		}
	}
	var (
		vmConfig = vm.Config{
			EnablePreimageRecording: config.EnablePreimageRecording,
		}
		cacheConfig = &core.CacheConfig{
			TrieCleanLimit:     config.TrieCleanCache,
			TrieCleanJournal:   stack.ResolvePath(config.TrieCleanCacheJournal),
			TrieCleanRejournal: config.TrieCleanCacheRejournal,
			TrieDirtyLimit:     config.TrieDirtyCache,
			TrieDirtyDisabled:  config.NoPruning,
			TrieTimeLimit:      config.TrieTimeout,
			NoTries:            config.TriesVerifyMode != core.LocalVerify,
			SnapshotLimit:      config.SnapshotCache,
			TriesInMemory:      config.TriesInMemory,
			Preimages:          config.Preimages,
		}
	)
	bcOps := make([]core.BlockChainOption, 0)
	if config.DiffSync && !config.PipeCommit && config.TriesVerifyMode == core.LocalVerify {
		bcOps = append(bcOps, core.EnableLightProcessor)
	}
	if config.PipeCommit {
		bcOps = append(bcOps, core.EnablePipelineCommit)
	}
	if config.PersistDiff {
		bcOps = append(bcOps, core.EnablePersistDiff(config.DiffBlock))
	}
	if stack.Config().EnableDoubleSignMonitor {
		bcOps = append(bcOps, core.EnableDoubleSignChecker)
	}

	peers := newPeerSet()
	bcOps = append(bcOps, core.EnableBlockValidator(chainConfig, eth.engine, config.TriesVerifyMode, peers))
	eth.blockchain, err = core.NewBlockChain(chainDb, cacheConfig, chainConfig, eth.engine, vmConfig, eth.shouldPreserve, &config.TxLookupLimit, bcOps...)
	if err != nil {
		return nil, err
	}
	// Rewind the chain in case of an incompatible config upgrade.
	if compat, ok := genesisErr.(*params.ConfigCompatError); ok {
		log.Warn("Rewinding chain to upgrade configuration", "err", compat)
		eth.blockchain.SetHead(compat.RewindTo)
		rawdb.WriteChainConfig(chainDb, genesisHash, chainConfig)
	}
	eth.bloomIndexer.Start(eth.blockchain)

	if config.TxPool.Journal != "" {
		config.TxPool.Journal = stack.ResolvePath(config.TxPool.Journal)
	}
	eth.txPool = core.NewTxPool(config.TxPool, chainConfig, eth.blockchain)

	// Permit the downloader to use the trie cache allowance during fast sync
	cacheLimit := cacheConfig.TrieCleanLimit + cacheConfig.TrieDirtyLimit + cacheConfig.SnapshotLimit
	checkpoint := config.Checkpoint
	if checkpoint == nil {
		checkpoint = params.TrustedCheckpoints[genesisHash]
	}

	if eth.handler, err = newHandler(&handlerConfig{
		Database:               chainDb,
		Chain:                  eth.blockchain,
		TxPool:                 eth.txPool,
		Merger:                 merger,
		Network:                config.NetworkId,
		Sync:                   config.SyncMode,
		BloomCache:             uint64(cacheLimit),
		EventMux:               eth.eventMux,
		Checkpoint:             checkpoint,
		RequiredBlocks:         config.RequiredBlocks,
		DirectBroadcast:        config.DirectBroadcast,
		DiffSync:               config.DiffSync,
		DisablePeerTxBroadcast: config.DisablePeerTxBroadcast,
		PeerSet:                peers,
	}); err != nil {
		return nil, err
	}

	eth.miner = miner.New(eth, &config.Miner, chainConfig, eth.EventMux(), eth.engine, eth.isLocalBlock)
	eth.miner.SetExtra(makeExtraData(config.Miner.ExtraData))

	// Create voteManager instance
	if posa, ok := eth.engine.(consensus.PoSA); ok {
		// Create votePool instance
		votePool := vote.NewVotePool(chainConfig, eth.blockchain, posa)
		eth.votePool = votePool
		if parlia, ok := eth.engine.(*parlia.Parlia); ok {
			parlia.VotePool = votePool
		} else {
			return nil, fmt.Errorf("Engine is not Parlia type")
		}
		log.Info("Create votePool successfully")
		eth.handler.votepool = votePool
		if stack.Config().EnableMaliciousVoteMonitor {
			eth.handler.maliciousVoteMonitor = monitor.NewMaliciousVoteMonitor()
			log.Info("Create MaliciousVoteMonitor successfully")
		}

		if config.Miner.VoteEnable {
			conf := stack.Config()
			blsPasswordPath := stack.ResolvePath(conf.BLSPasswordFile)
			blsWalletPath := stack.ResolvePath(conf.BLSWalletDir)
			voteJournalPath := stack.ResolvePath(conf.VoteJournalDir)
			if _, err := vote.NewVoteManager(eth, chainConfig, eth.blockchain, votePool, voteJournalPath, blsPasswordPath, blsWalletPath, posa); err != nil {
				log.Error("Failed to Initialize voteManager", "err", err)
				return nil, err
			}
			log.Info("Create voteManager successfully")
		}
	}

	gpoParams := config.GPO
	if gpoParams.Default == nil {
		gpoParams.Default = config.Miner.GasPrice
	}
	eth.APIBackend.gpo = gasprice.NewOracle(eth.APIBackend, gpoParams)

	// Setup DNS discovery iterators.
	dnsclient := dnsdisc.NewClient(dnsdisc.Config{})
	eth.ethDialCandidates, err = dnsclient.NewIterator(eth.config.EthDiscoveryURLs...)
	if err != nil {
		return nil, err
	}
	eth.snapDialCandidates, err = dnsclient.NewIterator(eth.config.SnapDiscoveryURLs...)
	if err != nil {
		return nil, err
	}
	eth.trustDialCandidates, err = dnsclient.NewIterator(eth.config.TrustDiscoveryURLs...)
	if err != nil {
		return nil, err
	}
	eth.bscDialCandidates, err = dnsclient.NewIterator(eth.config.BscDiscoveryURLs...)
	if err != nil {
		return nil, err
	}

	// Start the RPC service
	eth.netRPCService = ethapi.NewNetAPI(eth.p2pServer, config.NetworkId)

	// Register the backend on the node
	stack.RegisterAPIs(eth.APIs())
	stack.RegisterProtocols(eth.Protocols())
	stack.RegisterLifecycle(eth)

	// Successful startup; push a marker and check previous unclean shutdowns.
	eth.shutdownTracker.MarkStartup()

	return eth, nil
}

func makeExtraData(extra []byte) []byte {
	if len(extra) == 0 {
		// create default extradata
		extra, _ = rlp.EncodeToBytes([]interface{}{
			uint(params.VersionMajor<<16 | params.VersionMinor<<8 | params.VersionPatch),
			"geth",
			runtime.Version(),
			runtime.GOOS,
		})
	}
	if uint64(len(extra)) > params.MaximumExtraDataSize-params.ForkIDSize {
		log.Warn("Miner extra data exceed limit", "extra", hexutil.Bytes(extra), "limit", params.MaximumExtraDataSize-params.ForkIDSize)
		extra = nil
	}
	return extra
}

// APIs return the collection of RPC services the ethereum package offers.
// NOTE, some of these services probably need to be moved to somewhere else.
func (s *Ethereum) APIs() []rpc.API {
	apis := ethapi.GetAPIs(s.APIBackend)

	// Append any APIs exposed explicitly by the consensus engine
	apis = append(apis, s.engine.APIs(s.BlockChain())...)

	// Append all the local APIs and return
	return append(apis, []rpc.API{
		{
			Namespace: "eth",
			Service:   NewEthereumAPI(s),
		}, {
			Namespace: "miner",
			Service:   NewMinerAPI(s),
		}, {
			Namespace: "eth",
			Service:   downloader.NewDownloaderAPI(s.handler.downloader, s.eventMux),
		}, {
			Namespace: "eth",
<<<<<<< HEAD
			Version:   "1.0",
			Service:   filters.NewFilterAPI(s.APIBackend, false, 5*time.Minute, s.config.RangeLimit),
=======
			Service:   filters.NewFilterAPI(s.APIBackend, false, 5*time.Minute),
>>>>>>> 67109427
		}, {
			Namespace: "admin",
			Service:   NewAdminAPI(s),
		}, {
			Namespace: "debug",
			Service:   NewDebugAPI(s),
		}, {
			Namespace: "net",
			Service:   s.netRPCService,
		},
	}...)
}

func (s *Ethereum) ResetWithGenesisBlock(gb *types.Block) {
	s.blockchain.ResetWithGenesisBlock(gb)
}

func (s *Ethereum) Etherbase() (eb common.Address, err error) {
	s.lock.RLock()
	etherbase := s.etherbase
	s.lock.RUnlock()

	if etherbase != (common.Address{}) {
		return etherbase, nil
	}
	if wallets := s.AccountManager().Wallets(); len(wallets) > 0 {
		if accounts := wallets[0].Accounts(); len(accounts) > 0 {
			etherbase := accounts[0].Address

			s.lock.Lock()
			s.etherbase = etherbase
			s.lock.Unlock()

			log.Info("Etherbase automatically configured", "address", etherbase)
			return etherbase, nil
		}
	}
	return common.Address{}, fmt.Errorf("etherbase must be explicitly specified")
}

// isLocalBlock checks whether the specified block is mined
// by local miner accounts.
//
// We regard two types of accounts as local miner account: etherbase
// and accounts specified via `txpool.locals` flag.
func (s *Ethereum) isLocalBlock(header *types.Header) bool {
	author, err := s.engine.Author(header)
	if err != nil {
		log.Warn("Failed to retrieve block author", "number", header.Number.Uint64(), "hash", header.Hash(), "err", err)
		return false
	}
	// Check whether the given address is etherbase.
	s.lock.RLock()
	etherbase := s.etherbase
	s.lock.RUnlock()
	if author == etherbase {
		return true
	}
	// Check whether the given address is specified by `txpool.local`
	// CLI flag.
	for _, account := range s.config.TxPool.Locals {
		if account == author {
			return true
		}
	}
	return false
}

// shouldPreserve checks whether we should preserve the given block
// during the chain reorg depending on whether the author of block
// is a local account.
func (s *Ethereum) shouldPreserve(header *types.Header) bool {
	// The reason we need to disable the self-reorg preserving for clique
	// is it can be probable to introduce a deadlock.
	//
	// e.g. If there are 7 available signers
	//
	// r1   A
	// r2     B
	// r3       C
	// r4         D
	// r5   A      [X] F G
	// r6    [X]
	//
	// In the round5, the inturn signer E is offline, so the worst case
	// is A, F and G sign the block of round5 and reject the block of opponents
	// and in the round6, the last available signer B is offline, the whole
	// network is stuck.
	if _, ok := s.engine.(*clique.Clique); ok {
		return false
	}
	if _, ok := s.engine.(*parlia.Parlia); ok {
		return false
	}
	return s.isLocalBlock(header)
}

// SetEtherbase sets the mining reward address.
func (s *Ethereum) SetEtherbase(etherbase common.Address) {
	s.lock.Lock()
	s.etherbase = etherbase
	s.lock.Unlock()

	s.miner.SetEtherbase(etherbase)
}

// StartMining starts the miner with the given number of CPU threads. If mining
// is already running, this method adjust the number of threads allowed to use
// and updates the minimum price required by the transaction pool.
func (s *Ethereum) StartMining(threads int) error {
	// Update the thread count within the consensus engine
	type threaded interface {
		SetThreads(threads int)
	}
	if th, ok := s.engine.(threaded); ok {
		log.Info("Updated mining threads", "threads", threads)
		if threads == 0 {
			threads = -1 // Disable the miner from within
		}
		th.SetThreads(threads)
	}
	// If the miner was not running, initialize it
	if !s.IsMining() {
		// Propagate the initial price point to the transaction pool
		s.lock.RLock()
		price := s.gasPrice
		s.lock.RUnlock()
		s.txPool.SetGasPrice(price)

		// Configure the local mining address
		eb, err := s.Etherbase()
		if err != nil {
			log.Error("Cannot start mining without etherbase", "err", err)
			return fmt.Errorf("etherbase missing: %v", err)
		}
		var cli *clique.Clique
		if c, ok := s.engine.(*clique.Clique); ok {
			cli = c
		} else if cl, ok := s.engine.(*beacon.Beacon); ok {
			if c, ok := cl.InnerEngine().(*clique.Clique); ok {
				cli = c
			}
		}
		if cli != nil {
			wallet, err := s.accountManager.Find(accounts.Account{Address: eb})
			if wallet == nil || err != nil {
				log.Error("Etherbase account unavailable locally", "err", err)
				return fmt.Errorf("signer missing: %v", err)
			}
			cli.Authorize(eb, wallet.SignData)
		}
		if parlia, ok := s.engine.(*parlia.Parlia); ok {
			wallet, err := s.accountManager.Find(accounts.Account{Address: eb})
			if wallet == nil || err != nil {
				log.Error("Etherbase account unavailable locally", "err", err)
				return fmt.Errorf("signer missing: %v", err)
			}

			parlia.Authorize(eb, wallet.SignData, wallet.SignTx)
		}
		// If mining is started, we can disable the transaction rejection mechanism
		// introduced to speed sync times.
		atomic.StoreUint32(&s.handler.acceptTxs, 1)

		go s.miner.Start(eb)
	}
	return nil
}

// StopMining terminates the miner, both at the consensus engine level as well as
// at the block creation level.
func (s *Ethereum) StopMining() {
	// Update the thread count within the consensus engine
	type threaded interface {
		SetThreads(threads int)
	}
	if th, ok := s.engine.(threaded); ok {
		th.SetThreads(-1)
	}
	// Stop the block creating itself
	s.miner.Stop()
}

func (s *Ethereum) IsMining() bool      { return s.miner.Mining() }
func (s *Ethereum) Miner() *miner.Miner { return s.miner }

func (s *Ethereum) AccountManager() *accounts.Manager  { return s.accountManager }
func (s *Ethereum) BlockChain() *core.BlockChain       { return s.blockchain }
func (s *Ethereum) TxPool() *core.TxPool               { return s.txPool }
func (s *Ethereum) VotePool() *vote.VotePool           { return s.votePool }
func (s *Ethereum) EventMux() *event.TypeMux           { return s.eventMux }
func (s *Ethereum) Engine() consensus.Engine           { return s.engine }
func (s *Ethereum) ChainDb() ethdb.Database            { return s.chainDb }
func (s *Ethereum) IsListening() bool                  { return true } // Always listening
func (s *Ethereum) Downloader() *downloader.Downloader { return s.handler.downloader }
func (s *Ethereum) Synced() bool                       { return atomic.LoadUint32(&s.handler.acceptTxs) == 1 }
func (s *Ethereum) SetSynced()                         { atomic.StoreUint32(&s.handler.acceptTxs, 1) }
func (s *Ethereum) ArchiveMode() bool                  { return s.config.NoPruning }
func (s *Ethereum) BloomIndexer() *core.ChainIndexer   { return s.bloomIndexer }
func (s *Ethereum) Merger() *consensus.Merger          { return s.merger }
func (s *Ethereum) SyncMode() downloader.SyncMode {
	mode, _ := s.handler.chainSync.modeAndLocalHead()
	return mode
}

// Protocols returns all the currently configured
// network protocols to start.
func (s *Ethereum) Protocols() []p2p.Protocol {
	protos := eth.MakeProtocols((*ethHandler)(s.handler), s.networkID, s.ethDialCandidates)
	if !s.config.DisableSnapProtocol && s.config.SnapshotCache > 0 {
		protos = append(protos, snap.MakeProtocols((*snapHandler)(s.handler), s.snapDialCandidates)...)
	}
	// diff protocol can still open without snap protocol
	// if !s.config.DisableDiffProtocol {
	// 	protos = append(protos, diff.MakeProtocols((*diffHandler)(s.handler), s.snapDialCandidates)...)
	// }
	if s.config.EnableTrustProtocol {
		protos = append(protos, trust.MakeProtocols((*trustHandler)(s.handler), s.snapDialCandidates)...)
	}
	if !s.config.DisableBscProtocol {
		protos = append(protos, bsc.MakeProtocols((*bscHandler)(s.handler), s.bscDialCandidates)...)
	}
	return protos
}

// Start implements node.Lifecycle, starting all internal goroutines needed by the
// Ethereum protocol implementation.
func (s *Ethereum) Start() error {
	eth.StartENRFilter(s.blockchain, s.p2pServer)
	eth.StartENRUpdater(s.blockchain, s.p2pServer.LocalNode())

	// Start the bloom bits servicing goroutines
	s.startBloomHandlers(params.BloomBitsBlocks)

	// Regularly update shutdown marker
	s.shutdownTracker.Start()

	// Figure out a max peers count based on the server limits
	maxPeers := s.p2pServer.MaxPeers
	if s.config.LightServ > 0 {
		if s.config.LightPeers >= s.p2pServer.MaxPeers {
			return fmt.Errorf("invalid peer config: light peer count (%d) >= total peer count (%d)", s.config.LightPeers, s.p2pServer.MaxPeers)
		}
		maxPeers -= s.config.LightPeers
	}
	// Start the networking layer and the light server if requested
	s.handler.Start(maxPeers, s.p2pServer.MaxPeersPerIP)
	return nil
}

// Stop implements node.Lifecycle, terminating all internal goroutines used by the
// Ethereum protocol.
func (s *Ethereum) Stop() error {
	// Stop all the peer-related stuff first.
	s.ethDialCandidates.Close()
	s.snapDialCandidates.Close()
	s.trustDialCandidates.Close()
	s.bscDialCandidates.Close()
	s.handler.Stop()

	// Then stop everything else.
	s.bloomIndexer.Close()
	close(s.closeBloomHandler)
	s.txPool.Stop()
	s.miner.Close()
	s.blockchain.Stop()
	s.engine.Close()

	// Clean shutdown marker as the last thing before closing db
	s.shutdownTracker.Stop()

	s.chainDb.Close()
	s.eventMux.Stop()

	return nil
}<|MERGE_RESOLUTION|>--- conflicted
+++ resolved
@@ -392,12 +392,7 @@
 			Service:   downloader.NewDownloaderAPI(s.handler.downloader, s.eventMux),
 		}, {
 			Namespace: "eth",
-<<<<<<< HEAD
-			Version:   "1.0",
 			Service:   filters.NewFilterAPI(s.APIBackend, false, 5*time.Minute, s.config.RangeLimit),
-=======
-			Service:   filters.NewFilterAPI(s.APIBackend, false, 5*time.Minute),
->>>>>>> 67109427
 		}, {
 			Namespace: "admin",
 			Service:   NewAdminAPI(s),
