// Copyright 2014 The go-ethereum Authors
// This file is part of the go-ethereum library.
//
// The go-ethereum library is free software: you can redistribute it and/or modify
// it under the terms of the GNU Lesser General Public License as published by
// the Free Software Foundation, either version 3 of the License, or
// (at your option) any later version.
//
// The go-ethereum library is distributed in the hope that it will be useful,
// but WITHOUT ANY WARRANTY; without even the implied warranty of
// MERCHANTABILITY or FITNESS FOR A PARTICULAR PURPOSE. See the
// GNU Lesser General Public License for more details.
//
// You should have received a copy of the GNU Lesser General Public License
// along with the go-ethereum library. If not, see <http://www.gnu.org/licenses/>.

// Package eth implements the Ethereum protocol.
package eth

import (
	"errors"
	"fmt"
	"math/big"
	"runtime"
	"sync"
	"sync/atomic"
	"time"

	"github.com/ethereum/go-ethereum/accounts"
	"github.com/ethereum/go-ethereum/common"
	"github.com/ethereum/go-ethereum/common/hexutil"
	"github.com/ethereum/go-ethereum/consensus"
	"github.com/ethereum/go-ethereum/consensus/beacon"
	"github.com/ethereum/go-ethereum/consensus/clique"
	"github.com/ethereum/go-ethereum/consensus/parlia"
	"github.com/ethereum/go-ethereum/core"
	"github.com/ethereum/go-ethereum/core/bloombits"
	"github.com/ethereum/go-ethereum/core/monitor"
	"github.com/ethereum/go-ethereum/core/rawdb"
	"github.com/ethereum/go-ethereum/core/state/pruner"
	"github.com/ethereum/go-ethereum/core/types"
	"github.com/ethereum/go-ethereum/core/vm"
	"github.com/ethereum/go-ethereum/core/vote"
	"github.com/ethereum/go-ethereum/eth/downloader"
	"github.com/ethereum/go-ethereum/eth/ethconfig"
	"github.com/ethereum/go-ethereum/eth/filters"
	"github.com/ethereum/go-ethereum/eth/gasprice"
	"github.com/ethereum/go-ethereum/eth/protocols/bsc"
	"github.com/ethereum/go-ethereum/eth/protocols/eth"
	"github.com/ethereum/go-ethereum/eth/protocols/snap"
	"github.com/ethereum/go-ethereum/eth/protocols/trust"
	"github.com/ethereum/go-ethereum/ethdb"
	"github.com/ethereum/go-ethereum/event"
	"github.com/ethereum/go-ethereum/internal/ethapi"
	"github.com/ethereum/go-ethereum/internal/shutdowncheck"
	"github.com/ethereum/go-ethereum/log"
	"github.com/ethereum/go-ethereum/miner"
	"github.com/ethereum/go-ethereum/node"
	"github.com/ethereum/go-ethereum/p2p"
	"github.com/ethereum/go-ethereum/p2p/dnsdisc"
	"github.com/ethereum/go-ethereum/p2p/enode"
	"github.com/ethereum/go-ethereum/params"
	"github.com/ethereum/go-ethereum/rlp"
	"github.com/ethereum/go-ethereum/rpc"
)

// Config contains the configuration options of the ETH protocol.
// Deprecated: use ethconfig.Config instead.
type Config = ethconfig.Config

// Ethereum implements the Ethereum full node service.
type Ethereum struct {
	config *ethconfig.Config

	// Handlers
	txPool              *core.TxPool
	blockchain          *core.BlockChain
	handler             *handler
	ethDialCandidates   enode.Iterator
	snapDialCandidates  enode.Iterator
	trustDialCandidates enode.Iterator
	bscDialCandidates   enode.Iterator
	merger              *consensus.Merger

	// DB interfaces
	chainDb ethdb.Database // Block chain database

	eventMux       *event.TypeMux
	engine         consensus.Engine
	accountManager *accounts.Manager

	bloomRequests     chan chan *bloombits.Retrieval // Channel receiving bloom data retrieval requests
	bloomIndexer      *core.ChainIndexer             // Bloom indexer operating during block imports
	closeBloomHandler chan struct{}

	APIBackend *EthAPIBackend

	miner     *miner.Miner
	gasPrice  *big.Int
	etherbase common.Address

	networkID     uint64
	netRPCService *ethapi.PublicNetAPI

	p2pServer *p2p.Server

	lock sync.RWMutex // Protects the variadic fields (e.g. gas price and etherbase)

	shutdownTracker *shutdowncheck.ShutdownTracker // Tracks if and when the node has shutdown ungracefully

	votePool *vote.VotePool
}

// New creates a new Ethereum object (including the
// initialisation of the common Ethereum object)
func New(stack *node.Node, config *ethconfig.Config) (*Ethereum, error) {
	// Ensure configuration values are compatible and sane
	if config.SyncMode == downloader.LightSync {
		return nil, errors.New("can't run eth.Ethereum in light sync mode, use les.LightEthereum")
	}
	if !config.SyncMode.IsValid() {
		return nil, fmt.Errorf("invalid sync mode %d", config.SyncMode)
	}
	if !config.TriesVerifyMode.IsValid() {
		return nil, fmt.Errorf("invalid tries verify mode %d", config.TriesVerifyMode)
	}
	if config.Miner.GasPrice == nil || config.Miner.GasPrice.Cmp(common.Big0) <= 0 {
		log.Warn("Sanitizing invalid miner gas price", "provided", config.Miner.GasPrice, "updated", ethconfig.Defaults.Miner.GasPrice)
		config.Miner.GasPrice = new(big.Int).Set(ethconfig.Defaults.Miner.GasPrice)
	}
	if config.NoPruning && config.TrieDirtyCache > 0 {
		if config.SnapshotCache > 0 {
			config.TrieCleanCache += config.TrieDirtyCache * 3 / 5
			config.SnapshotCache += config.TrieDirtyCache * 2 / 5
		} else {
			config.TrieCleanCache += config.TrieDirtyCache
		}
		config.TrieDirtyCache = 0
	}
	log.Info("Allocated trie memory caches", "clean", common.StorageSize(config.TrieCleanCache)*1024*1024, "dirty", common.StorageSize(config.TrieDirtyCache)*1024*1024)

	// Transfer mining-related config to the ethash config.
	ethashConfig := config.Ethash
	ethashConfig.NotifyFull = config.Miner.NotifyFull

	// Assemble the Ethereum object
	chainDb, err := stack.OpenAndMergeDatabase("chaindata", config.DatabaseCache, config.DatabaseHandles,
		config.DatabaseFreezer, config.DatabaseDiff, "eth/db/chaindata/", false, config.PersistDiff, config.PruneAncientData)
	if err != nil {
		return nil, err
	}
	chainConfig, genesisHash, genesisErr := core.SetupGenesisBlockWithOverride(chainDb, config.Genesis, config.OverrideBerlin, config.OverrideArrowGlacier, config.OverrideTerminalTotalDifficulty)
	if _, ok := genesisErr.(*params.ConfigCompatError); genesisErr != nil && !ok {
		return nil, genesisErr
	}
	log.Info("Initialised chain configuration", "config", chainConfig)

	if err := pruner.RecoverPruning(stack.ResolvePath(""), chainDb, stack.ResolvePath(config.TrieCleanCacheJournal), config.TriesInMemory); err != nil {
		log.Error("Failed to recover state", "error", err)
	}
	merger := consensus.NewMerger(chainDb)
	eth := &Ethereum{
		config:            config,
		merger:            merger,
		chainDb:           chainDb,
		eventMux:          stack.EventMux(),
		accountManager:    stack.AccountManager(),
		closeBloomHandler: make(chan struct{}),
		networkID:         config.NetworkId,
		gasPrice:          config.Miner.GasPrice,
		etherbase:         config.Miner.Etherbase,
		bloomRequests:     make(chan chan *bloombits.Retrieval),
		bloomIndexer:      core.NewBloomIndexer(chainDb, params.BloomBitsBlocks, params.BloomConfirms),
		p2pServer:         stack.Server(),
		shutdownTracker:   shutdowncheck.NewShutdownTracker(chainDb),
	}

	eth.APIBackend = &EthAPIBackend{stack.Config().ExtRPCEnabled(), stack.Config().AllowUnprotectedTxs, eth, nil}
	if eth.APIBackend.allowUnprotectedTxs {
		log.Info("Unprotected transactions allowed")
	}
	ethAPI := ethapi.NewPublicBlockChainAPI(eth.APIBackend)
	eth.engine = ethconfig.CreateConsensusEngine(stack, chainConfig, &ethashConfig, config.Miner.Notify, config.Miner.Noverify, chainDb, ethAPI, genesisHash)

	bcVersion := rawdb.ReadDatabaseVersion(chainDb)
	var dbVer = "<nil>"
	if bcVersion != nil {
		dbVer = fmt.Sprintf("%d", *bcVersion)
	}
	log.Info("Initialising Ethereum protocol", "network", config.NetworkId, "dbversion", dbVer)

	if !config.SkipBcVersionCheck {
		if bcVersion != nil && *bcVersion > core.BlockChainVersion {
			return nil, fmt.Errorf("database version is v%d, Geth %s only supports v%d", *bcVersion, params.VersionWithMeta, core.BlockChainVersion)
		} else if bcVersion == nil || *bcVersion < core.BlockChainVersion {
			if bcVersion != nil { // only print warning on upgrade, not on init
				log.Warn("Upgrade blockchain database version", "from", dbVer, "to", core.BlockChainVersion)
			}
			rawdb.WriteDatabaseVersion(chainDb, core.BlockChainVersion)
		}
	}
	var (
		vmConfig = vm.Config{
			EnablePreimageRecording: config.EnablePreimageRecording,
		}
		cacheConfig = &core.CacheConfig{
			TrieCleanLimit:     config.TrieCleanCache,
			TrieCleanJournal:   stack.ResolvePath(config.TrieCleanCacheJournal),
			TrieCleanRejournal: config.TrieCleanCacheRejournal,
			TrieDirtyLimit:     config.TrieDirtyCache,
			TrieDirtyDisabled:  config.NoPruning,
			TrieTimeLimit:      config.TrieTimeout,
			NoTries:            config.TriesVerifyMode != core.LocalVerify,
			SnapshotLimit:      config.SnapshotCache,
			TriesInMemory:      config.TriesInMemory,
			Preimages:          config.Preimages,
		}
	)
	bcOps := make([]core.BlockChainOption, 0)
	if config.DiffSync && !config.PipeCommit && config.TriesVerifyMode == core.LocalVerify {
		bcOps = append(bcOps, core.EnableLightProcessor)
	}
	if config.PipeCommit {
		bcOps = append(bcOps, core.EnablePipelineCommit)
	}
	if config.PersistDiff {
		bcOps = append(bcOps, core.EnablePersistDiff(config.DiffBlock))
	}
	if stack.Config().EnableDoubleSignMonitor {
		bcOps = append(bcOps, core.EnableDoubleSignChecker)
	}

	peers := newPeerSet()
	bcOps = append(bcOps, core.EnableBlockValidator(chainConfig, eth.engine, config.TriesVerifyMode, peers))
	eth.blockchain, err = core.NewBlockChain(chainDb, cacheConfig, chainConfig, eth.engine, vmConfig, eth.shouldPreserve, &config.TxLookupLimit, bcOps...)
	if err != nil {
		return nil, err
	}
	// Rewind the chain in case of an incompatible config upgrade.
	if compat, ok := genesisErr.(*params.ConfigCompatError); ok {
		log.Warn("Rewinding chain to upgrade configuration", "err", compat)
		eth.blockchain.SetHead(compat.RewindTo)
		rawdb.WriteChainConfig(chainDb, genesisHash, chainConfig)
	}
	eth.bloomIndexer.Start(eth.blockchain)

	if config.TxPool.Journal != "" {
		config.TxPool.Journal = stack.ResolvePath(config.TxPool.Journal)
	}
	eth.txPool = core.NewTxPool(config.TxPool, chainConfig, eth.blockchain)

	// Permit the downloader to use the trie cache allowance during fast sync
	cacheLimit := cacheConfig.TrieCleanLimit + cacheConfig.TrieDirtyLimit + cacheConfig.SnapshotLimit
	checkpoint := config.Checkpoint
	if checkpoint == nil {
		checkpoint = params.TrustedCheckpoints[genesisHash]
	}

	if eth.handler, err = newHandler(&handlerConfig{
<<<<<<< HEAD
		Database:               chainDb,
		Chain:                  eth.blockchain,
		TxPool:                 eth.txPool,
		Merger:                 merger,
		Network:                config.NetworkId,
		Sync:                   config.SyncMode,
		BloomCache:             uint64(cacheLimit),
		EventMux:               eth.eventMux,
		Checkpoint:             checkpoint,
		PeerRequiredBlocks:     config.PeerRequiredBlocks,
		DirectBroadcast:        config.DirectBroadcast,
		DiffSync:               config.DiffSync,
		DisablePeerTxBroadcast: config.DisablePeerTxBroadcast,
		PeerSet:                peers,
=======
		Database:       chainDb,
		Chain:          eth.blockchain,
		TxPool:         eth.txPool,
		Merger:         merger,
		Network:        config.NetworkId,
		Sync:           config.SyncMode,
		BloomCache:     uint64(cacheLimit),
		EventMux:       eth.eventMux,
		Checkpoint:     checkpoint,
		RequiredBlocks: config.RequiredBlocks,
>>>>>>> 256aae0b
	}); err != nil {
		return nil, err
	}

	eth.miner = miner.New(eth, &config.Miner, chainConfig, eth.EventMux(), eth.engine, eth.isLocalBlock)
	eth.miner.SetExtra(makeExtraData(config.Miner.ExtraData))

	// Create voteManager instance
	if posa, ok := eth.engine.(consensus.PoSA); ok {
		// Create votePool instance
		votePool := vote.NewVotePool(chainConfig, eth.blockchain, posa)
		eth.votePool = votePool
		if parlia, ok := eth.engine.(*parlia.Parlia); ok {
			parlia.VotePool = votePool
		} else {
			return nil, fmt.Errorf("Engine is not Parlia type")
		}
		log.Info("Create votePool successfully")
		eth.handler.votepool = votePool
		if stack.Config().EnableMaliciousVoteMonitor {
			eth.handler.maliciousVoteMonitor = monitor.NewMaliciousVoteMonitor()
			log.Info("Create MaliciousVoteMonitor successfully")
		}

		if config.Miner.VoteEnable {
			conf := stack.Config()
			blsPasswordPath := stack.ResolvePath(conf.BLSPasswordFile)
			blsWalletPath := stack.ResolvePath(conf.BLSWalletDir)
			voteJournalPath := stack.ResolvePath(conf.VoteJournalDir)
			if _, err := vote.NewVoteManager(eth, chainConfig, eth.blockchain, votePool, voteJournalPath, blsPasswordPath, blsWalletPath, posa); err != nil {
				log.Error("Failed to Initialize voteManager", "err", err)
				return nil, err
			}
			log.Info("Create voteManager successfully")
		}
	}

	gpoParams := config.GPO
	if gpoParams.Default == nil {
		gpoParams.Default = config.Miner.GasPrice
	}
	eth.APIBackend.gpo = gasprice.NewOracle(eth.APIBackend, gpoParams)

	// Setup DNS discovery iterators.
	dnsclient := dnsdisc.NewClient(dnsdisc.Config{})
	eth.ethDialCandidates, err = dnsclient.NewIterator(eth.config.EthDiscoveryURLs...)
	if err != nil {
		return nil, err
	}
	eth.snapDialCandidates, err = dnsclient.NewIterator(eth.config.SnapDiscoveryURLs...)
	if err != nil {
		return nil, err
	}
	eth.trustDialCandidates, err = dnsclient.NewIterator(eth.config.TrustDiscoveryURLs...)
	if err != nil {
		return nil, err
	}
	eth.bscDialCandidates, err = dnsclient.NewIterator(eth.config.BscDiscoveryURLs...)
	if err != nil {
		return nil, err
	}

	// Start the RPC service
	eth.netRPCService = ethapi.NewPublicNetAPI(eth.p2pServer, config.NetworkId)

	// Register the backend on the node
	stack.RegisterAPIs(eth.APIs())
	stack.RegisterProtocols(eth.Protocols())
	stack.RegisterLifecycle(eth)

	// Successful startup; push a marker and check previous unclean shutdowns.
	eth.shutdownTracker.MarkStartup()

	return eth, nil
}

func makeExtraData(extra []byte) []byte {
	if len(extra) == 0 {
		// create default extradata
		extra, _ = rlp.EncodeToBytes([]interface{}{
			uint(params.VersionMajor<<16 | params.VersionMinor<<8 | params.VersionPatch),
			"geth",
			runtime.Version(),
			runtime.GOOS,
		})
	}
	if uint64(len(extra)) > params.MaximumExtraDataSize-params.ForkIDSize {
		log.Warn("Miner extra data exceed limit", "extra", hexutil.Bytes(extra), "limit", params.MaximumExtraDataSize-params.ForkIDSize)
		extra = nil
	}
	return extra
}

// APIs return the collection of RPC services the ethereum package offers.
// NOTE, some of these services probably need to be moved to somewhere else.
func (s *Ethereum) APIs() []rpc.API {
	apis := ethapi.GetAPIs(s.APIBackend)

	// Append any APIs exposed explicitly by the consensus engine
	apis = append(apis, s.engine.APIs(s.BlockChain())...)

	// Append all the local APIs and return
	return append(apis, []rpc.API{
		{
			Namespace: "eth",
			Version:   "1.0",
			Service:   NewPublicEthereumAPI(s),
			Public:    true,
		}, {
			Namespace: "eth",
			Version:   "1.0",
			Service:   NewPublicMinerAPI(s),
			Public:    true,
		}, {
			Namespace: "eth",
			Version:   "1.0",
			Service:   downloader.NewPublicDownloaderAPI(s.handler.downloader, s.eventMux),
			Public:    true,
		}, {
			Namespace: "miner",
			Version:   "1.0",
			Service:   NewPrivateMinerAPI(s),
			Public:    false,
		}, {
			Namespace: "eth",
			Version:   "1.0",
			Service:   filters.NewPublicFilterAPI(s.APIBackend, false, 5*time.Minute, s.config.RangeLimit),
			Public:    true,
		}, {
			Namespace: "admin",
			Version:   "1.0",
			Service:   NewPrivateAdminAPI(s),
		}, {
			Namespace: "debug",
			Version:   "1.0",
			Service:   NewPublicDebugAPI(s),
			Public:    true,
		}, {
			Namespace: "debug",
			Version:   "1.0",
			Service:   NewPrivateDebugAPI(s),
		}, {
			Namespace: "net",
			Version:   "1.0",
			Service:   s.netRPCService,
			Public:    true,
		},
	}...)
}

func (s *Ethereum) ResetWithGenesisBlock(gb *types.Block) {
	s.blockchain.ResetWithGenesisBlock(gb)
}

func (s *Ethereum) Etherbase() (eb common.Address, err error) {
	s.lock.RLock()
	etherbase := s.etherbase
	s.lock.RUnlock()

	if etherbase != (common.Address{}) {
		return etherbase, nil
	}
	if wallets := s.AccountManager().Wallets(); len(wallets) > 0 {
		if accounts := wallets[0].Accounts(); len(accounts) > 0 {
			etherbase := accounts[0].Address

			s.lock.Lock()
			s.etherbase = etherbase
			s.lock.Unlock()

			log.Info("Etherbase automatically configured", "address", etherbase)
			return etherbase, nil
		}
	}
	return common.Address{}, fmt.Errorf("etherbase must be explicitly specified")
}

// isLocalBlock checks whether the specified block is mined
// by local miner accounts.
//
// We regard two types of accounts as local miner account: etherbase
// and accounts specified via `txpool.locals` flag.
func (s *Ethereum) isLocalBlock(header *types.Header) bool {
	author, err := s.engine.Author(header)
	if err != nil {
		log.Warn("Failed to retrieve block author", "number", header.Number.Uint64(), "hash", header.Hash(), "err", err)
		return false
	}
	// Check whether the given address is etherbase.
	s.lock.RLock()
	etherbase := s.etherbase
	s.lock.RUnlock()
	if author == etherbase {
		return true
	}
	// Check whether the given address is specified by `txpool.local`
	// CLI flag.
	for _, account := range s.config.TxPool.Locals {
		if account == author {
			return true
		}
	}
	return false
}

// shouldPreserve checks whether we should preserve the given block
// during the chain reorg depending on whether the author of block
// is a local account.
func (s *Ethereum) shouldPreserve(header *types.Header) bool {
	// The reason we need to disable the self-reorg preserving for clique
	// is it can be probable to introduce a deadlock.
	//
	// e.g. If there are 7 available signers
	//
	// r1   A
	// r2     B
	// r3       C
	// r4         D
	// r5   A      [X] F G
	// r6    [X]
	//
	// In the round5, the inturn signer E is offline, so the worst case
	// is A, F and G sign the block of round5 and reject the block of opponents
	// and in the round6, the last available signer B is offline, the whole
	// network is stuck.
	if _, ok := s.engine.(*clique.Clique); ok {
		return false
	}
	if _, ok := s.engine.(*parlia.Parlia); ok {
		return false
	}
	return s.isLocalBlock(header)
}

// SetEtherbase sets the mining reward address.
func (s *Ethereum) SetEtherbase(etherbase common.Address) {
	s.lock.Lock()
	s.etherbase = etherbase
	s.lock.Unlock()

	s.miner.SetEtherbase(etherbase)
}

// StartMining starts the miner with the given number of CPU threads. If mining
// is already running, this method adjust the number of threads allowed to use
// and updates the minimum price required by the transaction pool.
func (s *Ethereum) StartMining(threads int) error {
	// Update the thread count within the consensus engine
	type threaded interface {
		SetThreads(threads int)
	}
	if th, ok := s.engine.(threaded); ok {
		log.Info("Updated mining threads", "threads", threads)
		if threads == 0 {
			threads = -1 // Disable the miner from within
		}
		th.SetThreads(threads)
	}
	// If the miner was not running, initialize it
	if !s.IsMining() {
		// Propagate the initial price point to the transaction pool
		s.lock.RLock()
		price := s.gasPrice
		s.lock.RUnlock()
		s.txPool.SetGasPrice(price)

		// Configure the local mining address
		eb, err := s.Etherbase()
		if err != nil {
			log.Error("Cannot start mining without etherbase", "err", err)
			return fmt.Errorf("etherbase missing: %v", err)
		}
		var cli *clique.Clique
		if c, ok := s.engine.(*clique.Clique); ok {
			cli = c
		} else if cl, ok := s.engine.(*beacon.Beacon); ok {
			if c, ok := cl.InnerEngine().(*clique.Clique); ok {
				cli = c
			}
		}
		if cli != nil {
			wallet, err := s.accountManager.Find(accounts.Account{Address: eb})
			if wallet == nil || err != nil {
				log.Error("Etherbase account unavailable locally", "err", err)
				return fmt.Errorf("signer missing: %v", err)
			}
			cli.Authorize(eb, wallet.SignData)
		}
		if parlia, ok := s.engine.(*parlia.Parlia); ok {
			wallet, err := s.accountManager.Find(accounts.Account{Address: eb})
			if wallet == nil || err != nil {
				log.Error("Etherbase account unavailable locally", "err", err)
				return fmt.Errorf("signer missing: %v", err)
			}

			parlia.Authorize(eb, wallet.SignData, wallet.SignTx)
		}
		// If mining is started, we can disable the transaction rejection mechanism
		// introduced to speed sync times.
		atomic.StoreUint32(&s.handler.acceptTxs, 1)

		go s.miner.Start(eb)
	}
	return nil
}

// StopMining terminates the miner, both at the consensus engine level as well as
// at the block creation level.
func (s *Ethereum) StopMining() {
	// Update the thread count within the consensus engine
	type threaded interface {
		SetThreads(threads int)
	}
	if th, ok := s.engine.(threaded); ok {
		th.SetThreads(-1)
	}
	// Stop the block creating itself
	s.miner.Stop()
}

func (s *Ethereum) IsMining() bool      { return s.miner.Mining() }
func (s *Ethereum) Miner() *miner.Miner { return s.miner }

func (s *Ethereum) AccountManager() *accounts.Manager  { return s.accountManager }
func (s *Ethereum) BlockChain() *core.BlockChain       { return s.blockchain }
func (s *Ethereum) TxPool() *core.TxPool               { return s.txPool }
func (s *Ethereum) VotePool() *vote.VotePool           { return s.votePool }
func (s *Ethereum) EventMux() *event.TypeMux           { return s.eventMux }
func (s *Ethereum) Engine() consensus.Engine           { return s.engine }
func (s *Ethereum) ChainDb() ethdb.Database            { return s.chainDb }
func (s *Ethereum) IsListening() bool                  { return true } // Always listening
func (s *Ethereum) Downloader() *downloader.Downloader { return s.handler.downloader }
func (s *Ethereum) Synced() bool                       { return atomic.LoadUint32(&s.handler.acceptTxs) == 1 }
func (s *Ethereum) SetSynced()                         { atomic.StoreUint32(&s.handler.acceptTxs, 1) }
func (s *Ethereum) ArchiveMode() bool                  { return s.config.NoPruning }
func (s *Ethereum) BloomIndexer() *core.ChainIndexer   { return s.bloomIndexer }
func (s *Ethereum) Merger() *consensus.Merger          { return s.merger }
func (s *Ethereum) SyncMode() downloader.SyncMode {
	mode, _ := s.handler.chainSync.modeAndLocalHead()
	return mode
}

// Protocols returns all the currently configured
// network protocols to start.
func (s *Ethereum) Protocols() []p2p.Protocol {
	protos := eth.MakeProtocols((*ethHandler)(s.handler), s.networkID, s.ethDialCandidates)
	if !s.config.DisableSnapProtocol && s.config.SnapshotCache > 0 {
		protos = append(protos, snap.MakeProtocols((*snapHandler)(s.handler), s.snapDialCandidates)...)
	}
	// diff protocol can still open without snap protocol
	// if !s.config.DisableDiffProtocol {
	// 	protos = append(protos, diff.MakeProtocols((*diffHandler)(s.handler), s.snapDialCandidates)...)
	// }
	if s.config.EnableTrustProtocol {
		protos = append(protos, trust.MakeProtocols((*trustHandler)(s.handler), s.snapDialCandidates)...)
	}
	if !s.config.DisableBscProtocol {
		protos = append(protos, bsc.MakeProtocols((*bscHandler)(s.handler), s.bscDialCandidates)...)
	}
	return protos
}

// Start implements node.Lifecycle, starting all internal goroutines needed by the
// Ethereum protocol implementation.
func (s *Ethereum) Start() error {
	eth.StartENRFilter(s.blockchain, s.p2pServer)
	eth.StartENRUpdater(s.blockchain, s.p2pServer.LocalNode())

	// Start the bloom bits servicing goroutines
	s.startBloomHandlers(params.BloomBitsBlocks)

	// Regularly update shutdown marker
	s.shutdownTracker.Start()

	// Figure out a max peers count based on the server limits
	maxPeers := s.p2pServer.MaxPeers
	if s.config.LightServ > 0 {
		if s.config.LightPeers >= s.p2pServer.MaxPeers {
			return fmt.Errorf("invalid peer config: light peer count (%d) >= total peer count (%d)", s.config.LightPeers, s.p2pServer.MaxPeers)
		}
		maxPeers -= s.config.LightPeers
	}
	// Start the networking layer and the light server if requested
	s.handler.Start(maxPeers, s.p2pServer.MaxPeersPerIP)
	return nil
}

// Stop implements node.Lifecycle, terminating all internal goroutines used by the
// Ethereum protocol.
func (s *Ethereum) Stop() error {
	// Stop all the peer-related stuff first.
	s.ethDialCandidates.Close()
	s.snapDialCandidates.Close()
	s.trustDialCandidates.Close()
	s.bscDialCandidates.Close()
	s.handler.Stop()

	// Then stop everything else.
	s.bloomIndexer.Close()
	close(s.closeBloomHandler)
	s.txPool.Stop()
	s.miner.Close()
	s.blockchain.Stop()
	s.engine.Close()

	// Clean shutdown marker as the last thing before closing db
	s.shutdownTracker.Stop()

	s.chainDb.Close()
	s.eventMux.Stop()

	return nil
}<|MERGE_RESOLUTION|>--- conflicted
+++ resolved
@@ -257,7 +257,6 @@
 	}
 
 	if eth.handler, err = newHandler(&handlerConfig{
-<<<<<<< HEAD
 		Database:               chainDb,
 		Chain:                  eth.blockchain,
 		TxPool:                 eth.txPool,
@@ -267,23 +266,11 @@
 		BloomCache:             uint64(cacheLimit),
 		EventMux:               eth.eventMux,
 		Checkpoint:             checkpoint,
-		PeerRequiredBlocks:     config.PeerRequiredBlocks,
+		RequiredBlocks:         config.RequiredBlocks,
 		DirectBroadcast:        config.DirectBroadcast,
 		DiffSync:               config.DiffSync,
 		DisablePeerTxBroadcast: config.DisablePeerTxBroadcast,
 		PeerSet:                peers,
-=======
-		Database:       chainDb,
-		Chain:          eth.blockchain,
-		TxPool:         eth.txPool,
-		Merger:         merger,
-		Network:        config.NetworkId,
-		Sync:           config.SyncMode,
-		BloomCache:     uint64(cacheLimit),
-		EventMux:       eth.eventMux,
-		Checkpoint:     checkpoint,
-		RequiredBlocks: config.RequiredBlocks,
->>>>>>> 256aae0b
 	}); err != nil {
 		return nil, err
 	}
