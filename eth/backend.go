--- conflicted
+++ resolved
@@ -22,6 +22,7 @@
 	"fmt"
 	"math/big"
 	"runtime"
+	"strings"
 	"sync"
 	"sync/atomic"
 
@@ -144,33 +145,27 @@
 	if err != nil {
 		return nil, err
 	}
-<<<<<<< HEAD
-	chainConfig, genesisHash, genesisErr := core.SetupGenesisBlockWithOverride(chainDb, config.Genesis, config.OverrideTerminalTotalDifficulty, config.OverrideTerminalTotalDifficultyPassed)
+	chainConfig, genesisHash, genesisErr := core.SetupGenesisBlockWithOverride(chainDb, config.Genesis, nil)
 	if _, ok := genesisErr.(*params.ConfigCompatError); genesisErr != nil && !ok {
 		return nil, genesisErr
 	}
 	log.Info("")
 	log.Info(strings.Repeat("-", 153))
-	for _, line := range strings.Split(chainConfig.String(), "\n") {
+	for _, line := range strings.Split(chainConfig.Description(), "\n") {
 		log.Info(line)
 	}
 	log.Info(strings.Repeat("-", 153))
 	log.Info("")
 
 	if err := pruner.RecoverPruning(stack.ResolvePath(""), chainDb, stack.ResolvePath(config.TrieCleanCacheJournal), config.TriesInMemory); err != nil {
-=======
-	if err := pruner.RecoverPruning(stack.ResolvePath(""), chainDb, stack.ResolvePath(config.TrieCleanCacheJournal)); err != nil {
->>>>>>> 3ec6fe61
 		log.Error("Failed to recover state", "error", err)
 	}
 	// Transfer mining-related config to the ethash config.
 	ethashConfig := config.Ethash
 	ethashConfig.NotifyFull = config.Miner.NotifyFull
-	cliqueConfig, err := core.LoadCliqueConfig(chainDb, config.Genesis)
-	if err != nil {
-		return nil, err
-	}
-	engine := ethconfig.CreateConsensusEngine(stack, &ethashConfig, cliqueConfig, config.Miner.Notify, config.Miner.Noverify, chainDb)
+	if err != nil {
+		return nil, err
+	}
 
 	eth := &Ethereum{
 		config:            config,
@@ -178,10 +173,6 @@
 		chainDb:           chainDb,
 		eventMux:          stack.EventMux(),
 		accountManager:    stack.AccountManager(),
-<<<<<<< HEAD
-=======
-		engine:            engine,
->>>>>>> 3ec6fe61
 		closeBloomHandler: make(chan struct{}),
 		networkID:         config.NetworkId,
 		gasPrice:          config.Miner.GasPrice,
@@ -233,7 +224,6 @@
 			Preimages:          config.Preimages,
 		}
 	)
-<<<<<<< HEAD
 	bcOps := make([]core.BlockChainOption, 0)
 	if config.DiffSync && !config.PipeCommit && config.TriesVerifyMode == core.LocalVerify {
 		bcOps = append(bcOps, core.EnableLightProcessor)
@@ -250,8 +240,6 @@
 
 	peers := newPeerSet()
 	bcOps = append(bcOps, core.EnableBlockValidator(chainConfig, eth.engine, config.TriesVerifyMode, peers))
-	eth.blockchain, err = core.NewBlockChain(chainDb, cacheConfig, chainConfig, eth.engine, vmConfig, eth.shouldPreserve, &config.TxLookupLimit, bcOps...)
-=======
 	// Override the chain config with provided settings.
 	var overrides core.ChainOverrides
 	if config.OverrideTerminalTotalDifficulty != nil {
@@ -260,8 +248,7 @@
 	if config.OverrideTerminalTotalDifficultyPassed != nil {
 		overrides.OverrideTerminalTotalDifficultyPassed = config.OverrideTerminalTotalDifficultyPassed
 	}
-	eth.blockchain, err = core.NewBlockChain(chainDb, cacheConfig, config.Genesis, &overrides, eth.engine, vmConfig, eth.shouldPreserve, &config.TxLookupLimit)
->>>>>>> 3ec6fe61
+	eth.blockchain, err = core.NewBlockChain(chainDb, cacheConfig, config.Genesis, &overrides, eth.engine, vmConfig, eth.shouldPreserve, &config.TxLookupLimit, bcOps...)
 	if err != nil {
 		return nil, err
 	}
@@ -280,11 +267,10 @@
 	}
 
 	if eth.handler, err = newHandler(&handlerConfig{
-<<<<<<< HEAD
 		Database:               chainDb,
 		Chain:                  eth.blockchain,
 		TxPool:                 eth.txPool,
-		Merger:                 merger,
+		Merger:                 eth.merger,
 		Network:                config.NetworkId,
 		Sync:                   config.SyncMode,
 		BloomCache:             uint64(cacheLimit),
@@ -295,18 +281,6 @@
 		DiffSync:               config.DiffSync,
 		DisablePeerTxBroadcast: config.DisablePeerTxBroadcast,
 		PeerSet:                peers,
-=======
-		Database:       chainDb,
-		Chain:          eth.blockchain,
-		TxPool:         eth.txPool,
-		Merger:         eth.merger,
-		Network:        config.NetworkId,
-		Sync:           config.SyncMode,
-		BloomCache:     uint64(cacheLimit),
-		EventMux:       eth.eventMux,
-		Checkpoint:     checkpoint,
-		RequiredBlocks: config.RequiredBlocks,
->>>>>>> 3ec6fe61
 	}); err != nil {
 		return nil, err
 	}
