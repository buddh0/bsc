// Copyright 2014 The go-ethereum Authors
// This file is part of the go-ethereum library.
//
// The go-ethereum library is free software: you can redistribute it and/or modify
// it under the terms of the GNU Lesser General Public License as published by
// the Free Software Foundation, either version 3 of the License, or
// (at your option) any later version.
//
// The go-ethereum library is distributed in the hope that it will be useful,
// but WITHOUT ANY WARRANTY; without even the implied warranty of
// MERCHANTABILITY or FITNESS FOR A PARTICULAR PURPOSE. See the
// GNU Lesser General Public License for more details.
//
// You should have received a copy of the GNU Lesser General Public License
// along with the go-ethereum library. If not, see <http://www.gnu.org/licenses/>.

// Package eth implements the Ethereum protocol.
package eth

import (
	"errors"
	"fmt"
	"math/big"
	"runtime"
	"strings"
	"sync"
	"sync/atomic"
	"time"

	"github.com/ethereum/go-ethereum/accounts"
	"github.com/ethereum/go-ethereum/common"
	"github.com/ethereum/go-ethereum/common/hexutil"
	"github.com/ethereum/go-ethereum/consensus"
	"github.com/ethereum/go-ethereum/consensus/beacon"
	"github.com/ethereum/go-ethereum/consensus/clique"
	"github.com/ethereum/go-ethereum/consensus/parlia"
	"github.com/ethereum/go-ethereum/core"
	"github.com/ethereum/go-ethereum/core/bloombits"
	"github.com/ethereum/go-ethereum/core/monitor"
	"github.com/ethereum/go-ethereum/core/rawdb"
	"github.com/ethereum/go-ethereum/core/state/pruner"
	"github.com/ethereum/go-ethereum/core/types"
	"github.com/ethereum/go-ethereum/core/vm"
	"github.com/ethereum/go-ethereum/core/vote"
	"github.com/ethereum/go-ethereum/eth/downloader"
	"github.com/ethereum/go-ethereum/eth/ethconfig"
	"github.com/ethereum/go-ethereum/eth/filters"
	"github.com/ethereum/go-ethereum/eth/gasprice"
	"github.com/ethereum/go-ethereum/eth/protocols/bsc"
	"github.com/ethereum/go-ethereum/eth/protocols/eth"
	"github.com/ethereum/go-ethereum/eth/protocols/snap"
	"github.com/ethereum/go-ethereum/eth/protocols/trust"
	"github.com/ethereum/go-ethereum/ethdb"
	"github.com/ethereum/go-ethereum/event"
	"github.com/ethereum/go-ethereum/internal/ethapi"
	"github.com/ethereum/go-ethereum/internal/shutdowncheck"
	"github.com/ethereum/go-ethereum/log"
	"github.com/ethereum/go-ethereum/miner"
	"github.com/ethereum/go-ethereum/node"
	"github.com/ethereum/go-ethereum/p2p"
	"github.com/ethereum/go-ethereum/p2p/dnsdisc"
	"github.com/ethereum/go-ethereum/p2p/enode"
	"github.com/ethereum/go-ethereum/params"
	"github.com/ethereum/go-ethereum/rlp"
	"github.com/ethereum/go-ethereum/rpc"
)

// Config contains the configuration options of the ETH protocol.
// Deprecated: use ethconfig.Config instead.
type Config = ethconfig.Config

// Ethereum implements the Ethereum full node service.
type Ethereum struct {
	config *ethconfig.Config

	// Handlers
	txPool              *core.TxPool
	blockchain          *core.BlockChain
	handler             *handler
	ethDialCandidates   enode.Iterator
	snapDialCandidates  enode.Iterator
	trustDialCandidates enode.Iterator
	bscDialCandidates   enode.Iterator
	merger              *consensus.Merger

	// DB interfaces
	chainDb ethdb.Database // Block chain database

	eventMux       *event.TypeMux
	engine         consensus.Engine
	accountManager *accounts.Manager

	bloomRequests     chan chan *bloombits.Retrieval // Channel receiving bloom data retrieval requests
	bloomIndexer      *core.ChainIndexer             // Bloom indexer operating during block imports
	closeBloomHandler chan struct{}

	APIBackend *EthAPIBackend

	miner     *miner.Miner
	gasPrice  *big.Int
	etherbase common.Address

	networkID     uint64
	netRPCService *ethapi.PublicNetAPI

	p2pServer *p2p.Server

	lock sync.RWMutex // Protects the variadic fields (e.g. gas price and etherbase)

	shutdownTracker *shutdowncheck.ShutdownTracker // Tracks if and when the node has shutdown ungracefully

	votePool *vote.VotePool
}

// New creates a new Ethereum object (including the
// initialisation of the common Ethereum object)
func New(stack *node.Node, config *ethconfig.Config) (*Ethereum, error) {
	// Ensure configuration values are compatible and sane
	if config.SyncMode == downloader.LightSync {
		return nil, errors.New("can't run eth.Ethereum in light sync mode, use les.LightEthereum")
	}
	if !config.SyncMode.IsValid() {
		return nil, fmt.Errorf("invalid sync mode %d", config.SyncMode)
	}
	if !config.TriesVerifyMode.IsValid() {
		return nil, fmt.Errorf("invalid tries verify mode %d", config.TriesVerifyMode)
	}
	if config.Miner.GasPrice == nil || config.Miner.GasPrice.Cmp(common.Big0) <= 0 {
		log.Warn("Sanitizing invalid miner gas price", "provided", config.Miner.GasPrice, "updated", ethconfig.Defaults.Miner.GasPrice)
		config.Miner.GasPrice = new(big.Int).Set(ethconfig.Defaults.Miner.GasPrice)
	}
	if config.NoPruning && config.TrieDirtyCache > 0 {
		if config.SnapshotCache > 0 {
			config.TrieCleanCache += config.TrieDirtyCache * 3 / 5
			config.SnapshotCache += config.TrieDirtyCache * 2 / 5
		} else {
			config.TrieCleanCache += config.TrieDirtyCache
		}
		config.TrieDirtyCache = 0
	}
	log.Info("Allocated trie memory caches", "clean", common.StorageSize(config.TrieCleanCache)*1024*1024, "dirty", common.StorageSize(config.TrieDirtyCache)*1024*1024)

	// Transfer mining-related config to the ethash config.
	ethashConfig := config.Ethash
	ethashConfig.NotifyFull = config.Miner.NotifyFull

	// Assemble the Ethereum object
	chainDb, err := stack.OpenAndMergeDatabase("chaindata", config.DatabaseCache, config.DatabaseHandles,
		config.DatabaseFreezer, config.DatabaseDiff, "eth/db/chaindata/", false, config.PersistDiff, config.PruneAncientData)
	if err != nil {
		return nil, err
	}
<<<<<<< HEAD
	chainConfig, genesisHash, genesisErr := core.SetupGenesisBlockWithOverride(chainDb, config.Genesis, config.OverrideBerlin, config.OverrideArrowGlacier, config.OverrideTerminalTotalDifficulty)
=======
	chainConfig, genesisHash, genesisErr := core.SetupGenesisBlockWithOverride(chainDb, config.Genesis, config.OverrideGrayGlacier, config.OverrideTerminalTotalDifficulty)
>>>>>>> 23bee162
	if _, ok := genesisErr.(*params.ConfigCompatError); genesisErr != nil && !ok {
		return nil, genesisErr
	}
	log.Info("")
	log.Info(strings.Repeat("-", 153))
	for _, line := range strings.Split(chainConfig.String(), "\n") {
		log.Info(line)
	}
	log.Info(strings.Repeat("-", 153))
	log.Info("")

	if err := pruner.RecoverPruning(stack.ResolvePath(""), chainDb, stack.ResolvePath(config.TrieCleanCacheJournal), config.TriesInMemory); err != nil {
		log.Error("Failed to recover state", "error", err)
	}
	merger := consensus.NewMerger(chainDb)
	eth := &Ethereum{
		config:            config,
		merger:            merger,
		chainDb:           chainDb,
		eventMux:          stack.EventMux(),
		accountManager:    stack.AccountManager(),
		closeBloomHandler: make(chan struct{}),
		networkID:         config.NetworkId,
		gasPrice:          config.Miner.GasPrice,
		etherbase:         config.Miner.Etherbase,
		bloomRequests:     make(chan chan *bloombits.Retrieval),
		bloomIndexer:      core.NewBloomIndexer(chainDb, params.BloomBitsBlocks, params.BloomConfirms),
		p2pServer:         stack.Server(),
		shutdownTracker:   shutdowncheck.NewShutdownTracker(chainDb),
	}

	eth.APIBackend = &EthAPIBackend{stack.Config().ExtRPCEnabled(), stack.Config().AllowUnprotectedTxs, eth, nil}
	if eth.APIBackend.allowUnprotectedTxs {
		log.Info("Unprotected transactions allowed")
	}
	ethAPI := ethapi.NewPublicBlockChainAPI(eth.APIBackend)
	eth.engine = ethconfig.CreateConsensusEngine(stack, chainConfig, &ethashConfig, config.Miner.Notify, config.Miner.Noverify, chainDb, ethAPI, genesisHash)

	bcVersion := rawdb.ReadDatabaseVersion(chainDb)
	var dbVer = "<nil>"
	if bcVersion != nil {
		dbVer = fmt.Sprintf("%d", *bcVersion)
	}
	log.Info("Initialising Ethereum protocol", "network", config.NetworkId, "dbversion", dbVer)

	if !config.SkipBcVersionCheck {
		if bcVersion != nil && *bcVersion > core.BlockChainVersion {
			return nil, fmt.Errorf("database version is v%d, Geth %s only supports v%d", *bcVersion, params.VersionWithMeta, core.BlockChainVersion)
		} else if bcVersion == nil || *bcVersion < core.BlockChainVersion {
			if bcVersion != nil { // only print warning on upgrade, not on init
				log.Warn("Upgrade blockchain database version", "from", dbVer, "to", core.BlockChainVersion)
			}
			rawdb.WriteDatabaseVersion(chainDb, core.BlockChainVersion)
		}
	}
	var (
		vmConfig = vm.Config{
			EnablePreimageRecording: config.EnablePreimageRecording,
		}
		cacheConfig = &core.CacheConfig{
			TrieCleanLimit:     config.TrieCleanCache,
			TrieCleanJournal:   stack.ResolvePath(config.TrieCleanCacheJournal),
			TrieCleanRejournal: config.TrieCleanCacheRejournal,
			TrieDirtyLimit:     config.TrieDirtyCache,
			TrieDirtyDisabled:  config.NoPruning,
			TrieTimeLimit:      config.TrieTimeout,
			NoTries:            config.TriesVerifyMode != core.LocalVerify,
			SnapshotLimit:      config.SnapshotCache,
			TriesInMemory:      config.TriesInMemory,
			Preimages:          config.Preimages,
		}
	)
	bcOps := make([]core.BlockChainOption, 0)
	if config.DiffSync && !config.PipeCommit && config.TriesVerifyMode == core.LocalVerify {
		bcOps = append(bcOps, core.EnableLightProcessor)
	}
	if config.PipeCommit {
		bcOps = append(bcOps, core.EnablePipelineCommit)
	}
	if config.PersistDiff {
		bcOps = append(bcOps, core.EnablePersistDiff(config.DiffBlock))
	}
	if stack.Config().EnableDoubleSignMonitor {
		bcOps = append(bcOps, core.EnableDoubleSignChecker)
	}

	peers := newPeerSet()
	bcOps = append(bcOps, core.EnableBlockValidator(chainConfig, eth.engine, config.TriesVerifyMode, peers))
	eth.blockchain, err = core.NewBlockChain(chainDb, cacheConfig, chainConfig, eth.engine, vmConfig, eth.shouldPreserve, &config.TxLookupLimit, bcOps...)
	if err != nil {
		return nil, err
	}
	// Rewind the chain in case of an incompatible config upgrade.
	if compat, ok := genesisErr.(*params.ConfigCompatError); ok {
		log.Warn("Rewinding chain to upgrade configuration", "err", compat)
		eth.blockchain.SetHead(compat.RewindTo)
		rawdb.WriteChainConfig(chainDb, genesisHash, chainConfig)
	}
	eth.bloomIndexer.Start(eth.blockchain)

	if config.TxPool.Journal != "" {
		config.TxPool.Journal = stack.ResolvePath(config.TxPool.Journal)
	}
	eth.txPool = core.NewTxPool(config.TxPool, chainConfig, eth.blockchain)

	// Permit the downloader to use the trie cache allowance during fast sync
	cacheLimit := cacheConfig.TrieCleanLimit + cacheConfig.TrieDirtyLimit + cacheConfig.SnapshotLimit
	checkpoint := config.Checkpoint
	if checkpoint == nil {
		checkpoint = params.TrustedCheckpoints[genesisHash]
	}

	if eth.handler, err = newHandler(&handlerConfig{
		Database:               chainDb,
		Chain:                  eth.blockchain,
		TxPool:                 eth.txPool,
		Merger:                 merger,
		Network:                config.NetworkId,
		Sync:                   config.SyncMode,
		BloomCache:             uint64(cacheLimit),
		EventMux:               eth.eventMux,
		Checkpoint:             checkpoint,
		RequiredBlocks:         config.RequiredBlocks,
		DirectBroadcast:        config.DirectBroadcast,
		DiffSync:               config.DiffSync,
		DisablePeerTxBroadcast: config.DisablePeerTxBroadcast,
		PeerSet:                peers,
	}); err != nil {
		return nil, err
	}

	eth.miner = miner.New(eth, &config.Miner, chainConfig, eth.EventMux(), eth.engine, eth.isLocalBlock)
	eth.miner.SetExtra(makeExtraData(config.Miner.ExtraData))

	// Create voteManager instance
	if posa, ok := eth.engine.(consensus.PoSA); ok {
		// Create votePool instance
		votePool := vote.NewVotePool(chainConfig, eth.blockchain, posa)
		eth.votePool = votePool
		if parlia, ok := eth.engine.(*parlia.Parlia); ok {
			parlia.VotePool = votePool
		} else {
			return nil, fmt.Errorf("Engine is not Parlia type")
		}
		log.Info("Create votePool successfully")
		eth.handler.votepool = votePool
		if stack.Config().EnableMaliciousVoteMonitor {
			eth.handler.maliciousVoteMonitor = monitor.NewMaliciousVoteMonitor()
			log.Info("Create MaliciousVoteMonitor successfully")
		}

		if config.Miner.VoteEnable {
			conf := stack.Config()
			blsPasswordPath := stack.ResolvePath(conf.BLSPasswordFile)
			blsWalletPath := stack.ResolvePath(conf.BLSWalletDir)
			voteJournalPath := stack.ResolvePath(conf.VoteJournalDir)
			if _, err := vote.NewVoteManager(eth, chainConfig, eth.blockchain, votePool, voteJournalPath, blsPasswordPath, blsWalletPath, posa); err != nil {
				log.Error("Failed to Initialize voteManager", "err", err)
				return nil, err
			}
			log.Info("Create voteManager successfully")
		}
	}

	gpoParams := config.GPO
	if gpoParams.Default == nil {
		gpoParams.Default = config.Miner.GasPrice
	}
	eth.APIBackend.gpo = gasprice.NewOracle(eth.APIBackend, gpoParams)

	// Setup DNS discovery iterators.
	dnsclient := dnsdisc.NewClient(dnsdisc.Config{})
	eth.ethDialCandidates, err = dnsclient.NewIterator(eth.config.EthDiscoveryURLs...)
	if err != nil {
		return nil, err
	}
	eth.snapDialCandidates, err = dnsclient.NewIterator(eth.config.SnapDiscoveryURLs...)
	if err != nil {
		return nil, err
	}
	eth.trustDialCandidates, err = dnsclient.NewIterator(eth.config.TrustDiscoveryURLs...)
	if err != nil {
		return nil, err
	}
	eth.bscDialCandidates, err = dnsclient.NewIterator(eth.config.BscDiscoveryURLs...)
	if err != nil {
		return nil, err
	}

	// Start the RPC service
	eth.netRPCService = ethapi.NewPublicNetAPI(eth.p2pServer, config.NetworkId)

	// Register the backend on the node
	stack.RegisterAPIs(eth.APIs())
	stack.RegisterProtocols(eth.Protocols())
	stack.RegisterLifecycle(eth)

	// Successful startup; push a marker and check previous unclean shutdowns.
	eth.shutdownTracker.MarkStartup()

	return eth, nil
}

func makeExtraData(extra []byte) []byte {
	if len(extra) == 0 {
		// create default extradata
		extra, _ = rlp.EncodeToBytes([]interface{}{
			uint(params.VersionMajor<<16 | params.VersionMinor<<8 | params.VersionPatch),
			"geth",
			runtime.Version(),
			runtime.GOOS,
		})
	}
	if uint64(len(extra)) > params.MaximumExtraDataSize-params.ForkIDSize {
		log.Warn("Miner extra data exceed limit", "extra", hexutil.Bytes(extra), "limit", params.MaximumExtraDataSize-params.ForkIDSize)
		extra = nil
	}
	return extra
}

// APIs return the collection of RPC services the ethereum package offers.
// NOTE, some of these services probably need to be moved to somewhere else.
func (s *Ethereum) APIs() []rpc.API {
	apis := ethapi.GetAPIs(s.APIBackend)

	// Append any APIs exposed explicitly by the consensus engine
	apis = append(apis, s.engine.APIs(s.BlockChain())...)

	// Append all the local APIs and return
	return append(apis, []rpc.API{
		{
			Namespace: "eth",
			Version:   "1.0",
			Service:   NewPublicEthereumAPI(s),
			Public:    true,
		}, {
			Namespace: "eth",
			Version:   "1.0",
			Service:   NewPublicMinerAPI(s),
			Public:    true,
		}, {
			Namespace: "eth",
			Version:   "1.0",
			Service:   downloader.NewPublicDownloaderAPI(s.handler.downloader, s.eventMux),
			Public:    true,
		}, {
			Namespace: "miner",
			Version:   "1.0",
			Service:   NewPrivateMinerAPI(s),
			Public:    false,
		}, {
			Namespace: "eth",
			Version:   "1.0",
			Service:   filters.NewPublicFilterAPI(s.APIBackend, false, 5*time.Minute, s.config.RangeLimit),
			Public:    true,
		}, {
			Namespace: "admin",
			Version:   "1.0",
			Service:   NewPrivateAdminAPI(s),
		}, {
			Namespace: "debug",
			Version:   "1.0",
			Service:   NewPublicDebugAPI(s),
			Public:    true,
		}, {
			Namespace: "debug",
			Version:   "1.0",
			Service:   NewPrivateDebugAPI(s),
		}, {
			Namespace: "net",
			Version:   "1.0",
			Service:   s.netRPCService,
			Public:    true,
		},
	}...)
}

func (s *Ethereum) ResetWithGenesisBlock(gb *types.Block) {
	s.blockchain.ResetWithGenesisBlock(gb)
}

func (s *Ethereum) Etherbase() (eb common.Address, err error) {
	s.lock.RLock()
	etherbase := s.etherbase
	s.lock.RUnlock()

	if etherbase != (common.Address{}) {
		return etherbase, nil
	}
	if wallets := s.AccountManager().Wallets(); len(wallets) > 0 {
		if accounts := wallets[0].Accounts(); len(accounts) > 0 {
			etherbase := accounts[0].Address

			s.lock.Lock()
			s.etherbase = etherbase
			s.lock.Unlock()

			log.Info("Etherbase automatically configured", "address", etherbase)
			return etherbase, nil
		}
	}
	return common.Address{}, fmt.Errorf("etherbase must be explicitly specified")
}

// isLocalBlock checks whether the specified block is mined
// by local miner accounts.
//
// We regard two types of accounts as local miner account: etherbase
// and accounts specified via `txpool.locals` flag.
func (s *Ethereum) isLocalBlock(header *types.Header) bool {
	author, err := s.engine.Author(header)
	if err != nil {
		log.Warn("Failed to retrieve block author", "number", header.Number.Uint64(), "hash", header.Hash(), "err", err)
		return false
	}
	// Check whether the given address is etherbase.
	s.lock.RLock()
	etherbase := s.etherbase
	s.lock.RUnlock()
	if author == etherbase {
		return true
	}
	// Check whether the given address is specified by `txpool.local`
	// CLI flag.
	for _, account := range s.config.TxPool.Locals {
		if account == author {
			return true
		}
	}
	return false
}

// shouldPreserve checks whether we should preserve the given block
// during the chain reorg depending on whether the author of block
// is a local account.
func (s *Ethereum) shouldPreserve(header *types.Header) bool {
	// The reason we need to disable the self-reorg preserving for clique
	// is it can be probable to introduce a deadlock.
	//
	// e.g. If there are 7 available signers
	//
	// r1   A
	// r2     B
	// r3       C
	// r4         D
	// r5   A      [X] F G
	// r6    [X]
	//
	// In the round5, the inturn signer E is offline, so the worst case
	// is A, F and G sign the block of round5 and reject the block of opponents
	// and in the round6, the last available signer B is offline, the whole
	// network is stuck.
	if _, ok := s.engine.(*clique.Clique); ok {
		return false
	}
	if _, ok := s.engine.(*parlia.Parlia); ok {
		return false
	}
	return s.isLocalBlock(header)
}

// SetEtherbase sets the mining reward address.
func (s *Ethereum) SetEtherbase(etherbase common.Address) {
	s.lock.Lock()
	s.etherbase = etherbase
	s.lock.Unlock()

	s.miner.SetEtherbase(etherbase)
}

// StartMining starts the miner with the given number of CPU threads. If mining
// is already running, this method adjust the number of threads allowed to use
// and updates the minimum price required by the transaction pool.
func (s *Ethereum) StartMining(threads int) error {
	// Update the thread count within the consensus engine
	type threaded interface {
		SetThreads(threads int)
	}
	if th, ok := s.engine.(threaded); ok {
		log.Info("Updated mining threads", "threads", threads)
		if threads == 0 {
			threads = -1 // Disable the miner from within
		}
		th.SetThreads(threads)
	}
	// If the miner was not running, initialize it
	if !s.IsMining() {
		// Propagate the initial price point to the transaction pool
		s.lock.RLock()
		price := s.gasPrice
		s.lock.RUnlock()
		s.txPool.SetGasPrice(price)

		// Configure the local mining address
		eb, err := s.Etherbase()
		if err != nil {
			log.Error("Cannot start mining without etherbase", "err", err)
			return fmt.Errorf("etherbase missing: %v", err)
		}
		var cli *clique.Clique
		if c, ok := s.engine.(*clique.Clique); ok {
			cli = c
		} else if cl, ok := s.engine.(*beacon.Beacon); ok {
			if c, ok := cl.InnerEngine().(*clique.Clique); ok {
				cli = c
			}
		}
		if cli != nil {
			wallet, err := s.accountManager.Find(accounts.Account{Address: eb})
			if wallet == nil || err != nil {
				log.Error("Etherbase account unavailable locally", "err", err)
				return fmt.Errorf("signer missing: %v", err)
			}
			cli.Authorize(eb, wallet.SignData)
		}
		if parlia, ok := s.engine.(*parlia.Parlia); ok {
			wallet, err := s.accountManager.Find(accounts.Account{Address: eb})
			if wallet == nil || err != nil {
				log.Error("Etherbase account unavailable locally", "err", err)
				return fmt.Errorf("signer missing: %v", err)
			}

			parlia.Authorize(eb, wallet.SignData, wallet.SignTx)
		}
		// If mining is started, we can disable the transaction rejection mechanism
		// introduced to speed sync times.
		atomic.StoreUint32(&s.handler.acceptTxs, 1)

		go s.miner.Start(eb)
	}
	return nil
}

// StopMining terminates the miner, both at the consensus engine level as well as
// at the block creation level.
func (s *Ethereum) StopMining() {
	// Update the thread count within the consensus engine
	type threaded interface {
		SetThreads(threads int)
	}
	if th, ok := s.engine.(threaded); ok {
		th.SetThreads(-1)
	}
	// Stop the block creating itself
	s.miner.Stop()
}

func (s *Ethereum) IsMining() bool      { return s.miner.Mining() }
func (s *Ethereum) Miner() *miner.Miner { return s.miner }

func (s *Ethereum) AccountManager() *accounts.Manager  { return s.accountManager }
func (s *Ethereum) BlockChain() *core.BlockChain       { return s.blockchain }
func (s *Ethereum) TxPool() *core.TxPool               { return s.txPool }
func (s *Ethereum) VotePool() *vote.VotePool           { return s.votePool }
func (s *Ethereum) EventMux() *event.TypeMux           { return s.eventMux }
func (s *Ethereum) Engine() consensus.Engine           { return s.engine }
func (s *Ethereum) ChainDb() ethdb.Database            { return s.chainDb }
func (s *Ethereum) IsListening() bool                  { return true } // Always listening
func (s *Ethereum) Downloader() *downloader.Downloader { return s.handler.downloader }
func (s *Ethereum) Synced() bool                       { return atomic.LoadUint32(&s.handler.acceptTxs) == 1 }
func (s *Ethereum) SetSynced()                         { atomic.StoreUint32(&s.handler.acceptTxs, 1) }
func (s *Ethereum) ArchiveMode() bool                  { return s.config.NoPruning }
func (s *Ethereum) BloomIndexer() *core.ChainIndexer   { return s.bloomIndexer }
func (s *Ethereum) Merger() *consensus.Merger          { return s.merger }
func (s *Ethereum) SyncMode() downloader.SyncMode {
	mode, _ := s.handler.chainSync.modeAndLocalHead()
	return mode
}

// Protocols returns all the currently configured
// network protocols to start.
func (s *Ethereum) Protocols() []p2p.Protocol {
	protos := eth.MakeProtocols((*ethHandler)(s.handler), s.networkID, s.ethDialCandidates)
	if !s.config.DisableSnapProtocol && s.config.SnapshotCache > 0 {
		protos = append(protos, snap.MakeProtocols((*snapHandler)(s.handler), s.snapDialCandidates)...)
	}
	// diff protocol can still open without snap protocol
	// if !s.config.DisableDiffProtocol {
	// 	protos = append(protos, diff.MakeProtocols((*diffHandler)(s.handler), s.snapDialCandidates)...)
	// }
	if s.config.EnableTrustProtocol {
		protos = append(protos, trust.MakeProtocols((*trustHandler)(s.handler), s.snapDialCandidates)...)
	}
	if !s.config.DisableBscProtocol {
		protos = append(protos, bsc.MakeProtocols((*bscHandler)(s.handler), s.bscDialCandidates)...)
	}
	return protos
}

// Start implements node.Lifecycle, starting all internal goroutines needed by the
// Ethereum protocol implementation.
func (s *Ethereum) Start() error {
	eth.StartENRFilter(s.blockchain, s.p2pServer)
	eth.StartENRUpdater(s.blockchain, s.p2pServer.LocalNode())

	// Start the bloom bits servicing goroutines
	s.startBloomHandlers(params.BloomBitsBlocks)

	// Regularly update shutdown marker
	s.shutdownTracker.Start()

	// Figure out a max peers count based on the server limits
	maxPeers := s.p2pServer.MaxPeers
	if s.config.LightServ > 0 {
		if s.config.LightPeers >= s.p2pServer.MaxPeers {
			return fmt.Errorf("invalid peer config: light peer count (%d) >= total peer count (%d)", s.config.LightPeers, s.p2pServer.MaxPeers)
		}
		maxPeers -= s.config.LightPeers
	}
	// Start the networking layer and the light server if requested
	s.handler.Start(maxPeers, s.p2pServer.MaxPeersPerIP)
	return nil
}

// Stop implements node.Lifecycle, terminating all internal goroutines used by the
// Ethereum protocol.
func (s *Ethereum) Stop() error {
	// Stop all the peer-related stuff first.
	s.ethDialCandidates.Close()
	s.snapDialCandidates.Close()
	s.trustDialCandidates.Close()
	s.bscDialCandidates.Close()
	s.handler.Stop()

	// Then stop everything else.
	s.bloomIndexer.Close()
	close(s.closeBloomHandler)
	s.txPool.Stop()
	s.miner.Close()
	s.blockchain.Stop()
	s.engine.Close()

	// Clean shutdown marker as the last thing before closing db
	s.shutdownTracker.Stop()

	s.chainDb.Close()
	s.eventMux.Stop()

	return nil
}<|MERGE_RESOLUTION|>--- conflicted
+++ resolved
@@ -150,11 +150,7 @@
 	if err != nil {
 		return nil, err
 	}
-<<<<<<< HEAD
 	chainConfig, genesisHash, genesisErr := core.SetupGenesisBlockWithOverride(chainDb, config.Genesis, config.OverrideBerlin, config.OverrideArrowGlacier, config.OverrideTerminalTotalDifficulty)
-=======
-	chainConfig, genesisHash, genesisErr := core.SetupGenesisBlockWithOverride(chainDb, config.Genesis, config.OverrideGrayGlacier, config.OverrideTerminalTotalDifficulty)
->>>>>>> 23bee162
 	if _, ok := genesisErr.(*params.ConfigCompatError); genesisErr != nil && !ok {
 		return nil, genesisErr
 	}
