--- conflicted
+++ resolved
@@ -86,19 +86,8 @@
 	txPool     *txpool.TxPool
 	blockchain *core.BlockChain
 
-<<<<<<< HEAD
-	// Handlers
-	txPool              *txpool.TxPool
-	blockchain          *core.BlockChain
-	handler             *handler
-	ethDialCandidates   enode.Iterator
-	snapDialCandidates  enode.Iterator
-	trustDialCandidates enode.Iterator
-	bscDialCandidates   enode.Iterator
-=======
 	handler *handler
 	discmix *enode.FairMix
->>>>>>> dfd33c77
 
 	// DB interfaces
 	chainDb ethdb.Database // Block chain database
@@ -401,35 +390,7 @@
 			log.Info("Create voteManager successfully")
 		}
 	}
-<<<<<<< HEAD
-
-	gpoParams := config.GPO
-	if gpoParams.Default == nil {
-		gpoParams.Default = config.Miner.GasPrice
-	}
-	eth.APIBackend.gpo = gasprice.NewOracle(eth.APIBackend, gpoParams)
-
-	// Setup DNS discovery iterators.
-	dnsclient := dnsdisc.NewClient(dnsdisc.Config{})
-	eth.ethDialCandidates, err = dnsclient.NewIterator(eth.config.EthDiscoveryURLs...)
-	if err != nil {
-		return nil, err
-	}
-	eth.snapDialCandidates, err = dnsclient.NewIterator(eth.config.SnapDiscoveryURLs...)
-	if err != nil {
-		return nil, err
-	}
-	eth.trustDialCandidates, err = dnsclient.NewIterator(eth.config.TrustDiscoveryURLs...)
-	if err != nil {
-		return nil, err
-	}
-	eth.bscDialCandidates, err = dnsclient.NewIterator(eth.config.BscDiscoveryURLs...)
-	if err != nil {
-		return nil, err
-	}
-=======
 	eth.APIBackend.gpo = gasprice.NewOracle(eth.APIBackend, config.GPO, config.Miner.GasPrice)
->>>>>>> dfd33c77
 
 	// Start the RPC service
 	eth.netRPCService = ethapi.NewNetAPI(eth.p2pServer, networkID)
@@ -615,20 +576,14 @@
 // Protocols returns all the currently configured
 // network protocols to start.
 func (s *Ethereum) Protocols() []p2p.Protocol {
-<<<<<<< HEAD
-	protos := eth.MakeProtocols((*ethHandler)(s.handler), s.networkID, s.ethDialCandidates)
+	protos := eth.MakeProtocols((*ethHandler)(s.handler), s.networkID, s.discmix)
 	if !s.config.DisableSnapProtocol && s.config.SnapshotCache > 0 {
-		protos = append(protos, snap.MakeProtocols((*snapHandler)(s.handler), s.snapDialCandidates)...)
-=======
-	protos := eth.MakeProtocols((*ethHandler)(s.handler), s.networkID, s.discmix)
-	if s.config.SnapshotCache > 0 {
 		protos = append(protos, snap.MakeProtocols((*snapHandler)(s.handler))...)
->>>>>>> dfd33c77
 	}
 	if s.config.EnableTrustProtocol {
-		protos = append(protos, trust.MakeProtocols((*trustHandler)(s.handler), s.snapDialCandidates)...)
-	}
-	protos = append(protos, bsc.MakeProtocols((*bscHandler)(s.handler), s.bscDialCandidates)...)
+		protos = append(protos, trust.MakeProtocols((*trustHandler)(s.handler))...)
+	}
+	protos = append(protos, bsc.MakeProtocols((*bscHandler)(s.handler))...)
 
 	return protos
 }
@@ -636,12 +591,8 @@
 // Start implements node.Lifecycle, starting all internal goroutines needed by the
 // Ethereum protocol implementation.
 func (s *Ethereum) Start() error {
-<<<<<<< HEAD
 	eth.StartENRFilter(s.blockchain, s.p2pServer)
-	eth.StartENRUpdater(s.blockchain, s.p2pServer.LocalNode())
-=======
 	s.setupDiscovery()
->>>>>>> dfd33c77
 
 	// Start the bloom bits servicing goroutines
 	s.startBloomHandlers(params.BloomBitsBlocks)
@@ -650,7 +601,7 @@
 	s.shutdownTracker.Start()
 
 	// Start the networking layer
-	s.handler.Start(s.p2pServer.MaxPeers)
+	s.handler.Start(s.p2pServer.MaxPeers, s.p2pServer.MaxPeersPerIP)
 	return nil
 }
 
@@ -675,10 +626,24 @@
 		}
 		s.discmix.AddSource(iter)
 	}
-<<<<<<< HEAD
-	// Start the networking layer and the light server if requested
-	s.handler.Start(maxPeers, s.p2pServer.MaxPeersPerIP)
-=======
+
+	// Add trust nodes from DNS.
+	if len(s.config.TrustDiscoveryURLs) > 0 {
+		iter, err := dnsclient.NewIterator(s.config.TrustDiscoveryURLs...)
+		if err != nil {
+			return err
+		}
+		s.discmix.AddSource(iter)
+	}
+
+	// Add bsc nodes from DNS.
+	if len(s.config.BscDiscoveryURLs) > 0 {
+		iter, err := dnsclient.NewIterator(s.config.BscDiscoveryURLs...)
+		if err != nil {
+			return err
+		}
+		s.discmix.AddSource(iter)
+	}
 
 	// Add DHT nodes from discv5.
 	if s.p2pServer.DiscoveryV5() != nil {
@@ -687,7 +652,6 @@
 		s.discmix.AddSource(iter)
 	}
 
->>>>>>> dfd33c77
 	return nil
 }
 
@@ -695,14 +659,7 @@
 // Ethereum protocol.
 func (s *Ethereum) Stop() error {
 	// Stop all the peer-related stuff first.
-<<<<<<< HEAD
-	s.ethDialCandidates.Close()
-	s.snapDialCandidates.Close()
-	s.trustDialCandidates.Close()
-	s.bscDialCandidates.Close()
-=======
 	s.discmix.Close()
->>>>>>> dfd33c77
 	s.handler.Stop()
 
 	// Then stop everything else.
