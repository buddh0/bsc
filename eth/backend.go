--- conflicted
+++ resolved
@@ -28,12 +28,9 @@
 	"github.com/ethereum/go-ethereum/common"
 	"github.com/ethereum/go-ethereum/common/hexutil"
 	"github.com/ethereum/go-ethereum/consensus"
-<<<<<<< HEAD
 	"github.com/ethereum/go-ethereum/consensus/beacon"
 	"github.com/ethereum/go-ethereum/consensus/clique"
 	"github.com/ethereum/go-ethereum/consensus/parlia"
-=======
->>>>>>> d8e0807d
 	"github.com/ethereum/go-ethereum/core"
 	"github.com/ethereum/go-ethereum/core/bloombits"
 	"github.com/ethereum/go-ethereum/core/monitor"
@@ -106,8 +103,9 @@
 
 	APIBackend *EthAPIBackend
 
-	miner    *miner.Miner
-	gasPrice *big.Int
+	miner     *miner.Miner
+	gasPrice  *big.Int
+	etherbase common.Address
 
 	networkID     uint64
 	netRPCService *ethapi.NetAPI
@@ -230,6 +228,7 @@
 		closeBloomHandler: make(chan struct{}),
 		networkID:         networkID,
 		gasPrice:          config.Miner.GasPrice,
+		etherbase:         config.Miner.Etherbase,
 		bloomRequests:     make(chan chan *bloombits.Retrieval),
 		bloomIndexer:      core.NewBloomIndexer(chainDb, params.BloomBitsBlocks, params.BloomConfirms),
 		p2pServer:         stack.Server(),
@@ -301,21 +300,17 @@
 	if config.PersistDiff {
 		bcOps = append(bcOps, core.EnablePersistDiff(config.DiffBlock))
 	}
-<<<<<<< HEAD
 	if stack.Config().EnableDoubleSignMonitor {
 		bcOps = append(bcOps, core.EnableDoubleSignChecker)
 	}
 
 	peers := newPeerSet()
 	bcOps = append(bcOps, core.EnableBlockValidator(chainConfig, eth.engine, config.TriesVerifyMode, peers))
-	eth.blockchain, err = core.NewBlockChain(chainDb, cacheConfig, config.Genesis, &overrides, eth.engine, vmConfig, eth.shouldPreserve, &config.TransactionHistory, bcOps...)
-=======
 	// TODO (MariusVanDerWijden) get rid of shouldPreserve in a follow-up PR
 	shouldPreserve := func(header *types.Header) bool {
 		return false
 	}
-	eth.blockchain, err = core.NewBlockChain(chainDb, cacheConfig, config.Genesis, &overrides, eth.engine, vmConfig, shouldPreserve, &config.TransactionHistory)
->>>>>>> d8e0807d
+	eth.blockchain, err = core.NewBlockChain(chainDb, cacheConfig, config.Genesis, &overrides, eth.engine, vmConfig, shouldPreserve, &config.TransactionHistory, bcOps...)
 	if err != nil {
 		return nil, err
 	}
@@ -354,7 +349,7 @@
 		return nil, err
 	}
 
-	eth.miner = miner.New(eth, config.Miner, eth.engine)
+	eth.miner = miner.New(eth, &config.Miner, eth.EventMux(), eth.engine)
 	eth.miner.SetExtra(makeExtraData(config.Miner.ExtraData))
 
 	// Create voteManager instance
@@ -457,6 +452,9 @@
 	// Append all the local APIs and return
 	return append(apis, []rpc.API{
 		{
+			Namespace: "eth",
+			Service:   NewEthereumAPI(s),
+		}, {
 			Namespace: "miner",
 			Service:   NewMinerAPI(s),
 		}, {
@@ -482,7 +480,6 @@
 	s.blockchain.ResetWithGenesisBlock(gb)
 }
 
-<<<<<<< HEAD
 func (s *Ethereum) Etherbase() (eb common.Address, err error) {
 	s.lock.RLock()
 	etherbase := s.etherbase
@@ -492,63 +489,6 @@
 		return etherbase, nil
 	}
 	return common.Address{}, errors.New("etherbase must be explicitly specified")
-}
-
-// isLocalBlock checks whether the specified block is mined
-// by local miner accounts.
-//
-// We regard two types of accounts as local miner account: etherbase
-// and accounts specified via `txpool.locals` flag.
-func (s *Ethereum) isLocalBlock(header *types.Header) bool {
-	author, err := s.engine.Author(header)
-	if err != nil {
-		log.Warn("Failed to retrieve block author", "number", header.Number.Uint64(), "hash", header.Hash(), "err", err)
-		return false
-	}
-	// Check whether the given address is etherbase.
-	s.lock.RLock()
-	etherbase := s.etherbase
-	s.lock.RUnlock()
-	if author == etherbase {
-		return true
-	}
-	// Check whether the given address is specified by `txpool.local`
-	// CLI flag.
-	for _, account := range s.config.TxPool.Locals {
-		if account == author {
-			return true
-		}
-	}
-	return false
-}
-
-// shouldPreserve checks whether we should preserve the given block
-// during the chain reorg depending on whether the author of block
-// is a local account.
-func (s *Ethereum) shouldPreserve(header *types.Header) bool {
-	// The reason we need to disable the self-reorg preserving for clique
-	// is it can be probable to introduce a deadlock.
-	//
-	// e.g. If there are 7 available signers
-	//
-	// r1   A
-	// r2     B
-	// r3       C
-	// r4         D
-	// r5   A      [X] F G
-	// r6    [X]
-	//
-	// In the round5, the in-turn signer E is offline, so the worst case
-	// is A, F and G sign the block of round5 and reject the block of opponents
-	// and in the round6, the last available signer B is offline, the whole
-	// network is stuck.
-	if _, ok := s.engine.(*clique.Clique); ok {
-		return false
-	}
-	if _, ok := s.engine.(*parlia.Parlia); ok {
-		return false
-	}
-	return s.isLocalBlock(header)
 }
 
 // SetEtherbase sets the mining reward address.
@@ -631,8 +571,6 @@
 }
 
 func (s *Ethereum) IsMining() bool      { return s.miner.Mining() }
-=======
->>>>>>> d8e0807d
 func (s *Ethereum) Miner() *miner.Miner { return s.miner }
 
 func (s *Ethereum) AccountManager() *accounts.Manager  { return s.accountManager }
@@ -707,6 +645,7 @@
 	s.bloomIndexer.Close()
 	close(s.closeBloomHandler)
 	s.txPool.Close()
+	s.miner.Close()
 	s.blockchain.Stop()
 	s.engine.Close()
 
