// Copyright 2015 The go-ethereum Authors
// This file is part of the go-ethereum library.
//
// The go-ethereum library is free software: you can redistribute it and/or modify
// it under the terms of the GNU Lesser General Public License as published by
// the Free Software Foundation, either version 3 of the License, or
// (at your option) any later version.
//
// The go-ethereum library is distributed in the hope that it will be useful,
// but WITHOUT ANY WARRANTY; without even the implied warranty of
// MERCHANTABILITY or FITNESS FOR A PARTICULAR PURPOSE. See the
// GNU Lesser General Public License for more details.
//
// You should have received a copy of the GNU Lesser General Public License
// along with the go-ethereum library. If not, see <http://www.gnu.org/licenses/>.

package eth

import (
	"math/big"
	"sync/atomic"
	"time"

	"github.com/ethereum/go-ethereum/common"
	"github.com/ethereum/go-ethereum/core/rawdb"
	"github.com/ethereum/go-ethereum/core/types"
	"github.com/ethereum/go-ethereum/eth/downloader"
	"github.com/ethereum/go-ethereum/eth/protocols/eth"
	"github.com/ethereum/go-ethereum/log"
)

const (
	forceSyncCycle      = 10 * time.Second // Time interval to force syncs, even if few peers are available
	defaultMinSyncPeers = 5                // Amount of peers desired to start syncing
)

// syncTransactions starts sending all currently pending transactions to the given peer.
func (h *handler) syncTransactions(p *eth.Peer) {
	// Assemble the set of transaction to broadcast or announce to the remote
	// peer. Fun fact, this is quite an expensive operation as it needs to sort
	// the transactions if the sorting is not cached yet. However, with a random
	// order, insertions could overflow the non-executable queues and get dropped.
	//
	// TODO(karalabe): Figure out if we could get away with random order somehow
	var txs types.Transactions
	pending := h.txpool.Pending(false)
	for _, batch := range pending {
		txs = append(txs, batch...)
	}
	if len(txs) == 0 {
		return
	}
	// The eth/65 protocol introduces proper transaction announcements, so instead
	// of dripping transactions across multiple peers, just send the entire list as
	// an announcement and let the remote side decide what they need (likely nothing).
	hashes := make([]common.Hash, len(txs))
	for i, tx := range txs {
		hashes[i] = tx.Hash()
	}
	p.AsyncSendPooledTransactionHashes(hashes)
}

// syncVotes starts sending all currently pending votes to the given peer.
func (h *handler) syncVotes(p *bscPeer) {
	votes := h.votepool.GetVotes()
	if len(votes) == 0 {
		return
	}
	p.AsyncSendVotes(votes)
}

// chainSyncer coordinates blockchain sync components.
type chainSyncer struct {
	handler     *handler
	force       *time.Timer
	forced      bool // true when force timer fired
	warned      time.Time
	peerEventCh chan struct{}
	doneCh      chan error // non-nil when sync is running
}

// chainSyncOp is a scheduled sync operation.
type chainSyncOp struct {
	mode downloader.SyncMode
	peer *eth.Peer
	td   *big.Int
	head common.Hash
}

// newChainSyncer creates a chainSyncer.
func newChainSyncer(handler *handler) *chainSyncer {
	return &chainSyncer{
		handler:     handler,
		peerEventCh: make(chan struct{}),
	}
}

// handlePeerEvent notifies the syncer about a change in the peer set.
// This is called for new peers and every time a peer announces a new
// chain head.
func (cs *chainSyncer) handlePeerEvent(peer *eth.Peer) bool {
	select {
	case cs.peerEventCh <- struct{}{}:
		return true
	case <-cs.handler.quitSync:
		return false
	}
}

// loop runs in its own goroutine and launches the sync when necessary.
func (cs *chainSyncer) loop() {
	defer cs.handler.wg.Done()

	cs.handler.blockFetcher.Start()
	cs.handler.txFetcher.Start()
	defer cs.handler.blockFetcher.Stop()
	defer cs.handler.txFetcher.Stop()
	defer cs.handler.downloader.Terminate()

	// The force timer lowers the peer count threshold down to one when it fires.
	// This ensures we'll always start sync even if there aren't enough peers.
	cs.force = time.NewTimer(forceSyncCycle)
	defer cs.force.Stop()

	for {
		if op := cs.nextSyncOp(); op != nil {
			cs.startSync(op)
		}
		select {
		case <-cs.peerEventCh:
			// Peer information changed, recheck.
		case <-cs.doneCh:
			cs.doneCh = nil
			cs.force.Reset(forceSyncCycle)
			cs.forced = false
		case <-cs.force.C:
			cs.forced = true

		case <-cs.handler.quitSync:
			// Disable all insertion on the blockchain. This needs to happen before
			// terminating the downloader because the downloader waits for blockchain
			// inserts, and these can take a long time to finish.
			cs.handler.chain.StopInsert()
			cs.handler.downloader.Terminate()
			if cs.doneCh != nil {
				<-cs.doneCh
			}
			return
		}
	}
}

// nextSyncOp determines whether sync is required at this time.
func (cs *chainSyncer) nextSyncOp() *chainSyncOp {
	if cs.doneCh != nil {
		return nil // Sync already running
	}
	// If a beacon client once took over control, disable the entire legacy sync
	// path from here on end. Note, there is a slight "race" between reaching TTD
	// and the beacon client taking over. The downloader will enforce that nothing
	// above the first TTD will be delivered to the chain for import.
	//
	// An alternative would be to check the local chain for exceeding the TTD and
	// avoid triggering a sync in that case, but that could also miss sibling or
	// other family TTD block being accepted.
	if cs.handler.chain.Config().TerminalTotalDifficultyPassed || cs.handler.merger.TDDReached() {
		return nil
	}
	// Ensure we're at minimum peer count.
	minPeers := defaultMinSyncPeers
	if cs.forced {
		minPeers = 1
	} else if minPeers > cs.handler.maxPeers {
		minPeers = cs.handler.maxPeers
	}
	if cs.handler.peers.len() < minPeers {
		return nil
	}
	// We have enough peers, pick the one with the highest TD, but avoid going
	// over the terminal total difficulty. Above that we expect the consensus
	// clients to direct the chain head to sync to.
	peer := cs.handler.peers.peerWithHighestTD()
	if peer == nil {
		return nil
	}
	mode, ourTD := cs.modeAndLocalHead()
	op := peerToSyncOp(mode, peer)
	if op.td.Cmp(ourTD) <= 0 {
		// We seem to be in sync according to the legacy rules. In the merge
		// world, it can also mean we're stuck on the merge block, waiting for
		// a beacon client. In the latter case, notify the user.
		if ttd := cs.handler.chain.Config().TerminalTotalDifficulty; ttd != nil && ourTD.Cmp(ttd) >= 0 && time.Since(cs.warned) > 10*time.Second {
			log.Warn("Local chain is post-merge, waiting for beacon client sync switch-over...")
			cs.warned = time.Now()
		}
		return nil // We're in sync
	}
	return op
}

func peerToSyncOp(mode downloader.SyncMode, p *eth.Peer) *chainSyncOp {
	peerHead, peerTD := p.Head()
	return &chainSyncOp{mode: mode, peer: p, td: peerTD, head: peerHead}
}

func (cs *chainSyncer) modeAndLocalHead() (downloader.SyncMode, *big.Int) {
	// If we're in snap sync mode, return that directly
	if atomic.LoadUint32(&cs.handler.snapSync) == 1 {
		block := cs.handler.chain.CurrentSnapBlock()
		td := cs.handler.chain.GetTd(block.Hash(), block.Number.Uint64())
		return downloader.SnapSync, td
	}
	// We are probably in full sync, but we might have rewound to before the
	// snap sync pivot, check if we should reenable
	if pivot := rawdb.ReadLastPivotNumber(cs.handler.database); pivot != nil {
<<<<<<< HEAD
		if head := cs.handler.chain.CurrentBlock(); head.NumberU64() < *pivot {
			if rawdb.ReadAncientType(cs.handler.database) == rawdb.PruneFreezerType {
				log.Crit("Current rewound to before the fast sync pivot, can't enable pruneancient mode", "current block number", head.NumberU64(), "pivot", *pivot)
			}
			block := cs.handler.chain.CurrentFastBlock()
			td := cs.handler.chain.GetTd(block.Hash(), block.NumberU64())
=======
		if head := cs.handler.chain.CurrentBlock(); head.Number.Uint64() < *pivot {
			block := cs.handler.chain.CurrentSnapBlock()
			td := cs.handler.chain.GetTd(block.Hash(), block.Number.Uint64())
>>>>>>> 5ed08c47
			return downloader.SnapSync, td
		}
	}

	// Nope, we're really full syncing
	head := cs.handler.chain.CurrentBlock()
	td := cs.handler.chain.GetTd(head.Hash(), head.Number.Uint64())
	return downloader.FullSync, td
}

// startSync launches doSync in a new goroutine.
func (cs *chainSyncer) startSync(op *chainSyncOp) {
	cs.doneCh = make(chan error, 1)
	go func() { cs.doneCh <- cs.handler.doSync(op) }()
}

// doSync synchronizes the local blockchain with a remote peer.
func (h *handler) doSync(op *chainSyncOp) error {
	if op.mode == downloader.SnapSync {
		// Before launch the snap sync, we have to ensure user uses the same
		// txlookup limit.
		// The main concern here is: during the snap sync Geth won't index the
		// block(generate tx indices) before the HEAD-limit. But if user changes
		// the limit in the next snap sync(e.g. user kill Geth manually and
		// restart) then it will be hard for Geth to figure out the oldest block
		// has been indexed. So here for the user-experience wise, it's non-optimal
		// that user can't change limit during the snap sync. If changed, Geth
		// will just blindly use the original one.
		limit := h.chain.TxLookupLimit()
		if stored := rawdb.ReadFastTxLookupLimit(h.database); stored == nil {
			rawdb.WriteFastTxLookupLimit(h.database, limit)
		} else if *stored != limit {
			h.chain.SetTxLookupLimit(*stored)
			log.Warn("Update txLookup limit", "provided", limit, "updated", *stored)
		}
	}
	// Run the sync cycle, and disable snap sync if we're past the pivot block
	err := h.downloader.Synchronise(op.peer.ID(), op.head, op.td, h.chain.Config().TerminalTotalDifficulty, op.mode)
	if err != nil {
		return err
	}
	if atomic.LoadUint32(&h.snapSync) == 1 {
		log.Info("Snap sync complete, auto disabling")
		atomic.StoreUint32(&h.snapSync, 0)
	}
	// If we've successfully finished a sync cycle and passed any required checkpoint,
	// enable accepting transactions from the network.
	head := h.chain.CurrentBlock()
	if head.Number.Uint64() >= h.checkpointNumber {
		// Checkpoint passed, sanity check the timestamp to have a fallback mechanism
		// for non-checkpointed (number = 0) private networks.
		if head.Time >= uint64(time.Now().AddDate(0, -1, 0).Unix()) {
			atomic.StoreUint32(&h.acceptTxs, 1)
		}
	}
	if head.Number.Uint64() > 0 {
		// We've completed a sync cycle, notify all peers of new state. This path is
		// essential in star-topology networks where a gateway node needs to notify
		// all its out-of-date peers of the availability of a new block. This failure
		// scenario will most often crop up in private and hackathon networks with
		// degenerate connectivity, but it should be healthy for the mainnet too to
		// more reliably update peers or the local TD state.
		if block := h.chain.GetBlock(head.Hash(), head.Number.Uint64()); block != nil {
			h.BroadcastBlock(block, false)
		}
	}
	return nil
}<|MERGE_RESOLUTION|>--- conflicted
+++ resolved
@@ -213,18 +213,12 @@
 	// We are probably in full sync, but we might have rewound to before the
 	// snap sync pivot, check if we should reenable
 	if pivot := rawdb.ReadLastPivotNumber(cs.handler.database); pivot != nil {
-<<<<<<< HEAD
-		if head := cs.handler.chain.CurrentBlock(); head.NumberU64() < *pivot {
+		if head := cs.handler.chain.CurrentBlock(); head.Number.Uint64() < *pivot {
 			if rawdb.ReadAncientType(cs.handler.database) == rawdb.PruneFreezerType {
-				log.Crit("Current rewound to before the fast sync pivot, can't enable pruneancient mode", "current block number", head.NumberU64(), "pivot", *pivot)
+				log.Crit("Current rewound to before the fast sync pivot, can't enable pruneancient mode", "current block number", head.Number.Uint64(), "pivot", *pivot)
 			}
-			block := cs.handler.chain.CurrentFastBlock()
-			td := cs.handler.chain.GetTd(block.Hash(), block.NumberU64())
-=======
-		if head := cs.handler.chain.CurrentBlock(); head.Number.Uint64() < *pivot {
 			block := cs.handler.chain.CurrentSnapBlock()
 			td := cs.handler.chain.GetTd(block.Hash(), block.Number.Uint64())
->>>>>>> 5ed08c47
 			return downloader.SnapSync, td
 		}
 	}
