// Copyright 2020 The go-ethereum Authors
// This file is part of the go-ethereum library.
//
// The go-ethereum library is free software: you can redistribute it and/or modify
// it under the terms of the GNU Lesser General Public License as published by
// the Free Software Foundation, either version 3 of the License, or
// (at your option) any later version.
//
// The go-ethereum library is distributed in the hope that it will be useful,
// but WITHOUT ANY WARRANTY; without even the implied warranty of
// MERCHANTABILITY or FITNESS FOR A PARTICULAR PURPOSE. See the
// GNU Lesser General Public License for more details.
//
// You should have received a copy of the GNU Lesser General Public License
// along with the go-ethereum library. If not, see <http://www.gnu.org/licenses/>.

package eth

import (
	"errors"
	"fmt"
	"io"
	"math/big"

	"github.com/ethereum/go-ethereum/common"
	"github.com/ethereum/go-ethereum/core/forkid"
	"github.com/ethereum/go-ethereum/core/types"
	"github.com/ethereum/go-ethereum/rlp"
)

// Constants to match up protocol versions and messages
const (
	ETH66 = 66
	ETH67 = 67
<<<<<<< HEAD
=======
	ETH68 = 68
>>>>>>> bed84606
)

// ProtocolName is the official short name of the `eth` protocol used during
// devp2p capability negotiation.
const ProtocolName = "eth"

// ProtocolVersions are the supported versions of the `eth` protocol (first
// is primary).
<<<<<<< HEAD
var ProtocolVersions = []uint{ETH66, ETH67}

// protocolLengths are the number of implemented message corresponding to
// different protocol versions.
var protocolLengths = map[uint]uint64{ETH67: 18, ETH66: 17}
=======
var ProtocolVersions = []uint{ETH68, ETH67, ETH66}

// protocolLengths are the number of implemented message corresponding to
// different protocol versions.
var protocolLengths = map[uint]uint64{ETH68: 17, ETH67: 17, ETH66: 17}
>>>>>>> bed84606

// maxMessageSize is the maximum cap on the size of a protocol message.
const maxMessageSize = 10 * 1024 * 1024

const (
	StatusMsg                     = 0x00
	NewBlockHashesMsg             = 0x01
	TransactionsMsg               = 0x02
	GetBlockHeadersMsg            = 0x03
	BlockHeadersMsg               = 0x04
	GetBlockBodiesMsg             = 0x05
	BlockBodiesMsg                = 0x06
	NewBlockMsg                   = 0x07
	NewPooledTransactionHashesMsg = 0x08
	GetPooledTransactionsMsg      = 0x09
	PooledTransactionsMsg         = 0x0a
	GetNodeDataMsg                = 0x0d
	NodeDataMsg                   = 0x0e
	GetReceiptsMsg                = 0x0f
	ReceiptsMsg                   = 0x10
<<<<<<< HEAD
	NewPooledTransactionHashesMsg = 0x08
	GetPooledTransactionsMsg      = 0x09
	PooledTransactionsMsg         = 0x0a

	// Protocol messages overloaded in eth/66
	UpgradeStatusMsg = 0x0b
=======
>>>>>>> bed84606
)

var (
	errNoStatusMsg             = errors.New("no status message")
	errMsgTooLarge             = errors.New("message too long")
	errDecode                  = errors.New("invalid message")
	errInvalidMsgCode          = errors.New("invalid message code")
	errProtocolVersionMismatch = errors.New("protocol version mismatch")
	errNetworkIDMismatch       = errors.New("network ID mismatch")
	errGenesisMismatch         = errors.New("genesis mismatch")
	errForkIDRejected          = errors.New("fork ID rejected")
)

// Packet represents a p2p message in the `eth` protocol.
type Packet interface {
	Name() string // Name returns a string corresponding to the message type.
	Kind() byte   // Kind returns the message type.
}

// StatusPacket is the network packet for the status message for eth/64 and later.
type StatusPacket struct {
	ProtocolVersion uint32
	NetworkID       uint64
	TD              *big.Int
	Head            common.Hash
	Genesis         common.Hash
	ForkID          forkid.ID
}

type UpgradeStatusExtension struct {
	DisablePeerTxBroadcast bool
}

func (e *UpgradeStatusExtension) Encode() (*rlp.RawValue, error) {
	rawBytes, err := rlp.EncodeToBytes(e)
	if err != nil {
		return nil, err
	}
	raw := rlp.RawValue(rawBytes)
	return &raw, nil
}

type UpgradeStatusPacket struct {
	Extension *rlp.RawValue `rlp:"nil"`
}

func (p *UpgradeStatusPacket) GetExtension() (*UpgradeStatusExtension, error) {
	extension := &UpgradeStatusExtension{}
	if p.Extension == nil {
		return extension, nil
	}
	err := rlp.DecodeBytes(*p.Extension, extension)
	if err != nil {
		return nil, err
	}
	return extension, nil
}

// NewBlockHashesPacket is the network packet for the block announcements.
type NewBlockHashesPacket []struct {
	Hash   common.Hash // Hash of one particular block being announced
	Number uint64      // Number of one particular block being announced
}

// Unpack retrieves the block hashes and numbers from the announcement packet
// and returns them in a split flat format that's more consistent with the
// internal data structures.
func (p *NewBlockHashesPacket) Unpack() ([]common.Hash, []uint64) {
	var (
		hashes  = make([]common.Hash, len(*p))
		numbers = make([]uint64, len(*p))
	)
	for i, body := range *p {
		hashes[i], numbers[i] = body.Hash, body.Number
	}
	return hashes, numbers
}

// TransactionsPacket is the network packet for broadcasting new transactions.
type TransactionsPacket []*types.Transaction

// GetBlockHeadersPacket represents a block header query.
type GetBlockHeadersPacket struct {
	Origin  HashOrNumber // Block from which to retrieve headers
	Amount  uint64       // Maximum number of headers to retrieve
	Skip    uint64       // Blocks to skip between consecutive headers
	Reverse bool         // Query direction (false = rising towards latest, true = falling towards genesis)
}

// GetBlockHeadersPacket66 represents a block header query over eth/66
type GetBlockHeadersPacket66 struct {
	RequestId uint64
	*GetBlockHeadersPacket
}

// HashOrNumber is a combined field for specifying an origin block.
type HashOrNumber struct {
	Hash   common.Hash // Block hash from which to retrieve headers (excludes Number)
	Number uint64      // Block hash from which to retrieve headers (excludes Hash)
}

// EncodeRLP is a specialized encoder for HashOrNumber to encode only one of the
// two contained union fields.
func (hn *HashOrNumber) EncodeRLP(w io.Writer) error {
	if hn.Hash == (common.Hash{}) {
		return rlp.Encode(w, hn.Number)
	}
	if hn.Number != 0 {
		return fmt.Errorf("both origin hash (%x) and number (%d) provided", hn.Hash, hn.Number)
	}
	return rlp.Encode(w, hn.Hash)
}

// DecodeRLP is a specialized decoder for HashOrNumber to decode the contents
// into either a block hash or a block number.
func (hn *HashOrNumber) DecodeRLP(s *rlp.Stream) error {
	_, size, err := s.Kind()
	switch {
	case err != nil:
		return err
	case size == 32:
		hn.Number = 0
		return s.Decode(&hn.Hash)
	case size <= 8:
		hn.Hash = common.Hash{}
		return s.Decode(&hn.Number)
	default:
		return fmt.Errorf("invalid input size %d for origin", size)
	}
}

// BlockHeadersPacket represents a block header response.
type BlockHeadersPacket []*types.Header

// BlockHeadersPacket66 represents a block header response over eth/66.
type BlockHeadersPacket66 struct {
	RequestId uint64
	BlockHeadersPacket
}

// BlockHeadersRLPPacket represents a block header response, to use when we already
// have the headers rlp encoded.
type BlockHeadersRLPPacket []rlp.RawValue

// BlockHeadersRLPPacket66 represents a block header response over eth/66.
type BlockHeadersRLPPacket66 struct {
	RequestId uint64
	BlockHeadersRLPPacket
}

// NewBlockPacket is the network packet for the block propagation message.
type NewBlockPacket struct {
	Block *types.Block
	TD    *big.Int
}

// sanityCheck verifies that the values are reasonable, as a DoS protection
func (request *NewBlockPacket) sanityCheck() error {
	if err := request.Block.SanityCheck(); err != nil {
		return err
	}
	//TD at mainnet block #7753254 is 76 bits. If it becomes 100 million times
	// larger, it will still fit within 100 bits
	if tdlen := request.TD.BitLen(); tdlen > 100 {
		return fmt.Errorf("too large block TD: bitlen %d", tdlen)
	}
	return nil
}

// GetBlockBodiesPacket represents a block body query.
type GetBlockBodiesPacket []common.Hash

// GetBlockBodiesPacket66 represents a block body query over eth/66.
type GetBlockBodiesPacket66 struct {
	RequestId uint64
	GetBlockBodiesPacket
}

// BlockBodiesPacket is the network packet for block content distribution.
type BlockBodiesPacket []*BlockBody

// BlockBodiesPacket66 is the network packet for block content distribution over eth/66.
type BlockBodiesPacket66 struct {
	RequestId uint64
	BlockBodiesPacket
}

// BlockBodiesRLPPacket is used for replying to block body requests, in cases
// where we already have them RLP-encoded, and thus can avoid the decode-encode
// roundtrip.
type BlockBodiesRLPPacket []rlp.RawValue

// BlockBodiesRLPPacket66 is the BlockBodiesRLPPacket over eth/66
type BlockBodiesRLPPacket66 struct {
	RequestId uint64
	BlockBodiesRLPPacket
}

// BlockBody represents the data content of a single block.
type BlockBody struct {
	Transactions []*types.Transaction // Transactions contained within a block
	Uncles       []*types.Header      // Uncles contained within a block
	Withdrawals  []*types.Withdrawal  `rlp:"optional"` // Withdrawals contained within a block
}

// Unpack retrieves the transactions and uncles from the range packet and returns
// them in a split flat format that's more consistent with the internal data structures.
func (p *BlockBodiesPacket) Unpack() ([][]*types.Transaction, [][]*types.Header, [][]*types.Withdrawal) {
	// TODO(matt): add support for withdrawals to fetchers
	var (
		txset         = make([][]*types.Transaction, len(*p))
		uncleset      = make([][]*types.Header, len(*p))
		withdrawalset = make([][]*types.Withdrawal, len(*p))
	)
	for i, body := range *p {
		txset[i], uncleset[i], withdrawalset[i] = body.Transactions, body.Uncles, body.Withdrawals
	}
	return txset, uncleset, withdrawalset
}

// GetNodeDataPacket represents a trie node data query.
type GetNodeDataPacket []common.Hash

// GetNodeDataPacket66 represents a trie node data query over eth/66.
type GetNodeDataPacket66 struct {
	RequestId uint64
	GetNodeDataPacket
}

// NodeDataPacket is the network packet for trie node data distribution.
type NodeDataPacket [][]byte

// NodeDataPacket66 is the network packet for trie node data distribution over eth/66.
type NodeDataPacket66 struct {
	RequestId uint64
	NodeDataPacket
}

// GetReceiptsPacket represents a block receipts query.
type GetReceiptsPacket []common.Hash

// GetReceiptsPacket66 represents a block receipts query over eth/66.
type GetReceiptsPacket66 struct {
	RequestId uint64
	GetReceiptsPacket
}

// ReceiptsPacket is the network packet for block receipts distribution.
type ReceiptsPacket [][]*types.Receipt

// ReceiptsPacket66 is the network packet for block receipts distribution over eth/66.
type ReceiptsPacket66 struct {
	RequestId uint64
	ReceiptsPacket
}

// ReceiptsRLPPacket is used for receipts, when we already have it encoded
type ReceiptsRLPPacket []rlp.RawValue

// ReceiptsRLPPacket66 is the eth-66 version of ReceiptsRLPPacket
type ReceiptsRLPPacket66 struct {
	RequestId uint64
	ReceiptsRLPPacket
}

// NewPooledTransactionHashesPacket66 represents a transaction announcement packet on eth/66 and eth/67.
type NewPooledTransactionHashesPacket66 []common.Hash

// NewPooledTransactionHashesPacket68 represents a transaction announcement packet on eth/68 and newer.
type NewPooledTransactionHashesPacket68 struct {
	Types  []byte
	Sizes  []uint32
	Hashes []common.Hash
}

// GetPooledTransactionsPacket represents a transaction query.
type GetPooledTransactionsPacket []common.Hash

type GetPooledTransactionsPacket66 struct {
	RequestId uint64
	GetPooledTransactionsPacket
}

// PooledTransactionsPacket is the network packet for transaction distribution.
type PooledTransactionsPacket []*types.Transaction

// PooledTransactionsPacket66 is the network packet for transaction distribution over eth/66.
type PooledTransactionsPacket66 struct {
	RequestId uint64
	PooledTransactionsPacket
}

// PooledTransactionsRLPPacket is the network packet for transaction distribution, used
// in the cases we already have them in rlp-encoded form
type PooledTransactionsRLPPacket []rlp.RawValue

// PooledTransactionsRLPPacket66 is the eth/66 form of PooledTransactionsRLPPacket
type PooledTransactionsRLPPacket66 struct {
	RequestId uint64
	PooledTransactionsRLPPacket
}

func (*StatusPacket) Name() string { return "Status" }
func (*StatusPacket) Kind() byte   { return StatusMsg }

func (*UpgradeStatusPacket) Name() string { return "UpgradeStatus" }
func (*UpgradeStatusPacket) Kind() byte   { return UpgradeStatusMsg }

func (*NewBlockHashesPacket) Name() string { return "NewBlockHashes" }
func (*NewBlockHashesPacket) Kind() byte   { return NewBlockHashesMsg }

func (*TransactionsPacket) Name() string { return "Transactions" }
func (*TransactionsPacket) Kind() byte   { return TransactionsMsg }

func (*GetBlockHeadersPacket) Name() string { return "GetBlockHeaders" }
func (*GetBlockHeadersPacket) Kind() byte   { return GetBlockHeadersMsg }

func (*BlockHeadersPacket) Name() string { return "BlockHeaders" }
func (*BlockHeadersPacket) Kind() byte   { return BlockHeadersMsg }

func (*GetBlockBodiesPacket) Name() string { return "GetBlockBodies" }
func (*GetBlockBodiesPacket) Kind() byte   { return GetBlockBodiesMsg }

func (*BlockBodiesPacket) Name() string { return "BlockBodies" }
func (*BlockBodiesPacket) Kind() byte   { return BlockBodiesMsg }

func (*NewBlockPacket) Name() string { return "NewBlock" }
func (*NewBlockPacket) Kind() byte   { return NewBlockMsg }

func (*NewPooledTransactionHashesPacket66) Name() string { return "NewPooledTransactionHashes" }
func (*NewPooledTransactionHashesPacket66) Kind() byte   { return NewPooledTransactionHashesMsg }
func (*NewPooledTransactionHashesPacket68) Name() string { return "NewPooledTransactionHashes" }
func (*NewPooledTransactionHashesPacket68) Kind() byte   { return NewPooledTransactionHashesMsg }

func (*GetPooledTransactionsPacket) Name() string { return "GetPooledTransactions" }
func (*GetPooledTransactionsPacket) Kind() byte   { return GetPooledTransactionsMsg }

func (*PooledTransactionsPacket) Name() string { return "PooledTransactions" }
func (*PooledTransactionsPacket) Kind() byte   { return PooledTransactionsMsg }

func (*GetNodeDataPacket) Name() string { return "GetNodeData" }
func (*GetNodeDataPacket) Kind() byte   { return GetNodeDataMsg }

func (*NodeDataPacket) Name() string { return "NodeData" }
func (*NodeDataPacket) Kind() byte   { return NodeDataMsg }

func (*GetReceiptsPacket) Name() string { return "GetReceipts" }
func (*GetReceiptsPacket) Kind() byte   { return GetReceiptsMsg }

func (*ReceiptsPacket) Name() string { return "Receipts" }
func (*ReceiptsPacket) Kind() byte   { return ReceiptsMsg }<|MERGE_RESOLUTION|>--- conflicted
+++ resolved
@@ -32,10 +32,7 @@
 const (
 	ETH66 = 66
 	ETH67 = 67
-<<<<<<< HEAD
-=======
 	ETH68 = 68
->>>>>>> bed84606
 )
 
 // ProtocolName is the official short name of the `eth` protocol used during
@@ -44,19 +41,11 @@
 
 // ProtocolVersions are the supported versions of the `eth` protocol (first
 // is primary).
-<<<<<<< HEAD
-var ProtocolVersions = []uint{ETH66, ETH67}
+var ProtocolVersions = []uint{ETH68, ETH67, ETH66}
 
 // protocolLengths are the number of implemented message corresponding to
 // different protocol versions.
-var protocolLengths = map[uint]uint64{ETH67: 18, ETH66: 17}
-=======
-var ProtocolVersions = []uint{ETH68, ETH67, ETH66}
-
-// protocolLengths are the number of implemented message corresponding to
-// different protocol versions.
-var protocolLengths = map[uint]uint64{ETH68: 17, ETH67: 17, ETH66: 17}
->>>>>>> bed84606
+var protocolLengths = map[uint]uint64{ETH68: 17, ETH67: 18, ETH66: 17}
 
 // maxMessageSize is the maximum cap on the size of a protocol message.
 const maxMessageSize = 10 * 1024 * 1024
@@ -73,19 +62,11 @@
 	NewPooledTransactionHashesMsg = 0x08
 	GetPooledTransactionsMsg      = 0x09
 	PooledTransactionsMsg         = 0x0a
+	UpgradeStatusMsg              = 0x0b // Protocol messages overloaded in eth/66
 	GetNodeDataMsg                = 0x0d
 	NodeDataMsg                   = 0x0e
 	GetReceiptsMsg                = 0x0f
 	ReceiptsMsg                   = 0x10
-<<<<<<< HEAD
-	NewPooledTransactionHashesMsg = 0x08
-	GetPooledTransactionsMsg      = 0x09
-	PooledTransactionsMsg         = 0x0a
-
-	// Protocol messages overloaded in eth/66
-	UpgradeStatusMsg = 0x0b
-=======
->>>>>>> bed84606
 )
 
 var (
