--- conflicted
+++ resolved
@@ -278,40 +278,24 @@
 	Transactions []*types.Transaction // Transactions contained within a block
 	Uncles       []*types.Header      // Uncles contained within a block
 	Withdrawals  []*types.Withdrawal  `rlp:"optional"` // Withdrawals contained within a block
-<<<<<<< HEAD
 	Sidecars     types.BlobSidecars   `rlp:"optional"` // Sidecars contained within a block
-=======
 	Requests     []*types.Request     `rlp:"optional"` // Requests contained within a block
->>>>>>> dfd33c77
 }
 
 // Unpack retrieves the transactions and uncles from the range packet and returns
 // them in a split flat format that's more consistent with the internal data structures.
-<<<<<<< HEAD
-func (p *BlockBodiesResponse) Unpack() ([][]*types.Transaction, [][]*types.Header, [][]*types.Withdrawal, []types.BlobSidecars) {
-	// TODO(matt): add support for withdrawals to fetchers
-=======
-func (p *BlockBodiesResponse) Unpack() ([][]*types.Transaction, [][]*types.Header, [][]*types.Withdrawal, [][]*types.Request) {
->>>>>>> dfd33c77
+func (p *BlockBodiesResponse) Unpack() ([][]*types.Transaction, [][]*types.Header, [][]*types.Withdrawal, []types.BlobSidecars, [][]*types.Request) {
 	var (
 		txset         = make([][]*types.Transaction, len(*p))
 		uncleset      = make([][]*types.Header, len(*p))
 		withdrawalset = make([][]*types.Withdrawal, len(*p))
-<<<<<<< HEAD
 		sidecarset    = make([]types.BlobSidecars, len(*p))
-	)
-	for i, body := range *p {
-		txset[i], uncleset[i], withdrawalset[i], sidecarset[i] = body.Transactions, body.Uncles, body.Withdrawals, body.Sidecars
-	}
-	return txset, uncleset, withdrawalset, sidecarset
-=======
 		requestset    = make([][]*types.Request, len(*p))
 	)
 	for i, body := range *p {
-		txset[i], uncleset[i], withdrawalset[i], requestset[i] = body.Transactions, body.Uncles, body.Withdrawals, body.Requests
-	}
-	return txset, uncleset, withdrawalset, requestset
->>>>>>> dfd33c77
+		txset[i], uncleset[i], withdrawalset[i], sidecarset[i], requestset[i] = body.Transactions, body.Uncles, body.Withdrawals, body.Sidecars, body.Requests
+	}
+	return txset, uncleset, withdrawalset, sidecarset, requestset
 }
 
 // GetReceiptsRequest represents a block receipts query.
