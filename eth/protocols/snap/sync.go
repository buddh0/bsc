// Copyright 2020 The go-ethereum Authors
// This file is part of the go-ethereum library.
//
// The go-ethereum library is free software: you can redistribute it and/or modify
// it under the terms of the GNU Lesser General Public License as published by
// the Free Software Foundation, either version 3 of the License, or
// (at your option) any later version.
//
// The go-ethereum library is distributed in the hope that it will be useful,
// but WITHOUT ANY WARRANTY; without even the implied warranty of
// MERCHANTABILITY or FITNESS FOR A PARTICULAR PURPOSE. See the
// GNU Lesser General Public License for more details.
//
// You should have received a copy of the GNU Lesser General Public License
// along with the go-ethereum library. If not, see <http://www.gnu.org/licenses/>.

package snap

import (
	"bytes"
	"encoding/json"
	"errors"
	"fmt"
	gomath "math"
	"math/big"
	"math/rand"
	"sort"
	"sync"
	"sync/atomic"
	"time"

	"github.com/ethereum/go-ethereum/common"
	"github.com/ethereum/go-ethereum/common/gopool"
	"github.com/ethereum/go-ethereum/common/math"
	"github.com/ethereum/go-ethereum/core/rawdb"
	"github.com/ethereum/go-ethereum/core/state"
	"github.com/ethereum/go-ethereum/core/state/snapshot"
	"github.com/ethereum/go-ethereum/core/types"
	"github.com/ethereum/go-ethereum/crypto"
	"github.com/ethereum/go-ethereum/ethdb"
	"github.com/ethereum/go-ethereum/event"
	"github.com/ethereum/go-ethereum/light"
	"github.com/ethereum/go-ethereum/log"
	"github.com/ethereum/go-ethereum/p2p/msgrate"
	"github.com/ethereum/go-ethereum/rlp"
	"github.com/ethereum/go-ethereum/trie"
	"golang.org/x/crypto/sha3"
)

var (
	// emptyRoot is the known root hash of an empty trie.
	emptyRoot = common.HexToHash("56e81f171bcc55a6ff8345e692c0f86e5b48e01b996cadc001622fb5e363b421")

	// emptyCode is the known hash of the empty EVM bytecode.
	emptyCode = crypto.Keccak256Hash(nil)
)

const (
	// minRequestSize is the minimum number of bytes to request from a remote peer.
	// This number is used as the low cap for account and storage range requests.
	// Bytecode and trienode are limited inherently by item count (1).
	minRequestSize = 64 * 1024

	// maxRequestSize is the maximum number of bytes to request from a remote peer.
	// This number is used as the high cap for account and storage range requests.
	// Bytecode and trienode are limited more explicitly by the caps below.
	maxRequestSize = 512 * 1024

	// maxCodeRequestCount is the maximum number of bytecode blobs to request in a
	// single query. If this number is too low, we're not filling responses fully
	// and waste round trip times. If it's too high, we're capping responses and
	// waste bandwidth.
	//
	// Depoyed bytecodes are currently capped at 24KB, so the minimum request
	// size should be maxRequestSize / 24K. Assuming that most contracts do not
	// come close to that, requesting 4x should be a good approximation.
	maxCodeRequestCount = maxRequestSize / (24 * 1024) * 4

	// maxTrieRequestCount is the maximum number of trie node blobs to request in
	// a single query. If this number is too low, we're not filling responses fully
	// and waste round trip times. If it's too high, we're capping responses and
	// waste bandwidth.
	maxTrieRequestCount = maxRequestSize / 512

	// trienodeHealRateMeasurementImpact is the impact a single measurement has on
	// the local node's trienode processing capacity. A value closer to 0 reacts
	// slower to sudden changes, but it is also more stable against temporary hiccups.
	trienodeHealRateMeasurementImpact = 0.005

	// minTrienodeHealThrottle is the minimum divisor for throttling trie node
	// heal requests to avoid overloading the local node and exessively expanding
	// the state trie bedth wise.
	minTrienodeHealThrottle = 1

	// maxTrienodeHealThrottle is the maximum divisor for throttling trie node
	// heal requests to avoid overloading the local node and exessively expanding
	// the state trie bedth wise.
	maxTrienodeHealThrottle = maxTrieRequestCount

	// trienodeHealThrottleIncrease is the multiplier for the throttle when the
	// rate of arriving data is higher than the rate of processing it.
	trienodeHealThrottleIncrease = 1.33

	// trienodeHealThrottleDecrease is the divisor for the throttle when the
	// rate of arriving data is lower than the rate of processing it.
	trienodeHealThrottleDecrease = 1.25
)

var (
	// accountConcurrency is the number of chunks to split the account trie into
	// to allow concurrent retrievals.
	accountConcurrency = 16

	// storageConcurrency is the number of chunks to split the a large contract
	// storage trie into to allow concurrent retrievals.
	storageConcurrency = 16
)

// ErrCancelled is returned from snap syncing if the operation was prematurely
// terminated.
var ErrCancelled = errors.New("sync cancelled")

// accountRequest tracks a pending account range request to ensure responses are
// to actual requests and to validate any security constraints.
//
// Concurrency note: account requests and responses are handled concurrently from
// the main runloop to allow Merkle proof verifications on the peer's thread and
// to drop on invalid response. The request struct must contain all the data to
// construct the response without accessing runloop internals (i.e. task). That
// is only included to allow the runloop to match a response to the task being
// synced without having yet another set of maps.
type accountRequest struct {
	peer string    // Peer to which this request is assigned
	id   uint64    // Request ID of this request
	time time.Time // Timestamp when the request was sent

	deliver chan *accountResponse // Channel to deliver successful response on
	revert  chan *accountRequest  // Channel to deliver request failure on
	cancel  chan struct{}         // Channel to track sync cancellation
	timeout *time.Timer           // Timer to track delivery timeout
	stale   chan struct{}         // Channel to signal the request was dropped

	origin common.Hash // First account requested to allow continuation checks
	limit  common.Hash // Last account requested to allow non-overlapping chunking

	task *accountTask // Task which this request is filling (only access fields through the runloop!!)
}

// accountResponse is an already Merkle-verified remote response to an account
// range request. It contains the subtrie for the requested account range and
// the database that's going to be filled with the internal nodes on commit.
type accountResponse struct {
	task *accountTask // Task which this request is filling

	hashes   []common.Hash         // Account hashes in the returned range
	accounts []*types.StateAccount // Expanded accounts in the returned range

	cont bool // Whether the account range has a continuation
}

// bytecodeRequest tracks a pending bytecode request to ensure responses are to
// actual requests and to validate any security constraints.
//
// Concurrency note: bytecode requests and responses are handled concurrently from
// the main runloop to allow Keccak256 hash verifications on the peer's thread and
// to drop on invalid response. The request struct must contain all the data to
// construct the response without accessing runloop internals (i.e. task). That
// is only included to allow the runloop to match a response to the task being
// synced without having yet another set of maps.
type bytecodeRequest struct {
	peer string    // Peer to which this request is assigned
	id   uint64    // Request ID of this request
	time time.Time // Timestamp when the request was sent

	deliver chan *bytecodeResponse // Channel to deliver successful response on
	revert  chan *bytecodeRequest  // Channel to deliver request failure on
	cancel  chan struct{}          // Channel to track sync cancellation
	timeout *time.Timer            // Timer to track delivery timeout
	stale   chan struct{}          // Channel to signal the request was dropped

	hashes []common.Hash // Bytecode hashes to validate responses
	task   *accountTask  // Task which this request is filling (only access fields through the runloop!!)
}

// bytecodeResponse is an already verified remote response to a bytecode request.
type bytecodeResponse struct {
	task *accountTask // Task which this request is filling

	hashes []common.Hash // Hashes of the bytecode to avoid double hashing
	codes  [][]byte      // Actual bytecodes to store into the database (nil = missing)
}

// storageRequest tracks a pending storage ranges request to ensure responses are
// to actual requests and to validate any security constraints.
//
// Concurrency note: storage requests and responses are handled concurrently from
// the main runloop to allow Merkle proof verifications on the peer's thread and
// to drop on invalid response. The request struct must contain all the data to
// construct the response without accessing runloop internals (i.e. tasks). That
// is only included to allow the runloop to match a response to the task being
// synced without having yet another set of maps.
type storageRequest struct {
	peer string    // Peer to which this request is assigned
	id   uint64    // Request ID of this request
	time time.Time // Timestamp when the request was sent

	deliver chan *storageResponse // Channel to deliver successful response on
	revert  chan *storageRequest  // Channel to deliver request failure on
	cancel  chan struct{}         // Channel to track sync cancellation
	timeout *time.Timer           // Timer to track delivery timeout
	stale   chan struct{}         // Channel to signal the request was dropped

	accounts []common.Hash // Account hashes to validate responses
	roots    []common.Hash // Storage roots to validate responses

	origin common.Hash // First storage slot requested to allow continuation checks
	limit  common.Hash // Last storage slot requested to allow non-overlapping chunking

	mainTask *accountTask // Task which this response belongs to (only access fields through the runloop!!)
	subTask  *storageTask // Task which this response is filling (only access fields through the runloop!!)
}

// storageResponse is an already Merkle-verified remote response to a storage
// range request. It contains the subtries for the requested storage ranges and
// the databases that's going to be filled with the internal nodes on commit.
type storageResponse struct {
	mainTask *accountTask // Task which this response belongs to
	subTask  *storageTask // Task which this response is filling

	accounts []common.Hash // Account hashes requested, may be only partially filled
	roots    []common.Hash // Storage roots requested, may be only partially filled

	hashes [][]common.Hash // Storage slot hashes in the returned range
	slots  [][][]byte      // Storage slot values in the returned range

	cont bool // Whether the last storage range has a continuation
}

// trienodeHealRequest tracks a pending state trie request to ensure responses
// are to actual requests and to validate any security constraints.
//
// Concurrency note: trie node requests and responses are handled concurrently from
// the main runloop to allow Keccak256 hash verifications on the peer's thread and
// to drop on invalid response. The request struct must contain all the data to
// construct the response without accessing runloop internals (i.e. task). That
// is only included to allow the runloop to match a response to the task being
// synced without having yet another set of maps.
type trienodeHealRequest struct {
	peer string    // Peer to which this request is assigned
	id   uint64    // Request ID of this request
	time time.Time // Timestamp when the request was sent

	deliver chan *trienodeHealResponse // Channel to deliver successful response on
	revert  chan *trienodeHealRequest  // Channel to deliver request failure on
	cancel  chan struct{}              // Channel to track sync cancellation
	timeout *time.Timer                // Timer to track delivery timeout
	stale   chan struct{}              // Channel to signal the request was dropped

	hashes []common.Hash   // Trie node hashes to validate responses
	paths  []trie.SyncPath // Trie node paths requested for rescheduling

	task *healTask // Task which this request is filling (only access fields through the runloop!!)
}

// trienodeHealResponse is an already verified remote response to a trie node request.
type trienodeHealResponse struct {
	task *healTask // Task which this request is filling

	hashes []common.Hash   // Hashes of the trie nodes to avoid double hashing
	paths  []trie.SyncPath // Trie node paths requested for rescheduling missing ones
	nodes  [][]byte        // Actual trie nodes to store into the database (nil = missing)
}

// bytecodeHealRequest tracks a pending bytecode request to ensure responses are to
// actual requests and to validate any security constraints.
//
// Concurrency note: bytecode requests and responses are handled concurrently from
// the main runloop to allow Keccak256 hash verifications on the peer's thread and
// to drop on invalid response. The request struct must contain all the data to
// construct the response without accessing runloop internals (i.e. task). That
// is only included to allow the runloop to match a response to the task being
// synced without having yet another set of maps.
type bytecodeHealRequest struct {
	peer string    // Peer to which this request is assigned
	id   uint64    // Request ID of this request
	time time.Time // Timestamp when the request was sent

	deliver chan *bytecodeHealResponse // Channel to deliver successful response on
	revert  chan *bytecodeHealRequest  // Channel to deliver request failure on
	cancel  chan struct{}              // Channel to track sync cancellation
	timeout *time.Timer                // Timer to track delivery timeout
	stale   chan struct{}              // Channel to signal the request was dropped

	hashes []common.Hash // Bytecode hashes to validate responses
	task   *healTask     // Task which this request is filling (only access fields through the runloop!!)
}

// bytecodeHealResponse is an already verified remote response to a bytecode request.
type bytecodeHealResponse struct {
	task *healTask // Task which this request is filling

	hashes []common.Hash // Hashes of the bytecode to avoid double hashing
	codes  [][]byte      // Actual bytecodes to store into the database (nil = missing)
}

// accountTask represents the sync task for a chunk of the account snapshot.
type accountTask struct {
	// These fields get serialized to leveldb on shutdown
	Next     common.Hash                    // Next account to sync in this interval
	Last     common.Hash                    // Last account to sync in this interval
	SubTasks map[common.Hash][]*storageTask // Storage intervals needing fetching for large contracts

	// These fields are internals used during runtime
	req  *accountRequest  // Pending request to fill this task
	res  *accountResponse // Validate response filling this task
	pend int              // Number of pending subtasks for this round

	needCode  []bool // Flags whether the filling accounts need code retrieval
	needState []bool // Flags whether the filling accounts need storage retrieval
	needHeal  []bool // Flags whether the filling accounts's state was chunked and need healing

	codeTasks  map[common.Hash]struct{}    // Code hashes that need retrieval
	stateTasks map[common.Hash]common.Hash // Account hashes->roots that need full state retrieval

	genBatch ethdb.Batch     // Batch used by the node generator
	genTrie  *trie.StackTrie // Node generator from storage slots

	done bool // Flag whether the task can be removed
}

// storageTask represents the sync task for a chunk of the storage snapshot.
type storageTask struct {
	Next common.Hash // Next account to sync in this interval
	Last common.Hash // Last account to sync in this interval

	// These fields are internals used during runtime
	root common.Hash     // Storage root hash for this instance
	req  *storageRequest // Pending request to fill this task

	genBatch ethdb.Batch     // Batch used by the node generator
	genTrie  *trie.StackTrie // Node generator from storage slots

	done bool // Flag whether the task can be removed
}

// healTask represents the sync task for healing the snap-synced chunk boundaries.
type healTask struct {
	scheduler *trie.Sync // State trie sync scheduler defining the tasks

	trieTasks map[common.Hash]trie.SyncPath // Set of trie node tasks currently queued for retrieval
	codeTasks map[common.Hash]struct{}      // Set of byte code tasks currently queued for retrieval
}

// SyncProgress is a database entry to allow suspending and resuming a snapshot state
// sync. Opposed to full and fast sync, there is no way to restart a suspended
// snap sync without prior knowledge of the suspension point.
type SyncProgress struct {
	Tasks []*accountTask // The suspended account tasks (contract tasks within)

	// Status report during syncing phase
	AccountSynced  uint64             // Number of accounts downloaded
	AccountBytes   common.StorageSize // Number of account trie bytes persisted to disk
	BytecodeSynced uint64             // Number of bytecodes downloaded
	BytecodeBytes  common.StorageSize // Number of bytecode bytes downloaded
	StorageSynced  uint64             // Number of storage slots downloaded
	StorageBytes   common.StorageSize // Number of storage trie bytes persisted to disk

	// Status report during healing phase
	TrienodeHealSynced uint64             // Number of state trie nodes downloaded
	TrienodeHealBytes  common.StorageSize // Number of state trie bytes persisted to disk
	BytecodeHealSynced uint64             // Number of bytecodes downloaded
	BytecodeHealBytes  common.StorageSize // Number of bytecodes persisted to disk
}

// SyncPending is analogous to SyncProgress, but it's used to report on pending
// ephemeral sync progress that doesn't get persisted into the database.
type SyncPending struct {
	TrienodeHeal uint64 // Number of state trie nodes pending
	BytecodeHeal uint64 // Number of bytecodes pending
}

// SyncPeer abstracts out the methods required for a peer to be synced against
// with the goal of allowing the construction of mock peers without the full
// blown networking.
type SyncPeer interface {
	// ID retrieves the peer's unique identifier.
	ID() string

	// RequestAccountRange fetches a batch of accounts rooted in a specific account
	// trie, starting with the origin.
	RequestAccountRange(id uint64, root, origin, limit common.Hash, bytes uint64) error

	// RequestStorageRanges fetches a batch of storage slots belonging to one or
	// more accounts. If slots from only one accout is requested, an origin marker
	// may also be used to retrieve from there.
	RequestStorageRanges(id uint64, root common.Hash, accounts []common.Hash, origin, limit []byte, bytes uint64) error

	// RequestByteCodes fetches a batch of bytecodes by hash.
	RequestByteCodes(id uint64, hashes []common.Hash, bytes uint64) error

	// RequestTrieNodes fetches a batch of account or storage trie nodes rooted in
	// a specificstate trie.
	RequestTrieNodes(id uint64, root common.Hash, paths []TrieNodePathSet, bytes uint64) error

	// Log retrieves the peer's own contextual logger.
	Log() log.Logger
}

// Syncer is an Ethereum account and storage trie syncer based on snapshots and
// the  snap protocol. It's purpose is to download all the accounts and storage
// slots from remote peers and reassemble chunks of the state trie, on top of
// which a state sync can be run to fix any gaps / overlaps.
//
// Every network request has a variety of failure events:
//   - The peer disconnects after task assignment, failing to send the request
//   - The peer disconnects after sending the request, before delivering on it
//   - The peer remains connected, but does not deliver a response in time
//   - The peer delivers a stale response after a previous timeout
//   - The peer delivers a refusal to serve the requested state
type Syncer struct {
	db ethdb.KeyValueStore // Database to store the trie nodes into (and dedup)

	root    common.Hash    // Current state trie root being synced
	tasks   []*accountTask // Current account task set being synced
	snapped bool           // Flag to signal that snap phase is done
	healer  *healTask      // Current state healing task being executed
	update  chan struct{}  // Notification channel for possible sync progression

	peers    map[string]SyncPeer // Currently active peers to download from
	peerJoin *event.Feed         // Event feed to react to peers joining
	peerDrop *event.Feed         // Event feed to react to peers dropping
	rates    *msgrate.Trackers   // Message throughput rates for peers

	// Request tracking during syncing phase
	statelessPeers map[string]struct{} // Peers that failed to deliver state data
	accountIdlers  map[string]struct{} // Peers that aren't serving account requests
	bytecodeIdlers map[string]struct{} // Peers that aren't serving bytecode requests
	storageIdlers  map[string]struct{} // Peers that aren't serving storage requests

	accountReqs  map[uint64]*accountRequest  // Account requests currently running
	bytecodeReqs map[uint64]*bytecodeRequest // Bytecode requests currently running
	storageReqs  map[uint64]*storageRequest  // Storage requests currently running

	accountSynced  uint64             // Number of accounts downloaded
	accountBytes   common.StorageSize // Number of account trie bytes persisted to disk
	bytecodeSynced uint64             // Number of bytecodes downloaded
	bytecodeBytes  common.StorageSize // Number of bytecode bytes downloaded
	storageSynced  uint64             // Number of storage slots downloaded
	storageBytes   common.StorageSize // Number of storage trie bytes persisted to disk

	extProgress *SyncProgress // progress that can be exposed to external caller.

	// Request tracking during healing phase
	trienodeHealIdlers map[string]struct{} // Peers that aren't serving trie node requests
	bytecodeHealIdlers map[string]struct{} // Peers that aren't serving bytecode requests

	trienodeHealReqs map[uint64]*trienodeHealRequest // Trie node requests currently running
	bytecodeHealReqs map[uint64]*bytecodeHealRequest // Bytecode requests currently running

	trienodeHealRate      float64   // Average heal rate for processing trie node data
	trienodeHealPend      uint64    // Number of trie nodes currently pending for processing
	trienodeHealThrottle  float64   // Divisor for throttling the amount of trienode heal data requested
	trienodeHealThrottled time.Time // Timestamp the last time the throttle was updated

	trienodeHealSynced uint64             // Number of state trie nodes downloaded
	trienodeHealBytes  common.StorageSize // Number of state trie bytes persisted to disk
	trienodeHealDups   uint64             // Number of state trie nodes already processed
	trienodeHealNops   uint64             // Number of state trie nodes not requested
	bytecodeHealSynced uint64             // Number of bytecodes downloaded
	bytecodeHealBytes  common.StorageSize // Number of bytecodes persisted to disk
	bytecodeHealDups   uint64             // Number of bytecodes already processed
	bytecodeHealNops   uint64             // Number of bytecodes not requested

	stateWriter        ethdb.Batch        // Shared batch writer used for persisting raw states
	accountHealed      uint64             // Number of accounts downloaded during the healing stage
	accountHealedBytes common.StorageSize // Number of raw account bytes persisted to disk during the healing stage
	storageHealed      uint64             // Number of storage slots downloaded during the healing stage
	storageHealedBytes common.StorageSize // Number of raw storage bytes persisted to disk during the healing stage

	startTime time.Time // Time instance when snapshot sync started
	logTime   time.Time // Time instance when status was last reported

	pend sync.WaitGroup // Tracks network request goroutines for graceful shutdown
	lock sync.RWMutex   // Protects fields that can change outside of sync (peers, reqs, root)
}

// NewSyncer creates a new snapshot syncer to download the Ethereum state over the
// snap protocol.
func NewSyncer(db ethdb.KeyValueStore) *Syncer {
	return &Syncer{
		db: db,

		peers:    make(map[string]SyncPeer),
		peerJoin: new(event.Feed),
		peerDrop: new(event.Feed),
		rates:    msgrate.NewTrackers(log.New("proto", "snap")),
		update:   make(chan struct{}, 1),

		accountIdlers:  make(map[string]struct{}),
		storageIdlers:  make(map[string]struct{}),
		bytecodeIdlers: make(map[string]struct{}),

		accountReqs:  make(map[uint64]*accountRequest),
		storageReqs:  make(map[uint64]*storageRequest),
		bytecodeReqs: make(map[uint64]*bytecodeRequest),

		trienodeHealIdlers: make(map[string]struct{}),
		bytecodeHealIdlers: make(map[string]struct{}),

<<<<<<< HEAD
		trienodeHealReqs:     make(map[uint64]*trienodeHealRequest),
		bytecodeHealReqs:     make(map[uint64]*bytecodeHealRequest),
		trienodeHealThrottle: maxTrienodeHealThrottle, // Tune downward instead of insta-filling with junk
		stateWriter:          db.NewBatch(),
=======
		trienodeHealReqs: make(map[uint64]*trienodeHealRequest),
		bytecodeHealReqs: make(map[uint64]*bytecodeHealRequest),
		stateWriter:      db.NewBatch(),
>>>>>>> 97f308a9

		extProgress: new(SyncProgress),
	}
}

// Register injects a new data source into the syncer's peerset.
func (s *Syncer) Register(peer SyncPeer) error {
	// Make sure the peer is not registered yet
	id := peer.ID()

	s.lock.Lock()
	if _, ok := s.peers[id]; ok {
		log.Error("Snap peer already registered", "id", id)

		s.lock.Unlock()
		return errors.New("already registered")
	}
	s.peers[id] = peer
	s.rates.Track(id, msgrate.NewTracker(s.rates.MeanCapacities(), s.rates.MedianRoundTrip()))

	// Mark the peer as idle, even if no sync is running
	s.accountIdlers[id] = struct{}{}
	s.storageIdlers[id] = struct{}{}
	s.bytecodeIdlers[id] = struct{}{}
	s.trienodeHealIdlers[id] = struct{}{}
	s.bytecodeHealIdlers[id] = struct{}{}
	s.lock.Unlock()

	// Notify any active syncs that a new peer can be assigned data
	s.peerJoin.Send(id)
	return nil
}

// Unregister injects a new data source into the syncer's peerset.
func (s *Syncer) Unregister(id string) error {
	// Remove all traces of the peer from the registry
	s.lock.Lock()
	if _, ok := s.peers[id]; !ok {
		log.Error("Snap peer not registered", "id", id)

		s.lock.Unlock()
		return errors.New("not registered")
	}
	delete(s.peers, id)
	s.rates.Untrack(id)

	// Remove status markers, even if no sync is running
	delete(s.statelessPeers, id)

	delete(s.accountIdlers, id)
	delete(s.storageIdlers, id)
	delete(s.bytecodeIdlers, id)
	delete(s.trienodeHealIdlers, id)
	delete(s.bytecodeHealIdlers, id)
	s.lock.Unlock()

	// Notify any active syncs that pending requests need to be reverted
	s.peerDrop.Send(id)
	return nil
}

// Sync starts (or resumes a previous) sync cycle to iterate over an state trie
// with the given root and reconstruct the nodes based on the snapshot leaves.
// Previously downloaded segments will not be redownloaded of fixed, rather any
// errors will be healed after the leaves are fully accumulated.
func (s *Syncer) Sync(root common.Hash, cancel chan struct{}) error {
	// Move the trie root from any previous value, revert stateless markers for
	// any peers and initialize the syncer if it was not yet run
	s.lock.Lock()
	s.root = root
	s.healer = &healTask{
		scheduler: state.NewStateSync(root, s.db, s.onHealState),
		trieTasks: make(map[common.Hash]trie.SyncPath),
		codeTasks: make(map[common.Hash]struct{}),
	}
	s.statelessPeers = make(map[string]struct{})
	s.lock.Unlock()

	if s.startTime == (time.Time{}) {
		s.startTime = time.Now()
	}
	// Retrieve the previous sync status from LevelDB and abort if already synced
	s.loadSyncStatus()
	if len(s.tasks) == 0 && s.healer.scheduler.Pending() == 0 {
		log.Debug("Snapshot sync already completed")
		return nil
	}
	defer func() { // Persist any progress, independent of failure
		for _, task := range s.tasks {
			s.forwardAccountTask(task)
		}
		s.cleanAccountTasks()
		s.saveSyncStatus()
	}()

	log.Debug("Starting snapshot sync cycle", "root", root)

	// Flush out the last committed raw states
	defer func() {
		if s.stateWriter.ValueSize() > 0 {
			s.stateWriter.Write()
			s.stateWriter.Reset()
		}
	}()
	defer s.report(true)

	// Whether sync completed or not, disregard any future packets
	defer func() {
		log.Debug("Terminating snapshot sync cycle", "root", root)
		s.lock.Lock()
		s.accountReqs = make(map[uint64]*accountRequest)
		s.storageReqs = make(map[uint64]*storageRequest)
		s.bytecodeReqs = make(map[uint64]*bytecodeRequest)
		s.trienodeHealReqs = make(map[uint64]*trienodeHealRequest)
		s.bytecodeHealReqs = make(map[uint64]*bytecodeHealRequest)
		s.lock.Unlock()
	}()
	// Keep scheduling sync tasks
	peerJoin := make(chan string, 16)
	peerJoinSub := s.peerJoin.Subscribe(peerJoin)
	defer peerJoinSub.Unsubscribe()

	peerDrop := make(chan string, 16)
	peerDropSub := s.peerDrop.Subscribe(peerDrop)
	defer peerDropSub.Unsubscribe()

	// Create a set of unique channels for this sync cycle. We need these to be
	// ephemeral so a data race doesn't accidentally deliver something stale on
	// a persistent channel across syncs (yup, this happened)
	var (
		accountReqFails      = make(chan *accountRequest)
		storageReqFails      = make(chan *storageRequest)
		bytecodeReqFails     = make(chan *bytecodeRequest)
		accountResps         = make(chan *accountResponse)
		storageResps         = make(chan *storageResponse)
		bytecodeResps        = make(chan *bytecodeResponse)
		trienodeHealReqFails = make(chan *trienodeHealRequest)
		bytecodeHealReqFails = make(chan *bytecodeHealRequest)
		trienodeHealResps    = make(chan *trienodeHealResponse)
		bytecodeHealResps    = make(chan *bytecodeHealResponse)
	)
	for {
		// Remove all completed tasks and terminate sync if everything's done
		s.cleanStorageTasks()
		s.cleanAccountTasks()
		if len(s.tasks) == 0 && s.healer.scheduler.Pending() == 0 {
			return nil
		}
		// Assign all the data retrieval tasks to any free peers
		s.assignAccountTasks(accountResps, accountReqFails, cancel)
		s.assignBytecodeTasks(bytecodeResps, bytecodeReqFails, cancel)
		s.assignStorageTasks(storageResps, storageReqFails, cancel)

		if len(s.tasks) == 0 {
			// Sync phase done, run heal phase
			s.assignTrienodeHealTasks(trienodeHealResps, trienodeHealReqFails, cancel)
			s.assignBytecodeHealTasks(bytecodeHealResps, bytecodeHealReqFails, cancel)
		}
		// Update sync progress
		s.lock.Lock()
		s.extProgress = &SyncProgress{
			AccountSynced:      s.accountSynced,
			AccountBytes:       s.accountBytes,
			BytecodeSynced:     s.bytecodeSynced,
			BytecodeBytes:      s.bytecodeBytes,
			StorageSynced:      s.storageSynced,
			StorageBytes:       s.storageBytes,
			TrienodeHealSynced: s.trienodeHealSynced,
			TrienodeHealBytes:  s.trienodeHealBytes,
			BytecodeHealSynced: s.bytecodeHealSynced,
			BytecodeHealBytes:  s.bytecodeHealBytes,
		}
		s.lock.Unlock()
		// Wait for something to happen
		select {
		case <-s.update:
			// Something happened (new peer, delivery, timeout), recheck tasks
		case <-peerJoin:
			// A new peer joined, try to schedule it new tasks
		case id := <-peerDrop:
			s.revertRequests(id)
		case <-cancel:
			return ErrCancelled

		case req := <-accountReqFails:
			s.revertAccountRequest(req)
		case req := <-bytecodeReqFails:
			s.revertBytecodeRequest(req)
		case req := <-storageReqFails:
			s.revertStorageRequest(req)
		case req := <-trienodeHealReqFails:
			s.revertTrienodeHealRequest(req)
		case req := <-bytecodeHealReqFails:
			s.revertBytecodeHealRequest(req)

		case res := <-accountResps:
			s.processAccountResponse(res)
		case res := <-bytecodeResps:
			s.processBytecodeResponse(res)
		case res := <-storageResps:
			s.processStorageResponse(res)
		case res := <-trienodeHealResps:
			s.processTrienodeHealResponse(res)
		case res := <-bytecodeHealResps:
			s.processBytecodeHealResponse(res)
		}
		// Report stats if something meaningful happened
		s.report(false)
	}
}

// loadSyncStatus retrieves a previously aborted sync status from the database,
// or generates a fresh one if none is available.
func (s *Syncer) loadSyncStatus() {
	var progress SyncProgress

	if status := rawdb.ReadSnapshotSyncStatus(s.db); status != nil {
		if err := json.Unmarshal(status, &progress); err != nil {
			log.Error("Failed to decode snap sync status", "err", err)
		} else {
			for _, task := range progress.Tasks {
				log.Debug("Scheduled account sync task", "from", task.Next, "last", task.Last)
			}
			s.tasks = progress.Tasks
			for _, task := range s.tasks {
				task.genBatch = ethdb.HookedBatch{
					Batch: s.db.NewBatch(),
					OnPut: func(key []byte, value []byte) {
						s.accountBytes += common.StorageSize(len(key) + len(value))
					},
				}
				task.genTrie = trie.NewStackTrie(task.genBatch)

				for _, subtasks := range task.SubTasks {
					for _, subtask := range subtasks {
						subtask.genBatch = ethdb.HookedBatch{
							Batch: s.db.NewBatch(),
							OnPut: func(key []byte, value []byte) {
								s.storageBytes += common.StorageSize(len(key) + len(value))
							},
						}
						subtask.genTrie = trie.NewStackTrie(subtask.genBatch)
					}
				}
			}
			s.lock.Lock()
			defer s.lock.Unlock()

			s.snapped = len(s.tasks) == 0

			s.accountSynced = progress.AccountSynced
			s.accountBytes = progress.AccountBytes
			s.bytecodeSynced = progress.BytecodeSynced
			s.bytecodeBytes = progress.BytecodeBytes
			s.storageSynced = progress.StorageSynced
			s.storageBytes = progress.StorageBytes

			s.trienodeHealSynced = progress.TrienodeHealSynced
			s.trienodeHealBytes = progress.TrienodeHealBytes
			s.bytecodeHealSynced = progress.BytecodeHealSynced
			s.bytecodeHealBytes = progress.BytecodeHealBytes
			return
		}
	}
	// Either we've failed to decode the previus state, or there was none.
	// Start a fresh sync by chunking up the account range and scheduling
	// them for retrieval.
	s.tasks = nil
	s.accountSynced, s.accountBytes = 0, 0
	s.bytecodeSynced, s.bytecodeBytes = 0, 0
	s.storageSynced, s.storageBytes = 0, 0
	s.trienodeHealSynced, s.trienodeHealBytes = 0, 0
	s.bytecodeHealSynced, s.bytecodeHealBytes = 0, 0

	var next common.Hash
	step := new(big.Int).Sub(
		new(big.Int).Div(
			new(big.Int).Exp(common.Big2, common.Big256, nil),
			big.NewInt(int64(accountConcurrency)),
		), common.Big1,
	)
	for i := 0; i < accountConcurrency; i++ {
		last := common.BigToHash(new(big.Int).Add(next.Big(), step))
		if i == accountConcurrency-1 {
			// Make sure we don't overflow if the step is not a proper divisor
			last = common.HexToHash("0xffffffffffffffffffffffffffffffffffffffffffffffffffffffffffffffff")
		}
		batch := ethdb.HookedBatch{
			Batch: s.db.NewBatch(),
			OnPut: func(key []byte, value []byte) {
				s.accountBytes += common.StorageSize(len(key) + len(value))
			},
		}
		s.tasks = append(s.tasks, &accountTask{
			Next:     next,
			Last:     last,
			SubTasks: make(map[common.Hash][]*storageTask),
			genBatch: batch,
			genTrie:  trie.NewStackTrie(batch),
		})
		log.Debug("Created account sync task", "from", next, "last", last)
		next = common.BigToHash(new(big.Int).Add(last.Big(), common.Big1))
	}
}

// saveSyncStatus marshals the remaining sync tasks into leveldb.
func (s *Syncer) saveSyncStatus() {
	// Serialize any partial progress to disk before spinning down
	for _, task := range s.tasks {
		if err := task.genBatch.Write(); err != nil {
			log.Error("Failed to persist account slots", "err", err)
		}
		for _, subtasks := range task.SubTasks {
			for _, subtask := range subtasks {
				if err := subtask.genBatch.Write(); err != nil {
					log.Error("Failed to persist storage slots", "err", err)
				}
			}
		}
	}
	// Store the actual progress markers
	progress := &SyncProgress{
		Tasks:              s.tasks,
		AccountSynced:      s.accountSynced,
		AccountBytes:       s.accountBytes,
		BytecodeSynced:     s.bytecodeSynced,
		BytecodeBytes:      s.bytecodeBytes,
		StorageSynced:      s.storageSynced,
		StorageBytes:       s.storageBytes,
		TrienodeHealSynced: s.trienodeHealSynced,
		TrienodeHealBytes:  s.trienodeHealBytes,
		BytecodeHealSynced: s.bytecodeHealSynced,
		BytecodeHealBytes:  s.bytecodeHealBytes,
	}
	status, err := json.Marshal(progress)
	if err != nil {
		panic(err) // This can only fail during implementation
	}
	rawdb.WriteSnapshotSyncStatus(s.db, status)
}

// Progress returns the snap sync status statistics.
func (s *Syncer) Progress() (*SyncProgress, *SyncPending) {
	s.lock.Lock()
	defer s.lock.Unlock()
	pending := new(SyncPending)
	if s.healer != nil {
		pending.TrienodeHeal = uint64(len(s.healer.trieTasks))
		pending.BytecodeHeal = uint64(len(s.healer.codeTasks))
	}
	return s.extProgress, pending
}

// cleanAccountTasks removes account range retrieval tasks that have already been
// completed.
func (s *Syncer) cleanAccountTasks() {
	// If the sync was already done before, don't even bother
	if len(s.tasks) == 0 {
		return
	}
	// Sync wasn't finished previously, check for any task that can be finalized
	for i := 0; i < len(s.tasks); i++ {
		if s.tasks[i].done {
			s.tasks = append(s.tasks[:i], s.tasks[i+1:]...)
			i--
		}
	}
	// If everything was just finalized just, generate the account trie and start heal
	if len(s.tasks) == 0 {
		s.lock.Lock()
		s.snapped = true
		s.lock.Unlock()

		// Push the final sync report
		s.reportSyncProgress(true)
	}
}

// cleanStorageTasks iterates over all the account tasks and storage sub-tasks
// within, cleaning any that have been completed.
func (s *Syncer) cleanStorageTasks() {
	for _, task := range s.tasks {
		for account, subtasks := range task.SubTasks {
			// Remove storage range retrieval tasks that completed
			for j := 0; j < len(subtasks); j++ {
				if subtasks[j].done {
					subtasks = append(subtasks[:j], subtasks[j+1:]...)
					j--
				}
			}
			if len(subtasks) > 0 {
				task.SubTasks[account] = subtasks
				continue
			}
			// If all storage chunks are done, mark the account as done too
			for j, hash := range task.res.hashes {
				if hash == account {
					task.needState[j] = false
				}
			}
			delete(task.SubTasks, account)
			task.pend--

			// If this was the last pending task, forward the account task
			if task.pend == 0 {
				s.forwardAccountTask(task)
			}
		}
	}
}

// assignAccountTasks attempts to match idle peers to pending account range
// retrievals.
func (s *Syncer) assignAccountTasks(success chan *accountResponse, fail chan *accountRequest, cancel chan struct{}) {
	s.lock.Lock()
	defer s.lock.Unlock()

	// Sort the peers by download capacity to use faster ones if many available
	idlers := &capacitySort{
		ids:  make([]string, 0, len(s.accountIdlers)),
		caps: make([]int, 0, len(s.accountIdlers)),
	}
	targetTTL := s.rates.TargetTimeout()
	for id := range s.accountIdlers {
		if _, ok := s.statelessPeers[id]; ok {
			continue
		}
		idlers.ids = append(idlers.ids, id)
		idlers.caps = append(idlers.caps, s.rates.Capacity(id, AccountRangeMsg, targetTTL))
	}
	if len(idlers.ids) == 0 {
		return
	}
	sort.Sort(sort.Reverse(idlers))

	// Iterate over all the tasks and try to find a pending one
	for _, task := range s.tasks {
		// Skip any tasks already filling
		if task.req != nil || task.res != nil {
			continue
		}
		// Task pending retrieval, try to find an idle peer. If no such peer
		// exists, we probably assigned tasks for all (or they are stateless).
		// Abort the entire assignment mechanism.
		if len(idlers.ids) == 0 {
			return
		}
		var (
			idle = idlers.ids[0]
			peer = s.peers[idle]
			cap  = idlers.caps[0]
		)
		idlers.ids, idlers.caps = idlers.ids[1:], idlers.caps[1:]

		// Matched a pending task to an idle peer, allocate a unique request id
		var reqid uint64
		for {
			reqid = uint64(rand.Int63())
			if reqid == 0 {
				continue
			}
			if _, ok := s.accountReqs[reqid]; ok {
				continue
			}
			break
		}
		// Generate the network query and send it to the peer
		req := &accountRequest{
			peer:    idle,
			id:      reqid,
			time:    time.Now(),
			deliver: success,
			revert:  fail,
			cancel:  cancel,
			stale:   make(chan struct{}),
			origin:  task.Next,
			limit:   task.Last,
			task:    task,
		}
		req.timeout = time.AfterFunc(s.rates.TargetTimeout(), func() {
			peer.Log().Debug("Account range request timed out", "reqid", reqid)
			s.rates.Update(idle, AccountRangeMsg, 0, 0)
			s.scheduleRevertAccountRequest(req)
		})
		s.accountReqs[reqid] = req
		delete(s.accountIdlers, idle)

		s.pend.Add(1)
		root := s.root
		gopool.Submit(func() {
			defer s.pend.Done()

			// Attempt to send the remote request and revert if it fails
			if cap > maxRequestSize {
				cap = maxRequestSize
			}
			if cap < minRequestSize { // Don't bother with peers below a bare minimum performance
				cap = minRequestSize
			}
			if err := peer.RequestAccountRange(reqid, root, req.origin, req.limit, uint64(cap)); err != nil {
				peer.Log().Debug("Failed to request account range", "err", err)
				s.scheduleRevertAccountRequest(req)
			}
		})

		// Inject the request into the task to block further assignments
		task.req = req
	}
}

// assignBytecodeTasks attempts to match idle peers to pending code retrievals.
func (s *Syncer) assignBytecodeTasks(success chan *bytecodeResponse, fail chan *bytecodeRequest, cancel chan struct{}) {
	s.lock.Lock()
	defer s.lock.Unlock()

	// Sort the peers by download capacity to use faster ones if many available
	idlers := &capacitySort{
		ids:  make([]string, 0, len(s.bytecodeIdlers)),
		caps: make([]int, 0, len(s.bytecodeIdlers)),
	}
	targetTTL := s.rates.TargetTimeout()
	for id := range s.bytecodeIdlers {
		if _, ok := s.statelessPeers[id]; ok {
			continue
		}
		idlers.ids = append(idlers.ids, id)
		idlers.caps = append(idlers.caps, s.rates.Capacity(id, ByteCodesMsg, targetTTL))
	}
	if len(idlers.ids) == 0 {
		return
	}
	sort.Sort(sort.Reverse(idlers))

	// Iterate over all the tasks and try to find a pending one
	for _, task := range s.tasks {
		// Skip any tasks not in the bytecode retrieval phase
		if task.res == nil {
			continue
		}
		// Skip tasks that are already retrieving (or done with) all codes
		if len(task.codeTasks) == 0 {
			continue
		}
		// Task pending retrieval, try to find an idle peer. If no such peer
		// exists, we probably assigned tasks for all (or they are stateless).
		// Abort the entire assignment mechanism.
		if len(idlers.ids) == 0 {
			return
		}
		var (
			idle = idlers.ids[0]
			peer = s.peers[idle]
			cap  = idlers.caps[0]
		)
		idlers.ids, idlers.caps = idlers.ids[1:], idlers.caps[1:]

		// Matched a pending task to an idle peer, allocate a unique request id
		var reqid uint64
		for {
			reqid = uint64(rand.Int63())
			if reqid == 0 {
				continue
			}
			if _, ok := s.bytecodeReqs[reqid]; ok {
				continue
			}
			break
		}
		// Generate the network query and send it to the peer
		if cap > maxCodeRequestCount {
			cap = maxCodeRequestCount
		}
		hashes := make([]common.Hash, 0, cap)
		for hash := range task.codeTasks {
			delete(task.codeTasks, hash)
			hashes = append(hashes, hash)
			if len(hashes) >= cap {
				break
			}
		}
		req := &bytecodeRequest{
			peer:    idle,
			id:      reqid,
			time:    time.Now(),
			deliver: success,
			revert:  fail,
			cancel:  cancel,
			stale:   make(chan struct{}),
			hashes:  hashes,
			task:    task,
		}
		req.timeout = time.AfterFunc(s.rates.TargetTimeout(), func() {
			peer.Log().Debug("Bytecode request timed out", "reqid", reqid)
			s.rates.Update(idle, ByteCodesMsg, 0, 0)
			s.scheduleRevertBytecodeRequest(req)
		})
		s.bytecodeReqs[reqid] = req
		delete(s.bytecodeIdlers, idle)

		s.pend.Add(1)
		gopool.Submit(func() {
			defer s.pend.Done()

			// Attempt to send the remote request and revert if it fails
			if err := peer.RequestByteCodes(reqid, hashes, maxRequestSize); err != nil {
				log.Debug("Failed to request bytecodes", "err", err)
				s.scheduleRevertBytecodeRequest(req)
			}
		})
	}
}

// assignStorageTasks attempts to match idle peers to pending storage range
// retrievals.
func (s *Syncer) assignStorageTasks(success chan *storageResponse, fail chan *storageRequest, cancel chan struct{}) {
	s.lock.Lock()
	defer s.lock.Unlock()

	// Sort the peers by download capacity to use faster ones if many available
	idlers := &capacitySort{
		ids:  make([]string, 0, len(s.storageIdlers)),
		caps: make([]int, 0, len(s.storageIdlers)),
	}
	targetTTL := s.rates.TargetTimeout()
	for id := range s.storageIdlers {
		if _, ok := s.statelessPeers[id]; ok {
			continue
		}
		idlers.ids = append(idlers.ids, id)
		idlers.caps = append(idlers.caps, s.rates.Capacity(id, StorageRangesMsg, targetTTL))
	}
	if len(idlers.ids) == 0 {
		return
	}
	sort.Sort(sort.Reverse(idlers))

	// Iterate over all the tasks and try to find a pending one
	for _, task := range s.tasks {
		// Skip any tasks not in the storage retrieval phase
		if task.res == nil {
			continue
		}
		// Skip tasks that are already retrieving (or done with) all small states
		if len(task.SubTasks) == 0 && len(task.stateTasks) == 0 {
			continue
		}
		// Task pending retrieval, try to find an idle peer. If no such peer
		// exists, we probably assigned tasks for all (or they are stateless).
		// Abort the entire assignment mechanism.
		if len(idlers.ids) == 0 {
			return
		}
		var (
			idle = idlers.ids[0]
			peer = s.peers[idle]
			cap  = idlers.caps[0]
		)
		idlers.ids, idlers.caps = idlers.ids[1:], idlers.caps[1:]

		// Matched a pending task to an idle peer, allocate a unique request id
		var reqid uint64
		for {
			reqid = uint64(rand.Int63())
			if reqid == 0 {
				continue
			}
			if _, ok := s.storageReqs[reqid]; ok {
				continue
			}
			break
		}
		// Generate the network query and send it to the peer. If there are
		// large contract tasks pending, complete those before diving into
		// even more new contracts.
		if cap > maxRequestSize {
			cap = maxRequestSize
		}
		if cap < minRequestSize { // Don't bother with peers below a bare minimum performance
			cap = minRequestSize
		}
		storageSets := cap / 1024

		var (
			accounts = make([]common.Hash, 0, storageSets)
			roots    = make([]common.Hash, 0, storageSets)
			subtask  *storageTask
		)
		for account, subtasks := range task.SubTasks {
			for _, st := range subtasks {
				// Skip any subtasks already filling
				if st.req != nil {
					continue
				}
				// Found an incomplete storage chunk, schedule it
				accounts = append(accounts, account)
				roots = append(roots, st.root)
				subtask = st
				break // Large contract chunks are downloaded individually
			}
			if subtask != nil {
				break // Large contract chunks are downloaded individually
			}
		}
		if subtask == nil {
			// No large contract required retrieval, but small ones available
			for acccount, root := range task.stateTasks {
				delete(task.stateTasks, acccount)

				accounts = append(accounts, acccount)
				roots = append(roots, root)

				if len(accounts) >= storageSets {
					break
				}
			}
		}
		// If nothing was found, it means this task is actually already fully
		// retrieving, but large contracts are hard to detect. Skip to the next.
		if len(accounts) == 0 {
			continue
		}
		req := &storageRequest{
			peer:     idle,
			id:       reqid,
			time:     time.Now(),
			deliver:  success,
			revert:   fail,
			cancel:   cancel,
			stale:    make(chan struct{}),
			accounts: accounts,
			roots:    roots,
			mainTask: task,
			subTask:  subtask,
		}
		if subtask != nil {
			req.origin = subtask.Next
			req.limit = subtask.Last
		}
		req.timeout = time.AfterFunc(s.rates.TargetTimeout(), func() {
			peer.Log().Debug("Storage request timed out", "reqid", reqid)
			s.rates.Update(idle, StorageRangesMsg, 0, 0)
			s.scheduleRevertStorageRequest(req)
		})
		s.storageReqs[reqid] = req
		delete(s.storageIdlers, idle)

		s.pend.Add(1)
		root := s.root
		gopool.Submit(func() {
			defer s.pend.Done()

			// Attempt to send the remote request and revert if it fails
			var origin, limit []byte
			if subtask != nil {
				origin, limit = req.origin[:], req.limit[:]
			}
			if err := peer.RequestStorageRanges(reqid, root, accounts, origin, limit, uint64(cap)); err != nil {
				log.Debug("Failed to request storage", "err", err)
				s.scheduleRevertStorageRequest(req)
			}
		})

		// Inject the request into the subtask to block further assignments
		if subtask != nil {
			subtask.req = req
		}
	}
}

// assignTrienodeHealTasks attempts to match idle peers to trie node requests to
// heal any trie errors caused by the snap sync's chunked retrieval model.
func (s *Syncer) assignTrienodeHealTasks(success chan *trienodeHealResponse, fail chan *trienodeHealRequest, cancel chan struct{}) {
	s.lock.Lock()
	defer s.lock.Unlock()

	// Sort the peers by download capacity to use faster ones if many available
	idlers := &capacitySort{
		ids:  make([]string, 0, len(s.trienodeHealIdlers)),
		caps: make([]int, 0, len(s.trienodeHealIdlers)),
	}
	targetTTL := s.rates.TargetTimeout()
	for id := range s.trienodeHealIdlers {
		if _, ok := s.statelessPeers[id]; ok {
			continue
		}
		idlers.ids = append(idlers.ids, id)
		idlers.caps = append(idlers.caps, s.rates.Capacity(id, TrieNodesMsg, targetTTL))
	}
	if len(idlers.ids) == 0 {
		return
	}
	sort.Sort(sort.Reverse(idlers))

	// Iterate over pending tasks and try to find a peer to retrieve with
	for len(s.healer.trieTasks) > 0 || s.healer.scheduler.Pending() > 0 {
		// If there are not enough trie tasks queued to fully assign, fill the
		// queue from the state sync scheduler. The trie synced schedules these
		// together with bytecodes, so we need to queue them combined.
		var (
			have = len(s.healer.trieTasks) + len(s.healer.codeTasks)
			want = maxTrieRequestCount + maxCodeRequestCount
		)
		if have < want {
			nodes, paths, codes := s.healer.scheduler.Missing(want - have)
			for i, hash := range nodes {
				s.healer.trieTasks[hash] = paths[i]
			}
			for _, hash := range codes {
				s.healer.codeTasks[hash] = struct{}{}
			}
		}
		// If all the heal tasks are bytecodes or already downloading, bail
		if len(s.healer.trieTasks) == 0 {
			return
		}
		// Task pending retrieval, try to find an idle peer. If no such peer
		// exists, we probably assigned tasks for all (or they are stateless).
		// Abort the entire assignment mechanism.
		if len(idlers.ids) == 0 {
			return
		}
		var (
			idle = idlers.ids[0]
			peer = s.peers[idle]
			cap  = idlers.caps[0]
		)
		idlers.ids, idlers.caps = idlers.ids[1:], idlers.caps[1:]

		// Matched a pending task to an idle peer, allocate a unique request id
		var reqid uint64
		for {
			reqid = uint64(rand.Int63())
			if reqid == 0 {
				continue
			}
			if _, ok := s.trienodeHealReqs[reqid]; ok {
				continue
			}
			break
		}
		// Generate the network query and send it to the peer
		if cap > maxTrieRequestCount {
			cap = maxTrieRequestCount
		}
		cap = int(float64(cap) / s.trienodeHealThrottle)
		if cap <= 0 {
			cap = 1
		}
		var (
			hashes   = make([]common.Hash, 0, cap)
			paths    = make([]trie.SyncPath, 0, cap)
			pathsets = make([]TrieNodePathSet, 0, cap)
		)
		for hash, pathset := range s.healer.trieTasks {
			delete(s.healer.trieTasks, hash)

			hashes = append(hashes, hash)
			paths = append(paths, pathset)

			if len(hashes) >= cap {
				break
			}
		}
		// Group requests by account hash
		hashes, paths, pathsets = sortByAccountPath(hashes, paths)
		req := &trienodeHealRequest{
			peer:    idle,
			id:      reqid,
			time:    time.Now(),
			deliver: success,
			revert:  fail,
			cancel:  cancel,
			stale:   make(chan struct{}),
			hashes:  hashes,
			paths:   paths,
			task:    s.healer,
		}
		req.timeout = time.AfterFunc(s.rates.TargetTimeout(), func() {
			peer.Log().Debug("Trienode heal request timed out", "reqid", reqid)
			s.rates.Update(idle, TrieNodesMsg, 0, 0)
			s.scheduleRevertTrienodeHealRequest(req)
		})
		s.trienodeHealReqs[reqid] = req
		delete(s.trienodeHealIdlers, idle)

		s.pend.Add(1)
		root := s.root
		gopool.Submit(func() {
			defer s.pend.Done()

			// Attempt to send the remote request and revert if it fails
			if err := peer.RequestTrieNodes(reqid, root, pathsets, maxRequestSize); err != nil {
				log.Debug("Failed to request trienode healers", "err", err)
				s.scheduleRevertTrienodeHealRequest(req)
			}
		})
	}
}

// assignBytecodeHealTasks attempts to match idle peers to bytecode requests to
// heal any trie errors caused by the snap sync's chunked retrieval model.
func (s *Syncer) assignBytecodeHealTasks(success chan *bytecodeHealResponse, fail chan *bytecodeHealRequest, cancel chan struct{}) {
	s.lock.Lock()
	defer s.lock.Unlock()

	// Sort the peers by download capacity to use faster ones if many available
	idlers := &capacitySort{
		ids:  make([]string, 0, len(s.bytecodeHealIdlers)),
		caps: make([]int, 0, len(s.bytecodeHealIdlers)),
	}
	targetTTL := s.rates.TargetTimeout()
	for id := range s.bytecodeHealIdlers {
		if _, ok := s.statelessPeers[id]; ok {
			continue
		}
		idlers.ids = append(idlers.ids, id)
		idlers.caps = append(idlers.caps, s.rates.Capacity(id, ByteCodesMsg, targetTTL))
	}
	if len(idlers.ids) == 0 {
		return
	}
	sort.Sort(sort.Reverse(idlers))

	// Iterate over pending tasks and try to find a peer to retrieve with
	for len(s.healer.codeTasks) > 0 || s.healer.scheduler.Pending() > 0 {
		// If there are not enough trie tasks queued to fully assign, fill the
		// queue from the state sync scheduler. The trie synced schedules these
		// together with trie nodes, so we need to queue them combined.
		var (
			have = len(s.healer.trieTasks) + len(s.healer.codeTasks)
			want = maxTrieRequestCount + maxCodeRequestCount
		)
		if have < want {
			nodes, paths, codes := s.healer.scheduler.Missing(want - have)
			for i, hash := range nodes {
				s.healer.trieTasks[hash] = paths[i]
			}
			for _, hash := range codes {
				s.healer.codeTasks[hash] = struct{}{}
			}
		}
		// If all the heal tasks are trienodes or already downloading, bail
		if len(s.healer.codeTasks) == 0 {
			return
		}
		// Task pending retrieval, try to find an idle peer. If no such peer
		// exists, we probably assigned tasks for all (or they are stateless).
		// Abort the entire assignment mechanism.
		if len(idlers.ids) == 0 {
			return
		}
		var (
			idle = idlers.ids[0]
			peer = s.peers[idle]
			cap  = idlers.caps[0]
		)
		idlers.ids, idlers.caps = idlers.ids[1:], idlers.caps[1:]

		// Matched a pending task to an idle peer, allocate a unique request id
		var reqid uint64
		for {
			reqid = uint64(rand.Int63())
			if reqid == 0 {
				continue
			}
			if _, ok := s.bytecodeHealReqs[reqid]; ok {
				continue
			}
			break
		}
		// Generate the network query and send it to the peer
		if cap > maxCodeRequestCount {
			cap = maxCodeRequestCount
		}
		hashes := make([]common.Hash, 0, cap)
		for hash := range s.healer.codeTasks {
			delete(s.healer.codeTasks, hash)

			hashes = append(hashes, hash)
			if len(hashes) >= cap {
				break
			}
		}
		req := &bytecodeHealRequest{
			peer:    idle,
			id:      reqid,
			time:    time.Now(),
			deliver: success,
			revert:  fail,
			cancel:  cancel,
			stale:   make(chan struct{}),
			hashes:  hashes,
			task:    s.healer,
		}
		req.timeout = time.AfterFunc(s.rates.TargetTimeout(), func() {
			peer.Log().Debug("Bytecode heal request timed out", "reqid", reqid)
			s.rates.Update(idle, ByteCodesMsg, 0, 0)
			s.scheduleRevertBytecodeHealRequest(req)
		})
		s.bytecodeHealReqs[reqid] = req
		delete(s.bytecodeHealIdlers, idle)

		s.pend.Add(1)
		gopool.Submit(func() {
			defer s.pend.Done()

			// Attempt to send the remote request and revert if it fails
			if err := peer.RequestByteCodes(reqid, hashes, maxRequestSize); err != nil {
				log.Debug("Failed to request bytecode healers", "err", err)
				s.scheduleRevertBytecodeHealRequest(req)
			}
		})
	}
}

// revertRequests locates all the currently pending reuqests from a particular
// peer and reverts them, rescheduling for others to fulfill.
func (s *Syncer) revertRequests(peer string) {
	// Gather the requests first, revertals need the lock too
	s.lock.Lock()
	var accountReqs []*accountRequest
	for _, req := range s.accountReqs {
		if req.peer == peer {
			accountReqs = append(accountReqs, req)
		}
	}
	var bytecodeReqs []*bytecodeRequest
	for _, req := range s.bytecodeReqs {
		if req.peer == peer {
			bytecodeReqs = append(bytecodeReqs, req)
		}
	}
	var storageReqs []*storageRequest
	for _, req := range s.storageReqs {
		if req.peer == peer {
			storageReqs = append(storageReqs, req)
		}
	}
	var trienodeHealReqs []*trienodeHealRequest
	for _, req := range s.trienodeHealReqs {
		if req.peer == peer {
			trienodeHealReqs = append(trienodeHealReqs, req)
		}
	}
	var bytecodeHealReqs []*bytecodeHealRequest
	for _, req := range s.bytecodeHealReqs {
		if req.peer == peer {
			bytecodeHealReqs = append(bytecodeHealReqs, req)
		}
	}
	s.lock.Unlock()

	// Revert all the requests matching the peer
	for _, req := range accountReqs {
		s.revertAccountRequest(req)
	}
	for _, req := range bytecodeReqs {
		s.revertBytecodeRequest(req)
	}
	for _, req := range storageReqs {
		s.revertStorageRequest(req)
	}
	for _, req := range trienodeHealReqs {
		s.revertTrienodeHealRequest(req)
	}
	for _, req := range bytecodeHealReqs {
		s.revertBytecodeHealRequest(req)
	}
}

// scheduleRevertAccountRequest asks the event loop to clean up an account range
// request and return all failed retrieval tasks to the scheduler for reassignment.
func (s *Syncer) scheduleRevertAccountRequest(req *accountRequest) {
	select {
	case req.revert <- req:
		// Sync event loop notified
	case <-req.cancel:
		// Sync cycle got cancelled
	case <-req.stale:
		// Request already reverted
	}
}

// revertAccountRequest cleans up an account range request and returns all failed
// retrieval tasks to the scheduler for reassignment.
//
// Note, this needs to run on the event runloop thread to reschedule to idle peers.
// On peer threads, use scheduleRevertAccountRequest.
func (s *Syncer) revertAccountRequest(req *accountRequest) {
	log.Debug("Reverting account request", "peer", req.peer, "reqid", req.id)
	select {
	case <-req.stale:
		log.Trace("Account request already reverted", "peer", req.peer, "reqid", req.id)
		return
	default:
	}
	close(req.stale)

	// Remove the request from the tracked set
	s.lock.Lock()
	delete(s.accountReqs, req.id)
	s.lock.Unlock()

	// If there's a timeout timer still running, abort it and mark the account
	// task as not-pending, ready for resheduling
	req.timeout.Stop()
	if req.task.req == req {
		req.task.req = nil
	}
}

// scheduleRevertBytecodeRequest asks the event loop to clean up a bytecode request
// and return all failed retrieval tasks to the scheduler for reassignment.
func (s *Syncer) scheduleRevertBytecodeRequest(req *bytecodeRequest) {
	select {
	case req.revert <- req:
		// Sync event loop notified
	case <-req.cancel:
		// Sync cycle got cancelled
	case <-req.stale:
		// Request already reverted
	}
}

// revertBytecodeRequest cleans up a bytecode request and returns all failed
// retrieval tasks to the scheduler for reassignment.
//
// Note, this needs to run on the event runloop thread to reschedule to idle peers.
// On peer threads, use scheduleRevertBytecodeRequest.
func (s *Syncer) revertBytecodeRequest(req *bytecodeRequest) {
	log.Debug("Reverting bytecode request", "peer", req.peer)
	select {
	case <-req.stale:
		log.Trace("Bytecode request already reverted", "peer", req.peer, "reqid", req.id)
		return
	default:
	}
	close(req.stale)

	// Remove the request from the tracked set
	s.lock.Lock()
	delete(s.bytecodeReqs, req.id)
	s.lock.Unlock()

	// If there's a timeout timer still running, abort it and mark the code
	// retrievals as not-pending, ready for resheduling
	req.timeout.Stop()
	for _, hash := range req.hashes {
		req.task.codeTasks[hash] = struct{}{}
	}
}

// scheduleRevertStorageRequest asks the event loop to clean up a storage range
// request and return all failed retrieval tasks to the scheduler for reassignment.
func (s *Syncer) scheduleRevertStorageRequest(req *storageRequest) {
	select {
	case req.revert <- req:
		// Sync event loop notified
	case <-req.cancel:
		// Sync cycle got cancelled
	case <-req.stale:
		// Request already reverted
	}
}

// revertStorageRequest cleans up a storage range request and returns all failed
// retrieval tasks to the scheduler for reassignment.
//
// Note, this needs to run on the event runloop thread to reschedule to idle peers.
// On peer threads, use scheduleRevertStorageRequest.
func (s *Syncer) revertStorageRequest(req *storageRequest) {
	log.Debug("Reverting storage request", "peer", req.peer)
	select {
	case <-req.stale:
		log.Trace("Storage request already reverted", "peer", req.peer, "reqid", req.id)
		return
	default:
	}
	close(req.stale)

	// Remove the request from the tracked set
	s.lock.Lock()
	delete(s.storageReqs, req.id)
	s.lock.Unlock()

	// If there's a timeout timer still running, abort it and mark the storage
	// task as not-pending, ready for resheduling
	req.timeout.Stop()
	if req.subTask != nil {
		req.subTask.req = nil
	} else {
		for i, account := range req.accounts {
			req.mainTask.stateTasks[account] = req.roots[i]
		}
	}
}

// scheduleRevertTrienodeHealRequest asks the event loop to clean up a trienode heal
// request and return all failed retrieval tasks to the scheduler for reassignment.
func (s *Syncer) scheduleRevertTrienodeHealRequest(req *trienodeHealRequest) {
	select {
	case req.revert <- req:
		// Sync event loop notified
	case <-req.cancel:
		// Sync cycle got cancelled
	case <-req.stale:
		// Request already reverted
	}
}

// revertTrienodeHealRequest cleans up a trienode heal request and returns all
// failed retrieval tasks to the scheduler for reassignment.
//
// Note, this needs to run on the event runloop thread to reschedule to idle peers.
// On peer threads, use scheduleRevertTrienodeHealRequest.
func (s *Syncer) revertTrienodeHealRequest(req *trienodeHealRequest) {
	log.Debug("Reverting trienode heal request", "peer", req.peer)
	select {
	case <-req.stale:
		log.Trace("Trienode heal request already reverted", "peer", req.peer, "reqid", req.id)
		return
	default:
	}
	close(req.stale)

	// Remove the request from the tracked set
	s.lock.Lock()
	delete(s.trienodeHealReqs, req.id)
	s.lock.Unlock()

	// If there's a timeout timer still running, abort it and mark the trie node
	// retrievals as not-pending, ready for resheduling
	req.timeout.Stop()
	for i, hash := range req.hashes {
		req.task.trieTasks[hash] = req.paths[i]
	}
}

// scheduleRevertBytecodeHealRequest asks the event loop to clean up a bytecode heal
// request and return all failed retrieval tasks to the scheduler for reassignment.
func (s *Syncer) scheduleRevertBytecodeHealRequest(req *bytecodeHealRequest) {
	select {
	case req.revert <- req:
		// Sync event loop notified
	case <-req.cancel:
		// Sync cycle got cancelled
	case <-req.stale:
		// Request already reverted
	}
}

// revertBytecodeHealRequest cleans up a bytecode heal request and returns all
// failed retrieval tasks to the scheduler for reassignment.
//
// Note, this needs to run on the event runloop thread to reschedule to idle peers.
// On peer threads, use scheduleRevertBytecodeHealRequest.
func (s *Syncer) revertBytecodeHealRequest(req *bytecodeHealRequest) {
	log.Debug("Reverting bytecode heal request", "peer", req.peer)
	select {
	case <-req.stale:
		log.Trace("Bytecode heal request already reverted", "peer", req.peer, "reqid", req.id)
		return
	default:
	}
	close(req.stale)

	// Remove the request from the tracked set
	s.lock.Lock()
	delete(s.bytecodeHealReqs, req.id)
	s.lock.Unlock()

	// If there's a timeout timer still running, abort it and mark the code
	// retrievals as not-pending, ready for resheduling
	req.timeout.Stop()
	for _, hash := range req.hashes {
		req.task.codeTasks[hash] = struct{}{}
	}
}

// processAccountResponse integrates an already validated account range response
// into the account tasks.
func (s *Syncer) processAccountResponse(res *accountResponse) {
	// Switch the task from pending to filling
	res.task.req = nil
	res.task.res = res

	// Ensure that the response doesn't overflow into the subsequent task
	last := res.task.Last.Big()
	for i, hash := range res.hashes {
		// Mark the range complete if the last is already included.
		// Keep iteration to delete the extra states if exists.
		cmp := hash.Big().Cmp(last)
		if cmp == 0 {
			res.cont = false
			continue
		}
		if cmp > 0 {
			// Chunk overflown, cut off excess
			res.hashes = res.hashes[:i]
			res.accounts = res.accounts[:i]
			res.cont = false // Mark range completed
			break
		}
	}
	// Iterate over all the accounts and assemble which ones need further sub-
	// filling before the entire account range can be persisted.
	res.task.needCode = make([]bool, len(res.accounts))
	res.task.needState = make([]bool, len(res.accounts))
	res.task.needHeal = make([]bool, len(res.accounts))

	res.task.codeTasks = make(map[common.Hash]struct{})
	res.task.stateTasks = make(map[common.Hash]common.Hash)

	resumed := make(map[common.Hash]struct{})

	res.task.pend = 0
	for i, account := range res.accounts {
		// Check if the account is a contract with an unknown code
		if !bytes.Equal(account.CodeHash, emptyCode[:]) {
			if !rawdb.HasCodeWithPrefix(s.db, common.BytesToHash(account.CodeHash)) {
				res.task.codeTasks[common.BytesToHash(account.CodeHash)] = struct{}{}
				res.task.needCode[i] = true
				res.task.pend++
			}
		}
		// Check if the account is a contract with an unknown storage trie
		if account.Root != emptyRoot {
			if ok, err := s.db.Has(account.Root[:]); err != nil || !ok {
				// If there was a previous large state retrieval in progress,
				// don't restart it from scratch. This happens if a sync cycle
				// is interrupted and resumed later. However, *do* update the
				// previous root hash.
				if subtasks, ok := res.task.SubTasks[res.hashes[i]]; ok {
					log.Debug("Resuming large storage retrieval", "account", res.hashes[i], "root", account.Root)
					for _, subtask := range subtasks {
						subtask.root = account.Root
					}
					res.task.needHeal[i] = true
					resumed[res.hashes[i]] = struct{}{}
				} else {
					res.task.stateTasks[res.hashes[i]] = account.Root
				}
				res.task.needState[i] = true
				res.task.pend++
			}
		}
	}
	// Delete any subtasks that have been aborted but not resumed. This may undo
	// some progress if a new peer gives us less accounts than an old one, but for
	// now we have to live with that.
	for hash := range res.task.SubTasks {
		if _, ok := resumed[hash]; !ok {
			log.Debug("Aborting suspended storage retrieval", "account", hash)
			delete(res.task.SubTasks, hash)
		}
	}
	// If the account range contained no contracts, or all have been fully filled
	// beforehand, short circuit storage filling and forward to the next task
	if res.task.pend == 0 {
		s.forwardAccountTask(res.task)
		return
	}
	// Some accounts are incomplete, leave as is for the storage and contract
	// task assigners to pick up and fill.
}

// processBytecodeResponse integrates an already validated bytecode response
// into the account tasks.
func (s *Syncer) processBytecodeResponse(res *bytecodeResponse) {
	batch := s.db.NewBatch()

	var (
		codes uint64
	)
	for i, hash := range res.hashes {
		code := res.codes[i]

		// If the bytecode was not delivered, reschedule it
		if code == nil {
			res.task.codeTasks[hash] = struct{}{}
			continue
		}
		// Code was delivered, mark it not needed any more
		for j, account := range res.task.res.accounts {
			if res.task.needCode[j] && hash == common.BytesToHash(account.CodeHash) {
				res.task.needCode[j] = false
				res.task.pend--
			}
		}
		// Push the bytecode into a database batch
		codes++
		rawdb.WriteCode(batch, hash, code)
	}
	bytes := common.StorageSize(batch.ValueSize())
	if err := batch.Write(); err != nil {
		log.Crit("Failed to persist bytecodes", "err", err)
	}
	s.bytecodeSynced += codes
	s.bytecodeBytes += bytes

	log.Debug("Persisted set of bytecodes", "count", codes, "bytes", bytes)

	// If this delivery completed the last pending task, forward the account task
	// to the next chunk
	if res.task.pend == 0 {
		s.forwardAccountTask(res.task)
		return
	}
	// Some accounts are still incomplete, leave as is for the storage and contract
	// task assigners to pick up and fill.
}

// processStorageResponse integrates an already validated storage response
// into the account tasks.
func (s *Syncer) processStorageResponse(res *storageResponse) {
	// Switch the subtask from pending to idle
	if res.subTask != nil {
		res.subTask.req = nil
	}
	batch := ethdb.HookedBatch{
		Batch: s.db.NewBatch(),
		OnPut: func(key []byte, value []byte) {
			s.storageBytes += common.StorageSize(len(key) + len(value))
		},
	}
	var (
		slots           int
		oldStorageBytes = s.storageBytes
	)
	// Iterate over all the accounts and reconstruct their storage tries from the
	// delivered slots
	for i, account := range res.accounts {
		// If the account was not delivered, reschedule it
		if i >= len(res.hashes) {
			res.mainTask.stateTasks[account] = res.roots[i]
			continue
		}
		// State was delivered, if complete mark as not needed any more, otherwise
		// mark the account as needing healing
		for j, hash := range res.mainTask.res.hashes {
			if account != hash {
				continue
			}
			acc := res.mainTask.res.accounts[j]

			// If the packet contains multiple contract storage slots, all
			// but the last are surely complete. The last contract may be
			// chunked, so check it's continuation flag.
			if res.subTask == nil && res.mainTask.needState[j] && (i < len(res.hashes)-1 || !res.cont) {
				res.mainTask.needState[j] = false
				res.mainTask.pend--
			}
			// If the last contract was chunked, mark it as needing healing
			// to avoid writing it out to disk prematurely.
			if res.subTask == nil && !res.mainTask.needHeal[j] && i == len(res.hashes)-1 && res.cont {
				res.mainTask.needHeal[j] = true
			}
			// If the last contract was chunked, we need to switch to large
			// contract handling mode
			if res.subTask == nil && i == len(res.hashes)-1 && res.cont {
				// If we haven't yet started a large-contract retrieval, create
				// the subtasks for it within the main account task
				if tasks, ok := res.mainTask.SubTasks[account]; !ok {
					var (
						keys    = res.hashes[i]
						chunks  = uint64(storageConcurrency)
						lastKey common.Hash
					)
					if len(keys) > 0 {
						lastKey = keys[len(keys)-1]
					}
					// If the number of slots remaining is low, decrease the
					// number of chunks. Somewhere on the order of 10-15K slots
					// fit into a packet of 500KB. A key/slot pair is maximum 64
					// bytes, so pessimistically maxRequestSize/64 = 8K.
					//
					// Chunk so that at least 2 packets are needed to fill a task.
					if estimate, err := estimateRemainingSlots(len(keys), lastKey); err == nil {
						if n := estimate / (2 * (maxRequestSize / 64)); n+1 < chunks {
							chunks = n + 1
						}
						log.Debug("Chunked large contract", "initiators", len(keys), "tail", lastKey, "remaining", estimate, "chunks", chunks)
					} else {
						log.Debug("Chunked large contract", "initiators", len(keys), "tail", lastKey, "chunks", chunks)
					}
					r := newHashRange(lastKey, chunks)

					// Our first task is the one that was just filled by this response.
					batch := ethdb.HookedBatch{
						Batch: s.db.NewBatch(),
						OnPut: func(key []byte, value []byte) {
							s.storageBytes += common.StorageSize(len(key) + len(value))
						},
					}
					tasks = append(tasks, &storageTask{
						Next:     common.Hash{},
						Last:     r.End(),
						root:     acc.Root,
						genBatch: batch,
						genTrie:  trie.NewStackTrie(batch),
					})
					for r.Next() {
						batch := ethdb.HookedBatch{
							Batch: s.db.NewBatch(),
							OnPut: func(key []byte, value []byte) {
								s.storageBytes += common.StorageSize(len(key) + len(value))
							},
						}
						tasks = append(tasks, &storageTask{
							Next:     r.Start(),
							Last:     r.End(),
							root:     acc.Root,
							genBatch: batch,
							genTrie:  trie.NewStackTrie(batch),
						})
					}
					for _, task := range tasks {
						log.Debug("Created storage sync task", "account", account, "root", acc.Root, "from", task.Next, "last", task.Last)
					}
					res.mainTask.SubTasks[account] = tasks

					// Since we've just created the sub-tasks, this response
					// is surely for the first one (zero origin)
					res.subTask = tasks[0]
				}
			}
			// If we're in large contract delivery mode, forward the subtask
			if res.subTask != nil {
				// Ensure the response doesn't overflow into the subsequent task
				last := res.subTask.Last.Big()
				// Find the first overflowing key. While at it, mark res as complete
				// if we find the range to include or pass the 'last'
				index := sort.Search(len(res.hashes[i]), func(k int) bool {
					cmp := res.hashes[i][k].Big().Cmp(last)
					if cmp >= 0 {
						res.cont = false
					}
					return cmp > 0
				})
				if index >= 0 {
					// cut off excess
					res.hashes[i] = res.hashes[i][:index]
					res.slots[i] = res.slots[i][:index]
				}
				// Forward the relevant storage chunk (even if created just now)
				if res.cont {
					res.subTask.Next = incHash(res.hashes[i][len(res.hashes[i])-1])
				} else {
					res.subTask.done = true
				}
			}
		}
		// Iterate over all the complete contracts, reconstruct the trie nodes and
		// push them to disk. If the contract is chunked, the trie nodes will be
		// reconstructed later.
		slots += len(res.hashes[i])

		if i < len(res.hashes)-1 || res.subTask == nil {
			tr := trie.NewStackTrie(batch)
			for j := 0; j < len(res.hashes[i]); j++ {
				tr.Update(res.hashes[i][j][:], res.slots[i][j])
			}
			tr.Commit()
		}
		// Persist the received storage segements. These flat state maybe
		// outdated during the sync, but it can be fixed later during the
		// snapshot generation.
		for j := 0; j < len(res.hashes[i]); j++ {
			rawdb.WriteStorageSnapshot(batch, account, res.hashes[i][j], res.slots[i][j])

			// If we're storing large contracts, generate the trie nodes
			// on the fly to not trash the gluing points
			if i == len(res.hashes)-1 && res.subTask != nil {
				res.subTask.genTrie.Update(res.hashes[i][j][:], res.slots[i][j])
			}
		}
	}
	// Large contracts could have generated new trie nodes, flush them to disk
	if res.subTask != nil {
		if res.subTask.done {
			if root, err := res.subTask.genTrie.Commit(); err != nil {
				log.Error("Failed to commit stack slots", "err", err)
			} else if root == res.subTask.root {
				// If the chunk's root is an overflown but full delivery, clear the heal request
				for i, account := range res.mainTask.res.hashes {
					if account == res.accounts[len(res.accounts)-1] {
						res.mainTask.needHeal[i] = false
					}
				}
			}
		}
		if res.subTask.genBatch.ValueSize() > ethdb.IdealBatchSize || res.subTask.done {
			if err := res.subTask.genBatch.Write(); err != nil {
				log.Error("Failed to persist stack slots", "err", err)
			}
			res.subTask.genBatch.Reset()
		}
	}
	// Flush anything written just now and update the stats
	if err := batch.Write(); err != nil {
		log.Crit("Failed to persist storage slots", "err", err)
	}
	s.storageSynced += uint64(slots)

	log.Debug("Persisted set of storage slots", "accounts", len(res.hashes), "slots", slots, "bytes", s.storageBytes-oldStorageBytes)

	// If this delivery completed the last pending task, forward the account task
	// to the next chunk
	if res.mainTask.pend == 0 {
		s.forwardAccountTask(res.mainTask)
		return
	}
	// Some accounts are still incomplete, leave as is for the storage and contract
	// task assigners to pick up and fill.
}

// processTrienodeHealResponse integrates an already validated trienode response
// into the healer tasks.
func (s *Syncer) processTrienodeHealResponse(res *trienodeHealResponse) {
	var (
		start = time.Now()
		fills int
	)
	for i, hash := range res.hashes {
		node := res.nodes[i]

		// If the trie node was not delivered, reschedule it
		if node == nil {
			res.task.trieTasks[hash] = res.paths[i]
			continue
		}
		fills++

		// Push the trie node into the state syncer
		s.trienodeHealSynced++
		s.trienodeHealBytes += common.StorageSize(len(node))

		err := s.healer.scheduler.Process(trie.SyncResult{Hash: hash, Data: node})
		switch err {
		case nil:
		case trie.ErrAlreadyProcessed:
			s.trienodeHealDups++
		case trie.ErrNotRequested:
			s.trienodeHealNops++
		default:
			log.Error("Invalid trienode processed", "hash", hash, "err", err)
		}
	}
	batch := s.db.NewBatch()
	if err := s.healer.scheduler.Commit(batch); err != nil {
		log.Error("Failed to commit healing data", "err", err)
	}
	if err := batch.Write(); err != nil {
		log.Crit("Failed to persist healing data", "err", err)
	}
	log.Debug("Persisted set of healing data", "type", "trienodes", "bytes", common.StorageSize(batch.ValueSize()))

	// Calculate the processing rate of one filled trie node
	rate := float64(fills) / (float64(time.Since(start)) / float64(time.Second))

	// Update the currently measured trienode queueing and processing throughput.
	//
	// The processing rate needs to be updated uniformly independent if we've
	// processed 1x100 trie nodes or 100x1 to keep the rate consistent even in
	// the face of varying network packets. As such, we cannot just measure the
	// time it took to process N trie nodes and update once, we need one update
	// per trie node.
	//
	// Naively, that would be:
	//
	//   for i:=0; i<fills; i++ {
	//     healRate = (1-measurementImpact)*oldRate + measurementImpact*newRate
	//   }
	//
	// Essentially, a recursive expansion of HR = (1-MI)*HR + MI*NR.
	//
	// We can expand that formula for the Nth item as:
	//   HR(N) = (1-MI)^N*OR + (1-MI)^(N-1)*MI*NR + (1-MI)^(N-2)*MI*NR + ... + (1-MI)^0*MI*NR
	//
	// The above is a geometric sequence that can be summed to:
	//   HR(N) = (1-MI)^N*(OR-NR) + NR
	s.trienodeHealRate = gomath.Pow(1-trienodeHealRateMeasurementImpact, float64(fills))*(s.trienodeHealRate-rate) + rate

	pending := atomic.LoadUint64(&s.trienodeHealPend)
	if time.Since(s.trienodeHealThrottled) > time.Second {
		// Periodically adjust the trie node throttler
		if float64(pending) > 2*s.trienodeHealRate {
			s.trienodeHealThrottle *= trienodeHealThrottleIncrease
		} else {
			s.trienodeHealThrottle /= trienodeHealThrottleDecrease
		}
		if s.trienodeHealThrottle > maxTrienodeHealThrottle {
			s.trienodeHealThrottle = maxTrienodeHealThrottle
		} else if s.trienodeHealThrottle < minTrienodeHealThrottle {
			s.trienodeHealThrottle = minTrienodeHealThrottle
		}
		s.trienodeHealThrottled = time.Now()

		log.Debug("Updated trie node heal throttler", "rate", s.trienodeHealRate, "pending", pending, "throttle", s.trienodeHealThrottle)
	}
}

// processBytecodeHealResponse integrates an already validated bytecode response
// into the healer tasks.
func (s *Syncer) processBytecodeHealResponse(res *bytecodeHealResponse) {
	for i, hash := range res.hashes {
		node := res.codes[i]

		// If the trie node was not delivered, reschedule it
		if node == nil {
			res.task.codeTasks[hash] = struct{}{}
			continue
		}
		// Push the trie node into the state syncer
		s.bytecodeHealSynced++
		s.bytecodeHealBytes += common.StorageSize(len(node))

		err := s.healer.scheduler.Process(trie.SyncResult{Hash: hash, Data: node})
		switch err {
		case nil:
		case trie.ErrAlreadyProcessed:
			s.bytecodeHealDups++
		case trie.ErrNotRequested:
			s.bytecodeHealNops++
		default:
			log.Error("Invalid bytecode processed", "hash", hash, "err", err)
		}
	}
	batch := s.db.NewBatch()
	if err := s.healer.scheduler.Commit(batch); err != nil {
		log.Error("Failed to commit healing data", "err", err)
	}
	if err := batch.Write(); err != nil {
		log.Crit("Failed to persist healing data", "err", err)
	}
	log.Debug("Persisted set of healing data", "type", "bytecode", "bytes", common.StorageSize(batch.ValueSize()))
}

// forwardAccountTask takes a filled account task and persists anything available
// into the database, after which it forwards the next account marker so that the
// task's next chunk may be filled.
func (s *Syncer) forwardAccountTask(task *accountTask) {
	// Remove any pending delivery
	res := task.res
	if res == nil {
		return // nothing to forward
	}
	task.res = nil

	// Persist the received account segements. These flat state maybe
	// outdated during the sync, but it can be fixed later during the
	// snapshot generation.
	oldAccountBytes := s.accountBytes

	batch := ethdb.HookedBatch{
		Batch: s.db.NewBatch(),
		OnPut: func(key []byte, value []byte) {
			s.accountBytes += common.StorageSize(len(key) + len(value))
		},
	}
	for i, hash := range res.hashes {
		if task.needCode[i] || task.needState[i] {
			break
		}
		slim := snapshot.SlimAccountRLP(res.accounts[i].Nonce, res.accounts[i].Balance, res.accounts[i].Root, res.accounts[i].CodeHash)
		rawdb.WriteAccountSnapshot(batch, hash, slim)

		// If the task is complete, drop it into the stack trie to generate
		// account trie nodes for it
		if !task.needHeal[i] {
			full, err := snapshot.FullAccountRLP(slim) // TODO(karalabe): Slim parsing can be omitted
			if err != nil {
				panic(err) // Really shouldn't ever happen
			}
			task.genTrie.Update(hash[:], full)
		}
	}
	// Flush anything written just now and update the stats
	if err := batch.Write(); err != nil {
		log.Crit("Failed to persist accounts", "err", err)
	}
	s.accountSynced += uint64(len(res.accounts))

	// Task filling persisted, push it the chunk marker forward to the first
	// account still missing data.
	for i, hash := range res.hashes {
		if task.needCode[i] || task.needState[i] {
			return
		}
		task.Next = incHash(hash)
	}
	// All accounts marked as complete, track if the entire task is done
	task.done = !res.cont

	// Stack trie could have generated trie nodes, push them to disk (we need to
	// flush after finalizing task.done. It's fine even if we crash and lose this
	// write as it will only cause more data to be downloaded during heal.
	if task.done {
		if _, err := task.genTrie.Commit(); err != nil {
			log.Error("Failed to commit stack account", "err", err)
		}
	}
	if task.genBatch.ValueSize() > ethdb.IdealBatchSize || task.done {
		if err := task.genBatch.Write(); err != nil {
			log.Error("Failed to persist stack account", "err", err)
		}
		task.genBatch.Reset()
	}
	log.Debug("Persisted range of accounts", "accounts", len(res.accounts), "bytes", s.accountBytes-oldAccountBytes)
}

// OnAccounts is a callback method to invoke when a range of accounts are
// received from a remote peer.
func (s *Syncer) OnAccounts(peer SyncPeer, id uint64, hashes []common.Hash, accounts [][]byte, proof [][]byte) error {
	size := common.StorageSize(len(hashes) * common.HashLength)
	for _, account := range accounts {
		size += common.StorageSize(len(account))
	}
	for _, node := range proof {
		size += common.StorageSize(len(node))
	}
	logger := peer.Log().New("reqid", id)
	logger.Trace("Delivering range of accounts", "hashes", len(hashes), "accounts", len(accounts), "proofs", len(proof), "bytes", size)

	// Whether or not the response is valid, we can mark the peer as idle and
	// notify the scheduler to assign a new task. If the response is invalid,
	// we'll drop the peer in a bit.
	defer func() {
		s.lock.Lock()
		defer s.lock.Unlock()
		if _, ok := s.peers[peer.ID()]; ok {
			s.accountIdlers[peer.ID()] = struct{}{}
		}
		select {
		case s.update <- struct{}{}:
		default:
		}
	}()
	s.lock.Lock()
	// Ensure the response is for a valid request
	req, ok := s.accountReqs[id]
	if !ok {
		// Request stale, perhaps the peer timed out but came through in the end
		logger.Warn("Unexpected account range packet")
		s.lock.Unlock()
		return nil
	}
	delete(s.accountReqs, id)
	s.rates.Update(peer.ID(), AccountRangeMsg, time.Since(req.time), int(size))

	// Clean up the request timeout timer, we'll see how to proceed further based
	// on the actual delivered content
	if !req.timeout.Stop() {
		// The timeout is already triggered, and this request will be reverted+rescheduled
		s.lock.Unlock()
		return nil
	}
	// Response is valid, but check if peer is signalling that it does not have
	// the requested data. For account range queries that means the state being
	// retrieved was either already pruned remotely, or the peer is not yet
	// synced to our head.
	if len(hashes) == 0 && len(accounts) == 0 && len(proof) == 0 {
		logger.Debug("Peer rejected account range request", "root", s.root)
		s.statelessPeers[peer.ID()] = struct{}{}
		s.lock.Unlock()

		// Signal this request as failed, and ready for rescheduling
		s.scheduleRevertAccountRequest(req)
		return nil
	}
	root := s.root
	s.lock.Unlock()

	// Reconstruct a partial trie from the response and verify it
	keys := make([][]byte, len(hashes))
	for i, key := range hashes {
		keys[i] = common.CopyBytes(key[:])
	}
	nodes := make(light.NodeList, len(proof))
	for i, node := range proof {
		nodes[i] = node
	}
	proofdb := nodes.NodeSet()

	var end []byte
	if len(keys) > 0 {
		end = keys[len(keys)-1]
	}
	cont, err := trie.VerifyRangeProof(root, req.origin[:], end, keys, accounts, proofdb)
	if err != nil {
		logger.Warn("Account range failed proof", "err", err)
		// Signal this request as failed, and ready for rescheduling
		s.scheduleRevertAccountRequest(req)
		return err
	}
	accs := make([]*types.StateAccount, len(accounts))
	for i, account := range accounts {
		acc := new(types.StateAccount)
		if err := rlp.DecodeBytes(account, acc); err != nil {
			panic(err) // We created these blobs, we must be able to decode them
		}
		accs[i] = acc
	}
	response := &accountResponse{
		task:     req.task,
		hashes:   hashes,
		accounts: accs,
		cont:     cont,
	}
	select {
	case req.deliver <- response:
	case <-req.cancel:
	case <-req.stale:
	}
	return nil
}

// OnByteCodes is a callback method to invoke when a batch of contract
// bytes codes are received from a remote peer.
func (s *Syncer) OnByteCodes(peer SyncPeer, id uint64, bytecodes [][]byte) error {
	s.lock.RLock()
	syncing := !s.snapped
	s.lock.RUnlock()

	if syncing {
		return s.onByteCodes(peer, id, bytecodes)
	}
	return s.onHealByteCodes(peer, id, bytecodes)
}

// onByteCodes is a callback method to invoke when a batch of contract
// bytes codes are received from a remote peer in the syncing phase.
func (s *Syncer) onByteCodes(peer SyncPeer, id uint64, bytecodes [][]byte) error {
	var size common.StorageSize
	for _, code := range bytecodes {
		size += common.StorageSize(len(code))
	}
	logger := peer.Log().New("reqid", id)
	logger.Trace("Delivering set of bytecodes", "bytecodes", len(bytecodes), "bytes", size)

	// Whether or not the response is valid, we can mark the peer as idle and
	// notify the scheduler to assign a new task. If the response is invalid,
	// we'll drop the peer in a bit.
	defer func() {
		s.lock.Lock()
		defer s.lock.Unlock()
		if _, ok := s.peers[peer.ID()]; ok {
			s.bytecodeIdlers[peer.ID()] = struct{}{}
		}
		select {
		case s.update <- struct{}{}:
		default:
		}
	}()
	s.lock.Lock()
	// Ensure the response is for a valid request
	req, ok := s.bytecodeReqs[id]
	if !ok {
		// Request stale, perhaps the peer timed out but came through in the end
		logger.Warn("Unexpected bytecode packet")
		s.lock.Unlock()
		return nil
	}
	delete(s.bytecodeReqs, id)
	s.rates.Update(peer.ID(), ByteCodesMsg, time.Since(req.time), len(bytecodes))

	// Clean up the request timeout timer, we'll see how to proceed further based
	// on the actual delivered content
	if !req.timeout.Stop() {
		// The timeout is already triggered, and this request will be reverted+rescheduled
		s.lock.Unlock()
		return nil
	}

	// Response is valid, but check if peer is signalling that it does not have
	// the requested data. For bytecode range queries that means the peer is not
	// yet synced.
	if len(bytecodes) == 0 {
		logger.Debug("Peer rejected bytecode request")
		s.statelessPeers[peer.ID()] = struct{}{}
		s.lock.Unlock()

		// Signal this request as failed, and ready for rescheduling
		s.scheduleRevertBytecodeRequest(req)
		return nil
	}
	s.lock.Unlock()

	// Cross reference the requested bytecodes with the response to find gaps
	// that the serving node is missing
	hasher := sha3.NewLegacyKeccak256().(crypto.KeccakState)
	hash := make([]byte, 32)

	codes := make([][]byte, len(req.hashes))
	for i, j := 0, 0; i < len(bytecodes); i++ {
		// Find the next hash that we've been served, leaving misses with nils
		hasher.Reset()
		hasher.Write(bytecodes[i])
		hasher.Read(hash)

		for j < len(req.hashes) && !bytes.Equal(hash, req.hashes[j][:]) {
			j++
		}
		if j < len(req.hashes) {
			codes[j] = bytecodes[i]
			j++
			continue
		}
		// We've either ran out of hashes, or got unrequested data
		logger.Warn("Unexpected bytecodes", "count", len(bytecodes)-i)
		// Signal this request as failed, and ready for rescheduling
		s.scheduleRevertBytecodeRequest(req)
		return errors.New("unexpected bytecode")
	}
	// Response validated, send it to the scheduler for filling
	response := &bytecodeResponse{
		task:   req.task,
		hashes: req.hashes,
		codes:  codes,
	}
	select {
	case req.deliver <- response:
	case <-req.cancel:
	case <-req.stale:
	}
	return nil
}

// OnStorage is a callback method to invoke when ranges of storage slots
// are received from a remote peer.
func (s *Syncer) OnStorage(peer SyncPeer, id uint64, hashes [][]common.Hash, slots [][][]byte, proof [][]byte) error {
	// Gather some trace stats to aid in debugging issues
	var (
		hashCount int
		slotCount int
		size      common.StorageSize
	)
	for _, hashset := range hashes {
		size += common.StorageSize(common.HashLength * len(hashset))
		hashCount += len(hashset)
	}
	for _, slotset := range slots {
		for _, slot := range slotset {
			size += common.StorageSize(len(slot))
		}
		slotCount += len(slotset)
	}
	for _, node := range proof {
		size += common.StorageSize(len(node))
	}
	logger := peer.Log().New("reqid", id)
	logger.Trace("Delivering ranges of storage slots", "accounts", len(hashes), "hashes", hashCount, "slots", slotCount, "proofs", len(proof), "size", size)

	// Whether or not the response is valid, we can mark the peer as idle and
	// notify the scheduler to assign a new task. If the response is invalid,
	// we'll drop the peer in a bit.
	defer func() {
		s.lock.Lock()
		defer s.lock.Unlock()
		if _, ok := s.peers[peer.ID()]; ok {
			s.storageIdlers[peer.ID()] = struct{}{}
		}
		select {
		case s.update <- struct{}{}:
		default:
		}
	}()
	s.lock.Lock()
	// Ensure the response is for a valid request
	req, ok := s.storageReqs[id]
	if !ok {
		// Request stale, perhaps the peer timed out but came through in the end
		logger.Warn("Unexpected storage ranges packet")
		s.lock.Unlock()
		return nil
	}
	delete(s.storageReqs, id)
	s.rates.Update(peer.ID(), StorageRangesMsg, time.Since(req.time), int(size))

	// Clean up the request timeout timer, we'll see how to proceed further based
	// on the actual delivered content
	if !req.timeout.Stop() {
		// The timeout is already triggered, and this request will be reverted+rescheduled
		s.lock.Unlock()
		return nil
	}

	// Reject the response if the hash sets and slot sets don't match, or if the
	// peer sent more data than requested.
	if len(hashes) != len(slots) {
		s.lock.Unlock()
		s.scheduleRevertStorageRequest(req) // reschedule request
		logger.Warn("Hash and slot set size mismatch", "hashset", len(hashes), "slotset", len(slots))
		return errors.New("hash and slot set size mismatch")
	}
	if len(hashes) > len(req.accounts) {
		s.lock.Unlock()
		s.scheduleRevertStorageRequest(req) // reschedule request
		logger.Warn("Hash set larger than requested", "hashset", len(hashes), "requested", len(req.accounts))
		return errors.New("hash set larger than requested")
	}
	// Response is valid, but check if peer is signalling that it does not have
	// the requested data. For storage range queries that means the state being
	// retrieved was either already pruned remotely, or the peer is not yet
	// synced to our head.
	if len(hashes) == 0 {
		logger.Debug("Peer rejected storage request")
		s.statelessPeers[peer.ID()] = struct{}{}
		s.lock.Unlock()
		s.scheduleRevertStorageRequest(req) // reschedule request
		return nil
	}
	s.lock.Unlock()

	// Reconstruct the partial tries from the response and verify them
	var cont bool

	for i := 0; i < len(hashes); i++ {
		// Convert the keys and proofs into an internal format
		keys := make([][]byte, len(hashes[i]))
		for j, key := range hashes[i] {
			keys[j] = common.CopyBytes(key[:])
		}
		nodes := make(light.NodeList, 0, len(proof))
		if i == len(hashes)-1 {
			for _, node := range proof {
				nodes = append(nodes, node)
			}
		}
		var err error
		if len(nodes) == 0 {
			// No proof has been attached, the response must cover the entire key
			// space and hash to the origin root.
			_, err = trie.VerifyRangeProof(req.roots[i], nil, nil, keys, slots[i], nil)
			if err != nil {
				s.scheduleRevertStorageRequest(req) // reschedule request
				logger.Warn("Storage slots failed proof", "err", err)
				return err
			}
		} else {
			// A proof was attached, the response is only partial, check that the
			// returned data is indeed part of the storage trie
			proofdb := nodes.NodeSet()

			var end []byte
			if len(keys) > 0 {
				end = keys[len(keys)-1]
			}
			cont, err = trie.VerifyRangeProof(req.roots[i], req.origin[:], end, keys, slots[i], proofdb)
			if err != nil {
				s.scheduleRevertStorageRequest(req) // reschedule request
				logger.Warn("Storage range failed proof", "err", err)
				return err
			}
		}
	}
	// Partial tries reconstructed, send them to the scheduler for storage filling
	response := &storageResponse{
		mainTask: req.mainTask,
		subTask:  req.subTask,
		accounts: req.accounts,
		roots:    req.roots,
		hashes:   hashes,
		slots:    slots,
		cont:     cont,
	}
	select {
	case req.deliver <- response:
	case <-req.cancel:
	case <-req.stale:
	}
	return nil
}

// OnTrieNodes is a callback method to invoke when a batch of trie nodes
// are received from a remote peer.
func (s *Syncer) OnTrieNodes(peer SyncPeer, id uint64, trienodes [][]byte) error {
	var size common.StorageSize
	for _, node := range trienodes {
		size += common.StorageSize(len(node))
	}
	logger := peer.Log().New("reqid", id)
	logger.Trace("Delivering set of healing trienodes", "trienodes", len(trienodes), "bytes", size)

	// Whether or not the response is valid, we can mark the peer as idle and
	// notify the scheduler to assign a new task. If the response is invalid,
	// we'll drop the peer in a bit.
	defer func() {
		s.lock.Lock()
		defer s.lock.Unlock()
		if _, ok := s.peers[peer.ID()]; ok {
			s.trienodeHealIdlers[peer.ID()] = struct{}{}
		}
		select {
		case s.update <- struct{}{}:
		default:
		}
	}()
	s.lock.Lock()
	// Ensure the response is for a valid request
	req, ok := s.trienodeHealReqs[id]
	if !ok {
		// Request stale, perhaps the peer timed out but came through in the end
		logger.Warn("Unexpected trienode heal packet")
		s.lock.Unlock()
		return nil
	}
	delete(s.trienodeHealReqs, id)
	s.rates.Update(peer.ID(), TrieNodesMsg, time.Since(req.time), len(trienodes))

	// Clean up the request timeout timer, we'll see how to proceed further based
	// on the actual delivered content
	if !req.timeout.Stop() {
		// The timeout is already triggered, and this request will be reverted+rescheduled
		s.lock.Unlock()
		return nil
	}

	// Response is valid, but check if peer is signalling that it does not have
	// the requested data. For bytecode range queries that means the peer is not
	// yet synced.
	if len(trienodes) == 0 {
		logger.Debug("Peer rejected trienode heal request")
		s.statelessPeers[peer.ID()] = struct{}{}
		s.lock.Unlock()

		// Signal this request as failed, and ready for rescheduling
		s.scheduleRevertTrienodeHealRequest(req)
		return nil
	}
	s.lock.Unlock()

	// Cross reference the requested trienodes with the response to find gaps
	// that the serving node is missing
	var (
		hasher = sha3.NewLegacyKeccak256().(crypto.KeccakState)
		hash   = make([]byte, 32)
		nodes  = make([][]byte, len(req.hashes))
		fills  uint64
	)
	for i, j := 0, 0; i < len(trienodes); i++ {
		// Find the next hash that we've been served, leaving misses with nils
		hasher.Reset()
		hasher.Write(trienodes[i])
		hasher.Read(hash)

		for j < len(req.hashes) && !bytes.Equal(hash, req.hashes[j][:]) {
			j++
		}
		if j < len(req.hashes) {
			nodes[j] = trienodes[i]
			fills++
			j++
			continue
		}
		// We've either ran out of hashes, or got unrequested data
		logger.Warn("Unexpected healing trienodes", "count", len(trienodes)-i)

		// Signal this request as failed, and ready for rescheduling
		s.scheduleRevertTrienodeHealRequest(req)
		return errors.New("unexpected healing trienode")
	}
	// Response validated, send it to the scheduler for filling
	atomic.AddUint64(&s.trienodeHealPend, fills)
	defer func() {
		atomic.AddUint64(&s.trienodeHealPend, ^(fills - 1))
	}()
	response := &trienodeHealResponse{
		task:   req.task,
		hashes: req.hashes,
		paths:  req.paths,
		nodes:  nodes,
	}
	select {
	case req.deliver <- response:
	case <-req.cancel:
	case <-req.stale:
	}
	return nil
}

// onHealByteCodes is a callback method to invoke when a batch of contract
// bytes codes are received from a remote peer in the healing phase.
func (s *Syncer) onHealByteCodes(peer SyncPeer, id uint64, bytecodes [][]byte) error {
	var size common.StorageSize
	for _, code := range bytecodes {
		size += common.StorageSize(len(code))
	}
	logger := peer.Log().New("reqid", id)
	logger.Trace("Delivering set of healing bytecodes", "bytecodes", len(bytecodes), "bytes", size)

	// Whether or not the response is valid, we can mark the peer as idle and
	// notify the scheduler to assign a new task. If the response is invalid,
	// we'll drop the peer in a bit.
	defer func() {
		s.lock.Lock()
		defer s.lock.Unlock()
		if _, ok := s.peers[peer.ID()]; ok {
			s.bytecodeHealIdlers[peer.ID()] = struct{}{}
		}
		select {
		case s.update <- struct{}{}:
		default:
		}
	}()
	s.lock.Lock()
	// Ensure the response is for a valid request
	req, ok := s.bytecodeHealReqs[id]
	if !ok {
		// Request stale, perhaps the peer timed out but came through in the end
		logger.Warn("Unexpected bytecode heal packet")
		s.lock.Unlock()
		return nil
	}
	delete(s.bytecodeHealReqs, id)
	s.rates.Update(peer.ID(), ByteCodesMsg, time.Since(req.time), len(bytecodes))

	// Clean up the request timeout timer, we'll see how to proceed further based
	// on the actual delivered content
	if !req.timeout.Stop() {
		// The timeout is already triggered, and this request will be reverted+rescheduled
		s.lock.Unlock()
		return nil
	}

	// Response is valid, but check if peer is signalling that it does not have
	// the requested data. For bytecode range queries that means the peer is not
	// yet synced.
	if len(bytecodes) == 0 {
		logger.Debug("Peer rejected bytecode heal request")
		s.statelessPeers[peer.ID()] = struct{}{}
		s.lock.Unlock()

		// Signal this request as failed, and ready for rescheduling
		s.scheduleRevertBytecodeHealRequest(req)
		return nil
	}
	s.lock.Unlock()

	// Cross reference the requested bytecodes with the response to find gaps
	// that the serving node is missing
	hasher := sha3.NewLegacyKeccak256().(crypto.KeccakState)
	hash := make([]byte, 32)

	codes := make([][]byte, len(req.hashes))
	for i, j := 0, 0; i < len(bytecodes); i++ {
		// Find the next hash that we've been served, leaving misses with nils
		hasher.Reset()
		hasher.Write(bytecodes[i])
		hasher.Read(hash)

		for j < len(req.hashes) && !bytes.Equal(hash, req.hashes[j][:]) {
			j++
		}
		if j < len(req.hashes) {
			codes[j] = bytecodes[i]
			j++
			continue
		}
		// We've either ran out of hashes, or got unrequested data
		logger.Warn("Unexpected healing bytecodes", "count", len(bytecodes)-i)
		// Signal this request as failed, and ready for rescheduling
		s.scheduleRevertBytecodeHealRequest(req)
		return errors.New("unexpected healing bytecode")
	}
	// Response validated, send it to the scheduler for filling
	response := &bytecodeHealResponse{
		task:   req.task,
		hashes: req.hashes,
		codes:  codes,
	}
	select {
	case req.deliver <- response:
	case <-req.cancel:
	case <-req.stale:
	}
	return nil
}

// onHealState is a callback method to invoke when a flat state(account
// or storage slot) is downloded during the healing stage. The flat states
// can be persisted blindly and can be fixed later in the generation stage.
// Note it's not concurrent safe, please handle the concurrent issue outside.
func (s *Syncer) onHealState(paths [][]byte, value []byte) error {
	if len(paths) == 1 {
		var account types.StateAccount
		if err := rlp.DecodeBytes(value, &account); err != nil {
			return nil
		}
		blob := snapshot.SlimAccountRLP(account.Nonce, account.Balance, account.Root, account.CodeHash)
		rawdb.WriteAccountSnapshot(s.stateWriter, common.BytesToHash(paths[0]), blob)
		s.accountHealed += 1
		s.accountHealedBytes += common.StorageSize(1 + common.HashLength + len(blob))
	}
	if len(paths) == 2 {
		rawdb.WriteStorageSnapshot(s.stateWriter, common.BytesToHash(paths[0]), common.BytesToHash(paths[1]), value)
		s.storageHealed += 1
		s.storageHealedBytes += common.StorageSize(1 + 2*common.HashLength + len(value))
	}
	if s.stateWriter.ValueSize() > ethdb.IdealBatchSize {
		s.stateWriter.Write() // It's fine to ignore the error here
		s.stateWriter.Reset()
	}
	return nil
}

// hashSpace is the total size of the 256 bit hash space for accounts.
var hashSpace = new(big.Int).Exp(common.Big2, common.Big256, nil)

// report calculates various status reports and provides it to the user.
func (s *Syncer) report(force bool) {
	if len(s.tasks) > 0 {
		s.reportSyncProgress(force)
		return
	}
	s.reportHealProgress(force)
}

// reportSyncProgress calculates various status reports and provides it to the user.
func (s *Syncer) reportSyncProgress(force bool) {
	// Don't report all the events, just occasionally
	if !force && time.Since(s.logTime) < 8*time.Second {
		return
	}
	// Don't report anything until we have a meaningful progress
	synced := s.accountBytes + s.bytecodeBytes + s.storageBytes
	if synced == 0 {
		return
	}
	accountGaps := new(big.Int)
	for _, task := range s.tasks {
		accountGaps.Add(accountGaps, new(big.Int).Sub(task.Last.Big(), task.Next.Big()))
	}
	accountFills := new(big.Int).Sub(hashSpace, accountGaps)
	if accountFills.BitLen() == 0 {
		return
	}
	s.logTime = time.Now()
	estBytes := float64(new(big.Int).Div(
		new(big.Int).Mul(new(big.Int).SetUint64(uint64(synced)), hashSpace),
		accountFills,
	).Uint64())
	// Don't report anything until we have a meaningful progress
	if estBytes < 1.0 {
		return
	}
	elapsed := time.Since(s.startTime)
	estTime := elapsed / time.Duration(synced) * time.Duration(estBytes)

	// Create a mega progress report
	var (
		progress = fmt.Sprintf("%.2f%%", float64(synced)*100/estBytes)
		accounts = fmt.Sprintf("%v@%v", log.FormatLogfmtUint64(s.accountSynced), s.accountBytes.TerminalString())
		storage  = fmt.Sprintf("%v@%v", log.FormatLogfmtUint64(s.storageSynced), s.storageBytes.TerminalString())
		bytecode = fmt.Sprintf("%v@%v", log.FormatLogfmtUint64(s.bytecodeSynced), s.bytecodeBytes.TerminalString())
	)
	log.Info("State sync in progress", "synced", progress, "state", synced,
		"accounts", accounts, "slots", storage, "codes", bytecode, "eta", common.PrettyDuration(estTime-elapsed))
}

// reportHealProgress calculates various status reports and provides it to the user.
func (s *Syncer) reportHealProgress(force bool) {
	// Don't report all the events, just occasionally
	if !force && time.Since(s.logTime) < 8*time.Second {
		return
	}
	s.logTime = time.Now()

	// Create a mega progress report
	var (
		trienode = fmt.Sprintf("%v@%v", log.FormatLogfmtUint64(s.trienodeHealSynced), s.trienodeHealBytes.TerminalString())
		bytecode = fmt.Sprintf("%v@%v", log.FormatLogfmtUint64(s.bytecodeHealSynced), s.bytecodeHealBytes.TerminalString())
		accounts = fmt.Sprintf("%v@%v", log.FormatLogfmtUint64(s.accountHealed), s.accountHealedBytes.TerminalString())
		storage  = fmt.Sprintf("%v@%v", log.FormatLogfmtUint64(s.storageHealed), s.storageHealedBytes.TerminalString())
	)
	log.Info("State heal in progress", "accounts", accounts, "slots", storage,
		"codes", bytecode, "nodes", trienode, "pending", s.healer.scheduler.Pending())
}

// estimateRemainingSlots tries to determine roughly how many slots are left in
// a contract storage, based on the number of keys and the last hash. This method
// assumes that the hashes are lexicographically ordered and evenly distributed.
func estimateRemainingSlots(hashes int, last common.Hash) (uint64, error) {
	if last == (common.Hash{}) {
		return 0, errors.New("last hash empty")
	}
	space := new(big.Int).Mul(math.MaxBig256, big.NewInt(int64(hashes)))
	space.Div(space, last.Big())
	if !space.IsUint64() {
		// Gigantic address space probably due to too few or malicious slots
		return 0, errors.New("too few slots for estimation")
	}
	return space.Uint64() - uint64(hashes), nil
}

// capacitySort implements the Sort interface, allowing sorting by peer message
// throughput. Note, callers should use sort.Reverse to get the desired effect
// of highest capacity being at the front.
type capacitySort struct {
	ids  []string
	caps []int
}

func (s *capacitySort) Len() int {
	return len(s.ids)
}

func (s *capacitySort) Less(i, j int) bool {
	return s.caps[i] < s.caps[j]
}

func (s *capacitySort) Swap(i, j int) {
	s.ids[i], s.ids[j] = s.ids[j], s.ids[i]
	s.caps[i], s.caps[j] = s.caps[j], s.caps[i]
}

// healRequestSort implements the Sort interface, allowing sorting trienode
// heal requests, which is a prerequisite for merging storage-requests.
type healRequestSort struct {
	hashes []common.Hash
	paths  []trie.SyncPath
}

func (t *healRequestSort) Len() int {
	return len(t.hashes)
}

func (t *healRequestSort) Less(i, j int) bool {
	a := t.paths[i]
	b := t.paths[j]
	switch bytes.Compare(a[0], b[0]) {
	case -1:
		return true
	case 1:
		return false
	}
	// identical first part
	if len(a) < len(b) {
		return true
	}
	if len(b) < len(a) {
		return false
	}
	if len(a) == 2 {
		return bytes.Compare(a[1], b[1]) < 0
	}
	return false
}

func (t *healRequestSort) Swap(i, j int) {
	t.hashes[i], t.hashes[j] = t.hashes[j], t.hashes[i]
	t.paths[i], t.paths[j] = t.paths[j], t.paths[i]
}

// Merge merges the pathsets, so that several storage requests concerning the
// same account are merged into one, to reduce bandwidth.
// OBS: This operation is moot if t has not first been sorted.
func (t *healRequestSort) Merge() []TrieNodePathSet {
	var result []TrieNodePathSet
	for _, path := range t.paths {
		pathset := TrieNodePathSet([][]byte(path))
		if len(path) == 1 {
			// It's an account reference.
			result = append(result, pathset)
		} else {
			// It's a storage reference.
			end := len(result) - 1
			if len(result) == 0 || !bytes.Equal(pathset[0], result[end][0]) {
				// The account doesn't doesn't match last, create a new entry.
				result = append(result, pathset)
			} else {
				// It's the same account as the previous one, add to the storage
				// paths of that request.
				result[end] = append(result[end], pathset[1])
			}
		}
	}
	return result
}

// sortByAccountPath takes hashes and paths, and sorts them. After that, it generates
// the TrieNodePaths and merges paths which belongs to the same account path.
func sortByAccountPath(hashes []common.Hash, paths []trie.SyncPath) ([]common.Hash, []trie.SyncPath, []TrieNodePathSet) {
	n := &healRequestSort{hashes, paths}
	sort.Sort(n)
	pathsets := n.Merge()
	return n.hashes, n.paths, pathsets
}<|MERGE_RESOLUTION|>--- conflicted
+++ resolved
@@ -507,16 +507,10 @@
 		trienodeHealIdlers: make(map[string]struct{}),
 		bytecodeHealIdlers: make(map[string]struct{}),
 
-<<<<<<< HEAD
 		trienodeHealReqs:     make(map[uint64]*trienodeHealRequest),
 		bytecodeHealReqs:     make(map[uint64]*bytecodeHealRequest),
 		trienodeHealThrottle: maxTrienodeHealThrottle, // Tune downward instead of insta-filling with junk
 		stateWriter:          db.NewBatch(),
-=======
-		trienodeHealReqs: make(map[uint64]*trienodeHealRequest),
-		bytecodeHealReqs: make(map[uint64]*bytecodeHealRequest),
-		stateWriter:      db.NewBatch(),
->>>>>>> 97f308a9
 
 		extProgress: new(SyncProgress),
 	}
