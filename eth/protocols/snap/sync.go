// Copyright 2020 The go-ethereum Authors
// This file is part of the go-ethereum library.
//
// The go-ethereum library is free software: you can redistribute it and/or modify
// it under the terms of the GNU Lesser General Public License as published by
// the Free Software Foundation, either version 3 of the License, or
// (at your option) any later version.
//
// The go-ethereum library is distributed in the hope that it will be useful,
// but WITHOUT ANY WARRANTY; without even the implied warranty of
// MERCHANTABILITY or FITNESS FOR A PARTICULAR PURPOSE. See the
// GNU Lesser General Public License for more details.
//
// You should have received a copy of the GNU Lesser General Public License
// along with the go-ethereum library. If not, see <http://www.gnu.org/licenses/>.

package snap

import (
	"bytes"
	"encoding/json"
	"errors"
	"fmt"
	gomath "math"
	"math/big"
	"math/rand"
	"sort"
	"sync"
	"sync/atomic"
	"time"

	"github.com/ethereum/go-ethereum/common"
	"github.com/ethereum/go-ethereum/common/gopool"
	"github.com/ethereum/go-ethereum/common/math"
	"github.com/ethereum/go-ethereum/core/rawdb"
	"github.com/ethereum/go-ethereum/core/state"
	"github.com/ethereum/go-ethereum/core/types"
	"github.com/ethereum/go-ethereum/crypto"
	"github.com/ethereum/go-ethereum/ethdb"
	"github.com/ethereum/go-ethereum/event"
	"github.com/ethereum/go-ethereum/log"
	"github.com/ethereum/go-ethereum/p2p/msgrate"
	"github.com/ethereum/go-ethereum/rlp"
	"github.com/ethereum/go-ethereum/trie"
	"github.com/ethereum/go-ethereum/trie/trienode"
	"golang.org/x/crypto/sha3"
)

const (
	// minRequestSize is the minimum number of bytes to request from a remote peer.
	// This number is used as the low cap for account and storage range requests.
	// Bytecode and trienode are limited inherently by item count (1).
	minRequestSize = 64 * 1024

	// maxRequestSize is the maximum number of bytes to request from a remote peer.
	// This number is used as the high cap for account and storage range requests.
	// Bytecode and trienode are limited more explicitly by the caps below.
	maxRequestSize = 512 * 1024

	// maxCodeRequestCount is the maximum number of bytecode blobs to request in a
	// single query. If this number is too low, we're not filling responses fully
	// and waste round trip times. If it's too high, we're capping responses and
	// waste bandwidth.
	//
	// Deployed bytecodes are currently capped at 24KB, so the minimum request
	// size should be maxRequestSize / 24K. Assuming that most contracts do not
	// come close to that, requesting 4x should be a good approximation.
	maxCodeRequestCount = maxRequestSize / (24 * 1024) * 4

	// maxTrieRequestCount is the maximum number of trie node blobs to request in
	// a single query. If this number is too low, we're not filling responses fully
	// and waste round trip times. If it's too high, we're capping responses and
	// waste bandwidth.
	maxTrieRequestCount = maxRequestSize / 512

	// trienodeHealRateMeasurementImpact is the impact a single measurement has on
	// the local node's trienode processing capacity. A value closer to 0 reacts
	// slower to sudden changes, but it is also more stable against temporary hiccups.
	trienodeHealRateMeasurementImpact = 0.005

	// minTrienodeHealThrottle is the minimum divisor for throttling trie node
	// heal requests to avoid overloading the local node and excessively expanding
	// the state trie breadth wise.
	minTrienodeHealThrottle = 1

	// maxTrienodeHealThrottle is the maximum divisor for throttling trie node
	// heal requests to avoid overloading the local node and exessively expanding
	// the state trie bedth wise.
	maxTrienodeHealThrottle = maxTrieRequestCount

	// trienodeHealThrottleIncrease is the multiplier for the throttle when the
	// rate of arriving data is higher than the rate of processing it.
	trienodeHealThrottleIncrease = 1.33

	// trienodeHealThrottleDecrease is the divisor for the throttle when the
	// rate of arriving data is lower than the rate of processing it.
	trienodeHealThrottleDecrease = 1.25

	// batchSizeThreshold is the maximum size allowed for gentrie batch.
	batchSizeThreshold = 8 * 1024 * 1024
)

var (
	// accountConcurrency is the number of chunks to split the account trie into
	// to allow concurrent retrievals.
	accountConcurrency = 16

	// storageConcurrency is the number of chunks to split the a large contract
	// storage trie into to allow concurrent retrievals.
	storageConcurrency = 16
)

// ErrCancelled is returned from snap syncing if the operation was prematurely
// terminated.
var ErrCancelled = errors.New("sync cancelled")

// accountRequest tracks a pending account range request to ensure responses are
// to actual requests and to validate any security constraints.
//
// Concurrency note: account requests and responses are handled concurrently from
// the main runloop to allow Merkle proof verifications on the peer's thread and
// to drop on invalid response. The request struct must contain all the data to
// construct the response without accessing runloop internals (i.e. task). That
// is only included to allow the runloop to match a response to the task being
// synced without having yet another set of maps.
type accountRequest struct {
	peer string    // Peer to which this request is assigned
	id   uint64    // Request ID of this request
	time time.Time // Timestamp when the request was sent

	deliver chan *accountResponse // Channel to deliver successful response on
	revert  chan *accountRequest  // Channel to deliver request failure on
	cancel  chan struct{}         // Channel to track sync cancellation
	timeout *time.Timer           // Timer to track delivery timeout
	stale   chan struct{}         // Channel to signal the request was dropped

	origin common.Hash // First account requested to allow continuation checks
	limit  common.Hash // Last account requested to allow non-overlapping chunking

	task *accountTask // Task which this request is filling (only access fields through the runloop!!)
}

// accountResponse is an already Merkle-verified remote response to an account
// range request. It contains the subtrie for the requested account range and
// the database that's going to be filled with the internal nodes on commit.
type accountResponse struct {
	task *accountTask // Task which this request is filling

	hashes   []common.Hash         // Account hashes in the returned range
	accounts []*types.StateAccount // Expanded accounts in the returned range

	cont bool // Whether the account range has a continuation
}

// bytecodeRequest tracks a pending bytecode request to ensure responses are to
// actual requests and to validate any security constraints.
//
// Concurrency note: bytecode requests and responses are handled concurrently from
// the main runloop to allow Keccak256 hash verifications on the peer's thread and
// to drop on invalid response. The request struct must contain all the data to
// construct the response without accessing runloop internals (i.e. task). That
// is only included to allow the runloop to match a response to the task being
// synced without having yet another set of maps.
type bytecodeRequest struct {
	peer string    // Peer to which this request is assigned
	id   uint64    // Request ID of this request
	time time.Time // Timestamp when the request was sent

	deliver chan *bytecodeResponse // Channel to deliver successful response on
	revert  chan *bytecodeRequest  // Channel to deliver request failure on
	cancel  chan struct{}          // Channel to track sync cancellation
	timeout *time.Timer            // Timer to track delivery timeout
	stale   chan struct{}          // Channel to signal the request was dropped

	hashes []common.Hash // Bytecode hashes to validate responses
	task   *accountTask  // Task which this request is filling (only access fields through the runloop!!)
}

// bytecodeResponse is an already verified remote response to a bytecode request.
type bytecodeResponse struct {
	task *accountTask // Task which this request is filling

	hashes []common.Hash // Hashes of the bytecode to avoid double hashing
	codes  [][]byte      // Actual bytecodes to store into the database (nil = missing)
}

// storageRequest tracks a pending storage ranges request to ensure responses are
// to actual requests and to validate any security constraints.
//
// Concurrency note: storage requests and responses are handled concurrently from
// the main runloop to allow Merkle proof verifications on the peer's thread and
// to drop on invalid response. The request struct must contain all the data to
// construct the response without accessing runloop internals (i.e. tasks). That
// is only included to allow the runloop to match a response to the task being
// synced without having yet another set of maps.
type storageRequest struct {
	peer string    // Peer to which this request is assigned
	id   uint64    // Request ID of this request
	time time.Time // Timestamp when the request was sent

	deliver chan *storageResponse // Channel to deliver successful response on
	revert  chan *storageRequest  // Channel to deliver request failure on
	cancel  chan struct{}         // Channel to track sync cancellation
	timeout *time.Timer           // Timer to track delivery timeout
	stale   chan struct{}         // Channel to signal the request was dropped

	accounts []common.Hash // Account hashes to validate responses
	roots    []common.Hash // Storage roots to validate responses

	origin common.Hash // First storage slot requested to allow continuation checks
	limit  common.Hash // Last storage slot requested to allow non-overlapping chunking

	mainTask *accountTask // Task which this response belongs to (only access fields through the runloop!!)
	subTask  *storageTask // Task which this response is filling (only access fields through the runloop!!)
}

// storageResponse is an already Merkle-verified remote response to a storage
// range request. It contains the subtries for the requested storage ranges and
// the databases that's going to be filled with the internal nodes on commit.
type storageResponse struct {
	mainTask *accountTask // Task which this response belongs to
	subTask  *storageTask // Task which this response is filling

	accounts []common.Hash // Account hashes requested, may be only partially filled
	roots    []common.Hash // Storage roots requested, may be only partially filled

	hashes [][]common.Hash // Storage slot hashes in the returned range
	slots  [][][]byte      // Storage slot values in the returned range

	cont bool // Whether the last storage range has a continuation
}

// trienodeHealRequest tracks a pending state trie request to ensure responses
// are to actual requests and to validate any security constraints.
//
// Concurrency note: trie node requests and responses are handled concurrently from
// the main runloop to allow Keccak256 hash verifications on the peer's thread and
// to drop on invalid response. The request struct must contain all the data to
// construct the response without accessing runloop internals (i.e. task). That
// is only included to allow the runloop to match a response to the task being
// synced without having yet another set of maps.
type trienodeHealRequest struct {
	peer string    // Peer to which this request is assigned
	id   uint64    // Request ID of this request
	time time.Time // Timestamp when the request was sent

	deliver chan *trienodeHealResponse // Channel to deliver successful response on
	revert  chan *trienodeHealRequest  // Channel to deliver request failure on
	cancel  chan struct{}              // Channel to track sync cancellation
	timeout *time.Timer                // Timer to track delivery timeout
	stale   chan struct{}              // Channel to signal the request was dropped

	paths  []string      // Trie node paths for identifying trie node
	hashes []common.Hash // Trie node hashes to validate responses

	task *healTask // Task which this request is filling (only access fields through the runloop!!)
}

// trienodeHealResponse is an already verified remote response to a trie node request.
type trienodeHealResponse struct {
	task *healTask // Task which this request is filling

	paths  []string      // Paths of the trie nodes
	hashes []common.Hash // Hashes of the trie nodes to avoid double hashing
	nodes  [][]byte      // Actual trie nodes to store into the database (nil = missing)
}

// bytecodeHealRequest tracks a pending bytecode request to ensure responses are to
// actual requests and to validate any security constraints.
//
// Concurrency note: bytecode requests and responses are handled concurrently from
// the main runloop to allow Keccak256 hash verifications on the peer's thread and
// to drop on invalid response. The request struct must contain all the data to
// construct the response without accessing runloop internals (i.e. task). That
// is only included to allow the runloop to match a response to the task being
// synced without having yet another set of maps.
type bytecodeHealRequest struct {
	peer string    // Peer to which this request is assigned
	id   uint64    // Request ID of this request
	time time.Time // Timestamp when the request was sent

	deliver chan *bytecodeHealResponse // Channel to deliver successful response on
	revert  chan *bytecodeHealRequest  // Channel to deliver request failure on
	cancel  chan struct{}              // Channel to track sync cancellation
	timeout *time.Timer                // Timer to track delivery timeout
	stale   chan struct{}              // Channel to signal the request was dropped

	hashes []common.Hash // Bytecode hashes to validate responses
	task   *healTask     // Task which this request is filling (only access fields through the runloop!!)
}

// bytecodeHealResponse is an already verified remote response to a bytecode request.
type bytecodeHealResponse struct {
	task *healTask // Task which this request is filling

	hashes []common.Hash // Hashes of the bytecode to avoid double hashing
	codes  [][]byte      // Actual bytecodes to store into the database (nil = missing)
}

// accountTask represents the sync task for a chunk of the account snapshot.
type accountTask struct {
	// These fields get serialized to key-value store on shutdown
	Next     common.Hash                    // Next account to sync in this interval
	Last     common.Hash                    // Last account to sync in this interval
	SubTasks map[common.Hash][]*storageTask // Storage intervals needing fetching for large contracts

	// This is a list of account hashes whose storage are already completed
	// in this cycle. This field is newly introduced in v1.14 and will be
	// empty if the task is resolved from legacy progress data. Furthermore,
	// this additional field will be ignored by legacy Geth. The only side
	// effect is that these contracts might be resynced in the new cycle,
	// retaining the legacy behavior.
	StorageCompleted []common.Hash `json:",omitempty"`

	// These fields are internals used during runtime
	req  *accountRequest  // Pending request to fill this task
	res  *accountResponse // Validate response filling this task
	pend int              // Number of pending subtasks for this round

	needCode  []bool // Flags whether the filling accounts need code retrieval
	needState []bool // Flags whether the filling accounts need storage retrieval
	needHeal  []bool // Flags whether the filling accounts's state was chunked and need healing

	codeTasks      map[common.Hash]struct{}    // Code hashes that need retrieval
	stateTasks     map[common.Hash]common.Hash // Account hashes->roots that need full state retrieval
	stateCompleted map[common.Hash]struct{}    // Account hashes whose storage have been completed

	genBatch ethdb.Batch // Batch used by the node generator
	genTrie  genTrie     // Node generator from storage slots

	done bool // Flag whether the task can be removed
}

// activeSubTasks returns the set of storage tasks covered by the current account
// range. Normally this would be the entire subTask set, but on a sync interrupt
// and later resume it can happen that a shorter account range is retrieved. This
// method ensures that we only start up the subtasks covered by the latest account
// response.
//
// Nil is returned if the account range is empty.
func (task *accountTask) activeSubTasks() map[common.Hash][]*storageTask {
	if len(task.res.hashes) == 0 {
		return nil
	}
	var (
		tasks = make(map[common.Hash][]*storageTask)
		last  = task.res.hashes[len(task.res.hashes)-1]
	)
	for hash, subTasks := range task.SubTasks {
		subTasks := subTasks // closure
		if hash.Cmp(last) <= 0 {
			tasks[hash] = subTasks
		}
	}
	return tasks
}

// storageTask represents the sync task for a chunk of the storage snapshot.
type storageTask struct {
	Next common.Hash // Next account to sync in this interval
	Last common.Hash // Last account to sync in this interval

	// These fields are internals used during runtime
	root common.Hash     // Storage root hash for this instance
	req  *storageRequest // Pending request to fill this task

	genBatch ethdb.Batch // Batch used by the node generator
	genTrie  genTrie     // Node generator from storage slots

	done bool // Flag whether the task can be removed
}

// healTask represents the sync task for healing the snap-synced chunk boundaries.
type healTask struct {
	scheduler *trie.Sync // State trie sync scheduler defining the tasks

	trieTasks map[string]common.Hash   // Set of trie node tasks currently queued for retrieval, indexed by node path
	codeTasks map[common.Hash]struct{} // Set of byte code tasks currently queued for retrieval, indexed by code hash
}

// SyncProgress is a database entry to allow suspending and resuming a snapshot state
// sync. Opposed to full and fast sync, there is no way to restart a suspended
// snap sync without prior knowledge of the suspension point.
type SyncProgress struct {
	Tasks []*accountTask // The suspended account tasks (contract tasks within)

	// Status report during syncing phase
	AccountSynced  uint64             // Number of accounts downloaded
	AccountBytes   common.StorageSize // Number of account trie bytes persisted to disk
	BytecodeSynced uint64             // Number of bytecodes downloaded
	BytecodeBytes  common.StorageSize // Number of bytecode bytes downloaded
	StorageSynced  uint64             // Number of storage slots downloaded
	StorageBytes   common.StorageSize // Number of storage trie bytes persisted to disk

	// Status report during healing phase
	TrienodeHealSynced uint64             // Number of state trie nodes downloaded
	TrienodeHealBytes  common.StorageSize // Number of state trie bytes persisted to disk
	BytecodeHealSynced uint64             // Number of bytecodes downloaded
	BytecodeHealBytes  common.StorageSize // Number of bytecodes persisted to disk
}

// SyncPending is analogous to SyncProgress, but it's used to report on pending
// ephemeral sync progress that doesn't get persisted into the database.
type SyncPending struct {
	TrienodeHeal uint64 // Number of state trie nodes pending
	BytecodeHeal uint64 // Number of bytecodes pending
}

// SyncPeer abstracts out the methods required for a peer to be synced against
// with the goal of allowing the construction of mock peers without the full
// blown networking.
type SyncPeer interface {
	// ID retrieves the peer's unique identifier.
	ID() string

	// RequestAccountRange fetches a batch of accounts rooted in a specific account
	// trie, starting with the origin.
	RequestAccountRange(id uint64, root, origin, limit common.Hash, bytes uint64) error

	// RequestStorageRanges fetches a batch of storage slots belonging to one or
	// more accounts. If slots from only one account is requested, an origin marker
	// may also be used to retrieve from there.
	RequestStorageRanges(id uint64, root common.Hash, accounts []common.Hash, origin, limit []byte, bytes uint64) error

	// RequestByteCodes fetches a batch of bytecodes by hash.
	RequestByteCodes(id uint64, hashes []common.Hash, bytes uint64) error

	// RequestTrieNodes fetches a batch of account or storage trie nodes rooted in
	// a specific state trie.
	RequestTrieNodes(id uint64, root common.Hash, paths []TrieNodePathSet, bytes uint64) error

	// Log retrieves the peer's own contextual logger.
	Log() log.Logger
}

// Syncer is an Ethereum account and storage trie syncer based on snapshots and
// the  snap protocol. It's purpose is to download all the accounts and storage
// slots from remote peers and reassemble chunks of the state trie, on top of
// which a state sync can be run to fix any gaps / overlaps.
//
// Every network request has a variety of failure events:
//   - The peer disconnects after task assignment, failing to send the request
//   - The peer disconnects after sending the request, before delivering on it
//   - The peer remains connected, but does not deliver a response in time
//   - The peer delivers a stale response after a previous timeout
//   - The peer delivers a refusal to serve the requested state
type Syncer struct {
	db     ethdb.Database // Database to store the trie nodes into (and dedup)
	scheme string         // Node scheme used in node database

	root    common.Hash    // Current state trie root being synced
	tasks   []*accountTask // Current account task set being synced
	snapped bool           // Flag to signal that snap phase is done
	healer  *healTask      // Current state healing task being executed
	update  chan struct{}  // Notification channel for possible sync progression

	peers    map[string]SyncPeer // Currently active peers to download from
	peerJoin *event.Feed         // Event feed to react to peers joining
	peerDrop *event.Feed         // Event feed to react to peers dropping
	rates    *msgrate.Trackers   // Message throughput rates for peers

	// Request tracking during syncing phase
	statelessPeers map[string]struct{} // Peers that failed to deliver state data
	accountIdlers  map[string]struct{} // Peers that aren't serving account requests
	bytecodeIdlers map[string]struct{} // Peers that aren't serving bytecode requests
	storageIdlers  map[string]struct{} // Peers that aren't serving storage requests

	accountReqs  map[uint64]*accountRequest  // Account requests currently running
	bytecodeReqs map[uint64]*bytecodeRequest // Bytecode requests currently running
	storageReqs  map[uint64]*storageRequest  // Storage requests currently running

	accountSynced  uint64             // Number of accounts downloaded
	accountBytes   common.StorageSize // Number of account trie bytes persisted to disk
	bytecodeSynced uint64             // Number of bytecodes downloaded
	bytecodeBytes  common.StorageSize // Number of bytecode bytes downloaded
	storageSynced  uint64             // Number of storage slots downloaded
	storageBytes   common.StorageSize // Number of storage trie bytes persisted to disk

	extProgress *SyncProgress // progress that can be exposed to external caller.

	// Request tracking during healing phase
	trienodeHealIdlers map[string]struct{} // Peers that aren't serving trie node requests
	bytecodeHealIdlers map[string]struct{} // Peers that aren't serving bytecode requests

	trienodeHealReqs map[uint64]*trienodeHealRequest // Trie node requests currently running
	bytecodeHealReqs map[uint64]*bytecodeHealRequest // Bytecode requests currently running

	trienodeHealRate      float64       // Average heal rate for processing trie node data
	trienodeHealPend      atomic.Uint64 // Number of trie nodes currently pending for processing
	trienodeHealThrottle  float64       // Divisor for throttling the amount of trienode heal data requested
	trienodeHealThrottled time.Time     // Timestamp the last time the throttle was updated

	trienodeHealSynced uint64             // Number of state trie nodes downloaded
	trienodeHealBytes  common.StorageSize // Number of state trie bytes persisted to disk
	trienodeHealDups   uint64             // Number of state trie nodes already processed
	trienodeHealNops   uint64             // Number of state trie nodes not requested
	bytecodeHealSynced uint64             // Number of bytecodes downloaded
	bytecodeHealBytes  common.StorageSize // Number of bytecodes persisted to disk
	bytecodeHealDups   uint64             // Number of bytecodes already processed
	bytecodeHealNops   uint64             // Number of bytecodes not requested

	stateWriter        ethdb.Batch        // Shared batch writer used for persisting raw states
	accountHealed      uint64             // Number of accounts downloaded during the healing stage
	accountHealedBytes common.StorageSize // Number of raw account bytes persisted to disk during the healing stage
	storageHealed      uint64             // Number of storage slots downloaded during the healing stage
	storageHealedBytes common.StorageSize // Number of raw storage bytes persisted to disk during the healing stage

	startTime time.Time // Time instance when snapshot sync started
	logTime   time.Time // Time instance when status was last reported

	pend sync.WaitGroup // Tracks network request goroutines for graceful shutdown
	lock sync.RWMutex   // Protects fields that can change outside of sync (peers, reqs, root)
}

// NewSyncer creates a new snapshot syncer to download the Ethereum state over the
// snap protocol.
func NewSyncer(db ethdb.Database, scheme string) *Syncer {
	return &Syncer{
		db:     db,
		scheme: scheme,

		peers:    make(map[string]SyncPeer),
		peerJoin: new(event.Feed),
		peerDrop: new(event.Feed),
		rates:    msgrate.NewTrackers(log.New("proto", "snap")),
		update:   make(chan struct{}, 1),

		accountIdlers:  make(map[string]struct{}),
		storageIdlers:  make(map[string]struct{}),
		bytecodeIdlers: make(map[string]struct{}),

		accountReqs:  make(map[uint64]*accountRequest),
		storageReqs:  make(map[uint64]*storageRequest),
		bytecodeReqs: make(map[uint64]*bytecodeRequest),

		trienodeHealIdlers: make(map[string]struct{}),
		bytecodeHealIdlers: make(map[string]struct{}),

		trienodeHealReqs:     make(map[uint64]*trienodeHealRequest),
		bytecodeHealReqs:     make(map[uint64]*bytecodeHealRequest),
		trienodeHealThrottle: maxTrienodeHealThrottle, // Tune downward instead of insta-filling with junk
		stateWriter:          db.NewBatch(),

		extProgress: new(SyncProgress),
	}
}

// Register injects a new data source into the syncer's peerset.
func (s *Syncer) Register(peer SyncPeer) error {
	// Make sure the peer is not registered yet
	id := peer.ID()

	s.lock.Lock()
	if _, ok := s.peers[id]; ok {
		log.Error("Snap peer already registered", "id", id)

		s.lock.Unlock()
		return errors.New("already registered")
	}
	s.peers[id] = peer
	s.rates.Track(id, msgrate.NewTracker(s.rates.MeanCapacities(), s.rates.MedianRoundTrip()))

	// Mark the peer as idle, even if no sync is running
	s.accountIdlers[id] = struct{}{}
	s.storageIdlers[id] = struct{}{}
	s.bytecodeIdlers[id] = struct{}{}
	s.trienodeHealIdlers[id] = struct{}{}
	s.bytecodeHealIdlers[id] = struct{}{}
	s.lock.Unlock()

	// Notify any active syncs that a new peer can be assigned data
	s.peerJoin.Send(id)
	return nil
}

// Unregister injects a new data source into the syncer's peerset.
func (s *Syncer) Unregister(id string) error {
	// Remove all traces of the peer from the registry
	s.lock.Lock()
	if _, ok := s.peers[id]; !ok {
		log.Error("Snap peer not registered", "id", id)

		s.lock.Unlock()
		return errors.New("not registered")
	}
	delete(s.peers, id)
	s.rates.Untrack(id)

	// Remove status markers, even if no sync is running
	delete(s.statelessPeers, id)

	delete(s.accountIdlers, id)
	delete(s.storageIdlers, id)
	delete(s.bytecodeIdlers, id)
	delete(s.trienodeHealIdlers, id)
	delete(s.bytecodeHealIdlers, id)
	s.lock.Unlock()

	// Notify any active syncs that pending requests need to be reverted
	s.peerDrop.Send(id)
	return nil
}

// Sync starts (or resumes a previous) sync cycle to iterate over a state trie
// with the given root and reconstruct the nodes based on the snapshot leaves.
// Previously downloaded segments will not be redownloaded of fixed, rather any
// errors will be healed after the leaves are fully accumulated.
func (s *Syncer) Sync(root common.Hash, cancel chan struct{}) error {
	// Move the trie root from any previous value, revert stateless markers for
	// any peers and initialize the syncer if it was not yet run
	s.lock.Lock()
	s.root = root
	s.healer = &healTask{
		scheduler: state.NewStateSync(root, s.db, s.onHealState, s.scheme),
		trieTasks: make(map[string]common.Hash),
		codeTasks: make(map[common.Hash]struct{}),
	}
	s.statelessPeers = make(map[string]struct{})
	s.lock.Unlock()

	if s.startTime == (time.Time{}) {
		s.startTime = time.Now()
	}
	// Retrieve the previous sync status from LevelDB and abort if already synced
	s.loadSyncStatus()
	if len(s.tasks) == 0 && s.healer.scheduler.Pending() == 0 {
		log.Debug("Snapshot sync already completed")
		return nil
	}
	defer func() { // Persist any progress, independent of failure
		for _, task := range s.tasks {
			s.forwardAccountTask(task)
		}
		s.cleanAccountTasks()
		s.saveSyncStatus()
	}()

	log.Debug("Starting snapshot sync cycle", "root", root)

	// Flush out the last committed raw states
	defer func() {
		if s.stateWriter.ValueSize() > 0 {
			s.stateWriter.Write()
			s.stateWriter.Reset()
		}
	}()
	defer s.report(true)
	// commit any trie- and bytecode-healing data.
	defer s.commitHealer(true)

	// Whether sync completed or not, disregard any future packets
	defer func() {
		log.Debug("Terminating snapshot sync cycle", "root", root)
		s.lock.Lock()
		s.accountReqs = make(map[uint64]*accountRequest)
		s.storageReqs = make(map[uint64]*storageRequest)
		s.bytecodeReqs = make(map[uint64]*bytecodeRequest)
		s.trienodeHealReqs = make(map[uint64]*trienodeHealRequest)
		s.bytecodeHealReqs = make(map[uint64]*bytecodeHealRequest)
		s.lock.Unlock()
	}()
	// Keep scheduling sync tasks
	peerJoin := make(chan string, 16)
	peerJoinSub := s.peerJoin.Subscribe(peerJoin)
	defer peerJoinSub.Unsubscribe()

	peerDrop := make(chan string, 16)
	peerDropSub := s.peerDrop.Subscribe(peerDrop)
	defer peerDropSub.Unsubscribe()

	// Create a set of unique channels for this sync cycle. We need these to be
	// ephemeral so a data race doesn't accidentally deliver something stale on
	// a persistent channel across syncs (yup, this happened)
	var (
		accountReqFails      = make(chan *accountRequest)
		storageReqFails      = make(chan *storageRequest)
		bytecodeReqFails     = make(chan *bytecodeRequest)
		accountResps         = make(chan *accountResponse)
		storageResps         = make(chan *storageResponse)
		bytecodeResps        = make(chan *bytecodeResponse)
		trienodeHealReqFails = make(chan *trienodeHealRequest)
		bytecodeHealReqFails = make(chan *bytecodeHealRequest)
		trienodeHealResps    = make(chan *trienodeHealResponse)
		bytecodeHealResps    = make(chan *bytecodeHealResponse)
	)
	for {
		// Remove all completed tasks and terminate sync if everything's done
		s.cleanStorageTasks()
		s.cleanAccountTasks()
		if len(s.tasks) == 0 && s.healer.scheduler.Pending() == 0 {
			return nil
		}
		// Assign all the data retrieval tasks to any free peers
		s.assignAccountTasks(accountResps, accountReqFails, cancel)
		s.assignBytecodeTasks(bytecodeResps, bytecodeReqFails, cancel)
		s.assignStorageTasks(storageResps, storageReqFails, cancel)

		if len(s.tasks) == 0 {
			// Sync phase done, run heal phase
			s.assignTrienodeHealTasks(trienodeHealResps, trienodeHealReqFails, cancel)
			s.assignBytecodeHealTasks(bytecodeHealResps, bytecodeHealReqFails, cancel)
		}
		// Update sync progress
		s.lock.Lock()
		s.extProgress = &SyncProgress{
			AccountSynced:      s.accountSynced,
			AccountBytes:       s.accountBytes,
			BytecodeSynced:     s.bytecodeSynced,
			BytecodeBytes:      s.bytecodeBytes,
			StorageSynced:      s.storageSynced,
			StorageBytes:       s.storageBytes,
			TrienodeHealSynced: s.trienodeHealSynced,
			TrienodeHealBytes:  s.trienodeHealBytes,
			BytecodeHealSynced: s.bytecodeHealSynced,
			BytecodeHealBytes:  s.bytecodeHealBytes,
		}
		s.lock.Unlock()
		// Wait for something to happen
		select {
		case <-s.update:
			// Something happened (new peer, delivery, timeout), recheck tasks
		case <-peerJoin:
			// A new peer joined, try to schedule it new tasks
		case id := <-peerDrop:
			s.revertRequests(id)
		case <-cancel:
			return ErrCancelled

		case req := <-accountReqFails:
			s.revertAccountRequest(req)
		case req := <-bytecodeReqFails:
			s.revertBytecodeRequest(req)
		case req := <-storageReqFails:
			s.revertStorageRequest(req)
		case req := <-trienodeHealReqFails:
			s.revertTrienodeHealRequest(req)
		case req := <-bytecodeHealReqFails:
			s.revertBytecodeHealRequest(req)

		case res := <-accountResps:
			s.processAccountResponse(res)
		case res := <-bytecodeResps:
			s.processBytecodeResponse(res)
		case res := <-storageResps:
			s.processStorageResponse(res)
		case res := <-trienodeHealResps:
			s.processTrienodeHealResponse(res)
		case res := <-bytecodeHealResps:
			s.processBytecodeHealResponse(res)
		}
		// Report stats if something meaningful happened
		s.report(false)
	}
}

<<<<<<< HEAD
// cleanPath is used to remove the dangling nodes in the stackTrie.
func (s *Syncer) cleanPath(batch ethdb.Batch, owner common.Hash, path []byte) {
	if owner == (common.Hash{}) && rawdb.ExistsAccountTrieNode(s.db.StateStoreReader(), path) {
		rawdb.DeleteAccountTrieNode(batch, path)
		deletionGauge.Inc(1)
	}
	if owner != (common.Hash{}) && rawdb.ExistsStorageTrieNode(s.db.StateStoreReader(), owner, path) {
		rawdb.DeleteStorageTrieNode(batch, owner, path)
		deletionGauge.Inc(1)
	}
	lookupGauge.Inc(1)
}

=======
>>>>>>> c5ba367e
// loadSyncStatus retrieves a previously aborted sync status from the database,
// or generates a fresh one if none is available.
func (s *Syncer) loadSyncStatus() {
	var progress SyncProgress

	stateDiskDB := s.db.GetStateStore()
	if status := rawdb.ReadSnapshotSyncStatus(s.db); status != nil {
		if err := json.Unmarshal(status, &progress); err != nil {
			log.Error("Failed to decode snap sync status", "err", err)
		} else {
			for _, task := range progress.Tasks {
				log.Debug("Scheduled account sync task", "from", task.Next, "last", task.Last)
			}
			s.tasks = progress.Tasks
			for _, task := range s.tasks {
				task := task // closure for task.genBatch in the stacktrie writer callback

				// Restore the completed storages
				task.stateCompleted = make(map[common.Hash]struct{})
				for _, hash := range task.StorageCompleted {
					task.stateCompleted[hash] = struct{}{}
				}
				task.StorageCompleted = nil

				// Allocate batch for account trie generation
				task.genBatch = ethdb.HookedBatch{
					Batch: stateDiskDB.NewBatch(),
					OnPut: func(key []byte, value []byte) {
						s.accountBytes += common.StorageSize(len(key) + len(value))
					},
				}
				if s.scheme == rawdb.HashScheme {
					task.genTrie = newHashTrie(task.genBatch)
				}
				if s.scheme == rawdb.PathScheme {
					task.genTrie = newPathTrie(common.Hash{}, task.Next != common.Hash{}, s.db, task.genBatch)
				}
				// Restore leftover storage tasks
				for accountHash, subtasks := range task.SubTasks {
					for _, subtask := range subtasks {
						subtask := subtask // closure for subtask.genBatch in the stacktrie writer callback

						subtask.genBatch = ethdb.HookedBatch{
							Batch: stateDiskDB.NewBatch(),
							OnPut: func(key []byte, value []byte) {
								s.storageBytes += common.StorageSize(len(key) + len(value))
							},
						}
						if s.scheme == rawdb.HashScheme {
							subtask.genTrie = newHashTrie(subtask.genBatch)
						}
						if s.scheme == rawdb.PathScheme {
							subtask.genTrie = newPathTrie(accountHash, subtask.Next != common.Hash{}, s.db, subtask.genBatch)
						}
					}
				}
			}
			s.lock.Lock()
			defer s.lock.Unlock()

			s.snapped = len(s.tasks) == 0

			s.accountSynced = progress.AccountSynced
			s.accountBytes = progress.AccountBytes
			s.bytecodeSynced = progress.BytecodeSynced
			s.bytecodeBytes = progress.BytecodeBytes
			s.storageSynced = progress.StorageSynced
			s.storageBytes = progress.StorageBytes

			s.trienodeHealSynced = progress.TrienodeHealSynced
			s.trienodeHealBytes = progress.TrienodeHealBytes
			s.bytecodeHealSynced = progress.BytecodeHealSynced
			s.bytecodeHealBytes = progress.BytecodeHealBytes
			return
		}
	}
	// Either we've failed to decode the previous state, or there was none.
	// Start a fresh sync by chunking up the account range and scheduling
	// them for retrieval.
	s.tasks = nil
	s.accountSynced, s.accountBytes = 0, 0
	s.bytecodeSynced, s.bytecodeBytes = 0, 0
	s.storageSynced, s.storageBytes = 0, 0
	s.trienodeHealSynced, s.trienodeHealBytes = 0, 0
	s.bytecodeHealSynced, s.bytecodeHealBytes = 0, 0

	var next common.Hash
	step := new(big.Int).Sub(
		new(big.Int).Div(
			new(big.Int).Exp(common.Big2, common.Big256, nil),
			big.NewInt(int64(accountConcurrency)),
		), common.Big1,
	)
	for i := 0; i < accountConcurrency; i++ {
		last := common.BigToHash(new(big.Int).Add(next.Big(), step))
		if i == accountConcurrency-1 {
			// Make sure we don't overflow if the step is not a proper divisor
			last = common.MaxHash
		}
		batch := ethdb.HookedBatch{
			Batch: stateDiskDB.NewBatch(),
			OnPut: func(key []byte, value []byte) {
				s.accountBytes += common.StorageSize(len(key) + len(value))
			},
		}
		var tr genTrie
		if s.scheme == rawdb.HashScheme {
			tr = newHashTrie(batch)
		}
		if s.scheme == rawdb.PathScheme {
			tr = newPathTrie(common.Hash{}, next != common.Hash{}, s.db, batch)
		}
		s.tasks = append(s.tasks, &accountTask{
			Next:           next,
			Last:           last,
			SubTasks:       make(map[common.Hash][]*storageTask),
			genBatch:       batch,
			stateCompleted: make(map[common.Hash]struct{}),
			genTrie:        tr,
		})
		log.Debug("Created account sync task", "from", next, "last", last)
		next = common.BigToHash(new(big.Int).Add(last.Big(), common.Big1))
	}
}

// saveSyncStatus marshals the remaining sync tasks into leveldb.
func (s *Syncer) saveSyncStatus() {
	// Serialize any partial progress to disk before spinning down
	for _, task := range s.tasks {
		// Claim the right boundary as incomplete before flushing the
		// accumulated nodes in batch, the nodes on right boundary
		// will be discarded and cleaned up by this call.
		task.genTrie.commit(false)
		if err := task.genBatch.Write(); err != nil {
			log.Error("Failed to persist account slots", "err", err)
		}
		for _, subtasks := range task.SubTasks {
			for _, subtask := range subtasks {
				// Same for account trie, discard and cleanup the
				// incomplete right boundary.
				subtask.genTrie.commit(false)
				if err := subtask.genBatch.Write(); err != nil {
					log.Error("Failed to persist storage slots", "err", err)
				}
			}
		}
		// Save the account hashes of completed storage.
		task.StorageCompleted = make([]common.Hash, 0, len(task.stateCompleted))
		for hash := range task.stateCompleted {
			task.StorageCompleted = append(task.StorageCompleted, hash)
		}
		if len(task.StorageCompleted) > 0 {
			log.Debug("Leftover completed storages", "number", len(task.StorageCompleted), "next", task.Next, "last", task.Last)
		}
	}
	// Store the actual progress markers
	progress := &SyncProgress{
		Tasks:              s.tasks,
		AccountSynced:      s.accountSynced,
		AccountBytes:       s.accountBytes,
		BytecodeSynced:     s.bytecodeSynced,
		BytecodeBytes:      s.bytecodeBytes,
		StorageSynced:      s.storageSynced,
		StorageBytes:       s.storageBytes,
		TrienodeHealSynced: s.trienodeHealSynced,
		TrienodeHealBytes:  s.trienodeHealBytes,
		BytecodeHealSynced: s.bytecodeHealSynced,
		BytecodeHealBytes:  s.bytecodeHealBytes,
	}
	status, err := json.Marshal(progress)
	if err != nil {
		panic(err) // This can only fail during implementation
	}
	rawdb.WriteSnapshotSyncStatus(s.db, status)
}

// Progress returns the snap sync status statistics.
func (s *Syncer) Progress() (*SyncProgress, *SyncPending) {
	s.lock.Lock()
	defer s.lock.Unlock()
	pending := new(SyncPending)
	if s.healer != nil {
		pending.TrienodeHeal = uint64(len(s.healer.trieTasks))
		pending.BytecodeHeal = uint64(len(s.healer.codeTasks))
	}
	return s.extProgress, pending
}

// cleanAccountTasks removes account range retrieval tasks that have already been
// completed.
func (s *Syncer) cleanAccountTasks() {
	// If the sync was already done before, don't even bother
	if len(s.tasks) == 0 {
		return
	}
	// Sync wasn't finished previously, check for any task that can be finalized
	for i := 0; i < len(s.tasks); i++ {
		if s.tasks[i].done {
			s.tasks = append(s.tasks[:i], s.tasks[i+1:]...)
			i--
		}
	}
	// If everything was just finalized just, generate the account trie and start heal
	if len(s.tasks) == 0 {
		s.lock.Lock()
		s.snapped = true
		s.lock.Unlock()

		// Push the final sync report
		s.reportSyncProgress(true)
	}
}

// cleanStorageTasks iterates over all the account tasks and storage sub-tasks
// within, cleaning any that have been completed.
func (s *Syncer) cleanStorageTasks() {
	for _, task := range s.tasks {
		for account, subtasks := range task.SubTasks {
			// Remove storage range retrieval tasks that completed
			for j := 0; j < len(subtasks); j++ {
				if subtasks[j].done {
					subtasks = append(subtasks[:j], subtasks[j+1:]...)
					j--
				}
			}
			if len(subtasks) > 0 {
				task.SubTasks[account] = subtasks
				continue
			}
			// If all storage chunks are done, mark the account as done too
			for j, hash := range task.res.hashes {
				if hash == account {
					task.needState[j] = false
				}
			}
			delete(task.SubTasks, account)
			task.pend--

			// Mark the state as complete to prevent resyncing, regardless
			// if state healing is necessary.
			task.stateCompleted[account] = struct{}{}

			// If this was the last pending task, forward the account task
			if task.pend == 0 {
				s.forwardAccountTask(task)
			}
		}
	}
}

// assignAccountTasks attempts to match idle peers to pending account range
// retrievals.
func (s *Syncer) assignAccountTasks(success chan *accountResponse, fail chan *accountRequest, cancel chan struct{}) {
	s.lock.Lock()
	defer s.lock.Unlock()

	// Sort the peers by download capacity to use faster ones if many available
	idlers := &capacitySort{
		ids:  make([]string, 0, len(s.accountIdlers)),
		caps: make([]int, 0, len(s.accountIdlers)),
	}
	targetTTL := s.rates.TargetTimeout()
	for id := range s.accountIdlers {
		if _, ok := s.statelessPeers[id]; ok {
			continue
		}
		idlers.ids = append(idlers.ids, id)
		idlers.caps = append(idlers.caps, s.rates.Capacity(id, AccountRangeMsg, targetTTL))
	}
	if len(idlers.ids) == 0 {
		return
	}
	sort.Sort(sort.Reverse(idlers))

	// Iterate over all the tasks and try to find a pending one
	for _, task := range s.tasks {
		// Skip any tasks already filling
		if task.req != nil || task.res != nil {
			continue
		}
		// Task pending retrieval, try to find an idle peer. If no such peer
		// exists, we probably assigned tasks for all (or they are stateless).
		// Abort the entire assignment mechanism.
		if len(idlers.ids) == 0 {
			return
		}
		var (
			idle = idlers.ids[0]
			peer = s.peers[idle]
			cap  = idlers.caps[0]
		)
		idlers.ids, idlers.caps = idlers.ids[1:], idlers.caps[1:]

		// Matched a pending task to an idle peer, allocate a unique request id
		var reqid uint64
		for {
			reqid = uint64(rand.Int63())
			if reqid == 0 {
				continue
			}
			if _, ok := s.accountReqs[reqid]; ok {
				continue
			}
			break
		}
		// Generate the network query and send it to the peer
		req := &accountRequest{
			peer:    idle,
			id:      reqid,
			time:    time.Now(),
			deliver: success,
			revert:  fail,
			cancel:  cancel,
			stale:   make(chan struct{}),
			origin:  task.Next,
			limit:   task.Last,
			task:    task,
		}
		req.timeout = time.AfterFunc(s.rates.TargetTimeout(), func() {
			peer.Log().Debug("Account range request timed out", "reqid", reqid)
			s.rates.Update(idle, AccountRangeMsg, 0, 0)
			s.scheduleRevertAccountRequest(req)
		})
		s.accountReqs[reqid] = req
		delete(s.accountIdlers, idle)

		s.pend.Add(1)
		root := s.root
		gopool.Submit(func() {
			defer s.pend.Done()

			// Attempt to send the remote request and revert if it fails
			if cap > maxRequestSize {
				cap = maxRequestSize
			}
			if cap < minRequestSize { // Don't bother with peers below a bare minimum performance
				cap = minRequestSize
			}
			if err := peer.RequestAccountRange(reqid, root, req.origin, req.limit, uint64(cap)); err != nil {
				peer.Log().Debug("Failed to request account range", "err", err)
				s.scheduleRevertAccountRequest(req)
			}
		})

		// Inject the request into the task to block further assignments
		task.req = req
	}
}

// assignBytecodeTasks attempts to match idle peers to pending code retrievals.
func (s *Syncer) assignBytecodeTasks(success chan *bytecodeResponse, fail chan *bytecodeRequest, cancel chan struct{}) {
	s.lock.Lock()
	defer s.lock.Unlock()

	// Sort the peers by download capacity to use faster ones if many available
	idlers := &capacitySort{
		ids:  make([]string, 0, len(s.bytecodeIdlers)),
		caps: make([]int, 0, len(s.bytecodeIdlers)),
	}
	targetTTL := s.rates.TargetTimeout()
	for id := range s.bytecodeIdlers {
		if _, ok := s.statelessPeers[id]; ok {
			continue
		}
		idlers.ids = append(idlers.ids, id)
		idlers.caps = append(idlers.caps, s.rates.Capacity(id, ByteCodesMsg, targetTTL))
	}
	if len(idlers.ids) == 0 {
		return
	}
	sort.Sort(sort.Reverse(idlers))

	// Iterate over all the tasks and try to find a pending one
	for _, task := range s.tasks {
		// Skip any tasks not in the bytecode retrieval phase
		if task.res == nil {
			continue
		}
		// Skip tasks that are already retrieving (or done with) all codes
		if len(task.codeTasks) == 0 {
			continue
		}
		// Task pending retrieval, try to find an idle peer. If no such peer
		// exists, we probably assigned tasks for all (or they are stateless).
		// Abort the entire assignment mechanism.
		if len(idlers.ids) == 0 {
			return
		}
		var (
			idle = idlers.ids[0]
			peer = s.peers[idle]
			cap  = idlers.caps[0]
		)
		idlers.ids, idlers.caps = idlers.ids[1:], idlers.caps[1:]

		// Matched a pending task to an idle peer, allocate a unique request id
		var reqid uint64
		for {
			reqid = uint64(rand.Int63())
			if reqid == 0 {
				continue
			}
			if _, ok := s.bytecodeReqs[reqid]; ok {
				continue
			}
			break
		}
		// Generate the network query and send it to the peer
		if cap > maxCodeRequestCount {
			cap = maxCodeRequestCount
		}
		hashes := make([]common.Hash, 0, cap)
		for hash := range task.codeTasks {
			delete(task.codeTasks, hash)
			hashes = append(hashes, hash)
			if len(hashes) >= cap {
				break
			}
		}
		req := &bytecodeRequest{
			peer:    idle,
			id:      reqid,
			time:    time.Now(),
			deliver: success,
			revert:  fail,
			cancel:  cancel,
			stale:   make(chan struct{}),
			hashes:  hashes,
			task:    task,
		}
		req.timeout = time.AfterFunc(s.rates.TargetTimeout(), func() {
			peer.Log().Debug("Bytecode request timed out", "reqid", reqid)
			s.rates.Update(idle, ByteCodesMsg, 0, 0)
			s.scheduleRevertBytecodeRequest(req)
		})
		s.bytecodeReqs[reqid] = req
		delete(s.bytecodeIdlers, idle)

		s.pend.Add(1)
		gopool.Submit(func() {
			defer s.pend.Done()

			// Attempt to send the remote request and revert if it fails
			if err := peer.RequestByteCodes(reqid, hashes, maxRequestSize); err != nil {
				log.Debug("Failed to request bytecodes", "err", err)
				s.scheduleRevertBytecodeRequest(req)
			}
		})
	}
}

// assignStorageTasks attempts to match idle peers to pending storage range
// retrievals.
func (s *Syncer) assignStorageTasks(success chan *storageResponse, fail chan *storageRequest, cancel chan struct{}) {
	s.lock.Lock()
	defer s.lock.Unlock()

	// Sort the peers by download capacity to use faster ones if many available
	idlers := &capacitySort{
		ids:  make([]string, 0, len(s.storageIdlers)),
		caps: make([]int, 0, len(s.storageIdlers)),
	}
	targetTTL := s.rates.TargetTimeout()
	for id := range s.storageIdlers {
		if _, ok := s.statelessPeers[id]; ok {
			continue
		}
		idlers.ids = append(idlers.ids, id)
		idlers.caps = append(idlers.caps, s.rates.Capacity(id, StorageRangesMsg, targetTTL))
	}
	if len(idlers.ids) == 0 {
		return
	}
	sort.Sort(sort.Reverse(idlers))

	// Iterate over all the tasks and try to find a pending one
	for _, task := range s.tasks {
		// Skip any tasks not in the storage retrieval phase
		if task.res == nil {
			continue
		}
		// Skip tasks that are already retrieving (or done with) all small states
		storageTasks := task.activeSubTasks()
		if len(storageTasks) == 0 && len(task.stateTasks) == 0 {
			continue
		}
		// Task pending retrieval, try to find an idle peer. If no such peer
		// exists, we probably assigned tasks for all (or they are stateless).
		// Abort the entire assignment mechanism.
		if len(idlers.ids) == 0 {
			return
		}
		var (
			idle = idlers.ids[0]
			peer = s.peers[idle]
			cap  = idlers.caps[0]
		)
		idlers.ids, idlers.caps = idlers.ids[1:], idlers.caps[1:]

		// Matched a pending task to an idle peer, allocate a unique request id
		var reqid uint64
		for {
			reqid = uint64(rand.Int63())
			if reqid == 0 {
				continue
			}
			if _, ok := s.storageReqs[reqid]; ok {
				continue
			}
			break
		}
		// Generate the network query and send it to the peer. If there are
		// large contract tasks pending, complete those before diving into
		// even more new contracts.
		if cap > maxRequestSize {
			cap = maxRequestSize
		}
		if cap < minRequestSize { // Don't bother with peers below a bare minimum performance
			cap = minRequestSize
		}
		storageSets := cap / 1024

		var (
			accounts = make([]common.Hash, 0, storageSets)
			roots    = make([]common.Hash, 0, storageSets)
			subtask  *storageTask
		)
		for account, subtasks := range storageTasks {
			for _, st := range subtasks {
				// Skip any subtasks already filling
				if st.req != nil {
					continue
				}
				// Found an incomplete storage chunk, schedule it
				accounts = append(accounts, account)
				roots = append(roots, st.root)
				subtask = st
				break // Large contract chunks are downloaded individually
			}
			if subtask != nil {
				break // Large contract chunks are downloaded individually
			}
		}
		if subtask == nil {
			// No large contract required retrieval, but small ones available
			for account, root := range task.stateTasks {
				delete(task.stateTasks, account)

				accounts = append(accounts, account)
				roots = append(roots, root)

				if len(accounts) >= storageSets {
					break
				}
			}
		}
		// If nothing was found, it means this task is actually already fully
		// retrieving, but large contracts are hard to detect. Skip to the next.
		if len(accounts) == 0 {
			continue
		}
		req := &storageRequest{
			peer:     idle,
			id:       reqid,
			time:     time.Now(),
			deliver:  success,
			revert:   fail,
			cancel:   cancel,
			stale:    make(chan struct{}),
			accounts: accounts,
			roots:    roots,
			mainTask: task,
			subTask:  subtask,
		}
		if subtask != nil {
			req.origin = subtask.Next
			req.limit = subtask.Last
		}
		req.timeout = time.AfterFunc(s.rates.TargetTimeout(), func() {
			peer.Log().Debug("Storage request timed out", "reqid", reqid)
			s.rates.Update(idle, StorageRangesMsg, 0, 0)
			s.scheduleRevertStorageRequest(req)
		})
		s.storageReqs[reqid] = req
		delete(s.storageIdlers, idle)

		s.pend.Add(1)
		root := s.root
		gopool.Submit(func() {
			defer s.pend.Done()

			// Attempt to send the remote request and revert if it fails
			var origin, limit []byte
			if subtask != nil {
				origin, limit = req.origin[:], req.limit[:]
			}
			if err := peer.RequestStorageRanges(reqid, root, accounts, origin, limit, uint64(cap)); err != nil {
				log.Debug("Failed to request storage", "err", err)
				s.scheduleRevertStorageRequest(req)
			}
		})

		// Inject the request into the subtask to block further assignments
		if subtask != nil {
			subtask.req = req
		}
	}
}

// assignTrienodeHealTasks attempts to match idle peers to trie node requests to
// heal any trie errors caused by the snap sync's chunked retrieval model.
func (s *Syncer) assignTrienodeHealTasks(success chan *trienodeHealResponse, fail chan *trienodeHealRequest, cancel chan struct{}) {
	s.lock.Lock()
	defer s.lock.Unlock()

	// Sort the peers by download capacity to use faster ones if many available
	idlers := &capacitySort{
		ids:  make([]string, 0, len(s.trienodeHealIdlers)),
		caps: make([]int, 0, len(s.trienodeHealIdlers)),
	}
	targetTTL := s.rates.TargetTimeout()
	for id := range s.trienodeHealIdlers {
		if _, ok := s.statelessPeers[id]; ok {
			continue
		}
		idlers.ids = append(idlers.ids, id)
		idlers.caps = append(idlers.caps, s.rates.Capacity(id, TrieNodesMsg, targetTTL))
	}
	if len(idlers.ids) == 0 {
		return
	}
	sort.Sort(sort.Reverse(idlers))

	// Iterate over pending tasks and try to find a peer to retrieve with
	for len(s.healer.trieTasks) > 0 || s.healer.scheduler.Pending() > 0 {
		// If there are not enough trie tasks queued to fully assign, fill the
		// queue from the state sync scheduler. The trie synced schedules these
		// together with bytecodes, so we need to queue them combined.
		var (
			have = len(s.healer.trieTasks) + len(s.healer.codeTasks)
			want = maxTrieRequestCount + maxCodeRequestCount
		)
		if have < want {
			paths, hashes, codes := s.healer.scheduler.Missing(want - have)
			for i, path := range paths {
				s.healer.trieTasks[path] = hashes[i]
			}
			for _, hash := range codes {
				s.healer.codeTasks[hash] = struct{}{}
			}
		}
		// If all the heal tasks are bytecodes or already downloading, bail
		if len(s.healer.trieTasks) == 0 {
			return
		}
		// Task pending retrieval, try to find an idle peer. If no such peer
		// exists, we probably assigned tasks for all (or they are stateless).
		// Abort the entire assignment mechanism.
		if len(idlers.ids) == 0 {
			return
		}
		var (
			idle = idlers.ids[0]
			peer = s.peers[idle]
			cap  = idlers.caps[0]
		)
		idlers.ids, idlers.caps = idlers.ids[1:], idlers.caps[1:]

		// Matched a pending task to an idle peer, allocate a unique request id
		var reqid uint64
		for {
			reqid = uint64(rand.Int63())
			if reqid == 0 {
				continue
			}
			if _, ok := s.trienodeHealReqs[reqid]; ok {
				continue
			}
			break
		}
		// Generate the network query and send it to the peer
		if cap > maxTrieRequestCount {
			cap = maxTrieRequestCount
		}
		cap = int(float64(cap) / s.trienodeHealThrottle)
		if cap <= 0 {
			cap = 1
		}
		var (
			hashes   = make([]common.Hash, 0, cap)
			paths    = make([]string, 0, cap)
			pathsets = make([]TrieNodePathSet, 0, cap)
		)
		for path, hash := range s.healer.trieTasks {
			delete(s.healer.trieTasks, path)

			paths = append(paths, path)
			hashes = append(hashes, hash)
			if len(paths) >= cap {
				break
			}
		}
		// Group requests by account hash
		paths, hashes, _, pathsets = sortByAccountPath(paths, hashes)
		req := &trienodeHealRequest{
			peer:    idle,
			id:      reqid,
			time:    time.Now(),
			deliver: success,
			revert:  fail,
			cancel:  cancel,
			stale:   make(chan struct{}),
			paths:   paths,
			hashes:  hashes,
			task:    s.healer,
		}
		req.timeout = time.AfterFunc(s.rates.TargetTimeout(), func() {
			peer.Log().Debug("Trienode heal request timed out", "reqid", reqid)
			s.rates.Update(idle, TrieNodesMsg, 0, 0)
			s.scheduleRevertTrienodeHealRequest(req)
		})
		s.trienodeHealReqs[reqid] = req
		delete(s.trienodeHealIdlers, idle)

		s.pend.Add(1)
		root := s.root
		gopool.Submit(func() {
			defer s.pend.Done()

			// Attempt to send the remote request and revert if it fails
			if err := peer.RequestTrieNodes(reqid, root, pathsets, maxRequestSize); err != nil {
				log.Debug("Failed to request trienode healers", "err", err)
				s.scheduleRevertTrienodeHealRequest(req)
			}
		})
	}
}

// assignBytecodeHealTasks attempts to match idle peers to bytecode requests to
// heal any trie errors caused by the snap sync's chunked retrieval model.
func (s *Syncer) assignBytecodeHealTasks(success chan *bytecodeHealResponse, fail chan *bytecodeHealRequest, cancel chan struct{}) {
	s.lock.Lock()
	defer s.lock.Unlock()

	// Sort the peers by download capacity to use faster ones if many available
	idlers := &capacitySort{
		ids:  make([]string, 0, len(s.bytecodeHealIdlers)),
		caps: make([]int, 0, len(s.bytecodeHealIdlers)),
	}
	targetTTL := s.rates.TargetTimeout()
	for id := range s.bytecodeHealIdlers {
		if _, ok := s.statelessPeers[id]; ok {
			continue
		}
		idlers.ids = append(idlers.ids, id)
		idlers.caps = append(idlers.caps, s.rates.Capacity(id, ByteCodesMsg, targetTTL))
	}
	if len(idlers.ids) == 0 {
		return
	}
	sort.Sort(sort.Reverse(idlers))

	// Iterate over pending tasks and try to find a peer to retrieve with
	for len(s.healer.codeTasks) > 0 || s.healer.scheduler.Pending() > 0 {
		// If there are not enough trie tasks queued to fully assign, fill the
		// queue from the state sync scheduler. The trie synced schedules these
		// together with trie nodes, so we need to queue them combined.
		var (
			have = len(s.healer.trieTasks) + len(s.healer.codeTasks)
			want = maxTrieRequestCount + maxCodeRequestCount
		)
		if have < want {
			paths, hashes, codes := s.healer.scheduler.Missing(want - have)
			for i, path := range paths {
				s.healer.trieTasks[path] = hashes[i]
			}
			for _, hash := range codes {
				s.healer.codeTasks[hash] = struct{}{}
			}
		}
		// If all the heal tasks are trienodes or already downloading, bail
		if len(s.healer.codeTasks) == 0 {
			return
		}
		// Task pending retrieval, try to find an idle peer. If no such peer
		// exists, we probably assigned tasks for all (or they are stateless).
		// Abort the entire assignment mechanism.
		if len(idlers.ids) == 0 {
			return
		}
		var (
			idle = idlers.ids[0]
			peer = s.peers[idle]
			cap  = idlers.caps[0]
		)
		idlers.ids, idlers.caps = idlers.ids[1:], idlers.caps[1:]

		// Matched a pending task to an idle peer, allocate a unique request id
		var reqid uint64
		for {
			reqid = uint64(rand.Int63())
			if reqid == 0 {
				continue
			}
			if _, ok := s.bytecodeHealReqs[reqid]; ok {
				continue
			}
			break
		}
		// Generate the network query and send it to the peer
		if cap > maxCodeRequestCount {
			cap = maxCodeRequestCount
		}
		hashes := make([]common.Hash, 0, cap)
		for hash := range s.healer.codeTasks {
			delete(s.healer.codeTasks, hash)

			hashes = append(hashes, hash)
			if len(hashes) >= cap {
				break
			}
		}
		req := &bytecodeHealRequest{
			peer:    idle,
			id:      reqid,
			time:    time.Now(),
			deliver: success,
			revert:  fail,
			cancel:  cancel,
			stale:   make(chan struct{}),
			hashes:  hashes,
			task:    s.healer,
		}
		req.timeout = time.AfterFunc(s.rates.TargetTimeout(), func() {
			peer.Log().Debug("Bytecode heal request timed out", "reqid", reqid)
			s.rates.Update(idle, ByteCodesMsg, 0, 0)
			s.scheduleRevertBytecodeHealRequest(req)
		})
		s.bytecodeHealReqs[reqid] = req
		delete(s.bytecodeHealIdlers, idle)

		s.pend.Add(1)
		gopool.Submit(func() {
			defer s.pend.Done()

			// Attempt to send the remote request and revert if it fails
			if err := peer.RequestByteCodes(reqid, hashes, maxRequestSize); err != nil {
				log.Debug("Failed to request bytecode healers", "err", err)
				s.scheduleRevertBytecodeHealRequest(req)
			}
		})
	}
}

// revertRequests locates all the currently pending requests from a particular
// peer and reverts them, rescheduling for others to fulfill.
func (s *Syncer) revertRequests(peer string) {
	// Gather the requests first, revertals need the lock too
	s.lock.Lock()
	var accountReqs []*accountRequest
	for _, req := range s.accountReqs {
		if req.peer == peer {
			accountReqs = append(accountReqs, req)
		}
	}
	var bytecodeReqs []*bytecodeRequest
	for _, req := range s.bytecodeReqs {
		if req.peer == peer {
			bytecodeReqs = append(bytecodeReqs, req)
		}
	}
	var storageReqs []*storageRequest
	for _, req := range s.storageReqs {
		if req.peer == peer {
			storageReqs = append(storageReqs, req)
		}
	}
	var trienodeHealReqs []*trienodeHealRequest
	for _, req := range s.trienodeHealReqs {
		if req.peer == peer {
			trienodeHealReqs = append(trienodeHealReqs, req)
		}
	}
	var bytecodeHealReqs []*bytecodeHealRequest
	for _, req := range s.bytecodeHealReqs {
		if req.peer == peer {
			bytecodeHealReqs = append(bytecodeHealReqs, req)
		}
	}
	s.lock.Unlock()

	// Revert all the requests matching the peer
	for _, req := range accountReqs {
		s.revertAccountRequest(req)
	}
	for _, req := range bytecodeReqs {
		s.revertBytecodeRequest(req)
	}
	for _, req := range storageReqs {
		s.revertStorageRequest(req)
	}
	for _, req := range trienodeHealReqs {
		s.revertTrienodeHealRequest(req)
	}
	for _, req := range bytecodeHealReqs {
		s.revertBytecodeHealRequest(req)
	}
}

// scheduleRevertAccountRequest asks the event loop to clean up an account range
// request and return all failed retrieval tasks to the scheduler for reassignment.
func (s *Syncer) scheduleRevertAccountRequest(req *accountRequest) {
	select {
	case req.revert <- req:
		// Sync event loop notified
	case <-req.cancel:
		// Sync cycle got cancelled
	case <-req.stale:
		// Request already reverted
	}
}

// revertAccountRequest cleans up an account range request and returns all failed
// retrieval tasks to the scheduler for reassignment.
//
// Note, this needs to run on the event runloop thread to reschedule to idle peers.
// On peer threads, use scheduleRevertAccountRequest.
func (s *Syncer) revertAccountRequest(req *accountRequest) {
	log.Debug("Reverting account request", "peer", req.peer, "reqid", req.id)
	select {
	case <-req.stale:
		log.Trace("Account request already reverted", "peer", req.peer, "reqid", req.id)
		return
	default:
	}
	close(req.stale)

	// Remove the request from the tracked set
	s.lock.Lock()
	delete(s.accountReqs, req.id)
	s.lock.Unlock()

	// If there's a timeout timer still running, abort it and mark the account
	// task as not-pending, ready for rescheduling
	req.timeout.Stop()
	if req.task.req == req {
		req.task.req = nil
	}
}

// scheduleRevertBytecodeRequest asks the event loop to clean up a bytecode request
// and return all failed retrieval tasks to the scheduler for reassignment.
func (s *Syncer) scheduleRevertBytecodeRequest(req *bytecodeRequest) {
	select {
	case req.revert <- req:
		// Sync event loop notified
	case <-req.cancel:
		// Sync cycle got cancelled
	case <-req.stale:
		// Request already reverted
	}
}

// revertBytecodeRequest cleans up a bytecode request and returns all failed
// retrieval tasks to the scheduler for reassignment.
//
// Note, this needs to run on the event runloop thread to reschedule to idle peers.
// On peer threads, use scheduleRevertBytecodeRequest.
func (s *Syncer) revertBytecodeRequest(req *bytecodeRequest) {
	log.Debug("Reverting bytecode request", "peer", req.peer)
	select {
	case <-req.stale:
		log.Trace("Bytecode request already reverted", "peer", req.peer, "reqid", req.id)
		return
	default:
	}
	close(req.stale)

	// Remove the request from the tracked set
	s.lock.Lock()
	delete(s.bytecodeReqs, req.id)
	s.lock.Unlock()

	// If there's a timeout timer still running, abort it and mark the code
	// retrievals as not-pending, ready for rescheduling
	req.timeout.Stop()
	for _, hash := range req.hashes {
		req.task.codeTasks[hash] = struct{}{}
	}
}

// scheduleRevertStorageRequest asks the event loop to clean up a storage range
// request and return all failed retrieval tasks to the scheduler for reassignment.
func (s *Syncer) scheduleRevertStorageRequest(req *storageRequest) {
	select {
	case req.revert <- req:
		// Sync event loop notified
	case <-req.cancel:
		// Sync cycle got cancelled
	case <-req.stale:
		// Request already reverted
	}
}

// revertStorageRequest cleans up a storage range request and returns all failed
// retrieval tasks to the scheduler for reassignment.
//
// Note, this needs to run on the event runloop thread to reschedule to idle peers.
// On peer threads, use scheduleRevertStorageRequest.
func (s *Syncer) revertStorageRequest(req *storageRequest) {
	log.Debug("Reverting storage request", "peer", req.peer)
	select {
	case <-req.stale:
		log.Trace("Storage request already reverted", "peer", req.peer, "reqid", req.id)
		return
	default:
	}
	close(req.stale)

	// Remove the request from the tracked set
	s.lock.Lock()
	delete(s.storageReqs, req.id)
	s.lock.Unlock()

	// If there's a timeout timer still running, abort it and mark the storage
	// task as not-pending, ready for rescheduling
	req.timeout.Stop()
	if req.subTask != nil {
		req.subTask.req = nil
	} else {
		for i, account := range req.accounts {
			req.mainTask.stateTasks[account] = req.roots[i]
		}
	}
}

// scheduleRevertTrienodeHealRequest asks the event loop to clean up a trienode heal
// request and return all failed retrieval tasks to the scheduler for reassignment.
func (s *Syncer) scheduleRevertTrienodeHealRequest(req *trienodeHealRequest) {
	select {
	case req.revert <- req:
		// Sync event loop notified
	case <-req.cancel:
		// Sync cycle got cancelled
	case <-req.stale:
		// Request already reverted
	}
}

// revertTrienodeHealRequest cleans up a trienode heal request and returns all
// failed retrieval tasks to the scheduler for reassignment.
//
// Note, this needs to run on the event runloop thread to reschedule to idle peers.
// On peer threads, use scheduleRevertTrienodeHealRequest.
func (s *Syncer) revertTrienodeHealRequest(req *trienodeHealRequest) {
	log.Debug("Reverting trienode heal request", "peer", req.peer)
	select {
	case <-req.stale:
		log.Trace("Trienode heal request already reverted", "peer", req.peer, "reqid", req.id)
		return
	default:
	}
	close(req.stale)

	// Remove the request from the tracked set
	s.lock.Lock()
	delete(s.trienodeHealReqs, req.id)
	s.lock.Unlock()

	// If there's a timeout timer still running, abort it and mark the trie node
	// retrievals as not-pending, ready for rescheduling
	req.timeout.Stop()
	for i, path := range req.paths {
		req.task.trieTasks[path] = req.hashes[i]
	}
}

// scheduleRevertBytecodeHealRequest asks the event loop to clean up a bytecode heal
// request and return all failed retrieval tasks to the scheduler for reassignment.
func (s *Syncer) scheduleRevertBytecodeHealRequest(req *bytecodeHealRequest) {
	select {
	case req.revert <- req:
		// Sync event loop notified
	case <-req.cancel:
		// Sync cycle got cancelled
	case <-req.stale:
		// Request already reverted
	}
}

// revertBytecodeHealRequest cleans up a bytecode heal request and returns all
// failed retrieval tasks to the scheduler for reassignment.
//
// Note, this needs to run on the event runloop thread to reschedule to idle peers.
// On peer threads, use scheduleRevertBytecodeHealRequest.
func (s *Syncer) revertBytecodeHealRequest(req *bytecodeHealRequest) {
	log.Debug("Reverting bytecode heal request", "peer", req.peer)
	select {
	case <-req.stale:
		log.Trace("Bytecode heal request already reverted", "peer", req.peer, "reqid", req.id)
		return
	default:
	}
	close(req.stale)

	// Remove the request from the tracked set
	s.lock.Lock()
	delete(s.bytecodeHealReqs, req.id)
	s.lock.Unlock()

	// If there's a timeout timer still running, abort it and mark the code
	// retrievals as not-pending, ready for rescheduling
	req.timeout.Stop()
	for _, hash := range req.hashes {
		req.task.codeTasks[hash] = struct{}{}
	}
}

// processAccountResponse integrates an already validated account range response
// into the account tasks.
func (s *Syncer) processAccountResponse(res *accountResponse) {
	// Switch the task from pending to filling
	res.task.req = nil
	res.task.res = res

	// Ensure that the response doesn't overflow into the subsequent task
	lastBig := res.task.Last.Big()
	for i, hash := range res.hashes {
		// Mark the range complete if the last is already included.
		// Keep iteration to delete the extra states if exists.
		cmp := hash.Big().Cmp(lastBig)
		if cmp == 0 {
			res.cont = false
			continue
		}
		if cmp > 0 {
			// Chunk overflown, cut off excess
			res.hashes = res.hashes[:i]
			res.accounts = res.accounts[:i]
			res.cont = false // Mark range completed
			break
		}
	}
	// Iterate over all the accounts and assemble which ones need further sub-
	// filling before the entire account range can be persisted.
	res.task.needCode = make([]bool, len(res.accounts))
	res.task.needState = make([]bool, len(res.accounts))
	res.task.needHeal = make([]bool, len(res.accounts))

	res.task.codeTasks = make(map[common.Hash]struct{})
	res.task.stateTasks = make(map[common.Hash]common.Hash)

	resumed := make(map[common.Hash]struct{})

	res.task.pend = 0
	for i, account := range res.accounts {
		// Check if the account is a contract with an unknown code
		if !bytes.Equal(account.CodeHash, types.EmptyCodeHash.Bytes()) {
			if !rawdb.HasCodeWithPrefix(s.db, common.BytesToHash(account.CodeHash)) {
				res.task.codeTasks[common.BytesToHash(account.CodeHash)] = struct{}{}
				res.task.needCode[i] = true
				res.task.pend++
			}
		}
		// Check if the account is a contract with an unknown storage trie
		if account.Root != types.EmptyRootHash {
<<<<<<< HEAD
			if !rawdb.HasTrieNode(s.db.StateStoreReader(), res.hashes[i], nil, account.Root, s.scheme) {
=======
			// If the storage was already retrieved in the last cycle, there's no need
			// to resync it again, regardless of whether the storage root is consistent
			// or not.
			if _, exist := res.task.stateCompleted[res.hashes[i]]; exist {
				// The leftover storage tasks are not expected, unless system is
				// very wrong.
				if _, ok := res.task.SubTasks[res.hashes[i]]; ok {
					panic(fmt.Errorf("unexpected leftover storage tasks, owner: %x", res.hashes[i]))
				}
				// Mark the healing tag if storage root node is inconsistent, or
				// it's non-existent due to storage chunking.
				if !rawdb.HasTrieNode(s.db, res.hashes[i], nil, account.Root, s.scheme) {
					res.task.needHeal[i] = true
				}
			} else {
>>>>>>> c5ba367e
				// If there was a previous large state retrieval in progress,
				// don't restart it from scratch. This happens if a sync cycle
				// is interrupted and resumed later. However, *do* update the
				// previous root hash.
				if subtasks, ok := res.task.SubTasks[res.hashes[i]]; ok {
					log.Debug("Resuming large storage retrieval", "account", res.hashes[i], "root", account.Root)
					for _, subtask := range subtasks {
						subtask.root = account.Root
					}
					res.task.needHeal[i] = true
					resumed[res.hashes[i]] = struct{}{}
					largeStorageResumedGauge.Inc(1)
				} else {
					// It's possible that in the hash scheme, the storage, along
					// with the trie nodes of the given root, is already present
					// in the database. Schedule the storage task anyway to simplify
					// the logic here.
					res.task.stateTasks[res.hashes[i]] = account.Root
				}
				res.task.needState[i] = true
				res.task.pend++
			}
		}
	}
	// Delete any subtasks that have been aborted but not resumed. It's essential
	// as the corresponding contract might be self-destructed in this cycle(it's
	// no longer possible in ethereum as self-destruction is disabled in Cancun
	// Fork, but the condition is still necessary for other networks).
	//
	// Keep the leftover storage tasks if they are not covered by the responded
	// account range which should be picked up in next account wave.
	if len(res.hashes) > 0 {
		// The hash of last delivered account in the response
		last := res.hashes[len(res.hashes)-1]
		for hash := range res.task.SubTasks {
			// TODO(rjl493456442) degrade the log level before merging.
			if hash.Cmp(last) > 0 {
				log.Info("Keeping suspended storage retrieval", "account", hash)
				continue
			}
			// TODO(rjl493456442) degrade the log level before merging.
			// It should never happen in ethereum.
			if _, ok := resumed[hash]; !ok {
				log.Error("Aborting suspended storage retrieval", "account", hash)
				delete(res.task.SubTasks, hash)
				largeStorageDiscardGauge.Inc(1)
			}
		}
	}
	// If the account range contained no contracts, or all have been fully filled
	// beforehand, short circuit storage filling and forward to the next task
	if res.task.pend == 0 {
		s.forwardAccountTask(res.task)
		return
	}
	// Some accounts are incomplete, leave as is for the storage and contract
	// task assigners to pick up and fill
}

// processBytecodeResponse integrates an already validated bytecode response
// into the account tasks.
func (s *Syncer) processBytecodeResponse(res *bytecodeResponse) {
	batch := s.db.NewBatch()

	var (
		codes uint64
	)
	for i, hash := range res.hashes {
		code := res.codes[i]

		// If the bytecode was not delivered, reschedule it
		if code == nil {
			res.task.codeTasks[hash] = struct{}{}
			continue
		}
		// Code was delivered, mark it not needed any more
		for j, account := range res.task.res.accounts {
			if res.task.needCode[j] && hash == common.BytesToHash(account.CodeHash) {
				res.task.needCode[j] = false
				res.task.pend--
			}
		}
		// Push the bytecode into a database batch
		codes++
		rawdb.WriteCode(batch, hash, code)
	}
	bytes := common.StorageSize(batch.ValueSize())
	if err := batch.Write(); err != nil {
		log.Crit("Failed to persist bytecodes", "err", err)
	}
	s.bytecodeSynced += codes
	s.bytecodeBytes += bytes

	log.Debug("Persisted set of bytecodes", "count", codes, "bytes", bytes)

	// If this delivery completed the last pending task, forward the account task
	// to the next chunk
	if res.task.pend == 0 {
		s.forwardAccountTask(res.task)
		return
	}
	// Some accounts are still incomplete, leave as is for the storage and contract
	// task assigners to pick up and fill.
}

// processStorageResponse integrates an already validated storage response
// into the account tasks.
func (s *Syncer) processStorageResponse(res *storageResponse) {
	// Switch the subtask from pending to idle
	if res.subTask != nil {
		res.subTask.req = nil
	}

	var usingMultDatabase bool
	batch := ethdb.HookedBatch{
		Batch: s.db.GetStateStore().NewBatch(),
		OnPut: func(key []byte, value []byte) {
			s.storageBytes += common.StorageSize(len(key) + len(value))
		},
	}
	var snapBatch ethdb.HookedBatch
	if s.db.StateStore() != nil {
		usingMultDatabase = true
		snapBatch = ethdb.HookedBatch{
			Batch: s.db.NewBatch(),
			OnPut: func(key []byte, value []byte) {
				s.storageBytes += common.StorageSize(len(key) + len(value))
			},
		}
	}

	var (
		slots           int
		oldStorageBytes = s.storageBytes
	)
	// Iterate over all the accounts and reconstruct their storage tries from the
	// delivered slots
	for i, account := range res.accounts {
		// If the account was not delivered, reschedule it
		if i >= len(res.hashes) {
			res.mainTask.stateTasks[account] = res.roots[i]
			continue
		}
		// State was delivered, if complete mark as not needed any more, otherwise
		// mark the account as needing healing
		for j, hash := range res.mainTask.res.hashes {
			if account != hash {
				continue
			}
			acc := res.mainTask.res.accounts[j]

			// If the packet contains multiple contract storage slots, all
			// but the last are surely complete. The last contract may be
			// chunked, so check it's continuation flag.
			if res.subTask == nil && res.mainTask.needState[j] && (i < len(res.hashes)-1 || !res.cont) {
				res.mainTask.needState[j] = false
				res.mainTask.pend--
				res.mainTask.stateCompleted[account] = struct{}{} // mark it as completed
				smallStorageGauge.Inc(1)
			}
			// If the last contract was chunked, mark it as needing healing
			// to avoid writing it out to disk prematurely.
			if res.subTask == nil && !res.mainTask.needHeal[j] && i == len(res.hashes)-1 && res.cont {
				res.mainTask.needHeal[j] = true
			}
			// If the last contract was chunked, we need to switch to large
			// contract handling mode
			if res.subTask == nil && i == len(res.hashes)-1 && res.cont {
				// If we haven't yet started a large-contract retrieval, create
				// the subtasks for it within the main account task
				if tasks, ok := res.mainTask.SubTasks[account]; !ok {
					var (
						keys    = res.hashes[i]
						chunks  = uint64(storageConcurrency)
						lastKey common.Hash
					)
					if len(keys) > 0 {
						lastKey = keys[len(keys)-1]
					}
					// If the number of slots remaining is low, decrease the
					// number of chunks. Somewhere on the order of 10-15K slots
					// fit into a packet of 500KB. A key/slot pair is maximum 64
					// bytes, so pessimistically maxRequestSize/64 = 8K.
					//
					// Chunk so that at least 2 packets are needed to fill a task.
					if estimate, err := estimateRemainingSlots(len(keys), lastKey); err == nil {
						if n := estimate / (2 * (maxRequestSize / 64)); n+1 < chunks {
							chunks = n + 1
						}
						log.Debug("Chunked large contract", "initiators", len(keys), "tail", lastKey, "remaining", estimate, "chunks", chunks)
					} else {
						log.Debug("Chunked large contract", "initiators", len(keys), "tail", lastKey, "chunks", chunks)
					}
					r := newHashRange(lastKey, chunks)
					if chunks == 1 {
						smallStorageGauge.Inc(1)
					} else {
						largeStorageGauge.Inc(1)
					}
					// Our first task is the one that was just filled by this response.
					batch := ethdb.HookedBatch{
						Batch: s.db.GetStateStore().NewBatch(),
						OnPut: func(key []byte, value []byte) {
							s.storageBytes += common.StorageSize(len(key) + len(value))
						},
					}
					var tr genTrie
					if s.scheme == rawdb.HashScheme {
						tr = newHashTrie(batch)
					}
					if s.scheme == rawdb.PathScheme {
						// Keep the left boundary as it's the first range.
						tr = newPathTrie(account, false, s.db, batch)
					}
					tasks = append(tasks, &storageTask{
						Next:     common.Hash{},
						Last:     r.End(),
						root:     acc.Root,
						genBatch: batch,
						genTrie:  tr,
					})
					for r.Next() {
						batch := ethdb.HookedBatch{
							Batch: s.db.GetStateStore().NewBatch(),
							OnPut: func(key []byte, value []byte) {
								s.storageBytes += common.StorageSize(len(key) + len(value))
							},
						}
						var tr genTrie
						if s.scheme == rawdb.HashScheme {
							tr = newHashTrie(batch)
						}
						if s.scheme == rawdb.PathScheme {
							tr = newPathTrie(account, true, s.db, batch)
						}
						tasks = append(tasks, &storageTask{
							Next:     r.Start(),
							Last:     r.End(),
							root:     acc.Root,
							genBatch: batch,
							genTrie:  tr,
						})
					}
					for _, task := range tasks {
						log.Debug("Created storage sync task", "account", account, "root", acc.Root, "from", task.Next, "last", task.Last)
					}
					res.mainTask.SubTasks[account] = tasks

					// Since we've just created the sub-tasks, this response
					// is surely for the first one (zero origin)
					res.subTask = tasks[0]
				}
			}
			// If we're in large contract delivery mode, forward the subtask
			if res.subTask != nil {
				// Ensure the response doesn't overflow into the subsequent task
				last := res.subTask.Last.Big()
				// Find the first overflowing key. While at it, mark res as complete
				// if we find the range to include or pass the 'last'
				index := sort.Search(len(res.hashes[i]), func(k int) bool {
					cmp := res.hashes[i][k].Big().Cmp(last)
					if cmp >= 0 {
						res.cont = false
					}
					return cmp > 0
				})
				if index >= 0 {
					// cut off excess
					res.hashes[i] = res.hashes[i][:index]
					res.slots[i] = res.slots[i][:index]
				}
				// Forward the relevant storage chunk (even if created just now)
				if res.cont {
					res.subTask.Next = incHash(res.hashes[i][len(res.hashes[i])-1])
				} else {
					res.subTask.done = true
				}
			}
		}
		// Iterate over all the complete contracts, reconstruct the trie nodes and
		// push them to disk. If the contract is chunked, the trie nodes will be
		// reconstructed later.
		slots += len(res.hashes[i])

		if i < len(res.hashes)-1 || res.subTask == nil {
			// no need to make local reassignment of account: this closure does not outlive the loop
			var tr genTrie
			if s.scheme == rawdb.HashScheme {
				tr = newHashTrie(batch)
			}
			if s.scheme == rawdb.PathScheme {
				// Keep the left boundary as it's complete
				tr = newPathTrie(account, false, s.db, batch)
			}
			for j := 0; j < len(res.hashes[i]); j++ {
				tr.update(res.hashes[i][j][:], res.slots[i][j])
			}
			tr.commit(true)
		}
		// Persist the received storage segments. These flat state maybe
		// outdated during the sync, but it can be fixed later during the
		// snapshot generation.
		for j := 0; j < len(res.hashes[i]); j++ {
			if usingMultDatabase {
				rawdb.WriteStorageSnapshot(snapBatch, account, res.hashes[i][j], res.slots[i][j])
			} else {
				rawdb.WriteStorageSnapshot(batch, account, res.hashes[i][j], res.slots[i][j])
			}
			// If we're storing large contracts, generate the trie nodes
			// on the fly to not trash the gluing points
			if i == len(res.hashes)-1 && res.subTask != nil {
				res.subTask.genTrie.update(res.hashes[i][j][:], res.slots[i][j])
			}
		}
	}
	// Large contracts could have generated new trie nodes, flush them to disk
	if res.subTask != nil {
		if res.subTask.done {
			root := res.subTask.genTrie.commit(res.subTask.Last == common.MaxHash)
			if err := res.subTask.genBatch.Write(); err != nil {
				log.Error("Failed to persist stack slots", "err", err)
			}
			res.subTask.genBatch.Reset()

			// If the chunk's root is an overflown but full delivery,
			// clear the heal request.
			accountHash := res.accounts[len(res.accounts)-1]
			if root == res.subTask.root && rawdb.HasStorageTrieNode(s.db.StateStoreReader(), accountHash, nil, root) {
				for i, account := range res.mainTask.res.hashes {
					if account == accountHash {
						res.mainTask.needHeal[i] = false
						skipStorageHealingGauge.Inc(1)
					}
				}
			}
		} else if res.subTask.genBatch.ValueSize() > batchSizeThreshold {
			res.subTask.genTrie.commit(false)
			if err := res.subTask.genBatch.Write(); err != nil {
				log.Error("Failed to persist stack slots", "err", err)
			}
			res.subTask.genBatch.Reset()
		}
	}
	// Flush anything written just now and update the stats
	if err := batch.Write(); err != nil {
		log.Crit("Failed to persist storage slots", "err", err)
	}
	if usingMultDatabase {
		if err := snapBatch.Write(); err != nil {
			log.Crit("Failed to persist storage slots", "err", err)
		}
	}
	s.storageSynced += uint64(slots)

	log.Debug("Persisted set of storage slots", "accounts", len(res.hashes), "slots", slots, "bytes", s.storageBytes-oldStorageBytes)

	// If this delivery completed the last pending task, forward the account task
	// to the next chunk
	if res.mainTask.pend == 0 {
		s.forwardAccountTask(res.mainTask)
		return
	}
	// Some accounts are still incomplete, leave as is for the storage and contract
	// task assigners to pick up and fill.
}

// processTrienodeHealResponse integrates an already validated trienode response
// into the healer tasks.
func (s *Syncer) processTrienodeHealResponse(res *trienodeHealResponse) {
	var (
		start = time.Now()
		fills int
	)
	for i, hash := range res.hashes {
		node := res.nodes[i]

		// If the trie node was not delivered, reschedule it
		if node == nil {
			res.task.trieTasks[res.paths[i]] = res.hashes[i]
			continue
		}
		fills++

		// Push the trie node into the state syncer
		s.trienodeHealSynced++
		s.trienodeHealBytes += common.StorageSize(len(node))

		err := s.healer.scheduler.ProcessNode(trie.NodeSyncResult{Path: res.paths[i], Data: node})
		switch err {
		case nil:
		case trie.ErrAlreadyProcessed:
			s.trienodeHealDups++
		case trie.ErrNotRequested:
			s.trienodeHealNops++
		default:
			log.Error("Invalid trienode processed", "hash", hash, "err", err)
		}
	}
	s.commitHealer(false)

	// Calculate the processing rate of one filled trie node
	rate := float64(fills) / (float64(time.Since(start)) / float64(time.Second))

	// Update the currently measured trienode queueing and processing throughput.
	//
	// The processing rate needs to be updated uniformly independent if we've
	// processed 1x100 trie nodes or 100x1 to keep the rate consistent even in
	// the face of varying network packets. As such, we cannot just measure the
	// time it took to process N trie nodes and update once, we need one update
	// per trie node.
	//
	// Naively, that would be:
	//
	//   for i:=0; i<fills; i++ {
	//     healRate = (1-measurementImpact)*oldRate + measurementImpact*newRate
	//   }
	//
	// Essentially, a recursive expansion of HR = (1-MI)*HR + MI*NR.
	//
	// We can expand that formula for the Nth item as:
	//   HR(N) = (1-MI)^N*OR + (1-MI)^(N-1)*MI*NR + (1-MI)^(N-2)*MI*NR + ... + (1-MI)^0*MI*NR
	//
	// The above is a geometric sequence that can be summed to:
	//   HR(N) = (1-MI)^N*(OR-NR) + NR
	s.trienodeHealRate = gomath.Pow(1-trienodeHealRateMeasurementImpact, float64(fills))*(s.trienodeHealRate-rate) + rate

	pending := s.trienodeHealPend.Load()
	if time.Since(s.trienodeHealThrottled) > time.Second {
		// Periodically adjust the trie node throttler
		if float64(pending) > 2*s.trienodeHealRate {
			s.trienodeHealThrottle *= trienodeHealThrottleIncrease
		} else {
			s.trienodeHealThrottle /= trienodeHealThrottleDecrease
		}
		if s.trienodeHealThrottle > maxTrienodeHealThrottle {
			s.trienodeHealThrottle = maxTrienodeHealThrottle
		} else if s.trienodeHealThrottle < minTrienodeHealThrottle {
			s.trienodeHealThrottle = minTrienodeHealThrottle
		}
		s.trienodeHealThrottled = time.Now()

		log.Debug("Updated trie node heal throttler", "rate", s.trienodeHealRate, "pending", pending, "throttle", s.trienodeHealThrottle)
	}
}

func (s *Syncer) commitHealer(force bool) {
	if !force && s.healer.scheduler.MemSize() < ethdb.IdealBatchSize {
		return
	}
	batch := s.db.NewBatch()
	var stateBatch ethdb.Batch
	var err error
	if s.db.StateStore() != nil {
		stateBatch = s.db.StateStore().NewBatch()
		err = s.healer.scheduler.Commit(batch, stateBatch)
	} else {
		err = s.healer.scheduler.Commit(batch, nil)
	}
	if err != nil {
		log.Error("Failed to commit healing data", "err", err)
	}
	if err := batch.Write(); err != nil {
		log.Crit("Failed to persist healing data", "err", err)
	}
	if s.db.StateStore() != nil {
		if err := stateBatch.Write(); err != nil {
			log.Crit("Failed to persist healing data", "err", err)
		}
	}
	log.Debug("Persisted set of healing data", "type", "trienodes", "bytes", common.StorageSize(batch.ValueSize()))
}

// processBytecodeHealResponse integrates an already validated bytecode response
// into the healer tasks.
func (s *Syncer) processBytecodeHealResponse(res *bytecodeHealResponse) {
	for i, hash := range res.hashes {
		node := res.codes[i]

		// If the trie node was not delivered, reschedule it
		if node == nil {
			res.task.codeTasks[hash] = struct{}{}
			continue
		}
		// Push the trie node into the state syncer
		s.bytecodeHealSynced++
		s.bytecodeHealBytes += common.StorageSize(len(node))

		err := s.healer.scheduler.ProcessCode(trie.CodeSyncResult{Hash: hash, Data: node})
		switch err {
		case nil:
		case trie.ErrAlreadyProcessed:
			s.bytecodeHealDups++
		case trie.ErrNotRequested:
			s.bytecodeHealNops++
		default:
			log.Error("Invalid bytecode processed", "hash", hash, "err", err)
		}
	}
	s.commitHealer(false)
}

// forwardAccountTask takes a filled account task and persists anything available
// into the database, after which it forwards the next account marker so that the
// task's next chunk may be filled.
func (s *Syncer) forwardAccountTask(task *accountTask) {
	// Remove any pending delivery
	res := task.res
	if res == nil {
		return // nothing to forward
	}
	task.res = nil

	// Persist the received account segments. These flat state maybe
	// outdated during the sync, but it can be fixed later during the
	// snapshot generation.
	oldAccountBytes := s.accountBytes

	batch := ethdb.HookedBatch{
		Batch: s.db.NewBatch(),
		OnPut: func(key []byte, value []byte) {
			s.accountBytes += common.StorageSize(len(key) + len(value))
		},
	}
	for i, hash := range res.hashes {
		if task.needCode[i] || task.needState[i] {
			break
		}
		slim := types.SlimAccountRLP(*res.accounts[i])
		rawdb.WriteAccountSnapshot(batch, hash, slim)

		// If the task is complete, drop it into the stack trie to generate
		// account trie nodes for it
		if !task.needHeal[i] {
			full, err := types.FullAccountRLP(slim) // TODO(karalabe): Slim parsing can be omitted
			if err != nil {
				panic(err) // Really shouldn't ever happen
			}
			task.genTrie.update(hash[:], full)
		}
	}
	// Flush anything written just now and update the stats
	if err := batch.Write(); err != nil {
		log.Crit("Failed to persist accounts", "err", err)
	}
	s.accountSynced += uint64(len(res.accounts))

	// Task filling persisted, push it the chunk marker forward to the first
	// account still missing data.
	for i, hash := range res.hashes {
		if task.needCode[i] || task.needState[i] {
			return
		}
		task.Next = incHash(hash)

		// Remove the completion flag once the account range is pushed
		// forward. The leftover accounts will be skipped in the next
		// cycle.
		delete(task.stateCompleted, hash)
	}
	// All accounts marked as complete, track if the entire task is done
	task.done = !res.cont

	// Error out if there is any leftover completion flag.
	if task.done && len(task.stateCompleted) != 0 {
		panic(fmt.Errorf("storage completion flags should be emptied, %d left", len(task.stateCompleted)))
	}
	// Stack trie could have generated trie nodes, push them to disk (we need to
	// flush after finalizing task.done. It's fine even if we crash and lose this
	// write as it will only cause more data to be downloaded during heal.
	if task.done {
		task.genTrie.commit(task.Last == common.MaxHash)
		if err := task.genBatch.Write(); err != nil {
			log.Error("Failed to persist stack account", "err", err)
		}
		task.genBatch.Reset()
	} else if task.genBatch.ValueSize() > batchSizeThreshold {
		task.genTrie.commit(false)
		if err := task.genBatch.Write(); err != nil {
			log.Error("Failed to persist stack account", "err", err)
		}
		task.genBatch.Reset()
	}
	log.Debug("Persisted range of accounts", "accounts", len(res.accounts), "bytes", s.accountBytes-oldAccountBytes)
}

// OnAccounts is a callback method to invoke when a range of accounts are
// received from a remote peer.
func (s *Syncer) OnAccounts(peer SyncPeer, id uint64, hashes []common.Hash, accounts [][]byte, proof [][]byte) error {
	size := common.StorageSize(len(hashes) * common.HashLength)
	for _, account := range accounts {
		size += common.StorageSize(len(account))
	}
	for _, node := range proof {
		size += common.StorageSize(len(node))
	}
	logger := peer.Log().New("reqid", id)
	logger.Trace("Delivering range of accounts", "hashes", len(hashes), "accounts", len(accounts), "proofs", len(proof), "bytes", size)

	// Whether or not the response is valid, we can mark the peer as idle and
	// notify the scheduler to assign a new task. If the response is invalid,
	// we'll drop the peer in a bit.
	defer func() {
		s.lock.Lock()
		defer s.lock.Unlock()
		if _, ok := s.peers[peer.ID()]; ok {
			s.accountIdlers[peer.ID()] = struct{}{}
		}
		select {
		case s.update <- struct{}{}:
		default:
		}
	}()
	s.lock.Lock()
	// Ensure the response is for a valid request
	req, ok := s.accountReqs[id]
	if !ok {
		// Request stale, perhaps the peer timed out but came through in the end
		logger.Warn("Unexpected account range packet")
		s.lock.Unlock()
		return nil
	}
	delete(s.accountReqs, id)
	s.rates.Update(peer.ID(), AccountRangeMsg, time.Since(req.time), int(size))

	// Clean up the request timeout timer, we'll see how to proceed further based
	// on the actual delivered content
	if !req.timeout.Stop() {
		// The timeout is already triggered, and this request will be reverted+rescheduled
		s.lock.Unlock()
		return nil
	}
	// Response is valid, but check if peer is signalling that it does not have
	// the requested data. For account range queries that means the state being
	// retrieved was either already pruned remotely, or the peer is not yet
	// synced to our head.
	if len(hashes) == 0 && len(accounts) == 0 && len(proof) == 0 {
		logger.Debug("Peer rejected account range request", "root", s.root)
		s.statelessPeers[peer.ID()] = struct{}{}
		s.lock.Unlock()

		// Signal this request as failed, and ready for rescheduling
		s.scheduleRevertAccountRequest(req)
		return nil
	}
	root := s.root
	s.lock.Unlock()

	// Reconstruct a partial trie from the response and verify it
	keys := make([][]byte, len(hashes))
	for i, key := range hashes {
		keys[i] = common.CopyBytes(key[:])
	}
	nodes := make(trienode.ProofList, len(proof))
	for i, node := range proof {
		nodes[i] = node
	}
	cont, err := trie.VerifyRangeProof(root, req.origin[:], keys, accounts, nodes.Set())
	if err != nil {
		logger.Warn("Account range failed proof", "err", err)
		// Signal this request as failed, and ready for rescheduling
		s.scheduleRevertAccountRequest(req)
		return err
	}
	accs := make([]*types.StateAccount, len(accounts))
	for i, account := range accounts {
		acc := new(types.StateAccount)
		if err := rlp.DecodeBytes(account, acc); err != nil {
			panic(err) // We created these blobs, we must be able to decode them
		}
		accs[i] = acc
	}
	response := &accountResponse{
		task:     req.task,
		hashes:   hashes,
		accounts: accs,
		cont:     cont,
	}
	select {
	case req.deliver <- response:
	case <-req.cancel:
	case <-req.stale:
	}
	return nil
}

// OnByteCodes is a callback method to invoke when a batch of contract
// bytes codes are received from a remote peer.
func (s *Syncer) OnByteCodes(peer SyncPeer, id uint64, bytecodes [][]byte) error {
	s.lock.RLock()
	syncing := !s.snapped
	s.lock.RUnlock()

	if syncing {
		return s.onByteCodes(peer, id, bytecodes)
	}
	return s.onHealByteCodes(peer, id, bytecodes)
}

// onByteCodes is a callback method to invoke when a batch of contract
// bytes codes are received from a remote peer in the syncing phase.
func (s *Syncer) onByteCodes(peer SyncPeer, id uint64, bytecodes [][]byte) error {
	var size common.StorageSize
	for _, code := range bytecodes {
		size += common.StorageSize(len(code))
	}
	logger := peer.Log().New("reqid", id)
	logger.Trace("Delivering set of bytecodes", "bytecodes", len(bytecodes), "bytes", size)

	// Whether or not the response is valid, we can mark the peer as idle and
	// notify the scheduler to assign a new task. If the response is invalid,
	// we'll drop the peer in a bit.
	defer func() {
		s.lock.Lock()
		defer s.lock.Unlock()
		if _, ok := s.peers[peer.ID()]; ok {
			s.bytecodeIdlers[peer.ID()] = struct{}{}
		}
		select {
		case s.update <- struct{}{}:
		default:
		}
	}()
	s.lock.Lock()
	// Ensure the response is for a valid request
	req, ok := s.bytecodeReqs[id]
	if !ok {
		// Request stale, perhaps the peer timed out but came through in the end
		logger.Warn("Unexpected bytecode packet")
		s.lock.Unlock()
		return nil
	}
	delete(s.bytecodeReqs, id)
	s.rates.Update(peer.ID(), ByteCodesMsg, time.Since(req.time), len(bytecodes))

	// Clean up the request timeout timer, we'll see how to proceed further based
	// on the actual delivered content
	if !req.timeout.Stop() {
		// The timeout is already triggered, and this request will be reverted+rescheduled
		s.lock.Unlock()
		return nil
	}

	// Response is valid, but check if peer is signalling that it does not have
	// the requested data. For bytecode range queries that means the peer is not
	// yet synced.
	if len(bytecodes) == 0 {
		logger.Debug("Peer rejected bytecode request")
		s.statelessPeers[peer.ID()] = struct{}{}
		s.lock.Unlock()

		// Signal this request as failed, and ready for rescheduling
		s.scheduleRevertBytecodeRequest(req)
		return nil
	}
	s.lock.Unlock()

	// Cross reference the requested bytecodes with the response to find gaps
	// that the serving node is missing
	hasher := sha3.NewLegacyKeccak256().(crypto.KeccakState)
	hash := make([]byte, 32)

	codes := make([][]byte, len(req.hashes))
	for i, j := 0, 0; i < len(bytecodes); i++ {
		// Find the next hash that we've been served, leaving misses with nils
		hasher.Reset()
		hasher.Write(bytecodes[i])
		hasher.Read(hash)

		for j < len(req.hashes) && !bytes.Equal(hash, req.hashes[j][:]) {
			j++
		}
		if j < len(req.hashes) {
			codes[j] = bytecodes[i]
			j++
			continue
		}
		// We've either ran out of hashes, or got unrequested data
		logger.Warn("Unexpected bytecodes", "count", len(bytecodes)-i)
		// Signal this request as failed, and ready for rescheduling
		s.scheduleRevertBytecodeRequest(req)
		return errors.New("unexpected bytecode")
	}
	// Response validated, send it to the scheduler for filling
	response := &bytecodeResponse{
		task:   req.task,
		hashes: req.hashes,
		codes:  codes,
	}
	select {
	case req.deliver <- response:
	case <-req.cancel:
	case <-req.stale:
	}
	return nil
}

// OnStorage is a callback method to invoke when ranges of storage slots
// are received from a remote peer.
func (s *Syncer) OnStorage(peer SyncPeer, id uint64, hashes [][]common.Hash, slots [][][]byte, proof [][]byte) error {
	// Gather some trace stats to aid in debugging issues
	var (
		hashCount int
		slotCount int
		size      common.StorageSize
	)
	for _, hashset := range hashes {
		size += common.StorageSize(common.HashLength * len(hashset))
		hashCount += len(hashset)
	}
	for _, slotset := range slots {
		for _, slot := range slotset {
			size += common.StorageSize(len(slot))
		}
		slotCount += len(slotset)
	}
	for _, node := range proof {
		size += common.StorageSize(len(node))
	}
	logger := peer.Log().New("reqid", id)
	logger.Trace("Delivering ranges of storage slots", "accounts", len(hashes), "hashes", hashCount, "slots", slotCount, "proofs", len(proof), "size", size)

	// Whether or not the response is valid, we can mark the peer as idle and
	// notify the scheduler to assign a new task. If the response is invalid,
	// we'll drop the peer in a bit.
	defer func() {
		s.lock.Lock()
		defer s.lock.Unlock()
		if _, ok := s.peers[peer.ID()]; ok {
			s.storageIdlers[peer.ID()] = struct{}{}
		}
		select {
		case s.update <- struct{}{}:
		default:
		}
	}()
	s.lock.Lock()
	// Ensure the response is for a valid request
	req, ok := s.storageReqs[id]
	if !ok {
		// Request stale, perhaps the peer timed out but came through in the end
		logger.Warn("Unexpected storage ranges packet")
		s.lock.Unlock()
		return nil
	}
	delete(s.storageReqs, id)
	s.rates.Update(peer.ID(), StorageRangesMsg, time.Since(req.time), int(size))

	// Clean up the request timeout timer, we'll see how to proceed further based
	// on the actual delivered content
	if !req.timeout.Stop() {
		// The timeout is already triggered, and this request will be reverted+rescheduled
		s.lock.Unlock()
		return nil
	}

	// Reject the response if the hash sets and slot sets don't match, or if the
	// peer sent more data than requested.
	if len(hashes) != len(slots) {
		s.lock.Unlock()
		s.scheduleRevertStorageRequest(req) // reschedule request
		logger.Warn("Hash and slot set size mismatch", "hashset", len(hashes), "slotset", len(slots))
		return errors.New("hash and slot set size mismatch")
	}
	if len(hashes) > len(req.accounts) {
		s.lock.Unlock()
		s.scheduleRevertStorageRequest(req) // reschedule request
		logger.Warn("Hash set larger than requested", "hashset", len(hashes), "requested", len(req.accounts))
		return errors.New("hash set larger than requested")
	}
	// Response is valid, but check if peer is signalling that it does not have
	// the requested data. For storage range queries that means the state being
	// retrieved was either already pruned remotely, or the peer is not yet
	// synced to our head.
	if len(hashes) == 0 && len(proof) == 0 {
		logger.Debug("Peer rejected storage request")
		s.statelessPeers[peer.ID()] = struct{}{}
		s.lock.Unlock()
		s.scheduleRevertStorageRequest(req) // reschedule request
		return nil
	}
	s.lock.Unlock()

	// Reconstruct the partial tries from the response and verify them
	var cont bool

	// If a proof was attached while the response is empty, it indicates that the
	// requested range specified with 'origin' is empty. Construct an empty state
	// response locally to finalize the range.
	if len(hashes) == 0 && len(proof) > 0 {
		hashes = append(hashes, []common.Hash{})
		slots = append(slots, [][]byte{})
	}
	for i := 0; i < len(hashes); i++ {
		// Convert the keys and proofs into an internal format
		keys := make([][]byte, len(hashes[i]))
		for j, key := range hashes[i] {
			keys[j] = common.CopyBytes(key[:])
		}
		nodes := make(trienode.ProofList, 0, len(proof))
		if i == len(hashes)-1 {
			for _, node := range proof {
				nodes = append(nodes, node)
			}
		}
		var err error
		if len(nodes) == 0 {
			// No proof has been attached, the response must cover the entire key
			// space and hash to the origin root.
			_, err = trie.VerifyRangeProof(req.roots[i], nil, keys, slots[i], nil)
			if err != nil {
				s.scheduleRevertStorageRequest(req) // reschedule request
				logger.Warn("Storage slots failed proof", "err", err)
				return err
			}
		} else {
			// A proof was attached, the response is only partial, check that the
			// returned data is indeed part of the storage trie
			proofdb := nodes.Set()

			cont, err = trie.VerifyRangeProof(req.roots[i], req.origin[:], keys, slots[i], proofdb)
			if err != nil {
				s.scheduleRevertStorageRequest(req) // reschedule request
				logger.Warn("Storage range failed proof", "err", err)
				return err
			}
		}
	}
	// Partial tries reconstructed, send them to the scheduler for storage filling
	response := &storageResponse{
		mainTask: req.mainTask,
		subTask:  req.subTask,
		accounts: req.accounts,
		roots:    req.roots,
		hashes:   hashes,
		slots:    slots,
		cont:     cont,
	}
	select {
	case req.deliver <- response:
	case <-req.cancel:
	case <-req.stale:
	}
	return nil
}

// OnTrieNodes is a callback method to invoke when a batch of trie nodes
// are received from a remote peer.
func (s *Syncer) OnTrieNodes(peer SyncPeer, id uint64, trienodes [][]byte) error {
	var size common.StorageSize
	for _, node := range trienodes {
		size += common.StorageSize(len(node))
	}
	logger := peer.Log().New("reqid", id)
	logger.Trace("Delivering set of healing trienodes", "trienodes", len(trienodes), "bytes", size)

	// Whether or not the response is valid, we can mark the peer as idle and
	// notify the scheduler to assign a new task. If the response is invalid,
	// we'll drop the peer in a bit.
	defer func() {
		s.lock.Lock()
		defer s.lock.Unlock()
		if _, ok := s.peers[peer.ID()]; ok {
			s.trienodeHealIdlers[peer.ID()] = struct{}{}
		}
		select {
		case s.update <- struct{}{}:
		default:
		}
	}()
	s.lock.Lock()
	// Ensure the response is for a valid request
	req, ok := s.trienodeHealReqs[id]
	if !ok {
		// Request stale, perhaps the peer timed out but came through in the end
		logger.Warn("Unexpected trienode heal packet")
		s.lock.Unlock()
		return nil
	}
	delete(s.trienodeHealReqs, id)
	s.rates.Update(peer.ID(), TrieNodesMsg, time.Since(req.time), len(trienodes))

	// Clean up the request timeout timer, we'll see how to proceed further based
	// on the actual delivered content
	if !req.timeout.Stop() {
		// The timeout is already triggered, and this request will be reverted+rescheduled
		s.lock.Unlock()
		return nil
	}

	// Response is valid, but check if peer is signalling that it does not have
	// the requested data. For bytecode range queries that means the peer is not
	// yet synced.
	if len(trienodes) == 0 {
		logger.Debug("Peer rejected trienode heal request")
		s.statelessPeers[peer.ID()] = struct{}{}
		s.lock.Unlock()

		// Signal this request as failed, and ready for rescheduling
		s.scheduleRevertTrienodeHealRequest(req)
		return nil
	}
	s.lock.Unlock()

	// Cross reference the requested trienodes with the response to find gaps
	// that the serving node is missing
	var (
		hasher = sha3.NewLegacyKeccak256().(crypto.KeccakState)
		hash   = make([]byte, 32)
		nodes  = make([][]byte, len(req.hashes))
		fills  uint64
	)
	for i, j := 0, 0; i < len(trienodes); i++ {
		// Find the next hash that we've been served, leaving misses with nils
		hasher.Reset()
		hasher.Write(trienodes[i])
		hasher.Read(hash)

		for j < len(req.hashes) && !bytes.Equal(hash, req.hashes[j][:]) {
			j++
		}
		if j < len(req.hashes) {
			nodes[j] = trienodes[i]
			fills++
			j++
			continue
		}
		// We've either ran out of hashes, or got unrequested data
		logger.Warn("Unexpected healing trienodes", "count", len(trienodes)-i)

		// Signal this request as failed, and ready for rescheduling
		s.scheduleRevertTrienodeHealRequest(req)
		return errors.New("unexpected healing trienode")
	}
	// Response validated, send it to the scheduler for filling
	s.trienodeHealPend.Add(fills)
	defer func() {
		s.trienodeHealPend.Add(^(fills - 1))
	}()
	response := &trienodeHealResponse{
		paths:  req.paths,
		task:   req.task,
		hashes: req.hashes,
		nodes:  nodes,
	}
	select {
	case req.deliver <- response:
	case <-req.cancel:
	case <-req.stale:
	}
	return nil
}

// onHealByteCodes is a callback method to invoke when a batch of contract
// bytes codes are received from a remote peer in the healing phase.
func (s *Syncer) onHealByteCodes(peer SyncPeer, id uint64, bytecodes [][]byte) error {
	var size common.StorageSize
	for _, code := range bytecodes {
		size += common.StorageSize(len(code))
	}
	logger := peer.Log().New("reqid", id)
	logger.Trace("Delivering set of healing bytecodes", "bytecodes", len(bytecodes), "bytes", size)

	// Whether or not the response is valid, we can mark the peer as idle and
	// notify the scheduler to assign a new task. If the response is invalid,
	// we'll drop the peer in a bit.
	defer func() {
		s.lock.Lock()
		defer s.lock.Unlock()
		if _, ok := s.peers[peer.ID()]; ok {
			s.bytecodeHealIdlers[peer.ID()] = struct{}{}
		}
		select {
		case s.update <- struct{}{}:
		default:
		}
	}()
	s.lock.Lock()
	// Ensure the response is for a valid request
	req, ok := s.bytecodeHealReqs[id]
	if !ok {
		// Request stale, perhaps the peer timed out but came through in the end
		logger.Warn("Unexpected bytecode heal packet")
		s.lock.Unlock()
		return nil
	}
	delete(s.bytecodeHealReqs, id)
	s.rates.Update(peer.ID(), ByteCodesMsg, time.Since(req.time), len(bytecodes))

	// Clean up the request timeout timer, we'll see how to proceed further based
	// on the actual delivered content
	if !req.timeout.Stop() {
		// The timeout is already triggered, and this request will be reverted+rescheduled
		s.lock.Unlock()
		return nil
	}

	// Response is valid, but check if peer is signalling that it does not have
	// the requested data. For bytecode range queries that means the peer is not
	// yet synced.
	if len(bytecodes) == 0 {
		logger.Debug("Peer rejected bytecode heal request")
		s.statelessPeers[peer.ID()] = struct{}{}
		s.lock.Unlock()

		// Signal this request as failed, and ready for rescheduling
		s.scheduleRevertBytecodeHealRequest(req)
		return nil
	}
	s.lock.Unlock()

	// Cross reference the requested bytecodes with the response to find gaps
	// that the serving node is missing
	hasher := sha3.NewLegacyKeccak256().(crypto.KeccakState)
	hash := make([]byte, 32)

	codes := make([][]byte, len(req.hashes))
	for i, j := 0, 0; i < len(bytecodes); i++ {
		// Find the next hash that we've been served, leaving misses with nils
		hasher.Reset()
		hasher.Write(bytecodes[i])
		hasher.Read(hash)

		for j < len(req.hashes) && !bytes.Equal(hash, req.hashes[j][:]) {
			j++
		}
		if j < len(req.hashes) {
			codes[j] = bytecodes[i]
			j++
			continue
		}
		// We've either ran out of hashes, or got unrequested data
		logger.Warn("Unexpected healing bytecodes", "count", len(bytecodes)-i)
		// Signal this request as failed, and ready for rescheduling
		s.scheduleRevertBytecodeHealRequest(req)
		return errors.New("unexpected healing bytecode")
	}
	// Response validated, send it to the scheduler for filling
	response := &bytecodeHealResponse{
		task:   req.task,
		hashes: req.hashes,
		codes:  codes,
	}
	select {
	case req.deliver <- response:
	case <-req.cancel:
	case <-req.stale:
	}
	return nil
}

// onHealState is a callback method to invoke when a flat state(account
// or storage slot) is downloaded during the healing stage. The flat states
// can be persisted blindly and can be fixed later in the generation stage.
// Note it's not concurrent safe, please handle the concurrent issue outside.
func (s *Syncer) onHealState(paths [][]byte, value []byte) error {
	if len(paths) == 1 {
		var account types.StateAccount
		if err := rlp.DecodeBytes(value, &account); err != nil {
			return nil // Returning the error here would drop the remote peer
		}
		blob := types.SlimAccountRLP(account)
		rawdb.WriteAccountSnapshot(s.stateWriter, common.BytesToHash(paths[0]), blob)
		s.accountHealed += 1
		s.accountHealedBytes += common.StorageSize(1 + common.HashLength + len(blob))
	}
	if len(paths) == 2 {
		rawdb.WriteStorageSnapshot(s.stateWriter, common.BytesToHash(paths[0]), common.BytesToHash(paths[1]), value)
		s.storageHealed += 1
		s.storageHealedBytes += common.StorageSize(1 + 2*common.HashLength + len(value))
	}
	if s.stateWriter.ValueSize() > ethdb.IdealBatchSize {
		s.stateWriter.Write() // It's fine to ignore the error here
		s.stateWriter.Reset()
	}
	return nil
}

// hashSpace is the total size of the 256 bit hash space for accounts.
var hashSpace = new(big.Int).Exp(common.Big2, common.Big256, nil)

// report calculates various status reports and provides it to the user.
func (s *Syncer) report(force bool) {
	if len(s.tasks) > 0 {
		s.reportSyncProgress(force)
		return
	}
	s.reportHealProgress(force)
}

// reportSyncProgress calculates various status reports and provides it to the user.
func (s *Syncer) reportSyncProgress(force bool) {
	// Don't report all the events, just occasionally
	if !force && time.Since(s.logTime) < 8*time.Second {
		return
	}
	// Don't report anything until we have a meaningful progress
	synced := s.accountBytes + s.bytecodeBytes + s.storageBytes
	if synced == 0 {
		return
	}
	accountGaps := new(big.Int)
	for _, task := range s.tasks {
		accountGaps.Add(accountGaps, new(big.Int).Sub(task.Last.Big(), task.Next.Big()))
	}
	accountFills := new(big.Int).Sub(hashSpace, accountGaps)
	if accountFills.BitLen() == 0 {
		return
	}
	s.logTime = time.Now()
	estBytes := float64(new(big.Int).Div(
		new(big.Int).Mul(new(big.Int).SetUint64(uint64(synced)), hashSpace),
		accountFills,
	).Uint64())
	// Don't report anything until we have a meaningful progress
	if estBytes < 1.0 {
		return
	}
	elapsed := time.Since(s.startTime)
	estTime := elapsed / time.Duration(synced) * time.Duration(estBytes)

	// Create a mega progress report
	var (
		progress = fmt.Sprintf("%.2f%%", float64(synced)*100/estBytes)
		accounts = fmt.Sprintf("%v@%v", log.FormatLogfmtUint64(s.accountSynced), s.accountBytes.TerminalString())
		storage  = fmt.Sprintf("%v@%v", log.FormatLogfmtUint64(s.storageSynced), s.storageBytes.TerminalString())
		bytecode = fmt.Sprintf("%v@%v", log.FormatLogfmtUint64(s.bytecodeSynced), s.bytecodeBytes.TerminalString())
	)
	log.Info("Syncing: state download in progress", "synced", progress, "state", synced,
		"accounts", accounts, "slots", storage, "codes", bytecode, "eta", common.PrettyDuration(estTime-elapsed))
}

// reportHealProgress calculates various status reports and provides it to the user.
func (s *Syncer) reportHealProgress(force bool) {
	// Don't report all the events, just occasionally
	if !force && time.Since(s.logTime) < 8*time.Second {
		return
	}
	s.logTime = time.Now()

	// Create a mega progress report
	var (
		trienode = fmt.Sprintf("%v@%v", log.FormatLogfmtUint64(s.trienodeHealSynced), s.trienodeHealBytes.TerminalString())
		bytecode = fmt.Sprintf("%v@%v", log.FormatLogfmtUint64(s.bytecodeHealSynced), s.bytecodeHealBytes.TerminalString())
		accounts = fmt.Sprintf("%v@%v", log.FormatLogfmtUint64(s.accountHealed), s.accountHealedBytes.TerminalString())
		storage  = fmt.Sprintf("%v@%v", log.FormatLogfmtUint64(s.storageHealed), s.storageHealedBytes.TerminalString())
	)
	log.Info("Syncing: state healing in progress", "accounts", accounts, "slots", storage,
		"codes", bytecode, "nodes", trienode, "pending", s.healer.scheduler.Pending())
}

// estimateRemainingSlots tries to determine roughly how many slots are left in
// a contract storage, based on the number of keys and the last hash. This method
// assumes that the hashes are lexicographically ordered and evenly distributed.
func estimateRemainingSlots(hashes int, last common.Hash) (uint64, error) {
	if last == (common.Hash{}) {
		return 0, errors.New("last hash empty")
	}
	space := new(big.Int).Mul(math.MaxBig256, big.NewInt(int64(hashes)))
	space.Div(space, last.Big())
	if !space.IsUint64() {
		// Gigantic address space probably due to too few or malicious slots
		return 0, errors.New("too few slots for estimation")
	}
	return space.Uint64() - uint64(hashes), nil
}

// capacitySort implements the Sort interface, allowing sorting by peer message
// throughput. Note, callers should use sort.Reverse to get the desired effect
// of highest capacity being at the front.
type capacitySort struct {
	ids  []string
	caps []int
}

func (s *capacitySort) Len() int {
	return len(s.ids)
}

func (s *capacitySort) Less(i, j int) bool {
	return s.caps[i] < s.caps[j]
}

func (s *capacitySort) Swap(i, j int) {
	s.ids[i], s.ids[j] = s.ids[j], s.ids[i]
	s.caps[i], s.caps[j] = s.caps[j], s.caps[i]
}

// healRequestSort implements the Sort interface, allowing sorting trienode
// heal requests, which is a prerequisite for merging storage-requests.
type healRequestSort struct {
	paths     []string
	hashes    []common.Hash
	syncPaths []trie.SyncPath
}

func (t *healRequestSort) Len() int {
	return len(t.hashes)
}

func (t *healRequestSort) Less(i, j int) bool {
	a := t.syncPaths[i]
	b := t.syncPaths[j]
	switch bytes.Compare(a[0], b[0]) {
	case -1:
		return true
	case 1:
		return false
	}
	// identical first part
	if len(a) < len(b) {
		return true
	}
	if len(b) < len(a) {
		return false
	}
	if len(a) == 2 {
		return bytes.Compare(a[1], b[1]) < 0
	}
	return false
}

func (t *healRequestSort) Swap(i, j int) {
	t.paths[i], t.paths[j] = t.paths[j], t.paths[i]
	t.hashes[i], t.hashes[j] = t.hashes[j], t.hashes[i]
	t.syncPaths[i], t.syncPaths[j] = t.syncPaths[j], t.syncPaths[i]
}

// Merge merges the pathsets, so that several storage requests concerning the
// same account are merged into one, to reduce bandwidth.
// OBS: This operation is moot if t has not first been sorted.
func (t *healRequestSort) Merge() []TrieNodePathSet {
	var result []TrieNodePathSet
	for _, path := range t.syncPaths {
		pathset := TrieNodePathSet(path)
		if len(path) == 1 {
			// It's an account reference.
			result = append(result, pathset)
		} else {
			// It's a storage reference.
			end := len(result) - 1
			if len(result) == 0 || !bytes.Equal(pathset[0], result[end][0]) {
				// The account doesn't match last, create a new entry.
				result = append(result, pathset)
			} else {
				// It's the same account as the previous one, add to the storage
				// paths of that request.
				result[end] = append(result[end], pathset[1])
			}
		}
	}
	return result
}

// sortByAccountPath takes hashes and paths, and sorts them. After that, it generates
// the TrieNodePaths and merges paths which belongs to the same account path.
func sortByAccountPath(paths []string, hashes []common.Hash) ([]string, []common.Hash, []trie.SyncPath, []TrieNodePathSet) {
	var syncPaths []trie.SyncPath
	for _, path := range paths {
		syncPaths = append(syncPaths, trie.NewSyncPath([]byte(path)))
	}
	n := &healRequestSort{paths, hashes, syncPaths}
	sort.Sort(n)
	pathsets := n.Merge()
	return n.paths, n.hashes, n.syncPaths, pathsets
}<|MERGE_RESOLUTION|>--- conflicted
+++ resolved
@@ -753,22 +753,6 @@
 	}
 }
 
-<<<<<<< HEAD
-// cleanPath is used to remove the dangling nodes in the stackTrie.
-func (s *Syncer) cleanPath(batch ethdb.Batch, owner common.Hash, path []byte) {
-	if owner == (common.Hash{}) && rawdb.ExistsAccountTrieNode(s.db.StateStoreReader(), path) {
-		rawdb.DeleteAccountTrieNode(batch, path)
-		deletionGauge.Inc(1)
-	}
-	if owner != (common.Hash{}) && rawdb.ExistsStorageTrieNode(s.db.StateStoreReader(), owner, path) {
-		rawdb.DeleteStorageTrieNode(batch, owner, path)
-		deletionGauge.Inc(1)
-	}
-	lookupGauge.Inc(1)
-}
-
-=======
->>>>>>> c5ba367e
 // loadSyncStatus retrieves a previously aborted sync status from the database,
 // or generates a fresh one if none is available.
 func (s *Syncer) loadSyncStatus() {
@@ -1935,9 +1919,6 @@
 		}
 		// Check if the account is a contract with an unknown storage trie
 		if account.Root != types.EmptyRootHash {
-<<<<<<< HEAD
-			if !rawdb.HasTrieNode(s.db.StateStoreReader(), res.hashes[i], nil, account.Root, s.scheme) {
-=======
 			// If the storage was already retrieved in the last cycle, there's no need
 			// to resync it again, regardless of whether the storage root is consistent
 			// or not.
@@ -1949,11 +1930,10 @@
 				}
 				// Mark the healing tag if storage root node is inconsistent, or
 				// it's non-existent due to storage chunking.
-				if !rawdb.HasTrieNode(s.db, res.hashes[i], nil, account.Root, s.scheme) {
+				if !rawdb.HasTrieNode(s.db.StateStoreReader(), res.hashes[i], nil, account.Root, s.scheme) {
 					res.task.needHeal[i] = true
 				}
 			} else {
->>>>>>> c5ba367e
 				// If there was a previous large state retrieval in progress,
 				// don't restart it from scratch. This happens if a sync cycle
 				// is interrupted and resumed later. However, *do* update the
