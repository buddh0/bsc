--- conflicted
+++ resolved
@@ -1930,11 +1930,7 @@
 				}
 				// Mark the healing tag if storage root node is inconsistent, or
 				// it's non-existent due to storage chunking.
-<<<<<<< HEAD
 				if !rawdb.HasTrieNode(s.db.StateStoreReader(), res.hashes[i], nil, account.Root, s.scheme) {
-=======
-				if !rawdb.HasTrieNode(s.db, res.hashes[i], nil, account.Root, s.scheme) {
->>>>>>> 87246f3c
 					res.task.needHeal[i] = true
 				}
 			} else {
@@ -2265,11 +2261,7 @@
 			// If the chunk's root is an overflown but full delivery,
 			// clear the heal request.
 			accountHash := res.accounts[len(res.accounts)-1]
-<<<<<<< HEAD
-			if root == res.subTask.root && rawdb.HasStorageTrieNode(s.db.StateStoreReader(), accountHash, nil, root) {
-=======
-			if root == res.subTask.root && rawdb.HasTrieNode(s.db, accountHash, nil, root, s.scheme) {
->>>>>>> 87246f3c
+			if root == res.subTask.root && rawdb.HasTrieNode(s.db.StateStoreReader(), accountHash, nil, root, s.scheme) {
 				for i, account := range res.mainTask.res.hashes {
 					if account == accountHash {
 						res.mainTask.needHeal[i] = false
