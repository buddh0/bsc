--- conflicted
+++ resolved
@@ -258,15 +258,8 @@
 		t.Fatal(err)
 	}
 
-<<<<<<< HEAD
-	filter := sys.NewRangeFilter(0, -1, []common.Address{addr}, [][]common.Hash{{hash1, hash2, hash3, hash4}}, false)
-	logs, _ := filter.Logs(context.Background())
-	if len(logs) != 4 {
-		t.Error("expected 4 log, got", len(logs))
-	}
-=======
 	// Set block 998 as Finalized (-3)
-	bc.SetFinalized(chain[998].Header())
+	// bc.SetFinalized(chain[998].Header())
 
 	// Generate pending block
 	pchain, preceipts := core.GenerateChain(gspec.Config, chain[len(chain)-1], ethash.NewFaker(), db, 1, func(i int, gen *core.BlockGen) {
@@ -285,7 +278,6 @@
 	})
 	sys.backend.(*testBackend).pendingBlock = pchain[0]
 	sys.backend.(*testBackend).pendingReceipts = preceipts[0]
->>>>>>> 604da5c8
 
 	for i, tc := range []struct {
 		f    *Filter
