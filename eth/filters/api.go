// Copyright 2015 The go-ethereum Authors
// This file is part of the go-ethereum library.
//
// The go-ethereum library is free software: you can redistribute it and/or modify
// it under the terms of the GNU Lesser General Public License as published by
// the Free Software Foundation, either version 3 of the License, or
// (at your option) any later version.
//
// The go-ethereum library is distributed in the hope that it will be useful,
// but WITHOUT ANY WARRANTY; without even the implied warranty of
// MERCHANTABILITY or FITNESS FOR A PARTICULAR PURPOSE. See the
// GNU Lesser General Public License for more details.
//
// You should have received a copy of the GNU Lesser General Public License
// along with the go-ethereum library. If not, see <http://www.gnu.org/licenses/>.

package filters

import (
	"context"
	"encoding/json"
	"errors"
	"fmt"
	"math/big"
	"sync"
	"time"

	"github.com/ethereum/go-ethereum"
	"github.com/ethereum/go-ethereum/common"
	"github.com/ethereum/go-ethereum/common/gopool"
	"github.com/ethereum/go-ethereum/common/hexutil"
	"github.com/ethereum/go-ethereum/core/types"
	"github.com/ethereum/go-ethereum/rpc"
)

// filter is a helper struct that holds meta information over the filter type
// and associated subscription in the event system.
type filter struct {
	typ      Type
	deadline *time.Timer // filter is inactiv when deadline triggers
	hashes   []common.Hash
	crit     FilterCriteria
	logs     []*types.Log
	s        *Subscription // associated subscription in event system
}

// FilterAPI offers support to create and manage filters. This will allow external clients to retrieve various
// information related to the Ethereum protocol such als blocks, transactions and logs.
<<<<<<< HEAD
type PublicFilterAPI struct {
	backend    Backend
	events     *EventSystem
	filtersMu  sync.Mutex
	filters    map[rpc.ID]*filter
	timeout    time.Duration
	rangeLimit bool
}

// NewPublicFilterAPI returns a new PublicFilterAPI instance.
func NewPublicFilterAPI(backend Backend, lightMode bool, timeout time.Duration, rangeLimit bool) *PublicFilterAPI {
	api := &PublicFilterAPI{
		backend:    backend,
		events:     NewEventSystem(backend, lightMode),
		filters:    make(map[rpc.ID]*filter),
		timeout:    timeout,
		rangeLimit: rangeLimit,
=======
type FilterAPI struct {
	backend   Backend
	events    *EventSystem
	filtersMu sync.Mutex
	filters   map[rpc.ID]*filter
	timeout   time.Duration
}

// NewFilterAPI returns a new FilterAPI instance.
func NewFilterAPI(backend Backend, lightMode bool, timeout time.Duration) *FilterAPI {
	api := &FilterAPI{
		backend: backend,
		events:  NewEventSystem(backend, lightMode),
		filters: make(map[rpc.ID]*filter),
		timeout: timeout,
>>>>>>> 8f2416a8
	}
	go api.timeoutLoop(timeout)

	return api
}

// timeoutLoop runs at the interval set by 'timeout' and deletes filters
// that have not been recently used. It is started when the API is created.
func (api *FilterAPI) timeoutLoop(timeout time.Duration) {
	var toUninstall []*Subscription
	ticker := time.NewTicker(timeout)
	defer ticker.Stop()
	for {
		<-ticker.C
		api.filtersMu.Lock()
		for id, f := range api.filters {
			select {
			case <-f.deadline.C:
				toUninstall = append(toUninstall, f.s)
				delete(api.filters, id)
			default:
				continue
			}
		}
		api.filtersMu.Unlock()

		// Unsubscribes are processed outside the lock to avoid the following scenario:
		// event loop attempts broadcasting events to still active filters while
		// Unsubscribe is waiting for it to process the uninstall request.
		for _, s := range toUninstall {
			s.Unsubscribe()
		}
		toUninstall = nil
	}
}

// NewPendingTransactionFilter creates a filter that fetches pending transaction hashes
// as transactions enter the pending state.
//
// It is part of the filter package because this filter can be used through the
// `eth_getFilterChanges` polling method that is also used for log filters.
func (api *FilterAPI) NewPendingTransactionFilter() rpc.ID {
	var (
		pendingTxs   = make(chan []common.Hash)
		pendingTxSub = api.events.SubscribePendingTxs(pendingTxs)
	)
	api.filtersMu.Lock()
	api.filters[pendingTxSub.ID] = &filter{typ: PendingTransactionsSubscription, deadline: time.NewTimer(api.timeout), hashes: make([]common.Hash, 0), s: pendingTxSub}
	api.filtersMu.Unlock()

	gopool.Submit(func() {
		for {
			select {
			case ph := <-pendingTxs:
				api.filtersMu.Lock()
				if f, found := api.filters[pendingTxSub.ID]; found {
					f.hashes = append(f.hashes, ph...)
				}
				api.filtersMu.Unlock()
			case <-pendingTxSub.Err():
				api.filtersMu.Lock()
				delete(api.filters, pendingTxSub.ID)
				api.filtersMu.Unlock()
				return
			}
		}
	})

	return pendingTxSub.ID
}

// NewPendingTransactions creates a subscription that is triggered each time a transaction
// enters the transaction pool and was signed from one of the transactions this nodes manages.
func (api *FilterAPI) NewPendingTransactions(ctx context.Context) (*rpc.Subscription, error) {
	notifier, supported := rpc.NotifierFromContext(ctx)
	if !supported {
		return &rpc.Subscription{}, rpc.ErrNotificationsUnsupported
	}

	rpcSub := notifier.CreateSubscription()

	gopool.Submit(func() {
		txHashes := make(chan []common.Hash, 128)
		pendingTxSub := api.events.SubscribePendingTxs(txHashes)

		for {
			select {
			case hashes := <-txHashes:
				// To keep the original behaviour, send a single tx hash in one notification.
				// TODO(rjl493456442) Send a batch of tx hashes in one notification
				for _, h := range hashes {
					notifier.Notify(rpcSub.ID, h)
				}
			case <-rpcSub.Err():
				pendingTxSub.Unsubscribe()
				return
			case <-notifier.Closed():
				pendingTxSub.Unsubscribe()
				return
			}
		}
	})

	return rpcSub, nil
}

// NewVotesFilter creates a filter that fetches votes that entered the vote pool.
// It is part of the filter package since polling goes with eth_getFilterChanges.
func (api *PublicFilterAPI) NewVotesFilter() rpc.ID {
	var (
		votes   = make(chan *types.VoteEnvelope)
		voteSub = api.events.SubscribeNewVotes(votes)
	)
	api.filtersMu.Lock()
	api.filters[voteSub.ID] = &filter{typ: VotesSubscription, deadline: time.NewTimer(api.timeout), hashes: make([]common.Hash, 0), s: voteSub}
	api.filtersMu.Unlock()

	gopool.Submit(func() {
		for {
			select {
			case vote := <-votes:
				api.filtersMu.Lock()
				if f, found := api.filters[voteSub.ID]; found {
					f.hashes = append(f.hashes, vote.Hash())
				}
				api.filtersMu.Unlock()
			case <-voteSub.Err():
				api.filtersMu.Lock()
				delete(api.filters, voteSub.ID)
				api.filtersMu.Unlock()
				return
			}
		}
	})

	return voteSub.ID
}

// NewVotes creates a subscription that is triggered each time a vote enters the vote pool.
func (api *PublicFilterAPI) NewVotes(ctx context.Context) (*rpc.Subscription, error) {
	notifier, supported := rpc.NotifierFromContext(ctx)
	if !supported {
		return &rpc.Subscription{}, rpc.ErrNotificationsUnsupported
	}

	rpcSub := notifier.CreateSubscription()

	gopool.Submit(func() {
		votes := make(chan *types.VoteEnvelope, 128)
		voteSub := api.events.SubscribeNewVotes(votes)

		for {
			select {
			case vote := <-votes:
				notifier.Notify(rpcSub.ID, vote)
			case <-rpcSub.Err():
				voteSub.Unsubscribe()
				return
			case <-notifier.Closed():
				voteSub.Unsubscribe()
				return
			}
		}
	})

	return rpcSub, nil
}

// NewBlockFilter creates a filter that fetches blocks that are imported into the chain.
// It is part of the filter package since polling goes with eth_getFilterChanges.
func (api *FilterAPI) NewBlockFilter() rpc.ID {
	var (
		headers   = make(chan *types.Header)
		headerSub = api.events.SubscribeNewHeads(headers)
	)

	api.filtersMu.Lock()
	api.filters[headerSub.ID] = &filter{typ: BlocksSubscription, deadline: time.NewTimer(api.timeout), hashes: make([]common.Hash, 0), s: headerSub}
	api.filtersMu.Unlock()

	gopool.Submit(func() {
		for {
			select {
			case h := <-headers:
				api.filtersMu.Lock()
				if f, found := api.filters[headerSub.ID]; found {
					f.hashes = append(f.hashes, h.Hash())
				}
				api.filtersMu.Unlock()
			case <-headerSub.Err():
				api.filtersMu.Lock()
				delete(api.filters, headerSub.ID)
				api.filtersMu.Unlock()
				return
			}
		}
	})

	return headerSub.ID
}

// NewHeads send a notification each time a new (header) block is appended to the chain.
func (api *FilterAPI) NewHeads(ctx context.Context) (*rpc.Subscription, error) {
	notifier, supported := rpc.NotifierFromContext(ctx)
	if !supported {
		return &rpc.Subscription{}, rpc.ErrNotificationsUnsupported
	}

	rpcSub := notifier.CreateSubscription()

	gopool.Submit(func() {
		headers := make(chan *types.Header)
		headersSub := api.events.SubscribeNewHeads(headers)

		for {
			select {
			case h := <-headers:
				notifier.Notify(rpcSub.ID, h)
			case <-rpcSub.Err():
				headersSub.Unsubscribe()
				return
			case <-notifier.Closed():
				headersSub.Unsubscribe()
				return
			}
		}
	})

	return rpcSub, nil
}

// NewFinalizedHeaderFilter creates a filter that fetches finalized headers that are reached.
func (api *PublicFilterAPI) NewFinalizedHeaderFilter() rpc.ID {
	var (
		headers   = make(chan *types.Header)
		headerSub = api.events.SubscribeNewFinalizedHeaders(headers)
	)

	api.filtersMu.Lock()
	api.filters[headerSub.ID] = &filter{typ: FinalizedHeadersSubscription, deadline: time.NewTimer(api.timeout), hashes: make([]common.Hash, 0), s: headerSub}
	api.filtersMu.Unlock()

	gopool.Submit(func() {
		for {
			select {
			case h := <-headers:
				api.filtersMu.Lock()
				if f, found := api.filters[headerSub.ID]; found {
					f.hashes = append(f.hashes, h.Hash())
				}
				api.filtersMu.Unlock()
			case <-headerSub.Err():
				api.filtersMu.Lock()
				delete(api.filters, headerSub.ID)
				api.filtersMu.Unlock()
				return
			}
		}
	})

	return headerSub.ID
}

// NewFinalizedHeaders send a notification each time a new finalized header is reached.
func (api *PublicFilterAPI) NewFinalizedHeaders(ctx context.Context) (*rpc.Subscription, error) {
	notifier, supported := rpc.NotifierFromContext(ctx)
	if !supported {
		return &rpc.Subscription{}, rpc.ErrNotificationsUnsupported
	}

	rpcSub := notifier.CreateSubscription()

	gopool.Submit(func() {
		headers := make(chan *types.Header)
		headersSub := api.events.SubscribeNewFinalizedHeaders(headers)

		for {
			select {
			case h := <-headers:
				notifier.Notify(rpcSub.ID, h)
			case <-rpcSub.Err():
				headersSub.Unsubscribe()
				return
			case <-notifier.Closed():
				headersSub.Unsubscribe()
				return
			}
		}
	})

	return rpcSub, nil
}

// Logs creates a subscription that fires for all new log that match the given filter criteria.
func (api *FilterAPI) Logs(ctx context.Context, crit FilterCriteria) (*rpc.Subscription, error) {
	notifier, supported := rpc.NotifierFromContext(ctx)
	if !supported {
		return &rpc.Subscription{}, rpc.ErrNotificationsUnsupported
	}

	var (
		rpcSub      = notifier.CreateSubscription()
		matchedLogs = make(chan []*types.Log)
	)

	logsSub, err := api.events.SubscribeLogs(ethereum.FilterQuery(crit), matchedLogs)
	if err != nil {
		return nil, err
	}

	gopool.Submit(func() {

		for {
			select {
			case logs := <-matchedLogs:
				for _, log := range logs {
					log := log
					notifier.Notify(rpcSub.ID, &log)
				}
			case <-rpcSub.Err(): // client send an unsubscribe request
				logsSub.Unsubscribe()
				return
			case <-notifier.Closed(): // connection dropped
				logsSub.Unsubscribe()
				return
			}
		}
	})

	return rpcSub, nil
}

// FilterCriteria represents a request to create a new filter.
// Same as ethereum.FilterQuery but with UnmarshalJSON() method.
type FilterCriteria ethereum.FilterQuery

// NewFilter creates a new filter and returns the filter id. It can be
// used to retrieve logs when the state changes. This method cannot be
// used to fetch logs that are already stored in the state.
//
// Default criteria for the from and to block are "latest".
// Using "latest" as block number will return logs for mined blocks.
// Using "pending" as block number returns logs for not yet mined (pending) blocks.
// In case logs are removed (chain reorg) previously returned logs are returned
// again but with the removed property set to true.
//
// In case "fromBlock" > "toBlock" an error is returned.
func (api *FilterAPI) NewFilter(crit FilterCriteria) (rpc.ID, error) {
	logs := make(chan []*types.Log)
	logsSub, err := api.events.SubscribeLogs(ethereum.FilterQuery(crit), logs)
	if err != nil {
		return "", err
	}

	api.filtersMu.Lock()
	api.filters[logsSub.ID] = &filter{typ: LogsSubscription, crit: crit, deadline: time.NewTimer(api.timeout), logs: make([]*types.Log, 0), s: logsSub}
	api.filtersMu.Unlock()

	gopool.Submit(func() {
		for {
			select {
			case l := <-logs:
				api.filtersMu.Lock()
				if f, found := api.filters[logsSub.ID]; found {
					f.logs = append(f.logs, l...)
				}
				api.filtersMu.Unlock()
			case <-logsSub.Err():
				api.filtersMu.Lock()
				delete(api.filters, logsSub.ID)
				api.filtersMu.Unlock()
				return
			}
		}
	})

	return logsSub.ID, nil
}

// GetLogs returns logs matching the given argument that are stored within the state.
func (api *FilterAPI) GetLogs(ctx context.Context, crit FilterCriteria) ([]*types.Log, error) {
	var filter *Filter
	if crit.BlockHash != nil {
		// Block filter requested, construct a single-shot filter
		filter = NewBlockFilter(api.backend, *crit.BlockHash, crit.Addresses, crit.Topics)
	} else {
		// Convert the RPC block numbers into internal representations
		begin := rpc.LatestBlockNumber.Int64()
		if crit.FromBlock != nil {
			begin = crit.FromBlock.Int64()
		}
		end := rpc.LatestBlockNumber.Int64()
		if crit.ToBlock != nil {
			end = crit.ToBlock.Int64()
		}
		// Construct the range filter
		filter = NewRangeFilter(api.backend, begin, end, crit.Addresses, crit.Topics, api.rangeLimit)
	}
	// Run the filter and return all the logs
	logs, err := filter.Logs(ctx)
	if err != nil {
		return nil, err
	}
	return returnLogs(logs), err
}

// UninstallFilter removes the filter with the given filter id.
func (api *FilterAPI) UninstallFilter(id rpc.ID) bool {
	api.filtersMu.Lock()
	f, found := api.filters[id]
	if found {
		delete(api.filters, id)
	}
	api.filtersMu.Unlock()
	if found {
		f.s.Unsubscribe()
	}

	return found
}

// GetFilterLogs returns the logs for the filter with the given id.
// If the filter could not be found an empty array of logs is returned.
func (api *FilterAPI) GetFilterLogs(ctx context.Context, id rpc.ID) ([]*types.Log, error) {
	api.filtersMu.Lock()
	f, found := api.filters[id]
	api.filtersMu.Unlock()

	if !found || f.typ != LogsSubscription {
		return nil, fmt.Errorf("filter not found")
	}

	var filter *Filter
	if f.crit.BlockHash != nil {
		// Block filter requested, construct a single-shot filter
		filter = NewBlockFilter(api.backend, *f.crit.BlockHash, f.crit.Addresses, f.crit.Topics)
	} else {
		// Convert the RPC block numbers into internal representations
		begin := rpc.LatestBlockNumber.Int64()
		if f.crit.FromBlock != nil {
			begin = f.crit.FromBlock.Int64()
		}
		end := rpc.LatestBlockNumber.Int64()
		if f.crit.ToBlock != nil {
			end = f.crit.ToBlock.Int64()
		}
		// Construct the range filter
		filter = NewRangeFilter(api.backend, begin, end, f.crit.Addresses, f.crit.Topics, api.rangeLimit)
	}
	// Run the filter and return all the logs
	logs, err := filter.Logs(ctx)
	if err != nil {
		return nil, err
	}
	return returnLogs(logs), nil
}

// GetFilterChanges returns the logs for the filter with the given id since
// last time it was called. This can be used for polling.
//
// For pending transaction and block filters the result is []common.Hash.
// (pending)Log filters return []Log.
func (api *FilterAPI) GetFilterChanges(id rpc.ID) (interface{}, error) {
	api.filtersMu.Lock()
	defer api.filtersMu.Unlock()

	if f, found := api.filters[id]; found {
		if !f.deadline.Stop() {
			// timer expired but filter is not yet removed in timeout loop
			// receive timer value and reset timer
			<-f.deadline.C
		}
		f.deadline.Reset(api.timeout)

		switch f.typ {
		case PendingTransactionsSubscription, BlocksSubscription, FinalizedHeadersSubscription, VotesSubscription:
			hashes := f.hashes
			f.hashes = nil
			return returnHashes(hashes), nil
		case LogsSubscription, MinedAndPendingLogsSubscription:
			logs := f.logs
			f.logs = nil
			return returnLogs(logs), nil
		}
	}

	return []interface{}{}, fmt.Errorf("filter not found")
}

// returnHashes is a helper that will return an empty hash array case the given hash array is nil,
// otherwise the given hashes array is returned.
func returnHashes(hashes []common.Hash) []common.Hash {
	if hashes == nil {
		return []common.Hash{}
	}
	return hashes
}

// returnLogs is a helper that will return an empty log array in case the given logs array is nil,
// otherwise the given logs array is returned.
func returnLogs(logs []*types.Log) []*types.Log {
	if logs == nil {
		return []*types.Log{}
	}
	return logs
}

// UnmarshalJSON sets *args fields with given data.
func (args *FilterCriteria) UnmarshalJSON(data []byte) error {
	type input struct {
		BlockHash *common.Hash     `json:"blockHash"`
		FromBlock *rpc.BlockNumber `json:"fromBlock"`
		ToBlock   *rpc.BlockNumber `json:"toBlock"`
		Addresses interface{}      `json:"address"`
		Topics    []interface{}    `json:"topics"`
	}

	var raw input
	if err := json.Unmarshal(data, &raw); err != nil {
		return err
	}

	if raw.BlockHash != nil {
		if raw.FromBlock != nil || raw.ToBlock != nil {
			// BlockHash is mutually exclusive with FromBlock/ToBlock criteria
			return fmt.Errorf("cannot specify both BlockHash and FromBlock/ToBlock, choose one or the other")
		}
		args.BlockHash = raw.BlockHash
	} else {
		if raw.FromBlock != nil {
			args.FromBlock = big.NewInt(raw.FromBlock.Int64())
		}

		if raw.ToBlock != nil {
			args.ToBlock = big.NewInt(raw.ToBlock.Int64())
		}
	}

	args.Addresses = []common.Address{}

	if raw.Addresses != nil {
		// raw.Address can contain a single address or an array of addresses
		switch rawAddr := raw.Addresses.(type) {
		case []interface{}:
			for i, addr := range rawAddr {
				if strAddr, ok := addr.(string); ok {
					addr, err := decodeAddress(strAddr)
					if err != nil {
						return fmt.Errorf("invalid address at index %d: %v", i, err)
					}
					args.Addresses = append(args.Addresses, addr)
				} else {
					return fmt.Errorf("non-string address at index %d", i)
				}
			}
		case string:
			addr, err := decodeAddress(rawAddr)
			if err != nil {
				return fmt.Errorf("invalid address: %v", err)
			}
			args.Addresses = []common.Address{addr}
		default:
			return errors.New("invalid addresses in query")
		}
	}

	// topics is an array consisting of strings and/or arrays of strings.
	// JSON null values are converted to common.Hash{} and ignored by the filter manager.
	if len(raw.Topics) > 0 {
		args.Topics = make([][]common.Hash, len(raw.Topics))
		for i, t := range raw.Topics {
			switch topic := t.(type) {
			case nil:
				// ignore topic when matching logs

			case string:
				// match specific topic
				top, err := decodeTopic(topic)
				if err != nil {
					return err
				}
				args.Topics[i] = []common.Hash{top}

			case []interface{}:
				// or case e.g. [null, "topic0", "topic1"]
				for _, rawTopic := range topic {
					if rawTopic == nil {
						// null component, match all
						args.Topics[i] = nil
						break
					}
					if topic, ok := rawTopic.(string); ok {
						parsed, err := decodeTopic(topic)
						if err != nil {
							return err
						}
						args.Topics[i] = append(args.Topics[i], parsed)
					} else {
						return fmt.Errorf("invalid topic(s)")
					}
				}
			default:
				return fmt.Errorf("invalid topic(s)")
			}
		}
	}

	return nil
}

func decodeAddress(s string) (common.Address, error) {
	b, err := hexutil.Decode(s)
	if err == nil && len(b) != common.AddressLength {
		err = fmt.Errorf("hex has invalid length %d after decoding; expected %d for address", len(b), common.AddressLength)
	}
	return common.BytesToAddress(b), err
}

func decodeTopic(s string) (common.Hash, error) {
	b, err := hexutil.Decode(s)
	if err == nil && len(b) != common.HashLength {
		err = fmt.Errorf("hex has invalid length %d after decoding; expected %d for topic", len(b), common.HashLength)
	}
	return common.BytesToHash(b), err
}<|MERGE_RESOLUTION|>--- conflicted
+++ resolved
@@ -46,8 +46,7 @@
 
 // FilterAPI offers support to create and manage filters. This will allow external clients to retrieve various
 // information related to the Ethereum protocol such als blocks, transactions and logs.
-<<<<<<< HEAD
-type PublicFilterAPI struct {
+type FilterAPI struct {
 	backend    Backend
 	events     *EventSystem
 	filtersMu  sync.Mutex
@@ -56,31 +55,14 @@
 	rangeLimit bool
 }
 
-// NewPublicFilterAPI returns a new PublicFilterAPI instance.
-func NewPublicFilterAPI(backend Backend, lightMode bool, timeout time.Duration, rangeLimit bool) *PublicFilterAPI {
-	api := &PublicFilterAPI{
+// NewFilterAPI returns a new FilterAPI instance.
+func NewFilterAPI(backend Backend, lightMode bool, timeout time.Duration, rangeLimit bool) *FilterAPI {
+	api := &FilterAPI{
 		backend:    backend,
 		events:     NewEventSystem(backend, lightMode),
 		filters:    make(map[rpc.ID]*filter),
 		timeout:    timeout,
 		rangeLimit: rangeLimit,
-=======
-type FilterAPI struct {
-	backend   Backend
-	events    *EventSystem
-	filtersMu sync.Mutex
-	filters   map[rpc.ID]*filter
-	timeout   time.Duration
-}
-
-// NewFilterAPI returns a new FilterAPI instance.
-func NewFilterAPI(backend Backend, lightMode bool, timeout time.Duration) *FilterAPI {
-	api := &FilterAPI{
-		backend: backend,
-		events:  NewEventSystem(backend, lightMode),
-		filters: make(map[rpc.ID]*filter),
-		timeout: timeout,
->>>>>>> 8f2416a8
 	}
 	go api.timeoutLoop(timeout)
 
@@ -189,7 +171,7 @@
 
 // NewVotesFilter creates a filter that fetches votes that entered the vote pool.
 // It is part of the filter package since polling goes with eth_getFilterChanges.
-func (api *PublicFilterAPI) NewVotesFilter() rpc.ID {
+func (api *FilterAPI) NewVotesFilter() rpc.ID {
 	var (
 		votes   = make(chan *types.VoteEnvelope)
 		voteSub = api.events.SubscribeNewVotes(votes)
@@ -220,7 +202,7 @@
 }
 
 // NewVotes creates a subscription that is triggered each time a vote enters the vote pool.
-func (api *PublicFilterAPI) NewVotes(ctx context.Context) (*rpc.Subscription, error) {
+func (api *FilterAPI) NewVotes(ctx context.Context) (*rpc.Subscription, error) {
 	notifier, supported := rpc.NotifierFromContext(ctx)
 	if !supported {
 		return &rpc.Subscription{}, rpc.ErrNotificationsUnsupported
@@ -313,7 +295,7 @@
 }
 
 // NewFinalizedHeaderFilter creates a filter that fetches finalized headers that are reached.
-func (api *PublicFilterAPI) NewFinalizedHeaderFilter() rpc.ID {
+func (api *FilterAPI) NewFinalizedHeaderFilter() rpc.ID {
 	var (
 		headers   = make(chan *types.Header)
 		headerSub = api.events.SubscribeNewFinalizedHeaders(headers)
@@ -345,7 +327,7 @@
 }
 
 // NewFinalizedHeaders send a notification each time a new finalized header is reached.
-func (api *PublicFilterAPI) NewFinalizedHeaders(ctx context.Context) (*rpc.Subscription, error) {
+func (api *FilterAPI) NewFinalizedHeaders(ctx context.Context) (*rpc.Subscription, error) {
 	notifier, supported := rpc.NotifierFromContext(ctx)
 	if !supported {
 		return &rpc.Subscription{}, rpc.ErrNotificationsUnsupported
