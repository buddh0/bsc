--- conflicted
+++ resolved
@@ -47,8 +47,7 @@
 // FilterAPI offers support to create and manage filters. This will allow external clients to retrieve various
 // information related to the Ethereum protocol such als blocks, transactions and logs.
 type FilterAPI struct {
-<<<<<<< HEAD
-	backend    Backend
+	sys        *FilterSystem
 	events     *EventSystem
 	filtersMu  sync.Mutex
 	filters    map[rpc.ID]*filter
@@ -57,29 +56,13 @@
 }
 
 // NewFilterAPI returns a new FilterAPI instance.
-func NewFilterAPI(backend Backend, lightMode bool, timeout time.Duration, rangeLimit bool) *FilterAPI {
+func NewFilterAPI(system *FilterSystem, lightMode bool, rangeLimit bool) *FilterAPI {
 	api := &FilterAPI{
-		backend:    backend,
-		events:     NewEventSystem(backend, lightMode),
+		sys:        system,
+		events:     NewEventSystem(system, lightMode),
 		filters:    make(map[rpc.ID]*filter),
-		timeout:    timeout,
+		timeout:    system.cfg.Timeout,
 		rangeLimit: rangeLimit,
-=======
-	sys       *FilterSystem
-	events    *EventSystem
-	filtersMu sync.Mutex
-	filters   map[rpc.ID]*filter
-	timeout   time.Duration
-}
-
-// NewFilterAPI returns a new FilterAPI instance.
-func NewFilterAPI(system *FilterSystem, lightMode bool) *FilterAPI {
-	api := &FilterAPI{
-		sys:     system,
-		events:  NewEventSystem(system, lightMode),
-		filters: make(map[rpc.ID]*filter),
-		timeout: system.cfg.Timeout,
->>>>>>> 2de49b04
 	}
 	go api.timeoutLoop(system.cfg.Timeout)
 
@@ -476,11 +459,7 @@
 			end = crit.ToBlock.Int64()
 		}
 		// Construct the range filter
-<<<<<<< HEAD
-		filter = NewRangeFilter(api.backend, begin, end, crit.Addresses, crit.Topics, api.rangeLimit)
-=======
-		filter = api.sys.NewRangeFilter(begin, end, crit.Addresses, crit.Topics)
->>>>>>> 2de49b04
+		filter = api.sys.NewRangeFilter(begin, end, crit.Addresses, crit.Topics, api.rangeLimit)
 	}
 	// Run the filter and return all the logs
 	logs, err := filter.Logs(ctx)
@@ -531,11 +510,7 @@
 			end = f.crit.ToBlock.Int64()
 		}
 		// Construct the range filter
-<<<<<<< HEAD
-		filter = NewRangeFilter(api.backend, begin, end, f.crit.Addresses, f.crit.Topics, api.rangeLimit)
-=======
-		filter = api.sys.NewRangeFilter(begin, end, f.crit.Addresses, f.crit.Topics)
->>>>>>> 2de49b04
+		filter = api.sys.NewRangeFilter(begin, end, f.crit.Addresses, f.crit.Topics, api.rangeLimit)
 	}
 	// Run the filter and return all the logs
 	logs, err := filter.Logs(ctx)
