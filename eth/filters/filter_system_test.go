--- conflicted
+++ resolved
@@ -181,12 +181,6 @@
 	var (
 		db           = rawdb.NewMemoryDatabase()
 		backend, sys = newTestFilterSystem(t, db, Config{})
-<<<<<<< HEAD
-		api          = NewFilterAPI(sys, false, false)
-		genesis      = (&core.Genesis{BaseFee: big.NewInt(params.InitialBaseFee)}).MustCommit(db)
-		chain, _     = core.GenerateChain(params.TestChainConfig, genesis, ethash.NewFaker(), db, 10, func(i int, gen *core.BlockGen) {})
-		chainEvents  = []core.ChainEvent{}
-=======
 		api          = NewFilterAPI(sys, false)
 		genesis      = &core.Genesis{
 			Config:  params.TestChainConfig,
@@ -194,7 +188,6 @@
 		}
 		_, chain, _ = core.GenerateChainWithGenesis(genesis, ethash.NewFaker(), 10, func(i int, gen *core.BlockGen) {})
 		chainEvents = []core.ChainEvent{}
->>>>>>> 3ec6fe61
 	)
 
 	for _, blk := range chain {
