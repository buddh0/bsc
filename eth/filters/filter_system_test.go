--- conflicted
+++ resolved
@@ -188,11 +188,7 @@
 	var (
 		db          = rawdb.NewMemoryDatabase()
 		backend     = &testBackend{db: db}
-<<<<<<< HEAD
-		api         = NewPublicFilterAPI(backend, false, deadline, false)
-=======
-		api         = NewFilterAPI(backend, false, deadline)
->>>>>>> 8f2416a8
+		api         = NewFilterAPI(backend, false, deadline, false)
 		genesis     = (&core.Genesis{BaseFee: big.NewInt(params.InitialBaseFee)}).MustCommit(db)
 		chain, _    = core.GenerateChain(params.TestChainConfig, genesis, ethash.NewFaker(), db, 10, func(i int, gen *core.BlockGen) {})
 		chainEvents = []core.ChainEvent{}
@@ -244,11 +240,7 @@
 	var (
 		db      = rawdb.NewMemoryDatabase()
 		backend = &testBackend{db: db}
-<<<<<<< HEAD
-		api     = NewPublicFilterAPI(backend, false, deadline, false)
-=======
-		api     = NewFilterAPI(backend, false, deadline)
->>>>>>> 8f2416a8
+		api     = NewFilterAPI(backend, false, deadline, false)
 
 		transactions = []*types.Transaction{
 			types.NewTransaction(0, common.HexToAddress("0xb794f5ea0ba39494ce83a213fffba74279579268"), new(big.Int), 0, new(big.Int), nil),
@@ -303,11 +295,7 @@
 	var (
 		db      = rawdb.NewMemoryDatabase()
 		backend = &testBackend{db: db}
-<<<<<<< HEAD
-		api     = NewPublicFilterAPI(backend, false, deadline, false)
-=======
-		api     = NewFilterAPI(backend, false, deadline)
->>>>>>> 8f2416a8
+		api     = NewFilterAPI(backend, false, deadline, false)
 
 		testCases = []struct {
 			crit    FilterCriteria
@@ -354,11 +342,7 @@
 	var (
 		db      = rawdb.NewMemoryDatabase()
 		backend = &testBackend{db: db}
-<<<<<<< HEAD
-		api     = NewPublicFilterAPI(backend, false, deadline, false)
-=======
-		api     = NewFilterAPI(backend, false, deadline)
->>>>>>> 8f2416a8
+		api     = NewFilterAPI(backend, false, deadline, false)
 	)
 
 	// different situations where log filter creation should fail.
@@ -380,11 +364,7 @@
 	var (
 		db        = rawdb.NewMemoryDatabase()
 		backend   = &testBackend{db: db}
-<<<<<<< HEAD
-		api       = NewPublicFilterAPI(backend, false, deadline, false)
-=======
-		api       = NewFilterAPI(backend, false, deadline)
->>>>>>> 8f2416a8
+		api       = NewFilterAPI(backend, false, deadline, false)
 		blockHash = common.HexToHash("0x1111111111111111111111111111111111111111111111111111111111111111")
 	)
 
@@ -409,11 +389,7 @@
 	var (
 		db      = rawdb.NewMemoryDatabase()
 		backend = &testBackend{db: db}
-<<<<<<< HEAD
-		api     = NewPublicFilterAPI(backend, false, deadline, false)
-=======
-		api     = NewFilterAPI(backend, false, deadline)
->>>>>>> 8f2416a8
+		api     = NewFilterAPI(backend, false, deadline, false)
 
 		firstAddr      = common.HexToAddress("0x1111111111111111111111111111111111111111")
 		secondAddr     = common.HexToAddress("0x2222222222222222222222222222222222222222")
@@ -527,11 +503,7 @@
 	var (
 		db      = rawdb.NewMemoryDatabase()
 		backend = &testBackend{db: db}
-<<<<<<< HEAD
-		api     = NewPublicFilterAPI(backend, false, deadline, false)
-=======
-		api     = NewFilterAPI(backend, false, deadline)
->>>>>>> 8f2416a8
+		api     = NewFilterAPI(backend, false, deadline, false)
 
 		firstAddr      = common.HexToAddress("0x1111111111111111111111111111111111111111")
 		secondAddr     = common.HexToAddress("0x2222222222222222222222222222222222222222")
@@ -715,11 +687,7 @@
 	var (
 		db      = rawdb.NewMemoryDatabase()
 		backend = &testBackend{db: db}
-<<<<<<< HEAD
-		api     = NewPublicFilterAPI(backend, false, timeout, false)
-=======
-		api     = NewFilterAPI(backend, false, timeout)
->>>>>>> 8f2416a8
+		api     = NewFilterAPI(backend, false, timeout, false)
 		done    = make(chan struct{})
 	)
 
