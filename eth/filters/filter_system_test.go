--- conflicted
+++ resolved
@@ -71,16 +71,7 @@
 		}
 		num = *number
 	case rpc.FinalizedBlockNumber:
-<<<<<<< HEAD
 		return nil, errors.New("finalized block not found")
-=======
-		hash = rawdb.ReadFinalizedBlockHash(b.db)
-		number := rawdb.ReadHeaderNumber(b.db, hash)
-		if number == nil {
-			return nil, nil
-		}
-		num = *number
->>>>>>> ee9ff064
 	case rpc.SafeBlockNumber:
 		return nil, errors.New("safe block not found")
 	default:
