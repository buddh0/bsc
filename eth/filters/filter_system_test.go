// Copyright 2016 The go-ethereum Authors
// This file is part of the go-ethereum library.
//
// The go-ethereum library is free software: you can redistribute it and/or modify
// it under the terms of the GNU Lesser General Public License as published by
// the Free Software Foundation, either version 3 of the License, or
// (at your option) any later version.
//
// The go-ethereum library is distributed in the hope that it will be useful,
// but WITHOUT ANY WARRANTY; without even the implied warranty of
// MERCHANTABILITY or FITNESS FOR A PARTICULAR PURPOSE. See the
// GNU Lesser General Public License for more details.
//
// You should have received a copy of the GNU Lesser General Public License
// along with the go-ethereum library. If not, see <http://www.gnu.org/licenses/>.

package filters

import (
	"context"
	"errors"
	"fmt"
	"math/big"
	"math/rand"
	"reflect"
	"runtime"
	"testing"
	"time"

	"github.com/ethereum/go-ethereum"
	"github.com/ethereum/go-ethereum/common"
	"github.com/ethereum/go-ethereum/consensus/ethash"
	"github.com/ethereum/go-ethereum/core"
	"github.com/ethereum/go-ethereum/core/bloombits"
	"github.com/ethereum/go-ethereum/core/rawdb"
	"github.com/ethereum/go-ethereum/core/types"
	"github.com/ethereum/go-ethereum/ethdb"
	"github.com/ethereum/go-ethereum/event"
	"github.com/ethereum/go-ethereum/params"
	"github.com/ethereum/go-ethereum/rpc"
)

type testBackend struct {
	mux                 *event.TypeMux
	db                  ethdb.Database
	sections            uint64
	txFeed              event.Feed
	logsFeed            event.Feed
	rmLogsFeed          event.Feed
	pendingLogsFeed     event.Feed
	chainFeed           event.Feed
	finalizedHeaderFeed event.Feed
	voteFeed            event.Feed
}

func (b *testBackend) ChainDb() ethdb.Database {
	return b.db
}

func (b *testBackend) HeaderByNumber(ctx context.Context, blockNr rpc.BlockNumber) (*types.Header, error) {
	var (
		hash common.Hash
		num  uint64
	)
	switch blockNr {
	case rpc.LatestBlockNumber:
		hash = rawdb.ReadHeadBlockHash(b.db)
		number := rawdb.ReadHeaderNumber(b.db, hash)
		if number == nil {
			return nil, nil
		}
		num = *number
	case rpc.FinalizedBlockNumber:
		return nil, errors.New("finalized block not found")
	case rpc.SafeBlockNumber:
		return nil, errors.New("safe block not found")
	default:
		num = uint64(blockNr)
		hash = rawdb.ReadCanonicalHash(b.db, num)
	}
	return rawdb.ReadHeader(b.db, hash, num), nil
}

func (b *testBackend) HeaderByHash(ctx context.Context, hash common.Hash) (*types.Header, error) {
	number := rawdb.ReadHeaderNumber(b.db, hash)
	if number == nil {
		return nil, nil
	}
	return rawdb.ReadHeader(b.db, hash, *number), nil
}

func (b *testBackend) GetReceipts(ctx context.Context, hash common.Hash) (types.Receipts, error) {
	if number := rawdb.ReadHeaderNumber(b.db, hash); number != nil {
		return rawdb.ReadReceipts(b.db, hash, *number, params.TestChainConfig), nil
	}
	return nil, nil
}

func (b *testBackend) GetLogs(ctx context.Context, hash common.Hash, number uint64) ([][]*types.Log, error) {
	logs := rawdb.ReadLogs(b.db, hash, number, params.TestChainConfig)
	return logs, nil
}

func (b *testBackend) PendingBlockAndReceipts() (*types.Block, types.Receipts) {
	return nil, nil
}

func (b *testBackend) SubscribeNewTxsEvent(ch chan<- core.NewTxsEvent) event.Subscription {
	return b.txFeed.Subscribe(ch)
}

func (b *testBackend) SubscribeRemovedLogsEvent(ch chan<- core.RemovedLogsEvent) event.Subscription {
	return b.rmLogsFeed.Subscribe(ch)
}

func (b *testBackend) SubscribeLogsEvent(ch chan<- []*types.Log) event.Subscription {
	return b.logsFeed.Subscribe(ch)
}

func (b *testBackend) SubscribePendingLogsEvent(ch chan<- []*types.Log) event.Subscription {
	return b.pendingLogsFeed.Subscribe(ch)
}

func (b *testBackend) SubscribeChainEvent(ch chan<- core.ChainEvent) event.Subscription {
	return b.chainFeed.Subscribe(ch)
}

func (b *testBackend) SubscribeFinalizedHeaderEvent(ch chan<- core.FinalizedHeaderEvent) event.Subscription {
	return b.finalizedHeaderFeed.Subscribe(ch)
}

func (b *testBackend) SubscribeNewVoteEvent(ch chan<- core.NewVoteEvent) event.Subscription {
	return b.voteFeed.Subscribe(ch)
}

func (b *testBackend) BloomStatus() (uint64, uint64) {
	return params.BloomBitsBlocks, b.sections
}

func (b *testBackend) ServiceFilter(ctx context.Context, session *bloombits.MatcherSession) {
	requests := make(chan chan *bloombits.Retrieval)

	go session.Multiplex(16, 0, requests)
	go func() {
		for {
			// Wait for a service request or a shutdown
			select {
			case <-ctx.Done():
				return

			case request := <-requests:
				task := <-request

				task.Bitsets = make([][]byte, len(task.Sections))
				for i, section := range task.Sections {
					if rand.Int()%4 != 0 { // Handle occasional missing deliveries
						head := rawdb.ReadCanonicalHash(b.db, (section+1)*params.BloomBitsBlocks-1)
						task.Bitsets[i], _ = rawdb.ReadBloomBits(b.db, task.Bit, section, head)
					}
				}
				request <- task
			}
		}
	}()
}

func newTestFilterSystem(t testing.TB, db ethdb.Database, cfg Config) (*testBackend, *FilterSystem) {
	backend := &testBackend{db: db}
	sys := NewFilterSystem(backend, cfg)
	return backend, sys
}

// TestBlockSubscription tests if a block subscription returns block hashes for posted chain events.
// It creates multiple subscriptions:
// - one at the start and should receive all posted chain events and a second (blockHashes)
// - one that is created after a cutoff moment and uninstalled after a second cutoff moment (blockHashes[cutoff1:cutoff2])
// - one that is created after the second cutoff moment (blockHashes[cutoff2:])
func TestBlockSubscription(t *testing.T) {
	t.Parallel()

	var (
<<<<<<< HEAD
		db          = rawdb.NewMemoryDatabase()
		backend     = &testBackend{db: db}
		api         = NewFilterAPI(backend, false, deadline, false)
		genesis     = (&core.Genesis{BaseFee: big.NewInt(params.InitialBaseFee)}).MustCommit(db)
		chain, _    = core.GenerateChain(params.TestChainConfig, genesis, ethash.NewFaker(), db, 10, func(i int, gen *core.BlockGen) {})
		chainEvents = []core.ChainEvent{}
=======
		db           = rawdb.NewMemoryDatabase()
		backend, sys = newTestFilterSystem(t, db, Config{})
		api          = NewFilterAPI(sys, false)
		genesis      = (&core.Genesis{BaseFee: big.NewInt(params.InitialBaseFee)}).MustCommit(db)
		chain, _     = core.GenerateChain(params.TestChainConfig, genesis, ethash.NewFaker(), db, 10, func(i int, gen *core.BlockGen) {})
		chainEvents  = []core.ChainEvent{}
>>>>>>> 2de49b04
	)

	for _, blk := range chain {
		chainEvents = append(chainEvents, core.ChainEvent{Hash: blk.Hash(), Block: blk})
	}

	chan0 := make(chan *types.Header)
	sub0 := api.events.SubscribeNewHeads(chan0)
	chan1 := make(chan *types.Header)
	sub1 := api.events.SubscribeNewHeads(chan1)

	go func() { // simulate client
		i1, i2 := 0, 0
		for i1 != len(chainEvents) || i2 != len(chainEvents) {
			select {
			case header := <-chan0:
				if chainEvents[i1].Hash != header.Hash() {
					t.Errorf("sub0 received invalid hash on index %d, want %x, got %x", i1, chainEvents[i1].Hash, header.Hash())
				}
				i1++
			case header := <-chan1:
				if chainEvents[i2].Hash != header.Hash() {
					t.Errorf("sub1 received invalid hash on index %d, want %x, got %x", i2, chainEvents[i2].Hash, header.Hash())
				}
				i2++
			}
		}

		sub0.Unsubscribe()
		sub1.Unsubscribe()
	}()

	time.Sleep(1 * time.Second)
	for _, e := range chainEvents {
		backend.chainFeed.Send(e)
	}

	<-sub0.Err()
	<-sub1.Err()
}

// TestPendingTxFilter tests whether pending tx filters retrieve all pending transactions that are posted to the event mux.
func TestPendingTxFilter(t *testing.T) {
	t.Parallel()

	var (
<<<<<<< HEAD
		db      = rawdb.NewMemoryDatabase()
		backend = &testBackend{db: db}
		api     = NewFilterAPI(backend, false, deadline, false)
=======
		db           = rawdb.NewMemoryDatabase()
		backend, sys = newTestFilterSystem(t, db, Config{})
		api          = NewFilterAPI(sys, false)
>>>>>>> 2de49b04

		transactions = []*types.Transaction{
			types.NewTransaction(0, common.HexToAddress("0xb794f5ea0ba39494ce83a213fffba74279579268"), new(big.Int), 0, new(big.Int), nil),
			types.NewTransaction(1, common.HexToAddress("0xb794f5ea0ba39494ce83a213fffba74279579268"), new(big.Int), 0, new(big.Int), nil),
			types.NewTransaction(2, common.HexToAddress("0xb794f5ea0ba39494ce83a213fffba74279579268"), new(big.Int), 0, new(big.Int), nil),
			types.NewTransaction(3, common.HexToAddress("0xb794f5ea0ba39494ce83a213fffba74279579268"), new(big.Int), 0, new(big.Int), nil),
			types.NewTransaction(4, common.HexToAddress("0xb794f5ea0ba39494ce83a213fffba74279579268"), new(big.Int), 0, new(big.Int), nil),
		}

		hashes []common.Hash
	)

	fid0 := api.NewPendingTransactionFilter()

	time.Sleep(1 * time.Second)
	backend.txFeed.Send(core.NewTxsEvent{Txs: transactions})

	timeout := time.Now().Add(1 * time.Second)
	for {
		results, err := api.GetFilterChanges(fid0)
		if err != nil {
			t.Fatalf("Unable to retrieve logs: %v", err)
		}

		h := results.([]common.Hash)
		hashes = append(hashes, h...)
		if len(hashes) >= len(transactions) {
			break
		}
		// check timeout
		if time.Now().After(timeout) {
			break
		}

		time.Sleep(100 * time.Millisecond)
	}

	if len(hashes) != len(transactions) {
		t.Errorf("invalid number of transactions, want %d transactions(s), got %d", len(transactions), len(hashes))
		return
	}
	for i := range hashes {
		if hashes[i] != transactions[i].Hash() {
			t.Errorf("hashes[%d] invalid, want %x, got %x", i, transactions[i].Hash(), hashes[i])
		}
	}
}

// TestLogFilterCreation test whether a given filter criteria makes sense.
// If not it must return an error.
func TestLogFilterCreation(t *testing.T) {
	var (
<<<<<<< HEAD
		db      = rawdb.NewMemoryDatabase()
		backend = &testBackend{db: db}
		api     = NewFilterAPI(backend, false, deadline, false)
=======
		db     = rawdb.NewMemoryDatabase()
		_, sys = newTestFilterSystem(t, db, Config{})
		api    = NewFilterAPI(sys, false)
>>>>>>> 2de49b04

		testCases = []struct {
			crit    FilterCriteria
			success bool
		}{
			// defaults
			{FilterCriteria{}, true},
			// valid block number range
			{FilterCriteria{FromBlock: big.NewInt(1), ToBlock: big.NewInt(2)}, true},
			// "mined" block range to pending
			{FilterCriteria{FromBlock: big.NewInt(1), ToBlock: big.NewInt(rpc.LatestBlockNumber.Int64())}, true},
			// new mined and pending blocks
			{FilterCriteria{FromBlock: big.NewInt(rpc.LatestBlockNumber.Int64()), ToBlock: big.NewInt(rpc.PendingBlockNumber.Int64())}, true},
			// from block "higher" than to block
			{FilterCriteria{FromBlock: big.NewInt(2), ToBlock: big.NewInt(1)}, false},
			// from block "higher" than to block
			{FilterCriteria{FromBlock: big.NewInt(rpc.LatestBlockNumber.Int64()), ToBlock: big.NewInt(100)}, false},
			// from block "higher" than to block
			{FilterCriteria{FromBlock: big.NewInt(rpc.PendingBlockNumber.Int64()), ToBlock: big.NewInt(100)}, false},
			// from block "higher" than to block
			{FilterCriteria{FromBlock: big.NewInt(rpc.PendingBlockNumber.Int64()), ToBlock: big.NewInt(rpc.LatestBlockNumber.Int64())}, false},
		}
	)

	for i, test := range testCases {
		id, err := api.NewFilter(test.crit)
		if err != nil && test.success {
			t.Errorf("expected filter creation for case %d to success, got %v", i, err)
		}
		if err == nil {
			api.UninstallFilter(id)
			if !test.success {
				t.Errorf("expected testcase %d to fail with an error", i)
			}
		}
	}
}

// TestInvalidLogFilterCreation tests whether invalid filter log criteria results in an error
// when the filter is created.
func TestInvalidLogFilterCreation(t *testing.T) {
	t.Parallel()

	var (
<<<<<<< HEAD
		db      = rawdb.NewMemoryDatabase()
		backend = &testBackend{db: db}
		api     = NewFilterAPI(backend, false, deadline, false)
=======
		db     = rawdb.NewMemoryDatabase()
		_, sys = newTestFilterSystem(t, db, Config{})
		api    = NewFilterAPI(sys, false)
>>>>>>> 2de49b04
	)

	// different situations where log filter creation should fail.
	// Reason: fromBlock > toBlock
	testCases := []FilterCriteria{
		0: {FromBlock: big.NewInt(rpc.PendingBlockNumber.Int64()), ToBlock: big.NewInt(rpc.LatestBlockNumber.Int64())},
		1: {FromBlock: big.NewInt(rpc.PendingBlockNumber.Int64()), ToBlock: big.NewInt(100)},
		2: {FromBlock: big.NewInt(rpc.LatestBlockNumber.Int64()), ToBlock: big.NewInt(100)},
	}

	for i, test := range testCases {
		if _, err := api.NewFilter(test); err == nil {
			t.Errorf("Expected NewFilter for case #%d to fail", i)
		}
	}
}

func TestInvalidGetLogsRequest(t *testing.T) {
	var (
		db        = rawdb.NewMemoryDatabase()
<<<<<<< HEAD
		backend   = &testBackend{db: db}
		api       = NewFilterAPI(backend, false, deadline, false)
=======
		_, sys    = newTestFilterSystem(t, db, Config{})
		api       = NewFilterAPI(sys, false)
>>>>>>> 2de49b04
		blockHash = common.HexToHash("0x1111111111111111111111111111111111111111111111111111111111111111")
	)

	// Reason: Cannot specify both BlockHash and FromBlock/ToBlock)
	testCases := []FilterCriteria{
		0: {BlockHash: &blockHash, FromBlock: big.NewInt(100)},
		1: {BlockHash: &blockHash, ToBlock: big.NewInt(500)},
		2: {BlockHash: &blockHash, FromBlock: big.NewInt(rpc.LatestBlockNumber.Int64())},
	}

	for i, test := range testCases {
		if _, err := api.GetLogs(context.Background(), test); err == nil {
			t.Errorf("Expected Logs for case #%d to fail", i)
		}
	}
}

// TestLogFilter tests whether log filters match the correct logs that are posted to the event feed.
func TestLogFilter(t *testing.T) {
	t.Parallel()

	var (
<<<<<<< HEAD
		db      = rawdb.NewMemoryDatabase()
		backend = &testBackend{db: db}
		api     = NewFilterAPI(backend, false, deadline, false)
=======
		db           = rawdb.NewMemoryDatabase()
		backend, sys = newTestFilterSystem(t, db, Config{})
		api          = NewFilterAPI(sys, false)
>>>>>>> 2de49b04

		firstAddr      = common.HexToAddress("0x1111111111111111111111111111111111111111")
		secondAddr     = common.HexToAddress("0x2222222222222222222222222222222222222222")
		thirdAddress   = common.HexToAddress("0x3333333333333333333333333333333333333333")
		notUsedAddress = common.HexToAddress("0x9999999999999999999999999999999999999999")
		firstTopic     = common.HexToHash("0x1111111111111111111111111111111111111111111111111111111111111111")
		secondTopic    = common.HexToHash("0x2222222222222222222222222222222222222222222222222222222222222222")
		notUsedTopic   = common.HexToHash("0x9999999999999999999999999999999999999999999999999999999999999999")

		// posted twice, once as regular logs and once as pending logs.
		allLogs = []*types.Log{
			{Address: firstAddr},
			{Address: firstAddr, Topics: []common.Hash{firstTopic}, BlockNumber: 1},
			{Address: secondAddr, Topics: []common.Hash{firstTopic}, BlockNumber: 1},
			{Address: thirdAddress, Topics: []common.Hash{secondTopic}, BlockNumber: 2},
			{Address: thirdAddress, Topics: []common.Hash{secondTopic}, BlockNumber: 3},
		}

		expectedCase7  = []*types.Log{allLogs[3], allLogs[4], allLogs[0], allLogs[1], allLogs[2], allLogs[3], allLogs[4]}
		expectedCase11 = []*types.Log{allLogs[1], allLogs[2], allLogs[1], allLogs[2]}

		testCases = []struct {
			crit     FilterCriteria
			expected []*types.Log
			id       rpc.ID
		}{
			// match all
			0: {FilterCriteria{}, allLogs, ""},
			// match none due to no matching addresses
			1: {FilterCriteria{Addresses: []common.Address{{}, notUsedAddress}, Topics: [][]common.Hash{nil}}, []*types.Log{}, ""},
			// match logs based on addresses, ignore topics
			2: {FilterCriteria{Addresses: []common.Address{firstAddr}}, allLogs[:2], ""},
			// match none due to no matching topics (match with address)
			3: {FilterCriteria{Addresses: []common.Address{secondAddr}, Topics: [][]common.Hash{{notUsedTopic}}}, []*types.Log{}, ""},
			// match logs based on addresses and topics
			4: {FilterCriteria{Addresses: []common.Address{thirdAddress}, Topics: [][]common.Hash{{firstTopic, secondTopic}}}, allLogs[3:5], ""},
			// match logs based on multiple addresses and "or" topics
			5: {FilterCriteria{Addresses: []common.Address{secondAddr, thirdAddress}, Topics: [][]common.Hash{{firstTopic, secondTopic}}}, allLogs[2:5], ""},
			// logs in the pending block
			6: {FilterCriteria{Addresses: []common.Address{firstAddr}, FromBlock: big.NewInt(rpc.PendingBlockNumber.Int64()), ToBlock: big.NewInt(rpc.PendingBlockNumber.Int64())}, allLogs[:2], ""},
			// mined logs with block num >= 2 or pending logs
			7: {FilterCriteria{FromBlock: big.NewInt(2), ToBlock: big.NewInt(rpc.PendingBlockNumber.Int64())}, expectedCase7, ""},
			// all "mined" logs with block num >= 2
			8: {FilterCriteria{FromBlock: big.NewInt(2), ToBlock: big.NewInt(rpc.LatestBlockNumber.Int64())}, allLogs[3:], ""},
			// all "mined" logs
			9: {FilterCriteria{ToBlock: big.NewInt(rpc.LatestBlockNumber.Int64())}, allLogs, ""},
			// all "mined" logs with 1>= block num <=2 and topic secondTopic
			10: {FilterCriteria{FromBlock: big.NewInt(1), ToBlock: big.NewInt(2), Topics: [][]common.Hash{{secondTopic}}}, allLogs[3:4], ""},
			// all "mined" and pending logs with topic firstTopic
			11: {FilterCriteria{FromBlock: big.NewInt(rpc.LatestBlockNumber.Int64()), ToBlock: big.NewInt(rpc.PendingBlockNumber.Int64()), Topics: [][]common.Hash{{firstTopic}}}, expectedCase11, ""},
			// match all logs due to wildcard topic
			12: {FilterCriteria{Topics: [][]common.Hash{nil}}, allLogs[1:], ""},
		}
	)

	// create all filters
	for i := range testCases {
		testCases[i].id, _ = api.NewFilter(testCases[i].crit)
	}

	// raise events
	time.Sleep(1 * time.Second)
	if nsend := backend.logsFeed.Send(allLogs); nsend == 0 {
		t.Fatal("Logs event not delivered")
	}
	if nsend := backend.pendingLogsFeed.Send(allLogs); nsend == 0 {
		t.Fatal("Pending logs event not delivered")
	}

	for i, tt := range testCases {
		var fetched []*types.Log
		timeout := time.Now().Add(1 * time.Second)
		for { // fetch all expected logs
			results, err := api.GetFilterChanges(tt.id)
			if err != nil {
				t.Fatalf("Unable to fetch logs: %v", err)
			}

			fetched = append(fetched, results.([]*types.Log)...)
			if len(fetched) >= len(tt.expected) {
				break
			}
			// check timeout
			if time.Now().After(timeout) {
				break
			}

			time.Sleep(100 * time.Millisecond)
		}

		if len(fetched) != len(tt.expected) {
			t.Errorf("invalid number of logs for case %d, want %d log(s), got %d", i, len(tt.expected), len(fetched))
			return
		}

		for l := range fetched {
			if fetched[l].Removed {
				t.Errorf("expected log not to be removed for log %d in case %d", l, i)
			}
			if !reflect.DeepEqual(fetched[l], tt.expected[l]) {
				t.Errorf("invalid log on index %d for case %d", l, i)
			}
		}
	}
}

// TestPendingLogsSubscription tests if a subscription receives the correct pending logs that are posted to the event feed.
func TestPendingLogsSubscription(t *testing.T) {
	t.Parallel()

	var (
<<<<<<< HEAD
		db      = rawdb.NewMemoryDatabase()
		backend = &testBackend{db: db}
		api     = NewFilterAPI(backend, false, deadline, false)
=======
		db           = rawdb.NewMemoryDatabase()
		backend, sys = newTestFilterSystem(t, db, Config{})
		api          = NewFilterAPI(sys, false)
>>>>>>> 2de49b04

		firstAddr      = common.HexToAddress("0x1111111111111111111111111111111111111111")
		secondAddr     = common.HexToAddress("0x2222222222222222222222222222222222222222")
		thirdAddress   = common.HexToAddress("0x3333333333333333333333333333333333333333")
		notUsedAddress = common.HexToAddress("0x9999999999999999999999999999999999999999")
		firstTopic     = common.HexToHash("0x1111111111111111111111111111111111111111111111111111111111111111")
		secondTopic    = common.HexToHash("0x2222222222222222222222222222222222222222222222222222222222222222")
		thirdTopic     = common.HexToHash("0x3333333333333333333333333333333333333333333333333333333333333333")
		fourthTopic    = common.HexToHash("0x4444444444444444444444444444444444444444444444444444444444444444")
		notUsedTopic   = common.HexToHash("0x9999999999999999999999999999999999999999999999999999999999999999")

		allLogs = [][]*types.Log{
			{{Address: firstAddr, Topics: []common.Hash{}, BlockNumber: 0}},
			{{Address: firstAddr, Topics: []common.Hash{firstTopic}, BlockNumber: 1}},
			{{Address: secondAddr, Topics: []common.Hash{firstTopic}, BlockNumber: 2}},
			{{Address: thirdAddress, Topics: []common.Hash{secondTopic}, BlockNumber: 3}},
			{{Address: thirdAddress, Topics: []common.Hash{secondTopic}, BlockNumber: 4}},
			{
				{Address: thirdAddress, Topics: []common.Hash{firstTopic}, BlockNumber: 5},
				{Address: thirdAddress, Topics: []common.Hash{thirdTopic}, BlockNumber: 5},
				{Address: thirdAddress, Topics: []common.Hash{fourthTopic}, BlockNumber: 5},
				{Address: firstAddr, Topics: []common.Hash{firstTopic}, BlockNumber: 5},
			},
		}

		pendingBlockNumber = big.NewInt(rpc.PendingBlockNumber.Int64())

		testCases = []struct {
			crit     ethereum.FilterQuery
			expected []*types.Log
			c        chan []*types.Log
			sub      *Subscription
			err      chan error
		}{
			// match all
			{
				ethereum.FilterQuery{FromBlock: pendingBlockNumber, ToBlock: pendingBlockNumber},
				flattenLogs(allLogs),
				nil, nil, nil,
			},
			// match none due to no matching addresses
			{
				ethereum.FilterQuery{Addresses: []common.Address{{}, notUsedAddress}, Topics: [][]common.Hash{nil}, FromBlock: pendingBlockNumber, ToBlock: pendingBlockNumber},
				nil,
				nil, nil, nil,
			},
			// match logs based on addresses, ignore topics
			{
				ethereum.FilterQuery{Addresses: []common.Address{firstAddr}, FromBlock: pendingBlockNumber, ToBlock: pendingBlockNumber},
				append(flattenLogs(allLogs[:2]), allLogs[5][3]),
				nil, nil, nil,
			},
			// match none due to no matching topics (match with address)
			{
				ethereum.FilterQuery{Addresses: []common.Address{secondAddr}, Topics: [][]common.Hash{{notUsedTopic}}, FromBlock: pendingBlockNumber, ToBlock: pendingBlockNumber},
				nil,
				nil, nil, nil,
			},
			// match logs based on addresses and topics
			{
				ethereum.FilterQuery{Addresses: []common.Address{thirdAddress}, Topics: [][]common.Hash{{firstTopic, secondTopic}}, FromBlock: pendingBlockNumber, ToBlock: pendingBlockNumber},
				append(flattenLogs(allLogs[3:5]), allLogs[5][0]),
				nil, nil, nil,
			},
			// match logs based on multiple addresses and "or" topics
			{
				ethereum.FilterQuery{Addresses: []common.Address{secondAddr, thirdAddress}, Topics: [][]common.Hash{{firstTopic, secondTopic}}, FromBlock: pendingBlockNumber, ToBlock: pendingBlockNumber},
				append(flattenLogs(allLogs[2:5]), allLogs[5][0]),
				nil, nil, nil,
			},
			// multiple pending logs, should match only 2 topics from the logs in block 5
			{
				ethereum.FilterQuery{Addresses: []common.Address{thirdAddress}, Topics: [][]common.Hash{{firstTopic, fourthTopic}}, FromBlock: pendingBlockNumber, ToBlock: pendingBlockNumber},
				[]*types.Log{allLogs[5][0], allLogs[5][2]},
				nil, nil, nil,
			},
			// match none due to only matching new mined logs
			{
				ethereum.FilterQuery{},
				nil,
				nil, nil, nil,
			},
			// match none due to only matching mined logs within a specific block range
			{
				ethereum.FilterQuery{FromBlock: big.NewInt(1), ToBlock: big.NewInt(2)},
				nil,
				nil, nil, nil,
			},
			// match all due to matching mined and pending logs
			{
				ethereum.FilterQuery{FromBlock: big.NewInt(rpc.LatestBlockNumber.Int64()), ToBlock: big.NewInt(rpc.PendingBlockNumber.Int64())},
				flattenLogs(allLogs),
				nil, nil, nil,
			},
			// match none due to matching logs from a specific block number to new mined blocks
			{
				ethereum.FilterQuery{FromBlock: big.NewInt(1), ToBlock: big.NewInt(rpc.LatestBlockNumber.Int64())},
				nil,
				nil, nil, nil,
			},
		}
	)

	// create all subscriptions, this ensures all subscriptions are created before the events are posted.
	// on slow machines this could otherwise lead to missing events when the subscription is created after
	// (some) events are posted.
	for i := range testCases {
		testCases[i].c = make(chan []*types.Log)
		testCases[i].err = make(chan error, 1)

		var err error
		testCases[i].sub, err = api.events.SubscribeLogs(testCases[i].crit, testCases[i].c)
		if err != nil {
			t.Fatalf("SubscribeLogs %d failed: %v\n", i, err)
		}
	}

	for n, test := range testCases {
		i := n
		tt := test
		go func() {
			defer tt.sub.Unsubscribe()

			var fetched []*types.Log

			timeout := time.After(1 * time.Second)
		fetchLoop:
			for {
				select {
				case logs := <-tt.c:
					// Do not break early if we've fetched greater, or equal,
					// to the number of logs expected. This ensures we do not
					// deadlock the filter system because it will do a blocking
					// send on this channel if another log arrives.
					fetched = append(fetched, logs...)
				case <-timeout:
					break fetchLoop
				}
			}

			if len(fetched) != len(tt.expected) {
				tt.err <- fmt.Errorf("invalid number of logs for case %d, want %d log(s), got %d", i, len(tt.expected), len(fetched))
				return
			}

			for l := range fetched {
				if fetched[l].Removed {
					tt.err <- fmt.Errorf("expected log not to be removed for log %d in case %d", l, i)
					return
				}
				if !reflect.DeepEqual(fetched[l], tt.expected[l]) {
					tt.err <- fmt.Errorf("invalid log on index %d for case %d\n", l, i)
					return
				}
			}
			tt.err <- nil
		}()
	}

	// raise events
	for _, ev := range allLogs {
		backend.pendingLogsFeed.Send(ev)
	}

	for i := range testCases {
		err := <-testCases[i].err
		if err != nil {
			t.Fatalf("test %d failed: %v", i, err)
		}
		<-testCases[i].sub.Err()
	}
}

// TestPendingTxFilterDeadlock tests if the event loop hangs when pending
// txes arrive at the same time that one of multiple filters is timing out.
// Please refer to #22131 for more details.
func TestPendingTxFilterDeadlock(t *testing.T) {
	t.Parallel()
	timeout := 100 * time.Millisecond

	var (
<<<<<<< HEAD
		db      = rawdb.NewMemoryDatabase()
		backend = &testBackend{db: db}
		api     = NewFilterAPI(backend, false, timeout, false)
		done    = make(chan struct{})
=======
		db           = rawdb.NewMemoryDatabase()
		backend, sys = newTestFilterSystem(t, db, Config{Timeout: timeout})
		api          = NewFilterAPI(sys, false)
		done         = make(chan struct{})
>>>>>>> 2de49b04
	)

	go func() {
		// Bombard feed with txes until signal was received to stop
		i := uint64(0)
		for {
			select {
			case <-done:
				return
			default:
			}

			tx := types.NewTransaction(i, common.HexToAddress("0xb794f5ea0ba39494ce83a213fffba74279579268"), new(big.Int), 0, new(big.Int), nil)
			backend.txFeed.Send(core.NewTxsEvent{Txs: []*types.Transaction{tx}})
			i++
		}
	}()

	// Create a bunch of filters that will
	// timeout either in 100ms or 200ms
	fids := make([]rpc.ID, 20)
	for i := 0; i < len(fids); i++ {
		fid := api.NewPendingTransactionFilter()
		fids[i] = fid
		// Wait for at least one tx to arrive in filter
		for {
			hashes, err := api.GetFilterChanges(fid)
			if err != nil {
				t.Fatalf("Filter should exist: %v\n", err)
			}
			if len(hashes.([]common.Hash)) > 0 {
				break
			}
			runtime.Gosched()
		}
	}

	// Wait until filters have timed out
	time.Sleep(3 * timeout)

	// If tx loop doesn't consume `done` after a second
	// it's hanging.
	select {
	case done <- struct{}{}:
		// Check that all filters have been uninstalled
		for _, fid := range fids {
			if _, err := api.GetFilterChanges(fid); err == nil {
				t.Errorf("Filter %s should have been uninstalled\n", fid)
			}
		}
	case <-time.After(1 * time.Second):
		t.Error("Tx sending loop hangs")
	}
}

func flattenLogs(pl [][]*types.Log) []*types.Log {
	var logs []*types.Log
	for _, l := range pl {
		logs = append(logs, l...)
	}
	return logs
}

func TestVoteSubscription(t *testing.T) {
	t.Parallel()

	var (
		db      = rawdb.NewMemoryDatabase()
		backend = &testBackend{db: db}
		api     = NewPublicFilterAPI(backend, false, deadline, false)
		votes   = []*types.VoteEnvelope{
			&types.VoteEnvelope{
				VoteAddress: types.BLSPublicKey{},
				Signature:   types.BLSSignature{},
				Data: &types.VoteData{
					SourceNumber: uint64(0),
					SourceHash:   common.BytesToHash(common.Hex2Bytes(string(rune(0)))),
					TargetNumber: uint64(1),
					TargetHash:   common.BytesToHash(common.Hex2Bytes(string(rune(1)))),
				},
			},
			&types.VoteEnvelope{
				VoteAddress: types.BLSPublicKey{},
				Signature:   types.BLSSignature{},
				Data: &types.VoteData{
					SourceNumber: uint64(0),
					SourceHash:   common.BytesToHash(common.Hex2Bytes(string(rune(0)))),
					TargetNumber: uint64(2),
					TargetHash:   common.BytesToHash(common.Hex2Bytes(string(rune(2)))),
				},
			},
			&types.VoteEnvelope{
				VoteAddress: types.BLSPublicKey{},
				Signature:   types.BLSSignature{},
				Data: &types.VoteData{
					SourceNumber: uint64(0),
					SourceHash:   common.BytesToHash(common.Hex2Bytes(string(rune(0)))),
					TargetNumber: uint64(3),
					TargetHash:   common.BytesToHash(common.Hex2Bytes(string(rune(3)))),
				},
			},
			&types.VoteEnvelope{
				VoteAddress: types.BLSPublicKey{},
				Signature:   types.BLSSignature{},
				Data: &types.VoteData{
					SourceNumber: uint64(0),
					SourceHash:   common.BytesToHash(common.Hex2Bytes(string(rune(0)))),
					TargetNumber: uint64(4),
					TargetHash:   common.BytesToHash(common.Hex2Bytes(string(rune(4)))),
				},
			},
		}
	)

	chan0 := make(chan *types.VoteEnvelope)
	sub0 := api.events.SubscribeNewVotes(chan0)

	go func() { // simulate client
		i := 0
		for i != len(votes) {
			vote := <-chan0
			if votes[i].Hash() != vote.Hash() {
				t.Errorf("sub received invalid hash on index %d, want %x, got %x", i, votes[i].Hash(), vote.Hash())
			}
			i++
		}

		sub0.Unsubscribe()
	}()

	time.Sleep(1 * time.Second)
	for _, v := range votes {
		ev := core.NewVoteEvent{Vote: v}
		backend.voteFeed.Send(ev)
	}

	<-sub0.Err()
}<|MERGE_RESOLUTION|>--- conflicted
+++ resolved
@@ -179,21 +179,12 @@
 	t.Parallel()
 
 	var (
-<<<<<<< HEAD
-		db          = rawdb.NewMemoryDatabase()
-		backend     = &testBackend{db: db}
-		api         = NewFilterAPI(backend, false, deadline, false)
-		genesis     = (&core.Genesis{BaseFee: big.NewInt(params.InitialBaseFee)}).MustCommit(db)
-		chain, _    = core.GenerateChain(params.TestChainConfig, genesis, ethash.NewFaker(), db, 10, func(i int, gen *core.BlockGen) {})
-		chainEvents = []core.ChainEvent{}
-=======
 		db           = rawdb.NewMemoryDatabase()
 		backend, sys = newTestFilterSystem(t, db, Config{})
-		api          = NewFilterAPI(sys, false)
+		api          = NewFilterAPI(sys, false, false)
 		genesis      = (&core.Genesis{BaseFee: big.NewInt(params.InitialBaseFee)}).MustCommit(db)
 		chain, _     = core.GenerateChain(params.TestChainConfig, genesis, ethash.NewFaker(), db, 10, func(i int, gen *core.BlockGen) {})
 		chainEvents  = []core.ChainEvent{}
->>>>>>> 2de49b04
 	)
 
 	for _, blk := range chain {
@@ -240,15 +231,9 @@
 	t.Parallel()
 
 	var (
-<<<<<<< HEAD
-		db      = rawdb.NewMemoryDatabase()
-		backend = &testBackend{db: db}
-		api     = NewFilterAPI(backend, false, deadline, false)
-=======
 		db           = rawdb.NewMemoryDatabase()
 		backend, sys = newTestFilterSystem(t, db, Config{})
-		api          = NewFilterAPI(sys, false)
->>>>>>> 2de49b04
+		api          = NewFilterAPI(sys, false, false)
 
 		transactions = []*types.Transaction{
 			types.NewTransaction(0, common.HexToAddress("0xb794f5ea0ba39494ce83a213fffba74279579268"), new(big.Int), 0, new(big.Int), nil),
@@ -301,15 +286,9 @@
 // If not it must return an error.
 func TestLogFilterCreation(t *testing.T) {
 	var (
-<<<<<<< HEAD
-		db      = rawdb.NewMemoryDatabase()
-		backend = &testBackend{db: db}
-		api     = NewFilterAPI(backend, false, deadline, false)
-=======
 		db     = rawdb.NewMemoryDatabase()
 		_, sys = newTestFilterSystem(t, db, Config{})
-		api    = NewFilterAPI(sys, false)
->>>>>>> 2de49b04
+		api    = NewFilterAPI(sys, false, false)
 
 		testCases = []struct {
 			crit    FilterCriteria
@@ -354,15 +333,9 @@
 	t.Parallel()
 
 	var (
-<<<<<<< HEAD
-		db      = rawdb.NewMemoryDatabase()
-		backend = &testBackend{db: db}
-		api     = NewFilterAPI(backend, false, deadline, false)
-=======
 		db     = rawdb.NewMemoryDatabase()
 		_, sys = newTestFilterSystem(t, db, Config{})
-		api    = NewFilterAPI(sys, false)
->>>>>>> 2de49b04
+		api    = NewFilterAPI(sys, false, false)
 	)
 
 	// different situations where log filter creation should fail.
@@ -383,13 +356,8 @@
 func TestInvalidGetLogsRequest(t *testing.T) {
 	var (
 		db        = rawdb.NewMemoryDatabase()
-<<<<<<< HEAD
-		backend   = &testBackend{db: db}
-		api       = NewFilterAPI(backend, false, deadline, false)
-=======
 		_, sys    = newTestFilterSystem(t, db, Config{})
-		api       = NewFilterAPI(sys, false)
->>>>>>> 2de49b04
+		api       = NewFilterAPI(sys, false, false)
 		blockHash = common.HexToHash("0x1111111111111111111111111111111111111111111111111111111111111111")
 	)
 
@@ -412,15 +380,9 @@
 	t.Parallel()
 
 	var (
-<<<<<<< HEAD
-		db      = rawdb.NewMemoryDatabase()
-		backend = &testBackend{db: db}
-		api     = NewFilterAPI(backend, false, deadline, false)
-=======
 		db           = rawdb.NewMemoryDatabase()
 		backend, sys = newTestFilterSystem(t, db, Config{})
-		api          = NewFilterAPI(sys, false)
->>>>>>> 2de49b04
+		api          = NewFilterAPI(sys, false, false)
 
 		firstAddr      = common.HexToAddress("0x1111111111111111111111111111111111111111")
 		secondAddr     = common.HexToAddress("0x2222222222222222222222222222222222222222")
@@ -532,15 +494,9 @@
 	t.Parallel()
 
 	var (
-<<<<<<< HEAD
-		db      = rawdb.NewMemoryDatabase()
-		backend = &testBackend{db: db}
-		api     = NewFilterAPI(backend, false, deadline, false)
-=======
 		db           = rawdb.NewMemoryDatabase()
 		backend, sys = newTestFilterSystem(t, db, Config{})
-		api          = NewFilterAPI(sys, false)
->>>>>>> 2de49b04
+		api          = NewFilterAPI(sys, false, false)
 
 		firstAddr      = common.HexToAddress("0x1111111111111111111111111111111111111111")
 		secondAddr     = common.HexToAddress("0x2222222222222222222222222222222222222222")
@@ -722,17 +678,10 @@
 	timeout := 100 * time.Millisecond
 
 	var (
-<<<<<<< HEAD
-		db      = rawdb.NewMemoryDatabase()
-		backend = &testBackend{db: db}
-		api     = NewFilterAPI(backend, false, timeout, false)
-		done    = make(chan struct{})
-=======
 		db           = rawdb.NewMemoryDatabase()
 		backend, sys = newTestFilterSystem(t, db, Config{Timeout: timeout})
-		api          = NewFilterAPI(sys, false)
+		api          = NewFilterAPI(sys, false, timeout, false)
 		done         = make(chan struct{})
->>>>>>> 2de49b04
 	)
 
 	go func() {
