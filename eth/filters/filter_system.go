--- conflicted
+++ resolved
@@ -69,11 +69,7 @@
 	SubscribeFinalizedHeaderEvent(ch chan<- core.FinalizedHeaderEvent) event.Subscription
 	SubscribeRemovedLogsEvent(ch chan<- core.RemovedLogsEvent) event.Subscription
 	SubscribeLogsEvent(ch chan<- []*types.Log) event.Subscription
-<<<<<<< HEAD
-	SubscribePendingLogsEvent(ch chan<- []*types.Log) event.Subscription
 	SubscribeNewVoteEvent(chan<- core.NewVoteEvent) event.Subscription
-=======
->>>>>>> f3c696fa
 
 	BloomStatus() (uint64, uint64)
 	ServiceFilter(ctx context.Context, session *bloombits.MatcherSession)
@@ -205,11 +201,9 @@
 	sys     *FilterSystem
 
 	// Subscriptions
-<<<<<<< HEAD
 	txsSub             event.Subscription // Subscription for new transaction event
 	logsSub            event.Subscription // Subscription for new log event
 	rmLogsSub          event.Subscription // Subscription for removed log event
-	pendingLogsSub     event.Subscription // Subscription for pending log event
 	chainSub           event.Subscription // Subscription for new chain event
 	finalizedHeaderSub event.Subscription // Subscription for new finalized header
 	voteSub            event.Subscription // Subscription for new vote event
@@ -219,25 +213,10 @@
 	uninstall         chan *subscription             // remove filter for event notification
 	txsCh             chan core.NewTxsEvent          // Channel to receive new transactions event
 	logsCh            chan []*types.Log              // Channel to receive new log event
-	pendingLogsCh     chan []*types.Log              // Channel to receive new log event
 	rmLogsCh          chan core.RemovedLogsEvent     // Channel to receive removed log event
 	chainCh           chan core.ChainEvent           // Channel to receive new chain event
 	finalizedHeaderCh chan core.FinalizedHeaderEvent // Channel to receive new finalized header event
 	voteCh            chan core.NewVoteEvent         // Channel to receive new vote event
-=======
-	txsSub    event.Subscription // Subscription for new transaction event
-	logsSub   event.Subscription // Subscription for new log event
-	rmLogsSub event.Subscription // Subscription for removed log event
-	chainSub  event.Subscription // Subscription for new chain event
-
-	// Channels
-	install   chan *subscription         // install filter for event notification
-	uninstall chan *subscription         // remove filter for event notification
-	txsCh     chan core.NewTxsEvent      // Channel to receive new transactions event
-	logsCh    chan []*types.Log          // Channel to receive new log event
-	rmLogsCh  chan core.RemovedLogsEvent // Channel to receive removed log event
-	chainCh   chan core.ChainEvent       // Channel to receive new chain event
->>>>>>> f3c696fa
 }
 
 // NewEventSystem creates a new manager that listens for event on the given mux,
@@ -248,7 +227,6 @@
 // or by stopping the given mux.
 func NewEventSystem(sys *FilterSystem) *EventSystem {
 	m := &EventSystem{
-<<<<<<< HEAD
 		sys:               sys,
 		backend:           sys.backend,
 		install:           make(chan *subscription),
@@ -256,20 +234,9 @@
 		txsCh:             make(chan core.NewTxsEvent, txChanSize),
 		logsCh:            make(chan []*types.Log, logsChanSize),
 		rmLogsCh:          make(chan core.RemovedLogsEvent, rmLogsChanSize),
-		pendingLogsCh:     make(chan []*types.Log, logsChanSize),
 		chainCh:           make(chan core.ChainEvent, chainEvChanSize),
 		finalizedHeaderCh: make(chan core.FinalizedHeaderEvent, finalizedHeaderEvChanSize),
 		voteCh:            make(chan core.NewVoteEvent, voteChanSize),
-=======
-		sys:       sys,
-		backend:   sys.backend,
-		install:   make(chan *subscription),
-		uninstall: make(chan *subscription),
-		txsCh:     make(chan core.NewTxsEvent, txChanSize),
-		logsCh:    make(chan []*types.Log, logsChanSize),
-		rmLogsCh:  make(chan core.RemovedLogsEvent, rmLogsChanSize),
-		chainCh:   make(chan core.ChainEvent, chainEvChanSize),
->>>>>>> f3c696fa
 	}
 
 	// Subscribe events
@@ -277,12 +244,8 @@
 	m.logsSub = m.backend.SubscribeLogsEvent(m.logsCh)
 	m.rmLogsSub = m.backend.SubscribeRemovedLogsEvent(m.rmLogsCh)
 	m.chainSub = m.backend.SubscribeChainEvent(m.chainCh)
-<<<<<<< HEAD
-	m.pendingLogsSub = m.backend.SubscribePendingLogsEvent(m.pendingLogsCh)
 	m.finalizedHeaderSub = m.backend.SubscribeFinalizedHeaderEvent(m.finalizedHeaderCh)
 	m.voteSub = m.backend.SubscribeNewVoteEvent(m.voteCh)
-=======
->>>>>>> f3c696fa
 
 	// Make sure none of the subscriptions are empty
 	if m.txsSub == nil || m.logsSub == nil || m.rmLogsSub == nil || m.chainSub == nil {
@@ -381,27 +344,6 @@
 	return nil, errInvalidBlockRange
 }
 
-<<<<<<< HEAD
-// subscribeMinedPendingLogs creates a subscription that returned mined and
-// pending logs that match the given criteria.
-func (es *EventSystem) subscribeMinedPendingLogs(crit ethereum.FilterQuery, logs chan []*types.Log) *Subscription {
-	sub := &subscription{
-		id:        rpc.NewID(),
-		typ:       MinedAndPendingLogsSubscription,
-		logsCrit:  crit,
-		created:   time.Now(),
-		logs:      logs,
-		txs:       make(chan []*types.Transaction),
-		headers:   make(chan *types.Header),
-		votes:     make(chan *types.VoteEnvelope),
-		installed: make(chan struct{}),
-		err:       make(chan error),
-	}
-	return es.subscribe(sub)
-}
-
-=======
->>>>>>> f3c696fa
 // subscribeLogs creates a subscription that will write all logs matching the
 // given criteria to the given logs channel.
 func (es *EventSystem) subscribeLogs(crit ethereum.FilterQuery, logs chan []*types.Log) *Subscription {
@@ -420,27 +362,6 @@
 	return es.subscribe(sub)
 }
 
-<<<<<<< HEAD
-// subscribePendingLogs creates a subscription that writes contract event logs for
-// transactions that enter the transaction pool.
-func (es *EventSystem) subscribePendingLogs(crit ethereum.FilterQuery, logs chan []*types.Log) *Subscription {
-	sub := &subscription{
-		id:        rpc.NewID(),
-		typ:       PendingLogsSubscription,
-		logsCrit:  crit,
-		created:   time.Now(),
-		logs:      logs,
-		txs:       make(chan []*types.Transaction),
-		headers:   make(chan *types.Header),
-		votes:     make(chan *types.VoteEnvelope),
-		installed: make(chan struct{}),
-		err:       make(chan error),
-	}
-	return es.subscribe(sub)
-}
-
-=======
->>>>>>> f3c696fa
 // SubscribeNewHeads creates a subscription that writes the header of a block that is
 // imported in the chain.
 func (es *EventSystem) SubscribeNewHeads(headers chan *types.Header) *Subscription {
@@ -529,28 +450,22 @@
 	}
 }
 
-<<<<<<< HEAD
 func (es *EventSystem) handleVoteEvent(filters filterIndex, ev core.NewVoteEvent) {
 	for _, f := range filters[VotesSubscription] {
 		f.votes <- ev.Vote
 	}
 }
 
-=======
->>>>>>> f3c696fa
 func (es *EventSystem) handleChainEvent(filters filterIndex, ev core.ChainEvent) {
 	for _, f := range filters[BlocksSubscription] {
 		f.headers <- ev.Block.Header()
 	}
-<<<<<<< HEAD
 }
 
 func (es *EventSystem) handleFinalizedHeaderEvent(filters filterIndex, ev core.FinalizedHeaderEvent) {
 	for _, f := range filters[FinalizedHeadersSubscription] {
 		f.headers <- ev.Header
 	}
-=======
->>>>>>> f3c696fa
 }
 
 // eventLoop (un)installs filters and processes mux events.
