--- conflicted
+++ resolved
@@ -30,11 +30,7 @@
 	"github.com/ethereum/go-ethereum/common/lru"
 	"github.com/ethereum/go-ethereum/core"
 	"github.com/ethereum/go-ethereum/core/bloombits"
-<<<<<<< HEAD
-=======
-	"github.com/ethereum/go-ethereum/core/rawdb"
 	"github.com/ethereum/go-ethereum/core/state"
->>>>>>> d8e0807d
 	"github.com/ethereum/go-ethereum/core/types"
 	"github.com/ethereum/go-ethereum/ethdb"
 	"github.com/ethereum/go-ethereum/event"
@@ -75,11 +71,7 @@
 	SubscribeFinalizedHeaderEvent(ch chan<- core.FinalizedHeaderEvent) event.Subscription
 	SubscribeRemovedLogsEvent(ch chan<- core.RemovedLogsEvent) event.Subscription
 	SubscribeLogsEvent(ch chan<- []*types.Log) event.Subscription
-<<<<<<< HEAD
-	SubscribePendingLogsEvent(ch chan<- []*types.Log) event.Subscription
 	SubscribeNewVoteEvent(chan<- core.NewVoteEvent) event.Subscription
-=======
->>>>>>> d8e0807d
 
 	BloomStatus() (uint64, uint64)
 	ServiceFilter(ctx context.Context, session *bloombits.MatcherSession)
@@ -215,11 +207,9 @@
 	sys     *FilterSystem
 
 	// Subscriptions
-<<<<<<< HEAD
 	txsSub             event.Subscription // Subscription for new transaction event
 	logsSub            event.Subscription // Subscription for new log event
 	rmLogsSub          event.Subscription // Subscription for removed log event
-	pendingLogsSub     event.Subscription // Subscription for pending log event
 	chainSub           event.Subscription // Subscription for new chain event
 	finalizedHeaderSub event.Subscription // Subscription for new finalized header
 	voteSub            event.Subscription // Subscription for new vote event
@@ -229,25 +219,10 @@
 	uninstall         chan *subscription             // remove filter for event notification
 	txsCh             chan core.NewTxsEvent          // Channel to receive new transactions event
 	logsCh            chan []*types.Log              // Channel to receive new log event
-	pendingLogsCh     chan []*types.Log              // Channel to receive new log event
 	rmLogsCh          chan core.RemovedLogsEvent     // Channel to receive removed log event
 	chainCh           chan core.ChainEvent           // Channel to receive new chain event
 	finalizedHeaderCh chan core.FinalizedHeaderEvent // Channel to receive new finalized header event
 	voteCh            chan core.NewVoteEvent         // Channel to receive new vote event
-=======
-	txsSub    event.Subscription // Subscription for new transaction event
-	logsSub   event.Subscription // Subscription for new log event
-	rmLogsSub event.Subscription // Subscription for removed log event
-	chainSub  event.Subscription // Subscription for new chain event
-
-	// Channels
-	install   chan *subscription         // install filter for event notification
-	uninstall chan *subscription         // remove filter for event notification
-	txsCh     chan core.NewTxsEvent      // Channel to receive new transactions event
-	logsCh    chan []*types.Log          // Channel to receive new log event
-	rmLogsCh  chan core.RemovedLogsEvent // Channel to receive removed log event
-	chainCh   chan core.ChainEvent       // Channel to receive new chain event
->>>>>>> d8e0807d
 }
 
 // NewEventSystem creates a new manager that listens for event on the given mux,
@@ -258,7 +233,6 @@
 // or by stopping the given mux.
 func NewEventSystem(sys *FilterSystem) *EventSystem {
 	m := &EventSystem{
-<<<<<<< HEAD
 		sys:               sys,
 		backend:           sys.backend,
 		install:           make(chan *subscription),
@@ -266,21 +240,9 @@
 		txsCh:             make(chan core.NewTxsEvent, txChanSize),
 		logsCh:            make(chan []*types.Log, logsChanSize),
 		rmLogsCh:          make(chan core.RemovedLogsEvent, rmLogsChanSize),
-		pendingLogsCh:     make(chan []*types.Log, logsChanSize),
 		chainCh:           make(chan core.ChainEvent, chainEvChanSize),
 		finalizedHeaderCh: make(chan core.FinalizedHeaderEvent, finalizedHeaderEvChanSize),
 		voteCh:            make(chan core.NewVoteEvent, voteChanSize),
-=======
-		sys:       sys,
-		backend:   sys.backend,
-		lightMode: lightMode,
-		install:   make(chan *subscription),
-		uninstall: make(chan *subscription),
-		txsCh:     make(chan core.NewTxsEvent, txChanSize),
-		logsCh:    make(chan []*types.Log, logsChanSize),
-		rmLogsCh:  make(chan core.RemovedLogsEvent, rmLogsChanSize),
-		chainCh:   make(chan core.ChainEvent, chainEvChanSize),
->>>>>>> d8e0807d
 	}
 
 	// Subscribe events
@@ -288,12 +250,8 @@
 	m.logsSub = m.backend.SubscribeLogsEvent(m.logsCh)
 	m.rmLogsSub = m.backend.SubscribeRemovedLogsEvent(m.rmLogsCh)
 	m.chainSub = m.backend.SubscribeChainEvent(m.chainCh)
-<<<<<<< HEAD
-	m.pendingLogsSub = m.backend.SubscribePendingLogsEvent(m.pendingLogsCh)
 	m.finalizedHeaderSub = m.backend.SubscribeFinalizedHeaderEvent(m.finalizedHeaderCh)
 	m.voteSub = m.backend.SubscribeNewVoteEvent(m.voteCh)
-=======
->>>>>>> d8e0807d
 
 	// Make sure none of the subscriptions are empty
 	if m.txsSub == nil || m.logsSub == nil || m.rmLogsSub == nil || m.chainSub == nil {
@@ -600,12 +558,6 @@
 			es.handleLogs(index, ev.Logs)
 		case ev := <-es.chainCh:
 			es.handleChainEvent(index, ev)
-<<<<<<< HEAD
-		case ev := <-es.finalizedHeaderCh:
-			es.handleFinalizedHeaderEvent(index, ev)
-		case ev := <-es.voteCh:
-			es.handleVoteEvent(index, ev)
-=======
 			// If we have no pending log subscription,
 			// we don't need to collect any pending logs.
 			if len(index[PendingLogsSubscription]) == 0 {
@@ -627,7 +579,10 @@
 				}
 			}
 			es.handlePendingLogs(index, logs)
->>>>>>> d8e0807d
+		case ev := <-es.finalizedHeaderCh:
+			es.handleFinalizedHeaderEvent(index, ev)
+		case ev := <-es.voteCh:
+			es.handleVoteEvent(index, ev)
 
 		case f := <-es.install:
 			if f.typ == MinedAndPendingLogsSubscription {
