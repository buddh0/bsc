// Copyright 2015 The go-ethereum Authors
// This file is part of the go-ethereum library.
//
// The go-ethereum library is free software: you can redistribute it and/or modify
// it under the terms of the GNU Lesser General Public License as published by
// the Free Software Foundation, either version 3 of the License, or
// (at your option) any later version.
//
// The go-ethereum library is distributed in the hope that it will be useful,
// but WITHOUT ANY WARRANTY; without even the implied warranty of
// MERCHANTABILITY or FITNESS FOR A PARTICULAR PURPOSE. See the
// GNU Lesser General Public License for more details.
//
// You should have received a copy of the GNU Lesser General Public License
// along with the go-ethereum library. If not, see <http://www.gnu.org/licenses/>.

// Package filters implements an ethereum filtering system for block,
// transactions and log events.
package filters

import (
	"context"
	"fmt"
	"sync"
	"time"

	"github.com/ethereum/go-ethereum"
	"github.com/ethereum/go-ethereum/common"
	"github.com/ethereum/go-ethereum/core"
	"github.com/ethereum/go-ethereum/core/bloombits"
	"github.com/ethereum/go-ethereum/core/rawdb"
	"github.com/ethereum/go-ethereum/core/types"
	"github.com/ethereum/go-ethereum/ethdb"
	"github.com/ethereum/go-ethereum/event"
	"github.com/ethereum/go-ethereum/log"
	"github.com/ethereum/go-ethereum/rpc"
	lru "github.com/hashicorp/golang-lru"
)

// Config represents the configuration of the filter system.
type Config struct {
	LogCacheSize int           // maximum number of cached blocks (default: 32)
	Timeout      time.Duration // how long filters stay active (default: 5min)
}

func (cfg Config) withDefaults() Config {
	if cfg.Timeout == 0 {
		cfg.Timeout = 5 * time.Minute
	}
	if cfg.LogCacheSize == 0 {
		cfg.LogCacheSize = 32
	}
	return cfg
}

type Backend interface {
	ChainDb() ethdb.Database
	HeaderByNumber(ctx context.Context, blockNr rpc.BlockNumber) (*types.Header, error)
	HeaderByHash(ctx context.Context, blockHash common.Hash) (*types.Header, error)
	GetReceipts(ctx context.Context, blockHash common.Hash) (types.Receipts, error)
	GetLogs(ctx context.Context, blockHash common.Hash, number uint64) ([][]*types.Log, error)
	PendingBlockAndReceipts() (*types.Block, types.Receipts)

	SubscribeNewTxsEvent(chan<- core.NewTxsEvent) event.Subscription
	SubscribeChainEvent(ch chan<- core.ChainEvent) event.Subscription
	SubscribeFinalizedHeaderEvent(ch chan<- core.FinalizedHeaderEvent) event.Subscription
	SubscribeRemovedLogsEvent(ch chan<- core.RemovedLogsEvent) event.Subscription
	SubscribeLogsEvent(ch chan<- []*types.Log) event.Subscription
	SubscribePendingLogsEvent(ch chan<- []*types.Log) event.Subscription
	SubscribeNewVoteEvent(chan<- core.NewVoteEvent) event.Subscription

	BloomStatus() (uint64, uint64)
	ServiceFilter(ctx context.Context, session *bloombits.MatcherSession)
}

// FilterSystem holds resources shared by all filters.
type FilterSystem struct {
	backend   Backend
	logsCache *lru.Cache
	cfg       *Config
}

// NewFilterSystem creates a filter system.
func NewFilterSystem(backend Backend, config Config) *FilterSystem {
	config = config.withDefaults()

	cache, err := lru.New(config.LogCacheSize)
	if err != nil {
		panic(err)
	}
	return &FilterSystem{
		backend:   backend,
		logsCache: cache,
		cfg:       &config,
	}
}

// cachedGetLogs loads block logs from the backend and caches the result.
func (sys *FilterSystem) cachedGetLogs(ctx context.Context, blockHash common.Hash, number uint64) ([][]*types.Log, error) {
	cached, ok := sys.logsCache.Get(blockHash)
	if ok {
		return cached.([][]*types.Log), nil
	}

	logs, err := sys.backend.GetLogs(ctx, blockHash, number)
	if err != nil {
		return nil, err
	}
	if logs == nil {
		return nil, fmt.Errorf("failed to get logs for block #%d (0x%s)", number, blockHash.TerminalString())
	}
	sys.logsCache.Add(blockHash, logs)
	return logs, nil
}

// Type determines the kind of filter and is used to put the filter in to
// the correct bucket when added.
type Type byte

const (
	// UnknownSubscription indicates an unknown subscription type
	UnknownSubscription Type = iota
	// LogsSubscription queries for new or removed (chain reorg) logs
	LogsSubscription
	// PendingLogsSubscription queries for logs in pending blocks
	PendingLogsSubscription
	// MinedAndPendingLogsSubscription queries for logs in mined and pending blocks.
	MinedAndPendingLogsSubscription
	// PendingTransactionsSubscription queries for pending transactions entering
	// the pending state
	PendingTransactionsSubscription
	// BlocksSubscription queries hashes for blocks that are imported
	BlocksSubscription
<<<<<<< HEAD
	// VotesSubscription queries vote hashes for votes entering the vote pool
	VotesSubscription
	// FinalizedHeadersSubscription queries hashes for finalized headers that are reached
	FinalizedHeadersSubscription
=======
>>>>>>> ee9ff064
	// LastIndexSubscription keeps track of the last index
	LastIndexSubscription
)

const (
	// txChanSize is the size of channel listening to NewTxsEvent.
	// The number is referenced from the size of tx pool.
	txChanSize = 4096
	// rmLogsChanSize is the size of channel listening to RemovedLogsEvent.
	rmLogsChanSize = 10
	// logsChanSize is the size of channel listening to LogsEvent.
	logsChanSize = 10
	// chainEvChanSize is the size of channel listening to ChainEvent.
	chainEvChanSize = 10
	// finalizedHeaderEvChanSize is the size of channel listening to FinalizedHeaderEvent.
	finalizedHeaderEvChanSize = 10
	// voteChanSize is the size of channel listening to NewVoteEvent.
	// The number is referenced from the size of vote pool.
	voteChanSize = 256
)

type subscription struct {
<<<<<<< HEAD
	id               rpc.ID
	typ              Type
	created          time.Time
	logsCrit         ethereum.FilterQuery
	logs             chan []*types.Log
	hashes           chan []common.Hash
	headers          chan *types.Header
	finalizedHeaders chan *types.Header
	votes            chan *types.VoteEnvelope
	installed        chan struct{} // closed when the filter is installed
	err              chan error    // closed when the filter is uninstalled
=======
	id        rpc.ID
	typ       Type
	created   time.Time
	logsCrit  ethereum.FilterQuery
	logs      chan []*types.Log
	txs       chan []*types.Transaction
	headers   chan *types.Header
	installed chan struct{} // closed when the filter is installed
	err       chan error    // closed when the filter is uninstalled
>>>>>>> ee9ff064
}

// EventSystem creates subscriptions, processes events and broadcasts them to the
// subscription which match the subscription criteria.
type EventSystem struct {
	backend   Backend
	sys       *FilterSystem
	lightMode bool
	lastHead  *types.Header

	// Subscriptions
	txsSub             event.Subscription // Subscription for new transaction event
	logsSub            event.Subscription // Subscription for new log event
	rmLogsSub          event.Subscription // Subscription for removed log event
	pendingLogsSub     event.Subscription // Subscription for pending log event
	chainSub           event.Subscription // Subscription for new chain event
	finalizedHeaderSub event.Subscription // Subscription for new finalized header
	voteSub            event.Subscription // Subscription for new vote event

	// Channels
	install           chan *subscription             // install filter for event notification
	uninstall         chan *subscription             // remove filter for event notification
	txsCh             chan core.NewTxsEvent          // Channel to receive new transactions event
	logsCh            chan []*types.Log              // Channel to receive new log event
	pendingLogsCh     chan []*types.Log              // Channel to receive new log event
	rmLogsCh          chan core.RemovedLogsEvent     // Channel to receive removed log event
	chainCh           chan core.ChainEvent           // Channel to receive new chain event
	finalizedHeaderCh chan core.FinalizedHeaderEvent // Channel to receive new finalized header event
	voteCh            chan core.NewVoteEvent         // Channel to receive new vote event
}

// NewEventSystem creates a new manager that listens for event on the given mux,
// parses and filters them. It uses the all map to retrieve filter changes. The
// work loop holds its own index that is used to forward events to filters.
//
// The returned manager has a loop that needs to be stopped with the Stop function
// or by stopping the given mux.
func NewEventSystem(sys *FilterSystem, lightMode bool) *EventSystem {
	m := &EventSystem{
		sys:               sys,
		backend:           sys.backend,
		lightMode:         lightMode,
		install:           make(chan *subscription),
		uninstall:         make(chan *subscription),
		txsCh:             make(chan core.NewTxsEvent, txChanSize),
		logsCh:            make(chan []*types.Log, logsChanSize),
		rmLogsCh:          make(chan core.RemovedLogsEvent, rmLogsChanSize),
		pendingLogsCh:     make(chan []*types.Log, logsChanSize),
		chainCh:           make(chan core.ChainEvent, chainEvChanSize),
		finalizedHeaderCh: make(chan core.FinalizedHeaderEvent, finalizedHeaderEvChanSize),
		voteCh:            make(chan core.NewVoteEvent, voteChanSize),
	}

	// Subscribe events
	m.txsSub = m.backend.SubscribeNewTxsEvent(m.txsCh)
	m.logsSub = m.backend.SubscribeLogsEvent(m.logsCh)
	m.rmLogsSub = m.backend.SubscribeRemovedLogsEvent(m.rmLogsCh)
	m.chainSub = m.backend.SubscribeChainEvent(m.chainCh)
	m.pendingLogsSub = m.backend.SubscribePendingLogsEvent(m.pendingLogsCh)
	m.finalizedHeaderSub = m.backend.SubscribeFinalizedHeaderEvent(m.finalizedHeaderCh)
	m.voteSub = m.backend.SubscribeNewVoteEvent(m.voteCh)

	// Make sure none of the subscriptions are empty
	if m.txsSub == nil || m.logsSub == nil || m.rmLogsSub == nil || m.chainSub == nil || m.pendingLogsSub == nil {
		log.Crit("Subscribe for event system failed")
	}
	if m.voteSub == nil || m.finalizedHeaderSub == nil {
		log.Warn("Subscribe for vote or finalized header event failed")
	}

	go m.eventLoop()
	return m
}

// Subscription is created when the client registers itself for a particular event.
type Subscription struct {
	ID        rpc.ID
	f         *subscription
	es        *EventSystem
	unsubOnce sync.Once
}

// Err returns a channel that is closed when unsubscribed.
func (sub *Subscription) Err() <-chan error {
	return sub.f.err
}

// Unsubscribe uninstalls the subscription from the event broadcast loop.
func (sub *Subscription) Unsubscribe() {
	sub.unsubOnce.Do(func() {
	uninstallLoop:
		for {
			// write uninstall request and consume logs/hashes. This prevents
			// the eventLoop broadcast method to deadlock when writing to the
			// filter event channel while the subscription loop is waiting for
			// this method to return (and thus not reading these events).
			select {
			case sub.es.uninstall <- sub.f:
				break uninstallLoop
			case <-sub.f.logs:
			case <-sub.f.txs:
			case <-sub.f.headers:
			case <-sub.f.votes:
			}
		}

		// wait for filter to be uninstalled in work loop before returning
		// this ensures that the manager won't use the event channel which
		// will probably be closed by the client asap after this method returns.
		<-sub.Err()
	})
}

// subscribe installs the subscription in the event broadcast loop.
func (es *EventSystem) subscribe(sub *subscription) *Subscription {
	es.install <- sub
	<-sub.installed
	return &Subscription{ID: sub.id, f: sub, es: es}
}

// SubscribeLogs creates a subscription that will write all logs matching the
// given criteria to the given logs channel. Default value for the from and to
// block is "latest". If the fromBlock > toBlock an error is returned.
func (es *EventSystem) SubscribeLogs(crit ethereum.FilterQuery, logs chan []*types.Log) (*Subscription, error) {
	var from, to rpc.BlockNumber
	if crit.FromBlock == nil {
		from = rpc.LatestBlockNumber
	} else {
		from = rpc.BlockNumber(crit.FromBlock.Int64())
	}
	if crit.ToBlock == nil {
		to = rpc.LatestBlockNumber
	} else {
		to = rpc.BlockNumber(crit.ToBlock.Int64())
	}

	// only interested in pending logs
	if from == rpc.PendingBlockNumber && to == rpc.PendingBlockNumber {
		return es.subscribePendingLogs(crit, logs), nil
	}
	// only interested in new mined logs
	if from == rpc.LatestBlockNumber && to == rpc.LatestBlockNumber {
		return es.subscribeLogs(crit, logs), nil
	}
	// only interested in mined logs within a specific block range
	if from >= 0 && to >= 0 && to >= from {
		return es.subscribeLogs(crit, logs), nil
	}
	// interested in mined logs from a specific block number, new logs and pending logs
	if from >= rpc.LatestBlockNumber && to == rpc.PendingBlockNumber {
		return es.subscribeMinedPendingLogs(crit, logs), nil
	}
	// interested in logs from a specific block number to new mined blocks
	if from >= 0 && to == rpc.LatestBlockNumber {
		return es.subscribeLogs(crit, logs), nil
	}
	return nil, fmt.Errorf("invalid from and to block combination: from > to")
}

// subscribeMinedPendingLogs creates a subscription that returned mined and
// pending logs that match the given criteria.
func (es *EventSystem) subscribeMinedPendingLogs(crit ethereum.FilterQuery, logs chan []*types.Log) *Subscription {
	sub := &subscription{
		id:        rpc.NewID(),
		typ:       MinedAndPendingLogsSubscription,
		logsCrit:  crit,
		created:   time.Now(),
		logs:      logs,
		txs:       make(chan []*types.Transaction),
		headers:   make(chan *types.Header),
		votes:     make(chan *types.VoteEnvelope),
		installed: make(chan struct{}),
		err:       make(chan error),
	}
	return es.subscribe(sub)
}

// subscribeLogs creates a subscription that will write all logs matching the
// given criteria to the given logs channel.
func (es *EventSystem) subscribeLogs(crit ethereum.FilterQuery, logs chan []*types.Log) *Subscription {
	sub := &subscription{
		id:        rpc.NewID(),
		typ:       LogsSubscription,
		logsCrit:  crit,
		created:   time.Now(),
		logs:      logs,
		txs:       make(chan []*types.Transaction),
		headers:   make(chan *types.Header),
		votes:     make(chan *types.VoteEnvelope),
		installed: make(chan struct{}),
		err:       make(chan error),
	}
	return es.subscribe(sub)
}

// subscribePendingLogs creates a subscription that writes contract event logs for
// transactions that enter the transaction pool.
func (es *EventSystem) subscribePendingLogs(crit ethereum.FilterQuery, logs chan []*types.Log) *Subscription {
	sub := &subscription{
		id:        rpc.NewID(),
		typ:       PendingLogsSubscription,
		logsCrit:  crit,
		created:   time.Now(),
		logs:      logs,
		txs:       make(chan []*types.Transaction),
		headers:   make(chan *types.Header),
		votes:     make(chan *types.VoteEnvelope),
		installed: make(chan struct{}),
		err:       make(chan error),
	}
	return es.subscribe(sub)
}

// SubscribeNewHeads creates a subscription that writes the header of a block that is
// imported in the chain.
func (es *EventSystem) SubscribeNewHeads(headers chan *types.Header) *Subscription {
	sub := &subscription{
		id:        rpc.NewID(),
		typ:       BlocksSubscription,
		created:   time.Now(),
		logs:      make(chan []*types.Log),
		txs:       make(chan []*types.Transaction),
		headers:   headers,
		votes:     make(chan *types.VoteEnvelope),
		installed: make(chan struct{}),
		err:       make(chan error),
	}
	return es.subscribe(sub)
}

// SubscribeNewFinalizedHeaders creates a subscription that writes the finalized header of a block that is
// reached recently.
func (es *EventSystem) SubscribeNewFinalizedHeaders(headers chan *types.Header) *Subscription {
	sub := &subscription{
		id:        rpc.NewID(),
		typ:       FinalizedHeadersSubscription,
		created:   time.Now(),
		logs:      make(chan []*types.Log),
		hashes:    make(chan []common.Hash),
		headers:   headers,
		votes:     make(chan *types.VoteEnvelope),
		installed: make(chan struct{}),
		err:       make(chan error),
	}
	return es.subscribe(sub)
}

// SubscribePendingTxs creates a subscription that writes transactions for
// transactions that enter the transaction pool.
func (es *EventSystem) SubscribePendingTxs(txs chan []*types.Transaction) *Subscription {
	sub := &subscription{
		id:        rpc.NewID(),
		typ:       PendingTransactionsSubscription,
		created:   time.Now(),
		logs:      make(chan []*types.Log),
		txs:       txs,
		headers:   make(chan *types.Header),
		votes:     make(chan *types.VoteEnvelope),
		installed: make(chan struct{}),
		err:       make(chan error),
	}
	return es.subscribe(sub)
}

// SubscribeNewVotes creates a subscription that writes transaction hashes for
// transactions that enter the transaction pool.
func (es *EventSystem) SubscribeNewVotes(votes chan *types.VoteEnvelope) *Subscription {
	sub := &subscription{
		id:        rpc.NewID(),
		typ:       VotesSubscription,
		created:   time.Now(),
		logs:      make(chan []*types.Log),
		hashes:    make(chan []common.Hash),
		headers:   make(chan *types.Header),
		votes:     votes,
		installed: make(chan struct{}),
		err:       make(chan error),
	}
	return es.subscribe(sub)
}

type filterIndex map[Type]map[rpc.ID]*subscription

func (es *EventSystem) handleLogs(filters filterIndex, ev []*types.Log) {
	if len(ev) == 0 {
		return
	}
	for _, f := range filters[LogsSubscription] {
		matchedLogs := filterLogs(ev, f.logsCrit.FromBlock, f.logsCrit.ToBlock, f.logsCrit.Addresses, f.logsCrit.Topics)
		if len(matchedLogs) > 0 {
			f.logs <- matchedLogs
		}
	}
}

func (es *EventSystem) handlePendingLogs(filters filterIndex, ev []*types.Log) {
	if len(ev) == 0 {
		return
	}
	for _, f := range filters[PendingLogsSubscription] {
		matchedLogs := filterLogs(ev, nil, f.logsCrit.ToBlock, f.logsCrit.Addresses, f.logsCrit.Topics)
		if len(matchedLogs) > 0 {
			f.logs <- matchedLogs
		}
	}
}

func (es *EventSystem) handleRemovedLogs(filters filterIndex, ev core.RemovedLogsEvent) {
	for _, f := range filters[LogsSubscription] {
		matchedLogs := filterLogs(ev.Logs, f.logsCrit.FromBlock, f.logsCrit.ToBlock, f.logsCrit.Addresses, f.logsCrit.Topics)
		if len(matchedLogs) > 0 {
			f.logs <- matchedLogs
		}
	}
}

func (es *EventSystem) handleTxsEvent(filters filterIndex, ev core.NewTxsEvent) {
	for _, f := range filters[PendingTransactionsSubscription] {
		f.txs <- ev.Txs
	}
}

func (es *EventSystem) handleVoteEvent(filters filterIndex, ev core.NewVoteEvent) {
	for _, f := range filters[VotesSubscription] {
		f.votes <- ev.Vote
	}
}

func (es *EventSystem) handleChainEvent(filters filterIndex, ev core.ChainEvent) {
	for _, f := range filters[BlocksSubscription] {
		f.headers <- ev.Block.Header()
	}
	if es.lightMode && len(filters[LogsSubscription]) > 0 {
		es.lightFilterNewHead(ev.Block.Header(), func(header *types.Header, remove bool) {
			for _, f := range filters[LogsSubscription] {
				if matchedLogs := es.lightFilterLogs(header, f.logsCrit.Addresses, f.logsCrit.Topics, remove); len(matchedLogs) > 0 {
					f.logs <- matchedLogs
				}
			}
		})
	}
}

func (es *EventSystem) handleFinalizedHeaderEvent(filters filterIndex, ev core.FinalizedHeaderEvent) {
	for _, f := range filters[FinalizedHeadersSubscription] {
		f.headers <- ev.Header
	}
}

func (es *EventSystem) lightFilterNewHead(newHeader *types.Header, callBack func(*types.Header, bool)) {
	oldh := es.lastHead
	es.lastHead = newHeader
	if oldh == nil {
		return
	}
	newh := newHeader
	// find common ancestor, create list of rolled back and new block hashes
	var oldHeaders, newHeaders []*types.Header
	for oldh.Hash() != newh.Hash() {
		if oldh.Number.Uint64() >= newh.Number.Uint64() {
			oldHeaders = append(oldHeaders, oldh)
			oldh = rawdb.ReadHeader(es.backend.ChainDb(), oldh.ParentHash, oldh.Number.Uint64()-1)
		}
		if oldh.Number.Uint64() < newh.Number.Uint64() {
			newHeaders = append(newHeaders, newh)
			newh = rawdb.ReadHeader(es.backend.ChainDb(), newh.ParentHash, newh.Number.Uint64()-1)
			if newh == nil {
				// happens when CHT syncing, nothing to do
				newh = oldh
			}
		}
	}
	// roll back old blocks
	for _, h := range oldHeaders {
		callBack(h, true)
	}
	// check new blocks (array is in reverse order)
	for i := len(newHeaders) - 1; i >= 0; i-- {
		callBack(newHeaders[i], false)
	}
}

// filter logs of a single header in light client mode
func (es *EventSystem) lightFilterLogs(header *types.Header, addresses []common.Address, topics [][]common.Hash, remove bool) []*types.Log {
	if bloomFilter(header.Bloom, addresses, topics) {
		// Get the logs of the block
		ctx, cancel := context.WithTimeout(context.Background(), time.Second*5)
		defer cancel()
		logsList, err := es.sys.cachedGetLogs(ctx, header.Hash(), header.Number.Uint64())
		if err != nil {
			return nil
		}
		var unfiltered []*types.Log
		for _, logs := range logsList {
			for _, log := range logs {
				logcopy := *log
				logcopy.Removed = remove
				unfiltered = append(unfiltered, &logcopy)
			}
		}
		logs := filterLogs(unfiltered, nil, nil, addresses, topics)
		if len(logs) > 0 && logs[0].TxHash == (common.Hash{}) {
			// We have matching but non-derived logs
			receipts, err := es.backend.GetReceipts(ctx, header.Hash())
			if err != nil {
				return nil
			}
			unfiltered = unfiltered[:0]
			for _, receipt := range receipts {
				for _, log := range receipt.Logs {
					logcopy := *log
					logcopy.Removed = remove
					unfiltered = append(unfiltered, &logcopy)
				}
			}
			logs = filterLogs(unfiltered, nil, nil, addresses, topics)
		}
		return logs
	}
	return nil
}

// eventLoop (un)installs filters and processes mux events.
func (es *EventSystem) eventLoop() {
	// Ensure all subscriptions get cleaned up
	defer func() {
		es.txsSub.Unsubscribe()
		es.logsSub.Unsubscribe()
		es.rmLogsSub.Unsubscribe()
		es.pendingLogsSub.Unsubscribe()
		es.chainSub.Unsubscribe()
		es.finalizedHeaderSub.Unsubscribe()
		if es.voteSub != nil {
			es.voteSub.Unsubscribe()
		}
	}()

	index := make(filterIndex)
	for i := UnknownSubscription; i < LastIndexSubscription; i++ {
		index[i] = make(map[rpc.ID]*subscription)
	}

	var voteSubErr <-chan error
	if es.voteSub != nil {
		voteSubErr = es.voteSub.Err()
	}
	for {
		select {
		case ev := <-es.txsCh:
			es.handleTxsEvent(index, ev)
		case ev := <-es.logsCh:
			es.handleLogs(index, ev)
		case ev := <-es.rmLogsCh:
			es.handleRemovedLogs(index, ev)
		case ev := <-es.pendingLogsCh:
			es.handlePendingLogs(index, ev)
		case ev := <-es.chainCh:
			es.handleChainEvent(index, ev)
		case ev := <-es.finalizedHeaderCh:
			es.handleFinalizedHeaderEvent(index, ev)
		case ev := <-es.voteCh:
			es.handleVoteEvent(index, ev)

		case f := <-es.install:
			if f.typ == MinedAndPendingLogsSubscription {
				// the type are logs and pending logs subscriptions
				index[LogsSubscription][f.id] = f
				index[PendingLogsSubscription][f.id] = f
			} else {
				index[f.typ][f.id] = f
			}
			close(f.installed)

		case f := <-es.uninstall:
			if f.typ == MinedAndPendingLogsSubscription {
				// the type are logs and pending logs subscriptions
				delete(index[LogsSubscription], f.id)
				delete(index[PendingLogsSubscription], f.id)
			} else {
				delete(index[f.typ], f.id)
			}
			close(f.err)

		// System stopped
		case <-es.txsSub.Err():
			return
		case <-es.logsSub.Err():
			return
		case <-es.rmLogsSub.Err():
			return
		case <-es.chainSub.Err():
			return
		case <-es.finalizedHeaderSub.Err():
			return
		case <-voteSubErr:
			return
		}
	}
}<|MERGE_RESOLUTION|>--- conflicted
+++ resolved
@@ -131,13 +131,10 @@
 	PendingTransactionsSubscription
 	// BlocksSubscription queries hashes for blocks that are imported
 	BlocksSubscription
-<<<<<<< HEAD
 	// VotesSubscription queries vote hashes for votes entering the vote pool
 	VotesSubscription
 	// FinalizedHeadersSubscription queries hashes for finalized headers that are reached
 	FinalizedHeadersSubscription
-=======
->>>>>>> ee9ff064
 	// LastIndexSubscription keeps track of the last index
 	LastIndexSubscription
 )
@@ -160,29 +157,17 @@
 )
 
 type subscription struct {
-<<<<<<< HEAD
 	id               rpc.ID
 	typ              Type
 	created          time.Time
 	logsCrit         ethereum.FilterQuery
 	logs             chan []*types.Log
-	hashes           chan []common.Hash
+	txs              chan []*types.Transaction
 	headers          chan *types.Header
 	finalizedHeaders chan *types.Header
 	votes            chan *types.VoteEnvelope
 	installed        chan struct{} // closed when the filter is installed
 	err              chan error    // closed when the filter is uninstalled
-=======
-	id        rpc.ID
-	typ       Type
-	created   time.Time
-	logsCrit  ethereum.FilterQuery
-	logs      chan []*types.Log
-	txs       chan []*types.Transaction
-	headers   chan *types.Header
-	installed chan struct{} // closed when the filter is installed
-	err       chan error    // closed when the filter is uninstalled
->>>>>>> ee9ff064
 }
 
 // EventSystem creates subscriptions, processes events and broadcasts them to the
@@ -421,7 +406,7 @@
 		typ:       FinalizedHeadersSubscription,
 		created:   time.Now(),
 		logs:      make(chan []*types.Log),
-		hashes:    make(chan []common.Hash),
+		txs:       make(chan []*types.Transaction),
 		headers:   headers,
 		votes:     make(chan *types.VoteEnvelope),
 		installed: make(chan struct{}),
@@ -455,7 +440,7 @@
 		typ:       VotesSubscription,
 		created:   time.Now(),
 		logs:      make(chan []*types.Log),
-		hashes:    make(chan []common.Hash),
+		txs:       make(chan []*types.Transaction),
 		headers:   make(chan *types.Header),
 		votes:     votes,
 		installed: make(chan struct{}),
