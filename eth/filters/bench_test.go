// Copyright 2017 The go-ethereum Authors
// This file is part of the go-ethereum library.
//
// The go-ethereum library is free software: you can redistribute it and/or modify
// it under the terms of the GNU Lesser General Public License as published by
// the Free Software Foundation, either version 3 of the License, or
// (at your option) any later version.
//
// The go-ethereum library is distributed in the hope that it will be useful,
// but WITHOUT ANY WARRANTY; without even the implied warranty of
// MERCHANTABILITY or FITNESS FOR A PARTICULAR PURPOSE. See the
// GNU Lesser General Public License for more details.
//
// You should have received a copy of the GNU Lesser General Public License
// along with the go-ethereum library. If not, see <http://www.gnu.org/licenses/>.

package filters

import (
	"context"
	"fmt"
	"testing"
	"time"

	"github.com/ethereum/go-ethereum/common"
	"github.com/ethereum/go-ethereum/common/bitutil"
	"github.com/ethereum/go-ethereum/core/bloombits"
	"github.com/ethereum/go-ethereum/core/rawdb"
	"github.com/ethereum/go-ethereum/core/types"
	"github.com/ethereum/go-ethereum/ethdb"
	"github.com/ethereum/go-ethereum/node"
)

func BenchmarkBloomBits512(b *testing.B) {
	benchmarkBloomBits(b, 512)
}

func BenchmarkBloomBits1k(b *testing.B) {
	benchmarkBloomBits(b, 1024)
}

func BenchmarkBloomBits2k(b *testing.B) {
	benchmarkBloomBits(b, 2048)
}

func BenchmarkBloomBits4k(b *testing.B) {
	benchmarkBloomBits(b, 4096)
}

func BenchmarkBloomBits8k(b *testing.B) {
	benchmarkBloomBits(b, 8192)
}

func BenchmarkBloomBits16k(b *testing.B) {
	benchmarkBloomBits(b, 16384)
}

func BenchmarkBloomBits32k(b *testing.B) {
	benchmarkBloomBits(b, 32768)
}

const benchFilterCnt = 2000

func benchmarkBloomBits(b *testing.B, sectionSize uint64) {
	b.Skip("test disabled: this tests presume (and modify) an existing datadir.")
	benchDataDir := node.DefaultDataDir() + "/geth/chaindata"
	b.Log("Running bloombits benchmark   section size:", sectionSize)

	db, err := rawdb.NewLevelDBDatabase(benchDataDir, 128, 1024, "", false)
	if err != nil {
		b.Fatalf("error opening database at %v: %v", benchDataDir, err)
	}
	head := rawdb.ReadHeadBlockHash(db)
	if head == (common.Hash{}) {
		b.Fatalf("chain data not found at %v", benchDataDir)
	}

	clearBloomBits(db)
	b.Log("Generating bloombits data...")
	headNum := rawdb.ReadHeaderNumber(db, head)
	if headNum == nil || *headNum < sectionSize+512 {
		b.Fatalf("not enough blocks for running a benchmark")
	}

	start := time.Now()
	cnt := (*headNum - 512) / sectionSize
	var dataSize, compSize uint64
	for sectionIdx := uint64(0); sectionIdx < cnt; sectionIdx++ {
		bc, err := bloombits.NewGenerator(uint(sectionSize))
		if err != nil {
			b.Fatalf("failed to create generator: %v", err)
		}
		var header *types.Header
		for i := sectionIdx * sectionSize; i < (sectionIdx+1)*sectionSize; i++ {
			hash := rawdb.ReadCanonicalHash(db, i)
			if header = rawdb.ReadHeader(db, hash, i); header == nil {
				b.Fatalf("Error creating bloomBits data")
				return
			}
			bc.AddBloom(uint(i-sectionIdx*sectionSize), header.Bloom)
		}
		sectionHead := rawdb.ReadCanonicalHash(db, (sectionIdx+1)*sectionSize-1)
		for i := 0; i < types.BloomBitLength; i++ {
			data, err := bc.Bitset(uint(i))
			if err != nil {
				b.Fatalf("failed to retrieve bitset: %v", err)
			}
			comp := bitutil.CompressBytes(data)
			dataSize += uint64(len(data))
			compSize += uint64(len(comp))
			rawdb.WriteBloomBits(db, uint(i), sectionIdx, sectionHead, comp)
		}
		//if sectionIdx%50 == 0 {
		//	b.Log(" section", sectionIdx, "/", cnt)
		//}
	}

	d := time.Since(start)
	b.Log("Finished generating bloombits data")
	b.Log(" ", d, "total  ", d/time.Duration(cnt*sectionSize), "per block")
	b.Log(" data size:", dataSize, "  compressed size:", compSize, "  compression ratio:", float64(compSize)/float64(dataSize))

	b.Log("Running filter benchmarks...")
	start = time.Now()

	var (
		backend *testBackend
		sys     *FilterSystem
	)
	for i := 0; i < benchFilterCnt; i++ {
		if i%20 == 0 {
			db.Close()
			db, _ = rawdb.NewLevelDBDatabase(benchDataDir, 128, 1024, "", false)
			backend = &testBackend{db: db, sections: cnt}
			sys = NewFilterSystem(backend, Config{})
		}
		var addr common.Address
		addr[0] = byte(i)
		addr[1] = byte(i / 256)
<<<<<<< HEAD
		filter := NewRangeFilter(backend, 0, int64(cnt*sectionSize-1), []common.Address{addr}, nil, false)
=======
		filter := sys.NewRangeFilter(0, int64(cnt*sectionSize-1), []common.Address{addr}, nil)
>>>>>>> bed84606
		if _, err := filter.Logs(context.Background()); err != nil {
			b.Error("filter.Logs error:", err)
		}
	}

	d = time.Since(start)
	b.Log("Finished running filter benchmarks")
	b.Log(" ", d, "total  ", d/time.Duration(benchFilterCnt), "per address", d*time.Duration(1000000)/time.Duration(benchFilterCnt*cnt*sectionSize), "per million blocks")
	db.Close()
}

//nolint:unused
func clearBloomBits(db ethdb.Database) {
	var bloomBitsPrefix = []byte("bloomBits-")
	fmt.Println("Clearing bloombits data...")
	it := db.NewIterator(bloomBitsPrefix, nil)
	for it.Next() {
		db.Delete(it.Key())
	}
	it.Release()
}

func BenchmarkNoBloomBits(b *testing.B) {
	b.Skip("test disabled: this tests presume (and modify) an existing datadir.")
	benchDataDir := node.DefaultDataDir() + "/geth/chaindata"
	b.Log("Running benchmark without bloombits")
	db, err := rawdb.NewLevelDBDatabase(benchDataDir, 128, 1024, "", false)
	if err != nil {
		b.Fatalf("error opening database at %v: %v", benchDataDir, err)
	}
	head := rawdb.ReadHeadBlockHash(db)
	if head == (common.Hash{}) {
		b.Fatalf("chain data not found at %v", benchDataDir)
	}
	headNum := rawdb.ReadHeaderNumber(db, head)

	clearBloomBits(db)

	_, sys := newTestFilterSystem(b, db, Config{})

	b.Log("Running filter benchmarks...")
	start := time.Now()
<<<<<<< HEAD
	backend := &testBackend{db: db}
	filter := NewRangeFilter(backend, 0, int64(*headNum), []common.Address{{}}, nil, false)
=======
	filter := sys.NewRangeFilter(0, int64(*headNum), []common.Address{{}}, nil)
>>>>>>> bed84606
	filter.Logs(context.Background())
	d := time.Since(start)
	b.Log("Finished running filter benchmarks")
	b.Log(" ", d, "total  ", d*time.Duration(1000000)/time.Duration(*headNum+1), "per million blocks")
	db.Close()
}<|MERGE_RESOLUTION|>--- conflicted
+++ resolved
@@ -137,11 +137,7 @@
 		var addr common.Address
 		addr[0] = byte(i)
 		addr[1] = byte(i / 256)
-<<<<<<< HEAD
-		filter := NewRangeFilter(backend, 0, int64(cnt*sectionSize-1), []common.Address{addr}, nil, false)
-=======
-		filter := sys.NewRangeFilter(0, int64(cnt*sectionSize-1), []common.Address{addr}, nil)
->>>>>>> bed84606
+		filter := sys.NewRangeFilter(0, int64(cnt*sectionSize-1), []common.Address{addr}, nil, false)
 		if _, err := filter.Logs(context.Background()); err != nil {
 			b.Error("filter.Logs error:", err)
 		}
@@ -184,12 +180,7 @@
 
 	b.Log("Running filter benchmarks...")
 	start := time.Now()
-<<<<<<< HEAD
-	backend := &testBackend{db: db}
-	filter := NewRangeFilter(backend, 0, int64(*headNum), []common.Address{{}}, nil, false)
-=======
-	filter := sys.NewRangeFilter(0, int64(*headNum), []common.Address{{}}, nil)
->>>>>>> bed84606
+	filter := sys.NewRangeFilter(0, int64(*headNum), []common.Address{{}}, nil, false)
 	filter.Logs(context.Background())
 	d := time.Since(start)
 	b.Log("Finished running filter benchmarks")
