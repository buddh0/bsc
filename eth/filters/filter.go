// Copyright 2014 The go-ethereum Authors
// This file is part of the go-ethereum library.
//
// The go-ethereum library is free software: you can redistribute it and/or modify
// it under the terms of the GNU Lesser General Public License as published by
// the Free Software Foundation, either version 3 of the License, or
// (at your option) any later version.
//
// The go-ethereum library is distributed in the hope that it will be useful,
// but WITHOUT ANY WARRANTY; without even the implied warranty of
// MERCHANTABILITY or FITNESS FOR A PARTICULAR PURPOSE. See the
// GNU Lesser General Public License for more details.
//
// You should have received a copy of the GNU Lesser General Public License
// along with the go-ethereum library. If not, see <http://www.gnu.org/licenses/>.

package filters

import (
	"context"
	"errors"
	"math/big"

	"github.com/ethereum/go-ethereum/common"
	"github.com/ethereum/go-ethereum/core/bloombits"
	"github.com/ethereum/go-ethereum/core/types"
	"github.com/ethereum/go-ethereum/rpc"
)

<<<<<<< HEAD
const maxFilterBlockRange = 5000

type Backend interface {
	ChainDb() ethdb.Database
	HeaderByNumber(ctx context.Context, blockNr rpc.BlockNumber) (*types.Header, error)
	HeaderByHash(ctx context.Context, blockHash common.Hash) (*types.Header, error)
	GetReceipts(ctx context.Context, blockHash common.Hash) (types.Receipts, error)
	GetLogs(ctx context.Context, blockHash common.Hash) ([][]*types.Log, error)
	PendingBlockAndReceipts() (*types.Block, types.Receipts)

	SubscribeNewTxsEvent(chan<- core.NewTxsEvent) event.Subscription
	SubscribeChainEvent(ch chan<- core.ChainEvent) event.Subscription
	SubscribeFinalizedHeaderEvent(ch chan<- core.FinalizedHeaderEvent) event.Subscription
	SubscribeRemovedLogsEvent(ch chan<- core.RemovedLogsEvent) event.Subscription
	SubscribeLogsEvent(ch chan<- []*types.Log) event.Subscription
	SubscribePendingLogsEvent(ch chan<- []*types.Log) event.Subscription
	SubscribeNewVoteEvent(chan<- core.NewVoteEvent) event.Subscription

	BloomStatus() (uint64, uint64)
	ServiceFilter(ctx context.Context, session *bloombits.MatcherSession)
}

=======
>>>>>>> 2de49b04
// Filter can be used to retrieve and filter logs.
type Filter struct {
	sys *FilterSystem

	addresses []common.Address
	topics    [][]common.Hash

	block      *common.Hash // Block hash if filtering a single block
	begin, end int64        // Range interval if filtering multiple blocks

	matcher *bloombits.Matcher

	rangeLimit bool
}

// NewRangeFilter creates a new filter which uses a bloom filter on blocks to
// figure out whether a particular block is interesting or not.
<<<<<<< HEAD
func NewRangeFilter(backend Backend, begin, end int64, addresses []common.Address, topics [][]common.Hash, rangeLimit bool) *Filter {
=======
func (sys *FilterSystem) NewRangeFilter(begin, end int64, addresses []common.Address, topics [][]common.Hash) *Filter {
>>>>>>> 2de49b04
	// Flatten the address and topic filter clauses into a single bloombits filter
	// system. Since the bloombits are not positional, nil topics are permitted,
	// which get flattened into a nil byte slice.
	var filters [][][]byte
	if len(addresses) > 0 {
		filter := make([][]byte, len(addresses))
		for i, address := range addresses {
			filter[i] = address.Bytes()
		}
		filters = append(filters, filter)
	}
	for _, topicList := range topics {
		filter := make([][]byte, len(topicList))
		for i, topic := range topicList {
			filter[i] = topic.Bytes()
		}
		filters = append(filters, filter)
	}
	size, _ := sys.backend.BloomStatus()

	// Create a generic filter and convert it into a range filter
	filter := newFilter(sys, addresses, topics)

	filter.matcher = bloombits.NewMatcher(size, filters)
	filter.begin = begin
	filter.end = end
	filter.rangeLimit = rangeLimit

	return filter
}

// NewBlockFilter creates a new filter which directly inspects the contents of
// a block to figure out whether it is interesting or not.
func (sys *FilterSystem) NewBlockFilter(block common.Hash, addresses []common.Address, topics [][]common.Hash) *Filter {
	// Create a generic filter and convert it into a block filter
<<<<<<< HEAD
	filter := newFilter(backend, addresses, topics)
	filter.block = &block
=======
	filter := newFilter(sys, addresses, topics)
	filter.block = block
>>>>>>> 2de49b04
	return filter
}

// newFilter creates a generic filter that can either filter based on a block hash,
// or based on range queries. The search criteria needs to be explicitly set.
func newFilter(sys *FilterSystem, addresses []common.Address, topics [][]common.Hash) *Filter {
	return &Filter{
		sys:       sys,
		addresses: addresses,
		topics:    topics,
	}
}

// Logs searches the blockchain for matching log entries, returning all from the
// first block that contains matches, updating the start of the filter accordingly.
func (f *Filter) Logs(ctx context.Context) ([]*types.Log, error) {
	// If we're doing singleton block filtering, execute and return
<<<<<<< HEAD
	if f.block != nil {
		header, err := f.backend.HeaderByHash(ctx, *f.block)
=======
	if f.block != (common.Hash{}) {
		header, err := f.sys.backend.HeaderByHash(ctx, f.block)
>>>>>>> 2de49b04
		if err != nil {
			return nil, err
		}
		if header == nil {
			return nil, errors.New("unknown block")
		}
		return f.blockLogs(ctx, header, false)
	}
	// Short-cut if all we care about is pending logs
	if f.begin == rpc.PendingBlockNumber.Int64() {
		if f.end != rpc.PendingBlockNumber.Int64() {
			return nil, errors.New("invalid block range")
		}
		return f.pendingLogs()
	}
	// Figure out the limits of the filter range
	header, _ := f.sys.backend.HeaderByNumber(ctx, rpc.LatestBlockNumber)
	if header == nil {
		return nil, nil
	}
	var (
		err     error
		head    = header.Number.Int64()
		pending = f.end == rpc.PendingBlockNumber.Int64()
	)
	resolveSpecial := func(number int64) (int64, error) {
		var hdr *types.Header
		switch number {
		case rpc.LatestBlockNumber.Int64():
			return head, nil
		case rpc.PendingBlockNumber.Int64():
			// we should return head here since we've already captured
			// that we need to get the pending logs in the pending boolean above
			return head, nil
		case rpc.FinalizedBlockNumber.Int64():
			hdr, _ = f.backend.HeaderByNumber(ctx, rpc.FinalizedBlockNumber)
			if hdr == nil {
				return 0, errors.New("finalized header not found")
			}
		case rpc.SafeBlockNumber.Int64():
			hdr, _ = f.backend.HeaderByNumber(ctx, rpc.SafeBlockNumber)
			if hdr == nil {
				return 0, errors.New("safe header not found")
			}
		default:
			return number, nil
		}
		return hdr.Number.Int64(), nil
	}
	if f.begin, err = resolveSpecial(f.begin); err != nil {
		return nil, err
	}
	if f.end, err = resolveSpecial(f.end); err != nil {
		return nil, err
	}
	// Gather all indexed logs, and finish with non indexed ones
	var (
		logs           []*types.Log
<<<<<<< HEAD
		end            = uint64(f.end)
		size, sections = f.backend.BloomStatus()
=======
		err            error
		size, sections = f.sys.backend.BloomStatus()
>>>>>>> 2de49b04
	)
	if indexed := sections * size; indexed > uint64(f.begin) {
		if indexed > end {
			logs, err = f.indexedLogs(ctx, end)
		} else {
			logs, err = f.indexedLogs(ctx, indexed-1)
		}
		if err != nil {
			return logs, err
		}
	}
	rest, err := f.unindexedLogs(ctx, end)
	logs = append(logs, rest...)
	if pending {
		pendingLogs, err := f.pendingLogs()
		if err != nil {
			return nil, err
		}
		logs = append(logs, pendingLogs...)
	}
	return logs, err
}

// indexedLogs returns the logs matching the filter criteria based on the bloom
// bits indexed available locally or via the network.
func (f *Filter) indexedLogs(ctx context.Context, end uint64) ([]*types.Log, error) {
	// Create a matcher session and request servicing from the backend
	matches := make(chan uint64, 64)

	session, err := f.matcher.Start(ctx, uint64(f.begin), end, matches)
	if err != nil {
		return nil, err
	}
	defer session.Close()

	f.sys.backend.ServiceFilter(ctx, session)

	// Iterate over the matches until exhausted or context closed
	var logs []*types.Log

	for {
		select {
		case number, ok := <-matches:
			// Abort if all matches have been fulfilled
			if !ok {
				err := session.Error()
				if err == nil {
					f.begin = int64(end) + 1
				}
				return logs, err
			}
			f.begin = int64(number) + 1

			// Retrieve the suggested block and pull any truly matching logs
			header, err := f.sys.backend.HeaderByNumber(ctx, rpc.BlockNumber(number))
			if header == nil || err != nil {
				return logs, err
			}
			found, err := f.blockLogs(ctx, header, true)
			if err != nil {
				return logs, err
			}
			logs = append(logs, found...)

		case <-ctx.Done():
			return logs, ctx.Err()
		}
	}
}

// unindexedLogs returns the logs matching the filter criteria based on raw block
// iteration and bloom matching.
func (f *Filter) unindexedLogs(ctx context.Context, end uint64) ([]*types.Log, error) {
	var logs []*types.Log

	for ; f.begin <= int64(end); f.begin++ {
		header, err := f.sys.backend.HeaderByNumber(ctx, rpc.BlockNumber(f.begin))
		if header == nil || err != nil {
			return logs, err
		}
		found, err := f.blockLogs(ctx, header, false)
		if err != nil {
			return logs, err
		}
		logs = append(logs, found...)
	}
	return logs, nil
}

// blockLogs returns the logs matching the filter criteria within a single block.
func (f *Filter) blockLogs(ctx context.Context, header *types.Header, skipBloom bool) ([]*types.Log, error) {
	// Fast track: no filtering criteria
	if len(f.addresses) == 0 && len(f.topics) == 0 {
		list, err := f.sys.cachedGetLogs(ctx, header.Hash(), header.Number.Uint64())
		if err != nil {
			return nil, err
		}
		return flatten(list), nil
	} else if skipBloom || bloomFilter(header.Bloom, f.addresses, f.topics) {
		return f.checkMatches(ctx, header)
	}
	return nil, nil
}

// checkMatches checks if the receipts belonging to the given header contain any log events that
// match the filter criteria. This function is called when the bloom filter signals a potential match.
func (f *Filter) checkMatches(ctx context.Context, header *types.Header) ([]*types.Log, error) {
	logsList, err := f.sys.cachedGetLogs(ctx, header.Hash(), header.Number.Uint64())
	if err != nil {
		return nil, err
	}

	unfiltered := flatten(logsList)
	logs := filterLogs(unfiltered, nil, nil, f.addresses, f.topics)
	if len(logs) > 0 {
		// We have matching logs, check if we need to resolve full logs via the light client
		if logs[0].TxHash == (common.Hash{}) {
			receipts, err := f.sys.backend.GetReceipts(ctx, header.Hash())
			if err != nil {
				return nil, err
			}
			unfiltered = unfiltered[:0]
			for _, receipt := range receipts {
				unfiltered = append(unfiltered, receipt.Logs...)
			}
			logs = filterLogs(unfiltered, nil, nil, f.addresses, f.topics)
		}
		return logs, nil
	}
	return nil, nil
}

// pendingLogs returns the logs matching the filter criteria within the pending block.
func (f *Filter) pendingLogs() ([]*types.Log, error) {
	block, receipts := f.sys.backend.PendingBlockAndReceipts()
	if bloomFilter(block.Bloom(), f.addresses, f.topics) {
		var unfiltered []*types.Log
		for _, r := range receipts {
			unfiltered = append(unfiltered, r.Logs...)
		}
		return filterLogs(unfiltered, nil, nil, f.addresses, f.topics), nil
	}
	return nil, nil
}

func includes(addresses []common.Address, a common.Address) bool {
	for _, addr := range addresses {
		if addr == a {
			return true
		}
	}

	return false
}

// filterLogs creates a slice of logs matching the given criteria.
func filterLogs(logs []*types.Log, fromBlock, toBlock *big.Int, addresses []common.Address, topics [][]common.Hash) []*types.Log {
	var ret []*types.Log
Logs:
	for _, log := range logs {
		if fromBlock != nil && fromBlock.Int64() >= 0 && fromBlock.Uint64() > log.BlockNumber {
			continue
		}
		if toBlock != nil && toBlock.Int64() >= 0 && toBlock.Uint64() < log.BlockNumber {
			continue
		}

		if len(addresses) > 0 && !includes(addresses, log.Address) {
			continue
		}
		// If the to filtered topics is greater than the amount of topics in logs, skip.
		if len(topics) > len(log.Topics) {
			continue
		}
		for i, sub := range topics {
			match := len(sub) == 0 // empty rule set == wildcard
			for _, topic := range sub {
				if log.Topics[i] == topic {
					match = true
					break
				}
			}
			if !match {
				continue Logs
			}
		}
		ret = append(ret, log)
	}
	return ret
}

func bloomFilter(bloom types.Bloom, addresses []common.Address, topics [][]common.Hash) bool {
	if len(addresses) > 0 {
		var included bool
		for _, addr := range addresses {
			if types.BloomLookup(bloom, addr) {
				included = true
				break
			}
		}
		if !included {
			return false
		}
	}

	for _, sub := range topics {
		included := len(sub) == 0 // empty rule set == wildcard
		for _, topic := range sub {
			if types.BloomLookup(bloom, topic) {
				included = true
				break
			}
		}
		if !included {
			return false
		}
	}
	return true
}

func flatten(list [][]*types.Log) []*types.Log {
	var flat []*types.Log
	for _, logs := range list {
		flat = append(flat, logs...)
	}
	return flat
}<|MERGE_RESOLUTION|>--- conflicted
+++ resolved
@@ -27,31 +27,6 @@
 	"github.com/ethereum/go-ethereum/rpc"
 )
 
-<<<<<<< HEAD
-const maxFilterBlockRange = 5000
-
-type Backend interface {
-	ChainDb() ethdb.Database
-	HeaderByNumber(ctx context.Context, blockNr rpc.BlockNumber) (*types.Header, error)
-	HeaderByHash(ctx context.Context, blockHash common.Hash) (*types.Header, error)
-	GetReceipts(ctx context.Context, blockHash common.Hash) (types.Receipts, error)
-	GetLogs(ctx context.Context, blockHash common.Hash) ([][]*types.Log, error)
-	PendingBlockAndReceipts() (*types.Block, types.Receipts)
-
-	SubscribeNewTxsEvent(chan<- core.NewTxsEvent) event.Subscription
-	SubscribeChainEvent(ch chan<- core.ChainEvent) event.Subscription
-	SubscribeFinalizedHeaderEvent(ch chan<- core.FinalizedHeaderEvent) event.Subscription
-	SubscribeRemovedLogsEvent(ch chan<- core.RemovedLogsEvent) event.Subscription
-	SubscribeLogsEvent(ch chan<- []*types.Log) event.Subscription
-	SubscribePendingLogsEvent(ch chan<- []*types.Log) event.Subscription
-	SubscribeNewVoteEvent(chan<- core.NewVoteEvent) event.Subscription
-
-	BloomStatus() (uint64, uint64)
-	ServiceFilter(ctx context.Context, session *bloombits.MatcherSession)
-}
-
-=======
->>>>>>> 2de49b04
 // Filter can be used to retrieve and filter logs.
 type Filter struct {
 	sys *FilterSystem
@@ -69,11 +44,7 @@
 
 // NewRangeFilter creates a new filter which uses a bloom filter on blocks to
 // figure out whether a particular block is interesting or not.
-<<<<<<< HEAD
-func NewRangeFilter(backend Backend, begin, end int64, addresses []common.Address, topics [][]common.Hash, rangeLimit bool) *Filter {
-=======
-func (sys *FilterSystem) NewRangeFilter(begin, end int64, addresses []common.Address, topics [][]common.Hash) *Filter {
->>>>>>> 2de49b04
+func (sys *FilterSystem) NewRangeFilter(begin, end int64, addresses []common.Address, topics [][]common.Hash, rangeLimit bool) *Filter {
 	// Flatten the address and topic filter clauses into a single bloombits filter
 	// system. Since the bloombits are not positional, nil topics are permitted,
 	// which get flattened into a nil byte slice.
@@ -109,13 +80,8 @@
 // a block to figure out whether it is interesting or not.
 func (sys *FilterSystem) NewBlockFilter(block common.Hash, addresses []common.Address, topics [][]common.Hash) *Filter {
 	// Create a generic filter and convert it into a block filter
-<<<<<<< HEAD
-	filter := newFilter(backend, addresses, topics)
+	filter := newFilter(sys, addresses, topics)
 	filter.block = &block
-=======
-	filter := newFilter(sys, addresses, topics)
-	filter.block = block
->>>>>>> 2de49b04
 	return filter
 }
 
@@ -133,13 +99,8 @@
 // first block that contains matches, updating the start of the filter accordingly.
 func (f *Filter) Logs(ctx context.Context) ([]*types.Log, error) {
 	// If we're doing singleton block filtering, execute and return
-<<<<<<< HEAD
 	if f.block != nil {
-		header, err := f.backend.HeaderByHash(ctx, *f.block)
-=======
-	if f.block != (common.Hash{}) {
-		header, err := f.sys.backend.HeaderByHash(ctx, f.block)
->>>>>>> 2de49b04
+		header, err := f.sys.backend.HeaderByHash(ctx, *f.block)
 		if err != nil {
 			return nil, err
 		}
@@ -175,12 +136,12 @@
 			// that we need to get the pending logs in the pending boolean above
 			return head, nil
 		case rpc.FinalizedBlockNumber.Int64():
-			hdr, _ = f.backend.HeaderByNumber(ctx, rpc.FinalizedBlockNumber)
+			hdr, _ = f.sys.backend.HeaderByNumber(ctx, rpc.FinalizedBlockNumber)
 			if hdr == nil {
 				return 0, errors.New("finalized header not found")
 			}
 		case rpc.SafeBlockNumber.Int64():
-			hdr, _ = f.backend.HeaderByNumber(ctx, rpc.SafeBlockNumber)
+			hdr, _ = f.sys.backend.HeaderByNumber(ctx, rpc.SafeBlockNumber)
 			if hdr == nil {
 				return 0, errors.New("safe header not found")
 			}
@@ -198,13 +159,8 @@
 	// Gather all indexed logs, and finish with non indexed ones
 	var (
 		logs           []*types.Log
-<<<<<<< HEAD
 		end            = uint64(f.end)
-		size, sections = f.backend.BloomStatus()
-=======
-		err            error
 		size, sections = f.sys.backend.BloomStatus()
->>>>>>> 2de49b04
 	)
 	if indexed := sections * size; indexed > uint64(f.begin) {
 		if indexed > end {
