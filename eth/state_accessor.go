--- conflicted
+++ resolved
@@ -164,11 +164,7 @@
 			return nil, nil, fmt.Errorf("stateAtBlock commit failed, number %d root %v: %w",
 				current.NumberU64(), current.Root().Hex(), err)
 		}
-<<<<<<< HEAD
-		statedb, err = state.New(root, database, nil) // nolint:staticcheck
-=======
 		statedb, err = state.New(root, database)
->>>>>>> db6ae7fa
 		if err != nil {
 			return nil, nil, fmt.Errorf("state reset after block %d failed: %v", current.NumberU64(), err)
 		}
