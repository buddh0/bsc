--- conflicted
+++ resolved
@@ -153,11 +153,7 @@
 		if current = eth.blockchain.GetBlockByNumber(next); current == nil {
 			return nil, nil, fmt.Errorf("block #%d not found", next)
 		}
-<<<<<<< HEAD
-		statedb, _, _, _, err := eth.blockchain.Processor().Process(current, statedb, vm.Config{})
-=======
 		_, err := eth.blockchain.Processor().Process(current, statedb, vm.Config{})
->>>>>>> dfd33c77
 		if err != nil {
 			return nil, nil, fmt.Errorf("processing block %d failed: %v", current.NumberU64(), err)
 		}
