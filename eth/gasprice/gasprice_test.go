// Copyright 2020 The go-ethereum Authors
// This file is part of the go-ethereum library.
//
// The go-ethereum library is free software: you can redistribute it and/or modify
// it under the terms of the GNU Lesser General Public License as published by
// the Free Software Foundation, either version 3 of the License, or
// (at your option) any later version.
//
// The go-ethereum library is distributed in the hope that it will be useful,
// but WITHOUT ANY WARRANTY; without even the implied warranty of
// MERCHANTABILITY or FITNESS FOR A PARTICULAR PURPOSE. See the
// GNU Lesser General Public License for more details.
//
// You should have received a copy of the GNU Lesser General Public License
// along with the go-ethereum library. If not, see <http://www.gnu.org/licenses/>.

package gasprice

import (
	"context"
	"errors"
	"math"
	"math/big"
	"testing"

	"github.com/ethereum/go-ethereum/common"
	"github.com/ethereum/go-ethereum/consensus/ethash"
	"github.com/ethereum/go-ethereum/core"
	"github.com/ethereum/go-ethereum/core/rawdb"
	"github.com/ethereum/go-ethereum/core/types"
	"github.com/ethereum/go-ethereum/core/vm"
	"github.com/ethereum/go-ethereum/crypto"
	"github.com/ethereum/go-ethereum/event"
	"github.com/ethereum/go-ethereum/params"
	"github.com/ethereum/go-ethereum/rpc"
)

const testHead = 32

type testBackend struct {
	chain   *core.BlockChain
	pending bool // pending block available
}

func (b *testBackend) HeaderByNumber(ctx context.Context, number rpc.BlockNumber) (*types.Header, error) {
	if number > testHead {
		return nil, nil
	}
	if number == rpc.EarliestBlockNumber {
		number = 0
	}
	if number == rpc.FinalizedBlockNumber {
		return b.chain.CurrentFinalBlock(), nil
	}
	if number == rpc.SafeBlockNumber {
		return b.chain.CurrentSafeBlock(), nil
	}
	if number == rpc.LatestBlockNumber {
		number = testHead
	}
	if number == rpc.PendingBlockNumber {
		if b.pending {
			number = testHead + 1
		} else {
			return nil, nil
		}
	}
	return b.chain.GetHeaderByNumber(uint64(number)), nil
}

func (b *testBackend) BlockByNumber(ctx context.Context, number rpc.BlockNumber) (*types.Block, error) {
	if number > testHead {
		return nil, nil
	}
	if number == rpc.EarliestBlockNumber {
		number = 0
	}
	if number == rpc.FinalizedBlockNumber {
<<<<<<< HEAD
		header := b.chain.CurrentFinalBlock()
		if header == nil {
			return nil, errors.New("finalized block not found")
		}
		number = rpc.BlockNumber(header.Number.Uint64())
	}
	if number == rpc.SafeBlockNumber {
		header := b.chain.CurrentSafeBlock()
		if header == nil {
			return nil, errors.New("safe block not found")
		}
		number = rpc.BlockNumber(header.Number.Uint64())
=======
		number = rpc.BlockNumber(b.chain.CurrentFinalBlock().Number.Uint64())
	}
	if number == rpc.SafeBlockNumber {
		number = rpc.BlockNumber(b.chain.CurrentSafeBlock().Number.Uint64())
>>>>>>> 5ed08c47
	}
	if number == rpc.LatestBlockNumber {
		number = testHead
	}
	if number == rpc.PendingBlockNumber {
		if b.pending {
			number = testHead + 1
		} else {
			return nil, nil
		}
	}
	return b.chain.GetBlockByNumber(uint64(number)), nil
}

func (b *testBackend) GetReceipts(ctx context.Context, hash common.Hash) (types.Receipts, error) {
	return b.chain.GetReceiptsByHash(hash), nil
}

func (b *testBackend) PendingBlockAndReceipts() (*types.Block, types.Receipts) {
	if b.pending {
		block := b.chain.GetBlockByNumber(testHead + 1)
		return block, b.chain.GetReceiptsByHash(block.Hash())
	}
	return nil, nil
}

func (b *testBackend) ChainConfig() *params.ChainConfig {
	return b.chain.Config()
}

func (b *testBackend) SubscribeChainHeadEvent(ch chan<- core.ChainHeadEvent) event.Subscription {
	return nil
}

func (b *testBackend) teardown() {
	b.chain.Stop()
}

// newTestBackend creates a test backend. OBS: don't forget to invoke tearDown
// after use, otherwise the blockchain instance will mem-leak via goroutines.
func newTestBackend(t *testing.T, londonBlock *big.Int, pending bool) *testBackend {
	var (
		key, _ = crypto.HexToECDSA("b71c71a67e1177ad4e901695e1b4b9ee17ae16c6668d313eac2f96dbcda3f291")
		addr   = crypto.PubkeyToAddress(key.PublicKey)
		config = *params.TestChainConfig // needs copy because it is modified below
		gspec  = &core.Genesis{
			Config: &config,
			Alloc:  core.GenesisAlloc{addr: {Balance: big.NewInt(math.MaxInt64)}},
		}
		signer = types.LatestSigner(gspec.Config)
	)
	config.LondonBlock = londonBlock
	config.ArrowGlacierBlock = londonBlock
	config.GrayGlacierBlock = londonBlock
	config.GibbsBlock = nil
	config.LubanBlock = nil
	config.PlatoBlock = nil
	config.HertzBlock = nil
	config.TerminalTotalDifficulty = common.Big0
	engine := ethash.NewFaker()

	// Generate testing blocks
	_, blocks, _ := core.GenerateChainWithGenesis(gspec, engine, testHead+1, func(i int, b *core.BlockGen) {
		b.SetCoinbase(common.Address{1})

		var txdata types.TxData
		if londonBlock != nil && b.Number().Cmp(londonBlock) >= 0 {
			txdata = &types.DynamicFeeTx{
				ChainID:   gspec.Config.ChainID,
				Nonce:     b.TxNonce(addr),
				To:        &common.Address{},
				Gas:       30000,
				GasFeeCap: big.NewInt(100 * params.GWei),
				GasTipCap: big.NewInt(int64(i+1) * params.GWei),
				Data:      []byte{},
			}
		} else {
			txdata = &types.LegacyTx{
				Nonce:    b.TxNonce(addr),
				To:       &common.Address{},
				Gas:      21000,
				GasPrice: big.NewInt(int64(i+1) * params.GWei),
				Value:    big.NewInt(100),
				Data:     []byte{},
			}
		}
		b.AddTx(types.MustSignNewTx(key, signer, txdata))
	})
	// Construct testing chain
	chain, err := core.NewBlockChain(rawdb.NewMemoryDatabase(), &core.CacheConfig{TrieCleanNoPrefetch: true}, gspec, nil, engine, vm.Config{}, nil, nil)
	if err != nil {
		t.Fatalf("Failed to create local chain, %v", err)
	}
<<<<<<< HEAD
	_, err = chain.InsertChain(blocks)
	if err != nil {
		t.Fatalf("Failed to insert blocks, %v", err)
	}
=======
	chain.InsertChain(blocks)
	chain.SetFinalized(chain.GetBlockByNumber(25).Header())
	chain.SetSafe(chain.GetBlockByNumber(25).Header())
>>>>>>> 5ed08c47
	return &testBackend{chain: chain, pending: pending}
}

func (b *testBackend) CurrentHeader() *types.Header {
	return b.chain.CurrentHeader()
}

func (b *testBackend) GetBlockByNumber(number uint64) *types.Block {
	return b.chain.GetBlockByNumber(number)
}

func TestSuggestTipCap(t *testing.T) {
	config := Config{
		Blocks:     3,
		Percentile: 60,
		Default:    big.NewInt(params.GWei),
	}
	var cases = []struct {
		fork   *big.Int // London fork number
		expect *big.Int // Expected gasprice suggestion
	}{
		{nil, big.NewInt(params.GWei * int64(30))},
		{big.NewInt(0), big.NewInt(params.GWei * int64(30))},  // Fork point in genesis
		{big.NewInt(1), big.NewInt(params.GWei * int64(30))},  // Fork point in first block
		{big.NewInt(32), big.NewInt(params.GWei * int64(30))}, // Fork point in last block
		{big.NewInt(33), big.NewInt(params.GWei * int64(30))}, // Fork point in the future
	}
	for _, c := range cases {
		backend := newTestBackend(t, c.fork, false)
		oracle := NewOracle(backend, config)

		// The gas price sampled is: 32G, 31G, 30G, 29G, 28G, 27G
		got, err := oracle.SuggestTipCap(context.Background())
		backend.teardown()
		if err != nil {
			t.Fatalf("Failed to retrieve recommended gas price: %v", err)
		}
		if got.Cmp(c.expect) != 0 {
			t.Fatalf("Gas price mismatch, want %d, got %d", c.expect, got)
		}
	}
}<|MERGE_RESOLUTION|>--- conflicted
+++ resolved
@@ -76,25 +76,10 @@
 		number = 0
 	}
 	if number == rpc.FinalizedBlockNumber {
-<<<<<<< HEAD
-		header := b.chain.CurrentFinalBlock()
-		if header == nil {
-			return nil, errors.New("finalized block not found")
-		}
-		number = rpc.BlockNumber(header.Number.Uint64())
-	}
-	if number == rpc.SafeBlockNumber {
-		header := b.chain.CurrentSafeBlock()
-		if header == nil {
-			return nil, errors.New("safe block not found")
-		}
-		number = rpc.BlockNumber(header.Number.Uint64())
-=======
 		number = rpc.BlockNumber(b.chain.CurrentFinalBlock().Number.Uint64())
 	}
 	if number == rpc.SafeBlockNumber {
 		number = rpc.BlockNumber(b.chain.CurrentSafeBlock().Number.Uint64())
->>>>>>> 5ed08c47
 	}
 	if number == rpc.LatestBlockNumber {
 		number = testHead
@@ -188,16 +173,10 @@
 	if err != nil {
 		t.Fatalf("Failed to create local chain, %v", err)
 	}
-<<<<<<< HEAD
 	_, err = chain.InsertChain(blocks)
 	if err != nil {
 		t.Fatalf("Failed to insert blocks, %v", err)
 	}
-=======
-	chain.InsertChain(blocks)
-	chain.SetFinalized(chain.GetBlockByNumber(25).Header())
-	chain.SetSafe(chain.GetBlockByNumber(25).Header())
->>>>>>> 5ed08c47
 	return &testBackend{chain: chain, pending: pending}
 }
 
