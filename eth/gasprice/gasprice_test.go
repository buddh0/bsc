// Copyright 2020 The go-ethereum Authors
// This file is part of the go-ethereum library.
//
// The go-ethereum library is free software: you can redistribute it and/or modify
// it under the terms of the GNU Lesser General Public License as published by
// the Free Software Foundation, either version 3 of the License, or
// (at your option) any later version.
//
// The go-ethereum library is distributed in the hope that it will be useful,
// but WITHOUT ANY WARRANTY; without even the implied warranty of
// MERCHANTABILITY or FITNESS FOR A PARTICULAR PURPOSE. See the
// GNU Lesser General Public License for more details.
//
// You should have received a copy of the GNU Lesser General Public License
// along with the go-ethereum library. If not, see <http://www.gnu.org/licenses/>.

package gasprice

import (
	"context"
<<<<<<< HEAD
	"errors"
=======
	"crypto/sha256"
	"fmt"
>>>>>>> 87246f3c
	"math"
	"math/big"
	"testing"

	"github.com/ethereum/go-ethereum/common"
	"github.com/ethereum/go-ethereum/consensus"
	"github.com/ethereum/go-ethereum/consensus/beacon"
	"github.com/ethereum/go-ethereum/consensus/ethash"
	"github.com/ethereum/go-ethereum/core"
	"github.com/ethereum/go-ethereum/core/state"
	"github.com/ethereum/go-ethereum/core/types"
	"github.com/ethereum/go-ethereum/core/vm"
	"github.com/ethereum/go-ethereum/crypto"
	"github.com/ethereum/go-ethereum/crypto/kzg4844"
	"github.com/ethereum/go-ethereum/event"
	"github.com/ethereum/go-ethereum/params"
	"github.com/ethereum/go-ethereum/rpc"
	"github.com/holiman/uint256"
)

const testHead = 32

type testBackend struct {
	chain   *core.BlockChain
	pending bool // pending block available
}

func (b *testBackend) HeaderByNumber(ctx context.Context, number rpc.BlockNumber) (*types.Header, error) {
	if number > testHead {
		return nil, nil
	}
	if number == rpc.EarliestBlockNumber {
		number = 0
	}
	if number == rpc.FinalizedBlockNumber {
		header := b.chain.CurrentFinalBlock()
		if header == nil {
			return nil, errors.New("finalized block not found")
		}
		number = rpc.BlockNumber(header.Number.Uint64())
	}
	if number == rpc.SafeBlockNumber {
		header := b.chain.CurrentSafeBlock()
		if header == nil {
			return nil, errors.New("safe block not found")
		}
		number = rpc.BlockNumber(header.Number.Uint64())
	}
	if number == rpc.LatestBlockNumber {
		number = testHead
	}
	if number == rpc.PendingBlockNumber {
		if b.pending {
			number = testHead + 1
		} else {
			return nil, nil
		}
	}
	return b.chain.GetHeaderByNumber(uint64(number)), nil
}

func (b *testBackend) BlockByNumber(ctx context.Context, number rpc.BlockNumber) (*types.Block, error) {
	if number > testHead {
		return nil, nil
	}
	if number == rpc.EarliestBlockNumber {
		number = 0
	}
	if number == rpc.FinalizedBlockNumber {
		number = rpc.BlockNumber(b.chain.CurrentFinalBlock().Number.Uint64())
	}
	if number == rpc.SafeBlockNumber {
		number = rpc.BlockNumber(b.chain.CurrentSafeBlock().Number.Uint64())
	}
	if number == rpc.LatestBlockNumber {
		number = testHead
	}
	if number == rpc.PendingBlockNumber {
		if b.pending {
			number = testHead + 1
		} else {
			return nil, nil
		}
	}
	return b.chain.GetBlockByNumber(uint64(number)), nil
}

func (b *testBackend) GetReceipts(ctx context.Context, hash common.Hash) (types.Receipts, error) {
	return b.chain.GetReceiptsByHash(hash), nil
}

func (b *testBackend) Pending() (*types.Block, types.Receipts, *state.StateDB) {
	if b.pending {
		block := b.chain.GetBlockByNumber(testHead + 1)
		stateDb, err := b.chain.StateAt(block.Root())
		if err != nil {
			return nil, nil, nil
		}
		return block, b.chain.GetReceiptsByHash(block.Hash()), stateDb
	}
	return nil, nil, nil
}

func (b *testBackend) ChainConfig() *params.ChainConfig {
	return b.chain.Config()
}

func (b *testBackend) SubscribeChainHeadEvent(ch chan<- core.ChainHeadEvent) event.Subscription {
	return nil
}

func (b *testBackend) teardown() {
	b.chain.Stop()
}

// newTestBackend creates a test backend. OBS: don't forget to invoke tearDown
// after use, otherwise the blockchain instance will mem-leak via goroutines.
func newTestBackend(t *testing.T, londonBlock *big.Int, cancunBlock *big.Int, pending bool) *testBackend {
	if londonBlock != nil && cancunBlock != nil && londonBlock.Cmp(cancunBlock) == 1 {
		panic("cannot define test backend with cancun before london")
	}
	var (
		key, _ = crypto.HexToECDSA("b71c71a67e1177ad4e901695e1b4b9ee17ae16c6668d313eac2f96dbcda3f291")
		addr   = crypto.PubkeyToAddress(key.PublicKey)
		config = *params.TestChainConfig // needs copy because it is modified below
		gspec  = &core.Genesis{
			Config: &config,
			Alloc:  types.GenesisAlloc{addr: {Balance: big.NewInt(math.MaxInt64)}},
		}
		signer = types.LatestSigner(gspec.Config)

		// Compute empty blob hash.
		emptyBlob          = kzg4844.Blob{}
		emptyBlobCommit, _ = kzg4844.BlobToCommitment(&emptyBlob)
		emptyBlobVHash     = kzg4844.CalcBlobHashV1(sha256.New(), &emptyBlobCommit)
	)
	config.LondonBlock = londonBlock
	config.ArrowGlacierBlock = londonBlock
	config.GrayGlacierBlock = londonBlock
<<<<<<< HEAD
	config.GibbsBlock = nil
	config.LubanBlock = nil
	config.PlatoBlock = nil
	config.HertzBlock = nil
	config.HertzfixBlock = nil
	config.TerminalTotalDifficulty = common.Big0
	engine := ethash.NewFaker()
=======
	var engine consensus.Engine = beacon.New(ethash.NewFaker())
	td := params.GenesisDifficulty.Uint64()

	if cancunBlock != nil {
		ts := gspec.Timestamp + cancunBlock.Uint64()*10 // fixed 10 sec block time in blockgen
		config.ShanghaiTime = &ts
		config.CancunTime = &ts
		signer = types.LatestSigner(gspec.Config)
	}
>>>>>>> 87246f3c

	// Generate testing blocks
	db, blocks, _ := core.GenerateChainWithGenesis(gspec, engine, testHead+1, func(i int, b *core.BlockGen) {
		b.SetCoinbase(common.Address{1})

		var txdata types.TxData
		if londonBlock != nil && b.Number().Cmp(londonBlock) >= 0 {
			txdata = &types.DynamicFeeTx{
				ChainID:   gspec.Config.ChainID,
				Nonce:     b.TxNonce(addr),
				To:        &common.Address{},
				Gas:       30000,
				GasFeeCap: big.NewInt(100 * params.GWei),
				GasTipCap: big.NewInt(int64(i+1) * params.GWei),
				Data:      []byte{},
			}
		} else {
			txdata = &types.LegacyTx{
				Nonce:    b.TxNonce(addr),
				To:       &common.Address{},
				Gas:      21000,
				GasPrice: big.NewInt(int64(i+1) * params.GWei),
				Value:    big.NewInt(100),
				Data:     []byte{},
			}
		}
		b.AddTx(types.MustSignNewTx(key, signer, txdata))

		if cancunBlock != nil && b.Number().Cmp(cancunBlock) >= 0 {
			b.SetPoS()

			// put more blobs in each new block
			for j := 0; j < i && j < 6; j++ {
				blobTx := &types.BlobTx{
					ChainID:    uint256.MustFromBig(gspec.Config.ChainID),
					Nonce:      b.TxNonce(addr),
					To:         common.Address{},
					Gas:        30000,
					GasFeeCap:  uint256.NewInt(100 * params.GWei),
					GasTipCap:  uint256.NewInt(uint64(i+1) * params.GWei),
					Data:       []byte{},
					BlobFeeCap: uint256.NewInt(1),
					BlobHashes: []common.Hash{emptyBlobVHash},
					Value:      uint256.NewInt(100),
					Sidecar:    nil,
				}
				b.AddTx(types.MustSignNewTx(key, signer, blobTx))
			}
		}
		td += b.Difficulty().Uint64()
	})
	// Construct testing chain
	gspec.Config.TerminalTotalDifficulty = new(big.Int).SetUint64(td)
	chain, err := core.NewBlockChain(db, &core.CacheConfig{TrieCleanNoPrefetch: true}, gspec, nil, engine, vm.Config{}, nil, nil)
	if err != nil {
		t.Fatalf("Failed to create local chain, %v", err)
	}
<<<<<<< HEAD
	_, err = chain.InsertChain(blocks)
	if err != nil {
		t.Fatalf("Failed to insert blocks, %v", err)
	}
=======
	if i, err := chain.InsertChain(blocks); err != nil {
		panic(fmt.Errorf("error inserting block %d: %w", i, err))
	}
	chain.SetFinalized(chain.GetBlockByNumber(25).Header())
	chain.SetSafe(chain.GetBlockByNumber(25).Header())

>>>>>>> 87246f3c
	return &testBackend{chain: chain, pending: pending}
}

func (b *testBackend) CurrentHeader() *types.Header {
	return b.chain.CurrentHeader()
}

func (b *testBackend) GetBlockByNumber(number uint64) *types.Block {
	return b.chain.GetBlockByNumber(number)
}

func TestSuggestTipCap(t *testing.T) {
	config := Config{
		Blocks:     3,
		Percentile: 60,
		Default:    big.NewInt(params.GWei),
	}
	var cases = []struct {
		fork   *big.Int // London fork number
		expect *big.Int // Expected gasprice suggestion
	}{
		{nil, big.NewInt(params.GWei * int64(30))},
		{big.NewInt(0), big.NewInt(params.GWei * int64(30))},  // Fork point in genesis
		{big.NewInt(1), big.NewInt(params.GWei * int64(30))},  // Fork point in first block
		{big.NewInt(32), big.NewInt(params.GWei * int64(30))}, // Fork point in last block
		{big.NewInt(33), big.NewInt(params.GWei * int64(30))}, // Fork point in the future
	}
	for _, c := range cases {
		backend := newTestBackend(t, c.fork, nil, false)
		oracle := NewOracle(backend, config)

		// The gas price sampled is: 32G, 31G, 30G, 29G, 28G, 27G
		got, err := oracle.SuggestTipCap(context.Background())
		backend.teardown()
		if err != nil {
			t.Fatalf("Failed to retrieve recommended gas price: %v", err)
		}
		if got.Cmp(c.expect) != 0 {
			t.Fatalf("Gas price mismatch, want %d, got %d", c.expect, got)
		}
	}
}<|MERGE_RESOLUTION|>--- conflicted
+++ resolved
@@ -18,12 +18,9 @@
 
 import (
 	"context"
-<<<<<<< HEAD
+	"crypto/sha256"
 	"errors"
-=======
-	"crypto/sha256"
 	"fmt"
->>>>>>> 87246f3c
 	"math"
 	"math/big"
 	"testing"
@@ -163,15 +160,11 @@
 	config.LondonBlock = londonBlock
 	config.ArrowGlacierBlock = londonBlock
 	config.GrayGlacierBlock = londonBlock
-<<<<<<< HEAD
 	config.GibbsBlock = nil
 	config.LubanBlock = nil
 	config.PlatoBlock = nil
 	config.HertzBlock = nil
 	config.HertzfixBlock = nil
-	config.TerminalTotalDifficulty = common.Big0
-	engine := ethash.NewFaker()
-=======
 	var engine consensus.Engine = beacon.New(ethash.NewFaker())
 	td := params.GenesisDifficulty.Uint64()
 
@@ -181,7 +174,6 @@
 		config.CancunTime = &ts
 		signer = types.LatestSigner(gspec.Config)
 	}
->>>>>>> 87246f3c
 
 	// Generate testing blocks
 	db, blocks, _ := core.GenerateChainWithGenesis(gspec, engine, testHead+1, func(i int, b *core.BlockGen) {
@@ -239,19 +231,12 @@
 	if err != nil {
 		t.Fatalf("Failed to create local chain, %v", err)
 	}
-<<<<<<< HEAD
-	_, err = chain.InsertChain(blocks)
-	if err != nil {
-		t.Fatalf("Failed to insert blocks, %v", err)
-	}
-=======
 	if i, err := chain.InsertChain(blocks); err != nil {
 		panic(fmt.Errorf("error inserting block %d: %w", i, err))
 	}
 	chain.SetFinalized(chain.GetBlockByNumber(25).Header())
 	chain.SetSafe(chain.GetBlockByNumber(25).Header())
 
->>>>>>> 87246f3c
 	return &testBackend{chain: chain, pending: pending}
 }
 
