--- conflicted
+++ resolved
@@ -50,17 +50,10 @@
 		number = 0
 	}
 	if number == rpc.FinalizedBlockNumber {
-<<<<<<< HEAD
 		return b.chain.CurrentFinalBlock(), nil
 	}
 	if number == rpc.SafeBlockNumber {
 		return b.chain.CurrentSafeBlock(), nil
-=======
-		return b.chain.CurrentFinalizedBlock().Header(), nil
-	}
-	if number == rpc.SafeBlockNumber {
-		return b.chain.CurrentSafeBlock().Header(), nil
->>>>>>> 2de49b04
 	}
 	if number == rpc.LatestBlockNumber {
 		number = testHead
@@ -83,7 +76,6 @@
 		number = 0
 	}
 	if number == rpc.FinalizedBlockNumber {
-<<<<<<< HEAD
 		header := b.chain.CurrentFinalBlock()
 		if header == nil {
 			return nil, errors.New("finalized block not found")
@@ -96,12 +88,6 @@
 			return nil, errors.New("safe block not found")
 		}
 		number = rpc.BlockNumber(header.Number.Uint64())
-=======
-		return b.chain.CurrentFinalizedBlock(), nil
-	}
-	if number == rpc.SafeBlockNumber {
-		return b.chain.CurrentSafeBlock(), nil
->>>>>>> 2de49b04
 	}
 	if number == rpc.LatestBlockNumber {
 		number = testHead
@@ -150,14 +136,11 @@
 	config.LondonBlock = londonBlock
 	config.ArrowGlacierBlock = londonBlock
 	config.GrayGlacierBlock = londonBlock
-<<<<<<< HEAD
 	config.GibbsBlock = nil
 	config.LubanBlock = nil
 	config.PlatoBlock = nil
 	config.HertzBlock = nil
-=======
 	config.TerminalTotalDifficulty = common.Big0
->>>>>>> 2de49b04
 	engine := ethash.NewFaker()
 	db := rawdb.NewMemoryDatabase()
 	genesis := gspec.MustCommit(db)
@@ -196,16 +179,10 @@
 	if err != nil {
 		t.Fatalf("Failed to create local chain, %v", err)
 	}
-<<<<<<< HEAD
 	_, err = chain.InsertChain(blocks)
 	if err != nil {
 		t.Fatalf("Failed to insert blocks, %v", err)
 	}
-=======
-	chain.InsertChain(blocks)
-	chain.SetFinalized(chain.GetBlockByNumber(25))
-	chain.SetSafe(chain.GetBlockByNumber(25))
->>>>>>> 2de49b04
 	return &testBackend{chain: chain, pending: pending}
 }
 
