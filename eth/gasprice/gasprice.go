--- conflicted
+++ resolved
@@ -73,12 +73,8 @@
 
 	defaultPrice                      *big.Int
 	checkBlocks, percentile           int
-<<<<<<< HEAD
 	sampleTxThreshold                 int
-	maxHeaderHistory, maxBlockHistory int
-=======
 	maxHeaderHistory, maxBlockHistory uint64
->>>>>>> ea9e62ca
 
 	historyCache *lru.Cache[cacheKey, processedFees]
 }
