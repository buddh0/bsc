--- conflicted
+++ resolved
@@ -269,11 +269,7 @@
 	}
 	var header *types.Header
 	if blockNr == rpc.LatestBlockNumber {
-<<<<<<< HEAD
-		header = api.eth.blockchain.CurrentHeader()
-=======
 		header = api.eth.blockchain.CurrentBlock()
->>>>>>> 5ed08c47
 	} else if blockNr == rpc.FinalizedBlockNumber {
 		header = api.eth.blockchain.CurrentFinalBlock()
 	} else if blockNr == rpc.SafeBlockNumber {
@@ -357,11 +353,7 @@
 		} else {
 			var header *types.Header
 			if number == rpc.LatestBlockNumber {
-<<<<<<< HEAD
-				header = api.eth.blockchain.CurrentHeader()
-=======
 				header = api.eth.blockchain.CurrentBlock()
->>>>>>> 5ed08c47
 			} else if number == rpc.FinalizedBlockNumber {
 				header = api.eth.blockchain.CurrentFinalBlock()
 			} else if number == rpc.SafeBlockNumber {
