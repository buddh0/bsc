// Copyright 2015 The go-ethereum Authors
// This file is part of the go-ethereum library.
//
// The go-ethereum library is free software: you can redistribute it and/or modify
// it under the terms of the GNU Lesser General Public License as published by
// the Free Software Foundation, either version 3 of the License, or
// (at your option) any later version.
//
// The go-ethereum library is distributed in the hope that it will be useful,
// but WITHOUT ANY WARRANTY; without even the implied warranty of
// MERCHANTABILITY or FITNESS FOR A PARTICULAR PURPOSE. See the
// GNU Lesser General Public License for more details.
//
// You should have received a copy of the GNU Lesser General Public License
// along with the go-ethereum library. If not, see <http://www.gnu.org/licenses/>.

package eth

import (
	"compress/gzip"
	"context"
	"errors"
	"fmt"
	"io"
	"math/big"
	"os"
	"runtime"
	"strings"
	"time"

	"github.com/ethereum/go-ethereum/common"
	"github.com/ethereum/go-ethereum/common/hexutil"
	"github.com/ethereum/go-ethereum/core"
	"github.com/ethereum/go-ethereum/core/rawdb"
	"github.com/ethereum/go-ethereum/core/state"
	"github.com/ethereum/go-ethereum/core/types"
	"github.com/ethereum/go-ethereum/internal/ethapi"
	"github.com/ethereum/go-ethereum/log"
	"github.com/ethereum/go-ethereum/rlp"
	"github.com/ethereum/go-ethereum/rpc"
	"github.com/ethereum/go-ethereum/trie"
)

// EthereumAPI provides an API to access Ethereum full node-related information.
type EthereumAPI struct {
	e *Ethereum
}

// NewEthereumAPI creates a new Ethereum protocol API for full nodes.
func NewEthereumAPI(e *Ethereum) *EthereumAPI {
	return &EthereumAPI{e}
}

// Etherbase is the address that mining rewards will be send to.
func (api *EthereumAPI) Etherbase() (common.Address, error) {
	return api.e.Etherbase()
}

// Coinbase is the address that mining rewards will be send to (alias for Etherbase).
func (api *EthereumAPI) Coinbase() (common.Address, error) {
	return api.Etherbase()
}

// Hashrate returns the POW hashrate.
func (api *EthereumAPI) Hashrate() hexutil.Uint64 {
	return hexutil.Uint64(api.e.Miner().Hashrate())
}

// Mining returns an indication if this node is currently mining.
func (api *EthereumAPI) Mining() bool {
	return api.e.IsMining()
}

// MinerAPI provides an API to control the miner.
type MinerAPI struct {
	e *Ethereum
}

// NewMinerAPI create a new MinerAPI instance.
func NewMinerAPI(e *Ethereum) *MinerAPI {
	return &MinerAPI{e}
}

// Start starts the miner with the given number of threads. If threads is nil,
// the number of workers started is equal to the number of logical CPUs that are
// usable by this process. If mining is already running, this method adjust the
// number of threads allowed to use and updates the minimum price required by the
// transaction pool.
func (api *MinerAPI) Start(threads *int) error {
	if threads == nil {
		return api.e.StartMining(runtime.NumCPU())
	}
	return api.e.StartMining(*threads)
}

// Stop terminates the miner, both at the consensus engine level as well as at
// the block creation level.
func (api *MinerAPI) Stop() {
	api.e.StopMining()
}

// SetExtra sets the extra data string that is included when this miner mines a block.
func (api *MinerAPI) SetExtra(extra string) (bool, error) {
	if err := api.e.Miner().SetExtra([]byte(extra)); err != nil {
		return false, err
	}
	return true, nil
}

// SetGasPrice sets the minimum accepted gas price for the miner.
func (api *MinerAPI) SetGasPrice(gasPrice hexutil.Big) bool {
	api.e.lock.Lock()
	api.e.gasPrice = (*big.Int)(&gasPrice)
	api.e.lock.Unlock()

	api.e.txPool.SetGasPrice((*big.Int)(&gasPrice))
	return true
}

// SetGasLimit sets the gaslimit to target towards during mining.
func (api *MinerAPI) SetGasLimit(gasLimit hexutil.Uint64) bool {
	api.e.Miner().SetGasCeil(uint64(gasLimit))
	return true
}

// SetEtherbase sets the etherbase of the miner.
func (api *MinerAPI) SetEtherbase(etherbase common.Address) bool {
	api.e.SetEtherbase(etherbase)
	return true
}

// SetRecommitInterval updates the interval for miner sealing work recommitting.
func (api *MinerAPI) SetRecommitInterval(interval int) {
	api.e.Miner().SetRecommitInterval(time.Duration(interval) * time.Millisecond)
}

// AdminAPI is the collection of Ethereum full node related APIs for node
// administration.
type AdminAPI struct {
	eth *Ethereum
}

// NewAdminAPI creates a new instance of AdminAPI.
func NewAdminAPI(eth *Ethereum) *AdminAPI {
	return &AdminAPI{eth: eth}
}

// ExportChain exports the current blockchain into a local file,
// or a range of blocks if first and last are non-nil.
func (api *AdminAPI) ExportChain(file string, first *uint64, last *uint64) (bool, error) {
	if first == nil && last != nil {
		return false, errors.New("last cannot be specified without first")
	}
	if first != nil && last == nil {
		head := api.eth.BlockChain().CurrentHeader().Number.Uint64()
		last = &head
	}
	if _, err := os.Stat(file); err == nil {
		// File already exists. Allowing overwrite could be a DoS vector,
		// since the 'file' may point to arbitrary paths on the drive
		return false, errors.New("location would overwrite an existing file")
	}
	// Make sure we can create the file to export into
	out, err := os.OpenFile(file, os.O_CREATE|os.O_WRONLY|os.O_TRUNC, os.ModePerm)
	if err != nil {
		return false, err
	}
	defer out.Close()

	var writer io.Writer = out
	if strings.HasSuffix(file, ".gz") {
		writer = gzip.NewWriter(writer)
		defer writer.(*gzip.Writer).Close()
	}

	// Export the blockchain
	if first != nil {
		if err := api.eth.BlockChain().ExportN(writer, *first, *last); err != nil {
			return false, err
		}
	} else if err := api.eth.BlockChain().Export(writer); err != nil {
		return false, err
	}
	return true, nil
}

func hasAllBlocks(chain *core.BlockChain, bs []*types.Block) bool {
	for _, b := range bs {
		if !chain.HasBlock(b.Hash(), b.NumberU64()) {
			return false
		}
	}

	return true
}

// ImportChain imports a blockchain from a local file.
func (api *AdminAPI) ImportChain(file string) (bool, error) {
	// Make sure the can access the file to import
	in, err := os.Open(file)
	if err != nil {
		return false, err
	}
	defer in.Close()

	var reader io.Reader = in
	if strings.HasSuffix(file, ".gz") {
		if reader, err = gzip.NewReader(reader); err != nil {
			return false, err
		}
	}

	// Run actual the import in pre-configured batches
	stream := rlp.NewStream(reader, 0)

	blocks, index := make([]*types.Block, 0, 2500), 0
	for batch := 0; ; batch++ {
		// Load a batch of blocks from the input file
		for len(blocks) < cap(blocks) {
			block := new(types.Block)
			if err := stream.Decode(block); err == io.EOF {
				break
			} else if err != nil {
				return false, fmt.Errorf("block %d: failed to parse: %v", index, err)
			}
			blocks = append(blocks, block)
			index++
		}
		if len(blocks) == 0 {
			break
		}

		if hasAllBlocks(api.eth.BlockChain(), blocks) {
			blocks = blocks[:0]
			continue
		}
		// Import the batch and reset the buffer
		if _, err := api.eth.BlockChain().InsertChain(blocks); err != nil {
			return false, fmt.Errorf("batch %d: failed to insert: %v", batch, err)
		}
		blocks = blocks[:0]
	}
	return true, nil
}

// DebugAPI is the collection of Ethereum full node APIs for debugging the
// protocol.
type DebugAPI struct {
	eth *Ethereum
}

// NewDebugAPI creates a new DebugAPI instance.
func NewDebugAPI(eth *Ethereum) *DebugAPI {
	return &DebugAPI{eth: eth}
}

// DumpBlock retrieves the entire state of the database at a given block.
func (api *DebugAPI) DumpBlock(blockNr rpc.BlockNumber) (state.Dump, error) {
	opts := &state.DumpConfig{
		OnlyWithAddresses: true,
		Max:               AccountRangeMaxResults, // Sanity limit over RPC
	}
	if blockNr == rpc.PendingBlockNumber {
		// If we're dumping the pending state, we need to request
		// both the pending block as well as the pending state from
		// the miner and operate on those
		_, stateDb := api.eth.miner.Pending()
		return stateDb.RawDump(opts), nil
	}
	var header *types.Header
	if blockNr == rpc.LatestBlockNumber {
		header = api.eth.blockchain.CurrentHeader()
	} else if blockNr == rpc.FinalizedBlockNumber {
<<<<<<< HEAD
		header = api.eth.blockchain.CurrentFinalBlock()
	} else if blockNr == rpc.SafeBlockNumber {
		header = api.eth.blockchain.CurrentSafeBlock()
=======
		block = api.eth.blockchain.CurrentFinalizedBlock()
	} else if blockNr == rpc.SafeBlockNumber {
		block = api.eth.blockchain.CurrentSafeBlock()
>>>>>>> 67109427
	} else {
		block := api.eth.blockchain.GetBlockByNumber(uint64(blockNr))
		if block == nil {
			return state.Dump{}, fmt.Errorf("block #%d not found", blockNr)
		}
		header = block.Header()
	}
	if header == nil {
		return state.Dump{}, fmt.Errorf("block #%d not found", blockNr)
	}
	stateDb, err := api.eth.BlockChain().StateAt(header.Root)
	if err != nil {
		return state.Dump{}, err
	}
	return stateDb.RawDump(opts), nil
}

// Preimage is a debug API function that returns the preimage for a sha3 hash, if known.
func (api *DebugAPI) Preimage(ctx context.Context, hash common.Hash) (hexutil.Bytes, error) {
	if preimage := rawdb.ReadPreimage(api.eth.ChainDb(), hash); preimage != nil {
		return preimage, nil
	}
	return nil, errors.New("unknown preimage")
}

// BadBlockArgs represents the entries in the list returned when bad blocks are queried.
type BadBlockArgs struct {
	Hash  common.Hash            `json:"hash"`
	Block map[string]interface{} `json:"block"`
	RLP   string                 `json:"rlp"`
}

// GetBadBlocks returns a list of the last 'bad blocks' that the client has seen on the network
// and returns them as a JSON list of block hashes.
func (api *DebugAPI) GetBadBlocks(ctx context.Context) ([]*BadBlockArgs, error) {
	var (
		err     error
		blocks  = rawdb.ReadAllBadBlocks(api.eth.chainDb)
		results = make([]*BadBlockArgs, 0, len(blocks))
	)
	for _, block := range blocks {
		var (
			blockRlp  string
			blockJSON map[string]interface{}
		)
		if rlpBytes, err := rlp.EncodeToBytes(block); err != nil {
			blockRlp = err.Error() // Hacky, but hey, it works
		} else {
			blockRlp = fmt.Sprintf("%#x", rlpBytes)
		}
		if blockJSON, err = ethapi.RPCMarshalBlock(block, true, true, api.eth.APIBackend.ChainConfig()); err != nil {
			blockJSON = map[string]interface{}{"error": err.Error()}
		}
		results = append(results, &BadBlockArgs{
			Hash:  block.Hash(),
			RLP:   blockRlp,
			Block: blockJSON,
		})
	}
	return results, nil
}

// AccountRangeMaxResults is the maximum number of results to be returned per call
const AccountRangeMaxResults = 256

// AccountRange enumerates all accounts in the given block and start point in paging request
func (api *DebugAPI) AccountRange(blockNrOrHash rpc.BlockNumberOrHash, start hexutil.Bytes, maxResults int, nocode, nostorage, incompletes bool) (state.IteratorDump, error) {
	var stateDb *state.StateDB
	var err error

	if number, ok := blockNrOrHash.Number(); ok {
		if number == rpc.PendingBlockNumber {
			// If we're dumping the pending state, we need to request
			// both the pending block as well as the pending state from
			// the miner and operate on those
			_, stateDb = api.eth.miner.Pending()
		} else {
			var header *types.Header
			if number == rpc.LatestBlockNumber {
				header = api.eth.blockchain.CurrentHeader()
			} else if number == rpc.FinalizedBlockNumber {
<<<<<<< HEAD
				header = api.eth.blockchain.CurrentFinalBlock()
			} else if number == rpc.SafeBlockNumber {
				header = api.eth.blockchain.CurrentSafeBlock()
=======
				block = api.eth.blockchain.CurrentFinalizedBlock()
			} else if number == rpc.SafeBlockNumber {
				block = api.eth.blockchain.CurrentSafeBlock()
>>>>>>> 67109427
			} else {
				block := api.eth.blockchain.GetBlockByNumber(uint64(number))
				if block == nil {
					return state.IteratorDump{}, fmt.Errorf("block #%d not found", number)
				}
				header = block.Header()
			}
			if header == nil {
				return state.IteratorDump{}, fmt.Errorf("block #%d not found", number)
			}
			stateDb, err = api.eth.BlockChain().StateAt(header.Root)
			if err != nil {
				return state.IteratorDump{}, err
			}
		}
	} else if hash, ok := blockNrOrHash.Hash(); ok {
		block := api.eth.blockchain.GetBlockByHash(hash)
		if block == nil {
			return state.IteratorDump{}, fmt.Errorf("block %s not found", hash.Hex())
		}
		stateDb, err = api.eth.BlockChain().StateAt(block.Root())
		if err != nil {
			return state.IteratorDump{}, err
		}
	} else {
		return state.IteratorDump{}, errors.New("either block number or block hash must be specified")
	}

	opts := &state.DumpConfig{
		SkipCode:          nocode,
		SkipStorage:       nostorage,
		OnlyWithAddresses: !incompletes,
		Start:             start,
		Max:               uint64(maxResults),
	}
	if maxResults > AccountRangeMaxResults || maxResults <= 0 {
		opts.Max = AccountRangeMaxResults
	}
	return stateDb.IteratorDump(opts), nil
}

// StorageRangeResult is the result of a debug_storageRangeAt API call.
type StorageRangeResult struct {
	Storage storageMap   `json:"storage"`
	NextKey *common.Hash `json:"nextKey"` // nil if Storage includes the last key in the trie.
}

type storageMap map[common.Hash]storageEntry

type storageEntry struct {
	Key   *common.Hash `json:"key"`
	Value common.Hash  `json:"value"`
}

// StorageRangeAt returns the storage at the given block height and transaction index.
func (api *DebugAPI) StorageRangeAt(blockHash common.Hash, txIndex int, contractAddress common.Address, keyStart hexutil.Bytes, maxResult int) (StorageRangeResult, error) {
	// Retrieve the block
	block := api.eth.blockchain.GetBlockByHash(blockHash)
	if block == nil {
		return StorageRangeResult{}, fmt.Errorf("block %#x not found", blockHash)
	}
	_, _, statedb, err := api.eth.stateAtTransaction(block, txIndex, 0)
	if err != nil {
		return StorageRangeResult{}, err
	}
	st := statedb.StorageTrie(contractAddress)
	if st == nil {
		return StorageRangeResult{}, fmt.Errorf("account %x doesn't exist", contractAddress)
	}
	return storageRangeAt(st, keyStart, maxResult)
}

func storageRangeAt(st state.Trie, start []byte, maxResult int) (StorageRangeResult, error) {
	it := trie.NewIterator(st.NodeIterator(start))
	result := StorageRangeResult{Storage: storageMap{}}
	for i := 0; i < maxResult && it.Next(); i++ {
		_, content, _, err := rlp.Split(it.Value)
		if err != nil {
			return StorageRangeResult{}, err
		}
		e := storageEntry{Value: common.BytesToHash(content)}
		if preimage := st.GetKey(it.Key); preimage != nil {
			preimage := common.BytesToHash(preimage)
			e.Key = &preimage
		}
		result.Storage[common.BytesToHash(it.Key)] = e
	}
	// Add the 'next key' so clients can continue downloading.
	if it.Next() {
		next := common.BytesToHash(it.Key)
		result.NextKey = &next
	}
	return result, nil
}

// GetModifiedAccountsByNumber returns all accounts that have changed between the
// two blocks specified. A change is defined as a difference in nonce, balance,
// code hash, or storage hash.
//
// With one parameter, returns the list of accounts modified in the specified block.
func (api *DebugAPI) GetModifiedAccountsByNumber(startNum uint64, endNum *uint64) ([]common.Address, error) {
	var startBlock, endBlock *types.Block

	startBlock = api.eth.blockchain.GetBlockByNumber(startNum)
	if startBlock == nil {
		return nil, fmt.Errorf("start block %x not found", startNum)
	}

	if endNum == nil {
		endBlock = startBlock
		startBlock = api.eth.blockchain.GetBlockByHash(startBlock.ParentHash())
		if startBlock == nil {
			return nil, fmt.Errorf("block %x has no parent", endBlock.Number())
		}
	} else {
		endBlock = api.eth.blockchain.GetBlockByNumber(*endNum)
		if endBlock == nil {
			return nil, fmt.Errorf("end block %d not found", *endNum)
		}
	}
	return api.getModifiedAccounts(startBlock, endBlock)
}

// GetModifiedAccountsByHash returns all accounts that have changed between the
// two blocks specified. A change is defined as a difference in nonce, balance,
// code hash, or storage hash.
//
// With one parameter, returns the list of accounts modified in the specified block.
func (api *DebugAPI) GetModifiedAccountsByHash(startHash common.Hash, endHash *common.Hash) ([]common.Address, error) {
	var startBlock, endBlock *types.Block
	startBlock = api.eth.blockchain.GetBlockByHash(startHash)
	if startBlock == nil {
		return nil, fmt.Errorf("start block %x not found", startHash)
	}

	if endHash == nil {
		endBlock = startBlock
		startBlock = api.eth.blockchain.GetBlockByHash(startBlock.ParentHash())
		if startBlock == nil {
			return nil, fmt.Errorf("block %x has no parent", endBlock.Number())
		}
	} else {
		endBlock = api.eth.blockchain.GetBlockByHash(*endHash)
		if endBlock == nil {
			return nil, fmt.Errorf("end block %x not found", *endHash)
		}
	}
	return api.getModifiedAccounts(startBlock, endBlock)
}

func (api *DebugAPI) getModifiedAccounts(startBlock, endBlock *types.Block) ([]common.Address, error) {
	if startBlock.Number().Uint64() >= endBlock.Number().Uint64() {
		return nil, fmt.Errorf("start block height (%d) must be less than end block height (%d)", startBlock.Number().Uint64(), endBlock.Number().Uint64())
	}
	triedb := api.eth.BlockChain().StateCache().TrieDB()

	oldTrie, err := trie.NewSecure(common.Hash{}, startBlock.Root(), triedb)
	if err != nil {
		return nil, err
	}
	newTrie, err := trie.NewSecure(common.Hash{}, endBlock.Root(), triedb)
	if err != nil {
		return nil, err
	}
	diff, _ := trie.NewDifferenceIterator(oldTrie.NodeIterator([]byte{}), newTrie.NodeIterator([]byte{}))
	iter := trie.NewIterator(diff)

	var dirty []common.Address
	for iter.Next() {
		key := newTrie.GetKey(iter.Key)
		if key == nil {
			return nil, fmt.Errorf("no preimage found for hash %x", iter.Key)
		}
		dirty = append(dirty, common.BytesToAddress(key))
	}
	return dirty, nil
}

// GetAccessibleState returns the first number where the node has accessible
// state on disk. Note this being the post-state of that block and the pre-state
// of the next block.
// The (from, to) parameters are the sequence of blocks to search, which can go
// either forwards or backwards
func (api *DebugAPI) GetAccessibleState(from, to rpc.BlockNumber) (uint64, error) {
	db := api.eth.ChainDb()
	var pivot uint64
	if p := rawdb.ReadLastPivotNumber(db); p != nil {
		pivot = *p
		log.Info("Found fast-sync pivot marker", "number", pivot)
	}
	var resolveNum = func(num rpc.BlockNumber) (uint64, error) {
		// We don't have state for pending (-2), so treat it as latest
		if num.Int64() < 0 {
			block := api.eth.blockchain.CurrentBlock()
			if block == nil {
				return 0, fmt.Errorf("current block missing")
			}
			return block.NumberU64(), nil
		}
		return uint64(num.Int64()), nil
	}
	var (
		start   uint64
		end     uint64
		delta   = int64(1)
		lastLog time.Time
		err     error
	)
	if start, err = resolveNum(from); err != nil {
		return 0, err
	}
	if end, err = resolveNum(to); err != nil {
		return 0, err
	}
	if start == end {
		return 0, fmt.Errorf("from and to needs to be different")
	}
	if start > end {
		delta = -1
	}
	for i := int64(start); i != int64(end); i += delta {
		if time.Since(lastLog) > 8*time.Second {
			log.Info("Finding roots", "from", start, "to", end, "at", i)
			lastLog = time.Now()
		}
		if i < int64(pivot) {
			continue
		}
		h := api.eth.BlockChain().GetHeaderByNumber(uint64(i))
		if h == nil {
			return 0, fmt.Errorf("missing header %d", i)
		}
		if ok, _ := api.eth.ChainDb().Has(h.Root[:]); ok {
			return uint64(i), nil
		}
	}
	return 0, fmt.Errorf("no state found")
}<|MERGE_RESOLUTION|>--- conflicted
+++ resolved
@@ -271,15 +271,9 @@
 	if blockNr == rpc.LatestBlockNumber {
 		header = api.eth.blockchain.CurrentHeader()
 	} else if blockNr == rpc.FinalizedBlockNumber {
-<<<<<<< HEAD
 		header = api.eth.blockchain.CurrentFinalBlock()
 	} else if blockNr == rpc.SafeBlockNumber {
 		header = api.eth.blockchain.CurrentSafeBlock()
-=======
-		block = api.eth.blockchain.CurrentFinalizedBlock()
-	} else if blockNr == rpc.SafeBlockNumber {
-		block = api.eth.blockchain.CurrentSafeBlock()
->>>>>>> 67109427
 	} else {
 		block := api.eth.blockchain.GetBlockByNumber(uint64(blockNr))
 		if block == nil {
@@ -361,15 +355,9 @@
 			if number == rpc.LatestBlockNumber {
 				header = api.eth.blockchain.CurrentHeader()
 			} else if number == rpc.FinalizedBlockNumber {
-<<<<<<< HEAD
 				header = api.eth.blockchain.CurrentFinalBlock()
 			} else if number == rpc.SafeBlockNumber {
 				header = api.eth.blockchain.CurrentSafeBlock()
-=======
-				block = api.eth.blockchain.CurrentFinalizedBlock()
-			} else if number == rpc.SafeBlockNumber {
-				block = api.eth.blockchain.CurrentSafeBlock()
->>>>>>> 67109427
 			} else {
 				block := api.eth.blockchain.GetBlockByNumber(uint64(number))
 				if block == nil {
