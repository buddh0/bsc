// Copyright 2015 The go-ethereum Authors
// This file is part of the go-ethereum library.
//
// The go-ethereum library is free software: you can redistribute it and/or modify
// it under the terms of the GNU Lesser General Public License as published by
// the Free Software Foundation, either version 3 of the License, or
// (at your option) any later version.
//
// The go-ethereum library is distributed in the hope that it will be useful,
// but WITHOUT ANY WARRANTY; without even the implied warranty of
// MERCHANTABILITY or FITNESS FOR A PARTICULAR PURPOSE. See the
// GNU Lesser General Public License for more details.
//
// You should have received a copy of the GNU Lesser General Public License
// along with the go-ethereum library. If not, see <http://www.gnu.org/licenses/>.

package eth

import (
	"context"
	"errors"
	"fmt"
	"math/big"
	"time"

	"github.com/ethereum/go-ethereum"
	"github.com/ethereum/go-ethereum/accounts"
	"github.com/ethereum/go-ethereum/common"
	"github.com/ethereum/go-ethereum/consensus"
	"github.com/ethereum/go-ethereum/core"
	"github.com/ethereum/go-ethereum/core/bloombits"
	"github.com/ethereum/go-ethereum/core/rawdb"
	"github.com/ethereum/go-ethereum/core/state"
	"github.com/ethereum/go-ethereum/core/txpool"
	"github.com/ethereum/go-ethereum/core/types"
	"github.com/ethereum/go-ethereum/core/vm"
	"github.com/ethereum/go-ethereum/eth/downloader"
	"github.com/ethereum/go-ethereum/eth/gasprice"
	"github.com/ethereum/go-ethereum/eth/tracers"
	"github.com/ethereum/go-ethereum/ethdb"
	"github.com/ethereum/go-ethereum/event"
	"github.com/ethereum/go-ethereum/miner"
	"github.com/ethereum/go-ethereum/params"
	"github.com/ethereum/go-ethereum/rpc"
)

// EthAPIBackend implements ethapi.Backend and tracers.Backend for full nodes
type EthAPIBackend struct {
	extRPCEnabled       bool
	allowUnprotectedTxs bool
	eth                 *Ethereum
	gpo                 *gasprice.Oracle
}

// ChainConfig returns the active chain configuration.
func (b *EthAPIBackend) ChainConfig() *params.ChainConfig {
	return b.eth.blockchain.Config()
}

func (b *EthAPIBackend) CurrentBlock() *types.Header {
	return b.eth.blockchain.CurrentBlock()
}

func (b *EthAPIBackend) SetHead(number uint64) {
	b.eth.handler.downloader.Cancel()
	b.eth.blockchain.SetHead(number)
}

func (b *EthAPIBackend) HeaderByNumber(ctx context.Context, number rpc.BlockNumber) (*types.Header, error) {
	// Pending block is only known by the miner
	if number == rpc.PendingBlockNumber {
		block := b.eth.miner.PendingBlock()
		if block == nil {
			return nil, errors.New("pending block is not available")
		}
		return block.Header(), nil
	}
	// Otherwise resolve and return the block
	if number == rpc.LatestBlockNumber {
		return b.eth.blockchain.CurrentBlock(), nil
	}
	if number == rpc.FinalizedBlockNumber {
		block := b.eth.blockchain.CurrentFinalBlock()
		if block != nil {
			return block, nil
		}
		return nil, errors.New("finalized block not found")
	}
	if number == rpc.SafeBlockNumber {
		block := b.eth.blockchain.CurrentSafeBlock()
		if block != nil {
			return block, nil
		}
		return nil, errors.New("safe block not found")
	}
	return b.eth.blockchain.GetHeaderByNumber(uint64(number)), nil
}

func (b *EthAPIBackend) HeaderByNumberOrHash(ctx context.Context, blockNrOrHash rpc.BlockNumberOrHash) (*types.Header, error) {
	if blockNr, ok := blockNrOrHash.Number(); ok {
		return b.HeaderByNumber(ctx, blockNr)
	}
	if hash, ok := blockNrOrHash.Hash(); ok {
		header := b.eth.blockchain.GetHeaderByHash(hash)
		if header == nil {
			return nil, errors.New("header for hash not found")
		}
		if blockNrOrHash.RequireCanonical && b.eth.blockchain.GetCanonicalHash(header.Number.Uint64()) != hash {
			return nil, errors.New("hash is not currently canonical")
		}
		return header, nil
	}
	return nil, errors.New("invalid arguments; neither block nor hash specified")
}

func (b *EthAPIBackend) HeaderByHash(ctx context.Context, hash common.Hash) (*types.Header, error) {
	return b.eth.blockchain.GetHeaderByHash(hash), nil
}

func (b *EthAPIBackend) BlockByNumber(ctx context.Context, number rpc.BlockNumber) (*types.Block, error) {
	// Pending block is only known by the miner
	if number == rpc.PendingBlockNumber {
		block := b.eth.miner.PendingBlock()
		if block == nil {
			return nil, errors.New("pending block is not available")
		}
		return block, nil
	}
	// Otherwise resolve and return the block
	if number == rpc.LatestBlockNumber {
		header := b.eth.blockchain.CurrentBlock()
		return b.eth.blockchain.GetBlock(header.Hash(), header.Number.Uint64()), nil
	}
	if number == rpc.FinalizedBlockNumber {
		header := b.eth.blockchain.CurrentFinalBlock()
		if header == nil {
<<<<<<< HEAD
			return nil, fmt.Errorf("block #%d not found", number)
=======
			return nil, errors.New("finalized block not found")
>>>>>>> 604da5c8
		}
		return b.eth.blockchain.GetBlock(header.Hash(), header.Number.Uint64()), nil
	}
	if number == rpc.SafeBlockNumber {
		header := b.eth.blockchain.CurrentSafeBlock()
		if header == nil {
<<<<<<< HEAD
			return nil, fmt.Errorf("block #%d not found", number)
=======
			return nil, errors.New("safe block not found")
>>>>>>> 604da5c8
		}
		return b.eth.blockchain.GetBlock(header.Hash(), header.Number.Uint64()), nil
	}
	return b.eth.blockchain.GetBlockByNumber(uint64(number)), nil
}

func (b *EthAPIBackend) BlockByHash(ctx context.Context, hash common.Hash) (*types.Block, error) {
	return b.eth.blockchain.GetBlockByHash(hash), nil
}

// GetBody returns body of a block. It does not resolve special block numbers.
func (b *EthAPIBackend) GetBody(ctx context.Context, hash common.Hash, number rpc.BlockNumber) (*types.Body, error) {
	if number < 0 || hash == (common.Hash{}) {
		return nil, errors.New("invalid arguments; expect hash and no special block numbers")
	}
	if body := b.eth.blockchain.GetBody(hash); body != nil {
		return body, nil
	}
	return nil, errors.New("block body not found")
}

func (b *EthAPIBackend) BlockByNumberOrHash(ctx context.Context, blockNrOrHash rpc.BlockNumberOrHash) (*types.Block, error) {
	if blockNr, ok := blockNrOrHash.Number(); ok {
		return b.BlockByNumber(ctx, blockNr)
	}
	if hash, ok := blockNrOrHash.Hash(); ok {
		header := b.eth.blockchain.GetHeaderByHash(hash)
		if header == nil {
			return nil, errors.New("header for hash not found")
		}
		if blockNrOrHash.RequireCanonical && b.eth.blockchain.GetCanonicalHash(header.Number.Uint64()) != hash {
			return nil, errors.New("hash is not currently canonical")
		}
		block := b.eth.blockchain.GetBlock(hash, header.Number.Uint64())
		if block == nil {
			return nil, errors.New("header found, but block body is missing")
		}
		return block, nil
	}
	return nil, errors.New("invalid arguments; neither block nor hash specified")
}

func (b *EthAPIBackend) PendingBlockAndReceipts() (*types.Block, types.Receipts) {
	return b.eth.miner.PendingBlockAndReceipts()
}

func (b *EthAPIBackend) StateAndHeaderByNumber(ctx context.Context, number rpc.BlockNumber) (*state.StateDB, *types.Header, error) {
	// Pending state is only known by the miner
	if number == rpc.PendingBlockNumber {
		block, state := b.eth.miner.Pending()
		if block == nil || state == nil {
			return nil, nil, errors.New("pending state is not available")
		}
		return state, block.Header(), nil
	}
	// Otherwise resolve the block number and return its state
	header, err := b.HeaderByNumber(ctx, number)
	if err != nil {
		return nil, nil, err
	}
	if header == nil {
		return nil, nil, errors.New("header not found")
	}
	stateDb, err := b.eth.BlockChain().StateAt(header.Root)
	return stateDb, header, err
}

func (b *EthAPIBackend) StateAndHeaderByNumberOrHash(ctx context.Context, blockNrOrHash rpc.BlockNumberOrHash) (*state.StateDB, *types.Header, error) {
	if blockNr, ok := blockNrOrHash.Number(); ok {
		return b.StateAndHeaderByNumber(ctx, blockNr)
	}
	if hash, ok := blockNrOrHash.Hash(); ok {
		header, err := b.HeaderByHash(ctx, hash)
		if err != nil {
			return nil, nil, err
		}
		if header == nil {
			return nil, nil, errors.New("header for hash not found")
		}
		if blockNrOrHash.RequireCanonical && b.eth.blockchain.GetCanonicalHash(header.Number.Uint64()) != hash {
			return nil, nil, errors.New("hash is not currently canonical")
		}
		stateDb, err := b.eth.BlockChain().StateAt(header.Root)
		return stateDb, header, err
	}
	return nil, nil, errors.New("invalid arguments; neither block nor hash specified")
}

func (b *EthAPIBackend) GetReceipts(ctx context.Context, hash common.Hash) (types.Receipts, error) {
	return b.eth.blockchain.GetReceiptsByHash(hash), nil
}

func (b *EthAPIBackend) GetLogs(ctx context.Context, hash common.Hash, number uint64) ([][]*types.Log, error) {
	return rawdb.ReadLogs(b.eth.chainDb, hash, number, b.ChainConfig()), nil
}

func (b *EthAPIBackend) GetTd(ctx context.Context, hash common.Hash) *big.Int {
	if header := b.eth.blockchain.GetHeaderByHash(hash); header != nil {
		return b.eth.blockchain.GetTd(hash, header.Number.Uint64())
	}
	return nil
}

func (b *EthAPIBackend) GetEVM(ctx context.Context, msg *core.Message, state *state.StateDB, header *types.Header, vmConfig *vm.Config, blockCtx *vm.BlockContext) (*vm.EVM, func() error) {
	if vmConfig == nil {
		vmConfig = b.eth.blockchain.GetVMConfig()
	}
	txContext := core.NewEVMTxContext(msg)
	var context vm.BlockContext
	if blockCtx != nil {
		context = *blockCtx
	} else {
		context = core.NewEVMBlockContext(header, b.eth.BlockChain(), nil)
	}
	return vm.NewEVM(context, txContext, state, b.eth.blockchain.Config(), *vmConfig), state.Error
}

func (b *EthAPIBackend) SubscribeRemovedLogsEvent(ch chan<- core.RemovedLogsEvent) event.Subscription {
	return b.eth.BlockChain().SubscribeRemovedLogsEvent(ch)
}

func (b *EthAPIBackend) SubscribePendingLogsEvent(ch chan<- []*types.Log) event.Subscription {
	return b.eth.miner.SubscribePendingLogs(ch)
}

func (b *EthAPIBackend) SubscribeChainEvent(ch chan<- core.ChainEvent) event.Subscription {
	return b.eth.BlockChain().SubscribeChainEvent(ch)
}

func (b *EthAPIBackend) SubscribeChainHeadEvent(ch chan<- core.ChainHeadEvent) event.Subscription {
	return b.eth.BlockChain().SubscribeChainHeadEvent(ch)
}

func (b *EthAPIBackend) SubscribeFinalizedHeaderEvent(ch chan<- core.FinalizedHeaderEvent) event.Subscription {
	return b.eth.BlockChain().SubscribeFinalizedHeaderEvent(ch)
}

func (b *EthAPIBackend) SubscribeChainSideEvent(ch chan<- core.ChainSideEvent) event.Subscription {
	return b.eth.BlockChain().SubscribeChainSideEvent(ch)
}

func (b *EthAPIBackend) SubscribeLogsEvent(ch chan<- []*types.Log) event.Subscription {
	return b.eth.BlockChain().SubscribeLogsEvent(ch)
}

func (b *EthAPIBackend) SendTx(ctx context.Context, signedTx *types.Transaction) error {
	return b.eth.txPool.AddLocal(signedTx)
}

func (b *EthAPIBackend) GetPoolTransactions() (types.Transactions, error) {
	pending := b.eth.txPool.Pending(false)
	var txs types.Transactions
	for _, batch := range pending {
		txs = append(txs, batch...)
	}
	return txs, nil
}

func (b *EthAPIBackend) GetPoolTransaction(hash common.Hash) *types.Transaction {
	return b.eth.txPool.Get(hash)
}

func (b *EthAPIBackend) GetTransaction(ctx context.Context, txHash common.Hash) (*types.Transaction, common.Hash, uint64, uint64, error) {
	tx, blockHash, blockNumber, index := rawdb.ReadTransaction(b.eth.ChainDb(), txHash)
	return tx, blockHash, blockNumber, index, nil
}

func (b *EthAPIBackend) GetPoolNonce(ctx context.Context, addr common.Address) (uint64, error) {
	return b.eth.txPool.Nonce(addr), nil
}

func (b *EthAPIBackend) Stats() (pending int, queued int) {
	return b.eth.txPool.Stats()
}

func (b *EthAPIBackend) TxPoolContent() (map[common.Address]types.Transactions, map[common.Address]types.Transactions) {
	return b.eth.TxPool().Content()
}

func (b *EthAPIBackend) TxPoolContentFrom(addr common.Address) (types.Transactions, types.Transactions) {
	return b.eth.TxPool().ContentFrom(addr)
}

func (b *EthAPIBackend) TxPool() *txpool.TxPool {
	return b.eth.TxPool()
}

func (b *EthAPIBackend) SubscribeNewTxsEvent(ch chan<- core.NewTxsEvent) event.Subscription {
	return b.eth.TxPool().SubscribeNewTxsEvent(ch)
}

func (b *EthAPIBackend) SubscribeNewVoteEvent(ch chan<- core.NewVoteEvent) event.Subscription {
	if b.eth.VotePool() == nil {
		return nil
	}
	return b.eth.VotePool().SubscribeNewVoteEvent(ch)
}

func (b *EthAPIBackend) Downloader() *downloader.Downloader {
	return b.eth.Downloader()
}

func (b *EthAPIBackend) SyncProgress() ethereum.SyncProgress {
	return b.eth.Downloader().Progress()
}

func (b *EthAPIBackend) SuggestGasTipCap(ctx context.Context) (*big.Int, error) {
	return b.gpo.SuggestTipCap(ctx)
}

func (b *EthAPIBackend) FeeHistory(ctx context.Context, blockCount uint64, lastBlock rpc.BlockNumber, rewardPercentiles []float64) (firstBlock *big.Int, reward [][]*big.Int, baseFee []*big.Int, gasUsedRatio []float64, err error) {
	return b.gpo.FeeHistory(ctx, blockCount, lastBlock, rewardPercentiles)
}

func (b *EthAPIBackend) Chain() *core.BlockChain {
	return b.eth.BlockChain()
}

func (b *EthAPIBackend) ChainDb() ethdb.Database {
	return b.eth.ChainDb()
}

func (b *EthAPIBackend) EventMux() *event.TypeMux {
	return b.eth.EventMux()
}

func (b *EthAPIBackend) AccountManager() *accounts.Manager {
	return b.eth.AccountManager()
}

func (b *EthAPIBackend) ExtRPCEnabled() bool {
	return b.extRPCEnabled
}

func (b *EthAPIBackend) UnprotectedAllowed() bool {
	return b.allowUnprotectedTxs
}

func (b *EthAPIBackend) RPCGasCap() uint64 {
	return b.eth.config.RPCGasCap
}

func (b *EthAPIBackend) RPCEVMTimeout() time.Duration {
	return b.eth.config.RPCEVMTimeout
}

func (b *EthAPIBackend) RPCTxFeeCap() float64 {
	return b.eth.config.RPCTxFeeCap
}

func (b *EthAPIBackend) BloomStatus() (uint64, uint64) {
	sections, _, _ := b.eth.bloomIndexer.Sections()
	return params.BloomBitsBlocks, sections
}

func (b *EthAPIBackend) ServiceFilter(ctx context.Context, session *bloombits.MatcherSession) {
	for i := 0; i < bloomFilterThreads; i++ {
		go session.Multiplex(bloomRetrievalBatch, bloomRetrievalWait, b.eth.bloomRequests)
	}
}

func (b *EthAPIBackend) Engine() consensus.Engine {
	return b.eth.engine
}

func (b *EthAPIBackend) CurrentHeader() *types.Header {
	return b.eth.blockchain.CurrentHeader()
}

func (b *EthAPIBackend) Miner() *miner.Miner {
	return b.eth.Miner()
}

func (b *EthAPIBackend) StartMining() error {
	return b.eth.StartMining()
}

func (b *EthAPIBackend) StateAtBlock(ctx context.Context, block *types.Block, reexec uint64, base *state.StateDB, readOnly bool, preferDisk bool) (*state.StateDB, tracers.StateReleaseFunc, error) {
	return b.eth.StateAtBlock(ctx, block, reexec, base, readOnly, preferDisk)
}

func (b *EthAPIBackend) StateAtTransaction(ctx context.Context, block *types.Block, txIndex int, reexec uint64) (*core.Message, vm.BlockContext, *state.StateDB, tracers.StateReleaseFunc, error) {
	return b.eth.stateAtTransaction(ctx, block, txIndex, reexec)
}<|MERGE_RESOLUTION|>--- conflicted
+++ resolved
@@ -19,7 +19,6 @@
 import (
 	"context"
 	"errors"
-	"fmt"
 	"math/big"
 	"time"
 
@@ -134,22 +133,14 @@
 	if number == rpc.FinalizedBlockNumber {
 		header := b.eth.blockchain.CurrentFinalBlock()
 		if header == nil {
-<<<<<<< HEAD
-			return nil, fmt.Errorf("block #%d not found", number)
-=======
 			return nil, errors.New("finalized block not found")
->>>>>>> 604da5c8
 		}
 		return b.eth.blockchain.GetBlock(header.Hash(), header.Number.Uint64()), nil
 	}
 	if number == rpc.SafeBlockNumber {
 		header := b.eth.blockchain.CurrentSafeBlock()
 		if header == nil {
-<<<<<<< HEAD
-			return nil, fmt.Errorf("block #%d not found", number)
-=======
 			return nil, errors.New("safe block not found")
->>>>>>> 604da5c8
 		}
 		return b.eth.blockchain.GetBlock(header.Hash(), header.Number.Uint64()), nil
 	}
