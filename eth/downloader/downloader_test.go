// Copyright 2015 The go-ethereum Authors
// This file is part of the go-ethereum library.
//
// The go-ethereum library is free software: you can redistribute it and/or modify
// it under the terms of the GNU Lesser General Public License as published by
// the Free Software Foundation, either version 3 of the License, or
// (at your option) any later version.
//
// The go-ethereum library is distributed in the hope that it will be useful,
// but WITHOUT ANY WARRANTY; without even the implied warranty of
// MERCHANTABILITY or FITNESS FOR A PARTICULAR PURPOSE. See the
// GNU Lesser General Public License for more details.
//
// You should have received a copy of the GNU Lesser General Public License
// along with the go-ethereum library. If not, see <http://www.gnu.org/licenses/>.

package downloader

import (
	"errors"
	"fmt"
	"math/big"
	"os"
	"strings"
	"sync"
	"sync/atomic"
	"testing"
	"time"

	"github.com/ethereum/go-ethereum"
	"github.com/ethereum/go-ethereum/common"
	"github.com/ethereum/go-ethereum/consensus/ethash"
	"github.com/ethereum/go-ethereum/core"
	"github.com/ethereum/go-ethereum/core/rawdb"
	"github.com/ethereum/go-ethereum/core/types"
	"github.com/ethereum/go-ethereum/core/vm"
	"github.com/ethereum/go-ethereum/eth/protocols/eth"
	"github.com/ethereum/go-ethereum/eth/protocols/snap"
	"github.com/ethereum/go-ethereum/event"
	"github.com/ethereum/go-ethereum/log"
	"github.com/ethereum/go-ethereum/params"
	"github.com/ethereum/go-ethereum/rlp"
	"github.com/ethereum/go-ethereum/trie"
)

// downloadTester is a test simulator for mocking out local block chain.
type downloadTester struct {
	freezer    string
	chain      *core.BlockChain
	downloader *Downloader

	peers map[string]*downloadTesterPeer
	lock  sync.RWMutex
}

// newTester creates a new downloader test mocker.
<<<<<<< HEAD
func newTester() *downloadTester {
	freezer, err := ioutil.TempDir("", "")
	if err != nil {
		panic(err)
	}
	db, err := rawdb.NewDatabaseWithFreezer(rawdb.NewMemoryDatabase(), freezer, "", false, false, false, false, true)
=======
func newTester(t *testing.T) *downloadTester {
	return newTesterWithNotification(t, nil)
}

// newTester creates a new downloader test mocker.
func newTesterWithNotification(t *testing.T, success func()) *downloadTester {
	freezer := t.TempDir()
	db, err := rawdb.NewDatabaseWithFreezer(rawdb.NewMemoryDatabase(), freezer, "", false)
>>>>>>> ca298a28
	if err != nil {
		panic(err)
	}
	t.Cleanup(func() {
		db.Close()
	})
	core.GenesisBlockForTesting(db, testAddress, big.NewInt(1000000000000000))

	chain, err := core.NewBlockChain(db, nil, params.TestChainConfig, ethash.NewFaker(), vm.Config{}, nil, nil)
	if err != nil {
		panic(err)
	}
	tester := &downloadTester{
		freezer: freezer,
		chain:   chain,
		peers:   make(map[string]*downloadTesterPeer),
	}
	tester.downloader = New(0, db, new(event.TypeMux), tester.chain, nil, tester.dropPeer, success)
	return tester
}

// terminate aborts any operations on the embedded downloader and releases all
// held resources.
func (dl *downloadTester) terminate() {
	dl.downloader.Terminate()
	dl.chain.Stop()

	os.RemoveAll(dl.freezer)
}

// sync starts synchronizing with a remote peer, blocking until it completes.
func (dl *downloadTester) sync(id string, td *big.Int, mode SyncMode) error {
	head := dl.peers[id].chain.CurrentBlock()
	if td == nil {
		// If no particular TD was requested, load from the peer's blockchain
		td = dl.peers[id].chain.GetTd(head.Hash(), head.NumberU64())
	}
	// Synchronise with the chosen peer and ensure proper cleanup afterwards
	err := dl.downloader.synchronise(id, head.Hash(), td, nil, mode, false, nil)
	select {
	case <-dl.downloader.cancelCh:
		// Ok, downloader fully cancelled after sync cycle
	default:
		// Downloader is still accepting packets, can block a peer up
		panic("downloader active post sync cycle") // panic will be caught by tester
	}
	return err
}

// newPeer registers a new block download source into the downloader.
func (dl *downloadTester) newPeer(id string, version uint, blocks []*types.Block) *downloadTesterPeer {
	dl.lock.Lock()
	defer dl.lock.Unlock()

	peer := &downloadTesterPeer{
		dl:              dl,
		id:              id,
		chain:           newTestBlockchain(blocks),
		withholdHeaders: make(map[common.Hash]struct{}),
	}
	dl.peers[id] = peer

	if err := dl.downloader.RegisterPeer(id, version, peer); err != nil {
		panic(err)
	}
	if err := dl.downloader.SnapSyncer.Register(peer); err != nil {
		panic(err)
	}
	return peer
}

// dropPeer simulates a hard peer removal from the connection pool.
func (dl *downloadTester) dropPeer(id string) {
	dl.lock.Lock()
	defer dl.lock.Unlock()

	delete(dl.peers, id)
	dl.downloader.SnapSyncer.Unregister(id)
	dl.downloader.UnregisterPeer(id)
}

type downloadTesterPeer struct {
	dl    *downloadTester
	id    string
	chain *core.BlockChain

	withholdHeaders map[common.Hash]struct{}
}

func (dlp *downloadTesterPeer) MarkLagging() {
}

// Head constructs a function to retrieve a peer's current head hash
// and total difficulty.
func (dlp *downloadTesterPeer) Head() (common.Hash, *big.Int) {
	head := dlp.chain.CurrentBlock()
	return head.Hash(), dlp.chain.GetTd(head.Hash(), head.NumberU64())
}

func unmarshalRlpHeaders(rlpdata []rlp.RawValue) []*types.Header {
	var headers = make([]*types.Header, len(rlpdata))
	for i, data := range rlpdata {
		var h types.Header
		if err := rlp.DecodeBytes(data, &h); err != nil {
			panic(err)
		}
		headers[i] = &h
	}
	return headers
}

// RequestHeadersByHash constructs a GetBlockHeaders function based on a hashed
// origin; associated with a particular peer in the download tester. The returned
// function can be used to retrieve batches of headers from the particular peer.
func (dlp *downloadTesterPeer) RequestHeadersByHash(origin common.Hash, amount int, skip int, reverse bool, sink chan *eth.Response) (*eth.Request, error) {
	// Service the header query via the live handler code
	rlpHeaders := eth.ServiceGetBlockHeadersQuery(dlp.chain, &eth.GetBlockHeadersPacket{
		Origin: eth.HashOrNumber{
			Hash: origin,
		},
		Amount:  uint64(amount),
		Skip:    uint64(skip),
		Reverse: reverse,
	}, nil)
	headers := unmarshalRlpHeaders(rlpHeaders)
	// If a malicious peer is simulated withholding headers, delete them
	for hash := range dlp.withholdHeaders {
		for i, header := range headers {
			if header.Hash() == hash {
				headers = append(headers[:i], headers[i+1:]...)
				break
			}
		}
	}
	hashes := make([]common.Hash, len(headers))
	for i, header := range headers {
		hashes[i] = header.Hash()
	}
	// Deliver the headers to the downloader
	req := &eth.Request{
		Peer: dlp.id,
	}
	res := &eth.Response{
		Req:  req,
		Res:  (*eth.BlockHeadersPacket)(&headers),
		Meta: hashes,
		Time: 1,
		Done: make(chan error, 1), // Ignore the returned status
	}
	go func() {
		sink <- res
	}()
	return req, nil
}

// RequestHeadersByNumber constructs a GetBlockHeaders function based on a numbered
// origin; associated with a particular peer in the download tester. The returned
// function can be used to retrieve batches of headers from the particular peer.
func (dlp *downloadTesterPeer) RequestHeadersByNumber(origin uint64, amount int, skip int, reverse bool, sink chan *eth.Response) (*eth.Request, error) {
	// Service the header query via the live handler code
	rlpHeaders := eth.ServiceGetBlockHeadersQuery(dlp.chain, &eth.GetBlockHeadersPacket{
		Origin: eth.HashOrNumber{
			Number: origin,
		},
		Amount:  uint64(amount),
		Skip:    uint64(skip),
		Reverse: reverse,
	}, nil)
	headers := unmarshalRlpHeaders(rlpHeaders)
	// If a malicious peer is simulated withholding headers, delete them
	for hash := range dlp.withholdHeaders {
		for i, header := range headers {
			if header.Hash() == hash {
				headers = append(headers[:i], headers[i+1:]...)
				break
			}
		}
	}
	hashes := make([]common.Hash, len(headers))
	for i, header := range headers {
		hashes[i] = header.Hash()
	}
	// Deliver the headers to the downloader
	req := &eth.Request{
		Peer: dlp.id,
	}
	res := &eth.Response{
		Req:  req,
		Res:  (*eth.BlockHeadersPacket)(&headers),
		Meta: hashes,
		Time: 1,
		Done: make(chan error, 1), // Ignore the returned status
	}
	go func() {
		sink <- res
	}()
	return req, nil
}

// RequestBodies constructs a getBlockBodies method associated with a particular
// peer in the download tester. The returned function can be used to retrieve
// batches of block bodies from the particularly requested peer.
func (dlp *downloadTesterPeer) RequestBodies(hashes []common.Hash, sink chan *eth.Response) (*eth.Request, error) {
	blobs := eth.ServiceGetBlockBodiesQuery(dlp.chain, hashes)

	bodies := make([]*eth.BlockBody, len(blobs))
	for i, blob := range blobs {
		bodies[i] = new(eth.BlockBody)
		rlp.DecodeBytes(blob, bodies[i])
	}
	var (
		txsHashes   = make([]common.Hash, len(bodies))
		uncleHashes = make([]common.Hash, len(bodies))
	)
	hasher := trie.NewStackTrie(nil)
	for i, body := range bodies {
		txsHashes[i] = types.DeriveSha(types.Transactions(body.Transactions), hasher)
		uncleHashes[i] = types.CalcUncleHash(body.Uncles)
	}
	req := &eth.Request{
		Peer: dlp.id,
	}
	res := &eth.Response{
		Req:  req,
		Res:  (*eth.BlockBodiesPacket)(&bodies),
		Meta: [][]common.Hash{txsHashes, uncleHashes},
		Time: 1,
		Done: make(chan error, 1), // Ignore the returned status
	}
	go func() {
		sink <- res
	}()
	return req, nil
}

// RequestReceipts constructs a getReceipts method associated with a particular
// peer in the download tester. The returned function can be used to retrieve
// batches of block receipts from the particularly requested peer.
func (dlp *downloadTesterPeer) RequestReceipts(hashes []common.Hash, sink chan *eth.Response) (*eth.Request, error) {
	blobs := eth.ServiceGetReceiptsQuery(dlp.chain, hashes)

	receipts := make([][]*types.Receipt, len(blobs))
	for i, blob := range blobs {
		rlp.DecodeBytes(blob, &receipts[i])
	}
	hasher := trie.NewStackTrie(nil)
	hashes = make([]common.Hash, len(receipts))
	for i, receipt := range receipts {
		hashes[i] = types.DeriveSha(types.Receipts(receipt), hasher)
	}
	req := &eth.Request{
		Peer: dlp.id,
	}
	res := &eth.Response{
		Req:  req,
		Res:  (*eth.ReceiptsPacket)(&receipts),
		Meta: hashes,
		Time: 1,
		Done: make(chan error, 1), // Ignore the returned status
	}
	go func() {
		sink <- res
	}()
	return req, nil
}

// ID retrieves the peer's unique identifier.
func (dlp *downloadTesterPeer) ID() string {
	return dlp.id
}

// RequestAccountRange fetches a batch of accounts rooted in a specific account
// trie, starting with the origin.
func (dlp *downloadTesterPeer) RequestAccountRange(id uint64, root, origin, limit common.Hash, bytes uint64) error {
	// Create the request and service it
	req := &snap.GetAccountRangePacket{
		ID:     id,
		Root:   root,
		Origin: origin,
		Limit:  limit,
		Bytes:  bytes,
	}
	slimaccs, proofs := snap.ServiceGetAccountRangeQuery(dlp.chain, req)

	// We need to convert to non-slim format, delegate to the packet code
	res := &snap.AccountRangePacket{
		ID:       id,
		Accounts: slimaccs,
		Proof:    proofs,
	}
	hashes, accounts, _ := res.Unpack()

	go dlp.dl.downloader.SnapSyncer.OnAccounts(dlp, id, hashes, accounts, proofs)
	return nil
}

// RequestStorageRanges fetches a batch of storage slots belonging to one or
// more accounts. If slots from only one accout is requested, an origin marker
// may also be used to retrieve from there.
func (dlp *downloadTesterPeer) RequestStorageRanges(id uint64, root common.Hash, accounts []common.Hash, origin, limit []byte, bytes uint64) error {
	// Create the request and service it
	req := &snap.GetStorageRangesPacket{
		ID:       id,
		Accounts: accounts,
		Root:     root,
		Origin:   origin,
		Limit:    limit,
		Bytes:    bytes,
	}
	storage, proofs := snap.ServiceGetStorageRangesQuery(dlp.chain, req)

	// We need to convert to demultiplex, delegate to the packet code
	res := &snap.StorageRangesPacket{
		ID:    id,
		Slots: storage,
		Proof: proofs,
	}
	hashes, slots := res.Unpack()

	go dlp.dl.downloader.SnapSyncer.OnStorage(dlp, id, hashes, slots, proofs)
	return nil
}

// RequestByteCodes fetches a batch of bytecodes by hash.
func (dlp *downloadTesterPeer) RequestByteCodes(id uint64, hashes []common.Hash, bytes uint64) error {
	req := &snap.GetByteCodesPacket{
		ID:     id,
		Hashes: hashes,
		Bytes:  bytes,
	}
	codes := snap.ServiceGetByteCodesQuery(dlp.chain, req)
	go dlp.dl.downloader.SnapSyncer.OnByteCodes(dlp, id, codes)
	return nil
}

// RequestTrieNodes fetches a batch of account or storage trie nodes rooted in
// a specificstate trie.
func (dlp *downloadTesterPeer) RequestTrieNodes(id uint64, root common.Hash, paths []snap.TrieNodePathSet, bytes uint64) error {
	req := &snap.GetTrieNodesPacket{
		ID:    id,
		Root:  root,
		Paths: paths,
		Bytes: bytes,
	}
	nodes, _ := snap.ServiceGetTrieNodesQuery(dlp.chain, req, time.Now())
	go dlp.dl.downloader.SnapSyncer.OnTrieNodes(dlp, id, nodes)
	return nil
}

// Log retrieves the peer's own contextual logger.
func (dlp *downloadTesterPeer) Log() log.Logger {
	return log.New("peer", dlp.id)
}

// assertOwnChain checks if the local chain contains the correct number of items
// of the various chain components.
func assertOwnChain(t *testing.T, tester *downloadTester, length int) {
	// Mark this method as a helper to report errors at callsite, not in here
	t.Helper()

	headers, blocks, receipts := length, length, length
	if tester.downloader.getMode() == LightSync {
		blocks, receipts = 1, 1
	}
	if hs := int(tester.chain.CurrentHeader().Number.Uint64()) + 1; hs != headers {
		t.Fatalf("synchronised headers mismatch: have %v, want %v", hs, headers)
	}
	if bs := int(tester.chain.CurrentBlock().NumberU64()) + 1; bs != blocks {
		t.Fatalf("synchronised blocks mismatch: have %v, want %v", bs, blocks)
	}
	if rs := int(tester.chain.CurrentFastBlock().NumberU64()) + 1; rs != receipts {
		t.Fatalf("synchronised receipts mismatch: have %v, want %v", rs, receipts)
	}
}

func TestCanonicalSynchronisation66Full(t *testing.T)  { testCanonSync(t, eth.ETH66, FullSync) }
func TestCanonicalSynchronisation66Snap(t *testing.T)  { testCanonSync(t, eth.ETH66, SnapSync) }
func TestCanonicalSynchronisation66Light(t *testing.T) { testCanonSync(t, eth.ETH66, LightSync) }

func testCanonSync(t *testing.T, protocol uint, mode SyncMode) {
	tester := newTester(t)
	defer tester.terminate()

	// Create a small enough block chain to download
	chain := testChainBase.shorten(blockCacheMaxItems - 15)
	tester.newPeer("peer", protocol, chain.blocks[1:])

	// Synchronise with the peer and make sure all relevant data was retrieved
	if err := tester.sync("peer", nil, mode); err != nil {
		t.Fatalf("failed to synchronise blocks: %v", err)
	}
	assertOwnChain(t, tester, len(chain.blocks))
}

// Tests that if a large batch of blocks are being downloaded, it is throttled
// until the cached blocks are retrieved.
func TestThrottling66Full(t *testing.T) { testThrottling(t, eth.ETH66, FullSync) }
func TestThrottling66Snap(t *testing.T) { testThrottling(t, eth.ETH66, SnapSync) }

func testThrottling(t *testing.T, protocol uint, mode SyncMode) {
	tester := newTester(t)
	defer tester.terminate()

	// Create a long block chain to download and the tester
	targetBlocks := len(testChainBase.blocks) - 1
	tester.newPeer("peer", protocol, testChainBase.blocks[1:])

	// Wrap the importer to allow stepping
	blocked, proceed := uint32(0), make(chan struct{})
	tester.downloader.chainInsertHook = func(results []*fetchResult, _ chan struct{}) {
		atomic.StoreUint32(&blocked, uint32(len(results)))
		<-proceed
	}
	// Start a synchronisation concurrently
	errc := make(chan error, 1)
	go func() {
		errc <- tester.sync("peer", nil, mode)
	}()
	// Iteratively take some blocks, always checking the retrieval count
	for {
		// Check the retrieval count synchronously (! reason for this ugly block)
		tester.lock.RLock()
		retrieved := int(tester.chain.CurrentFastBlock().Number().Uint64()) + 1
		tester.lock.RUnlock()
		if retrieved >= targetBlocks+1 {
			break
		}
		// Wait a bit for sync to throttle itself
		var cached, frozen int
		for start := time.Now(); time.Since(start) < 3*time.Second; {
			time.Sleep(25 * time.Millisecond)

			tester.lock.Lock()
			tester.downloader.queue.lock.Lock()
			tester.downloader.queue.resultCache.lock.Lock()
			{
				cached = tester.downloader.queue.resultCache.countCompleted()
				frozen = int(atomic.LoadUint32(&blocked))
				retrieved = int(tester.chain.CurrentFastBlock().Number().Uint64()) + 1
			}
			tester.downloader.queue.resultCache.lock.Unlock()
			tester.downloader.queue.lock.Unlock()
			tester.lock.Unlock()

			if cached == blockCacheMaxItems ||
				cached == blockCacheMaxItems-reorgProtHeaderDelay ||
				retrieved+cached+frozen == targetBlocks+1 ||
				retrieved+cached+frozen == targetBlocks+1-reorgProtHeaderDelay {
				break
			}
		}
		// Make sure we filled up the cache, then exhaust it
		time.Sleep(25 * time.Millisecond) // give it a chance to screw up
		tester.lock.RLock()
		retrieved = int(tester.chain.CurrentFastBlock().Number().Uint64()) + 1
		tester.lock.RUnlock()
		if cached != blockCacheMaxItems && cached != blockCacheMaxItems-reorgProtHeaderDelay && retrieved+cached+frozen != targetBlocks+1 && retrieved+cached+frozen != targetBlocks+1-reorgProtHeaderDelay {
			t.Fatalf("block count mismatch: have %v, want %v (owned %v, blocked %v, target %v)", cached, blockCacheMaxItems, retrieved, frozen, targetBlocks+1)
		}
		// Permit the blocked blocks to import
		if atomic.LoadUint32(&blocked) > 0 {
			atomic.StoreUint32(&blocked, uint32(0))
			proceed <- struct{}{}
		}
	}
	// Check that we haven't pulled more blocks than available
	assertOwnChain(t, tester, targetBlocks+1)
	if err := <-errc; err != nil {
		t.Fatalf("block synchronization failed: %v", err)
	}
}

// Tests that simple synchronization against a forked chain works correctly. In
// this test common ancestor lookup should *not* be short circuited, and a full
// binary search should be executed.
func TestForkedSync66Full(t *testing.T)  { testForkedSync(t, eth.ETH66, FullSync) }
func TestForkedSync66Snap(t *testing.T)  { testForkedSync(t, eth.ETH66, SnapSync) }
func TestForkedSync66Light(t *testing.T) { testForkedSync(t, eth.ETH66, LightSync) }

func testForkedSync(t *testing.T, protocol uint, mode SyncMode) {
	tester := newTester(t)
	defer tester.terminate()

	chainA := testChainForkLightA.shorten(len(testChainBase.blocks) + 80)
	chainB := testChainForkLightB.shorten(len(testChainBase.blocks) + 81)
	tester.newPeer("fork A", protocol, chainA.blocks[1:])
	tester.newPeer("fork B", protocol, chainB.blocks[1:])
	// Synchronise with the peer and make sure all blocks were retrieved
	if err := tester.sync("fork A", nil, mode); err != nil {
		t.Fatalf("failed to synchronise blocks: %v", err)
	}
	assertOwnChain(t, tester, len(chainA.blocks))

	// Synchronise with the second peer and make sure that fork is pulled too
	if err := tester.sync("fork B", nil, mode); err != nil {
		t.Fatalf("failed to synchronise blocks: %v", err)
	}
	assertOwnChain(t, tester, len(chainB.blocks))
}

// Tests that synchronising against a much shorter but much heavyer fork works
// corrently and is not dropped.
func TestHeavyForkedSync66Full(t *testing.T)  { testHeavyForkedSync(t, eth.ETH66, FullSync) }
func TestHeavyForkedSync66Snap(t *testing.T)  { testHeavyForkedSync(t, eth.ETH66, SnapSync) }
func TestHeavyForkedSync66Light(t *testing.T) { testHeavyForkedSync(t, eth.ETH66, LightSync) }

func testHeavyForkedSync(t *testing.T, protocol uint, mode SyncMode) {
	tester := newTester(t)
	defer tester.terminate()

	chainA := testChainForkLightA.shorten(len(testChainBase.blocks) + 80)
	chainB := testChainForkHeavy.shorten(len(testChainBase.blocks) + 79)
	tester.newPeer("light", protocol, chainA.blocks[1:])
	tester.newPeer("heavy", protocol, chainB.blocks[1:])

	// Synchronise with the peer and make sure all blocks were retrieved
	if err := tester.sync("light", nil, mode); err != nil {
		t.Fatalf("failed to synchronise blocks: %v", err)
	}
	assertOwnChain(t, tester, len(chainA.blocks))

	// Synchronise with the second peer and make sure that fork is pulled too
	if err := tester.sync("heavy", nil, mode); err != nil {
		t.Fatalf("failed to synchronise blocks: %v", err)
	}
	assertOwnChain(t, tester, len(chainB.blocks))
}

// Tests that chain forks are contained within a certain interval of the current
// chain head, ensuring that malicious peers cannot waste resources by feeding
// long dead chains.
func TestBoundedForkedSync66Full(t *testing.T)  { testBoundedForkedSync(t, eth.ETH66, FullSync) }
func TestBoundedForkedSync66Snap(t *testing.T)  { testBoundedForkedSync(t, eth.ETH66, SnapSync) }
func TestBoundedForkedSync66Light(t *testing.T) { testBoundedForkedSync(t, eth.ETH66, LightSync) }

func testBoundedForkedSync(t *testing.T, protocol uint, mode SyncMode) {
	tester := newTester(t)
	defer tester.terminate()

	chainA := testChainForkLightA
	chainB := testChainForkLightB
	tester.newPeer("original", protocol, chainA.blocks[1:])
	tester.newPeer("rewriter", protocol, chainB.blocks[1:])

	// Synchronise with the peer and make sure all blocks were retrieved
	if err := tester.sync("original", nil, mode); err != nil {
		t.Fatalf("failed to synchronise blocks: %v", err)
	}
	assertOwnChain(t, tester, len(chainA.blocks))

	// Synchronise with the second peer and ensure that the fork is rejected to being too old
	if err := tester.sync("rewriter", nil, mode); err != errInvalidAncestor {
		t.Fatalf("sync failure mismatch: have %v, want %v", err, errInvalidAncestor)
	}
}

// Tests that chain forks are contained within a certain interval of the current
// chain head for short but heavy forks too. These are a bit special because they
// take different ancestor lookup paths.
func TestBoundedHeavyForkedSync66Full(t *testing.T) {
	testBoundedHeavyForkedSync(t, eth.ETH66, FullSync)
}
func TestBoundedHeavyForkedSync66Snap(t *testing.T) {
	testBoundedHeavyForkedSync(t, eth.ETH66, SnapSync)
}
func TestBoundedHeavyForkedSync66Light(t *testing.T) {
	testBoundedHeavyForkedSync(t, eth.ETH66, LightSync)
}

func testBoundedHeavyForkedSync(t *testing.T, protocol uint, mode SyncMode) {
	tester := newTester(t)
	defer tester.terminate()

	// Create a long enough forked chain
	chainA := testChainForkLightA
	chainB := testChainForkHeavy
	tester.newPeer("original", protocol, chainA.blocks[1:])

	// Synchronise with the peer and make sure all blocks were retrieved
	if err := tester.sync("original", nil, mode); err != nil {
		t.Fatalf("failed to synchronise blocks: %v", err)
	}
	assertOwnChain(t, tester, len(chainA.blocks))

	tester.newPeer("heavy-rewriter", protocol, chainB.blocks[1:])
	// Synchronise with the second peer and ensure that the fork is rejected to being too old
	if err := tester.sync("heavy-rewriter", nil, mode); err != errInvalidAncestor {
		t.Fatalf("sync failure mismatch: have %v, want %v", err, errInvalidAncestor)
	}
}

// Tests that a canceled download wipes all previously accumulated state.
func TestCancel66Full(t *testing.T)  { testCancel(t, eth.ETH66, FullSync) }
func TestCancel66Snap(t *testing.T)  { testCancel(t, eth.ETH66, SnapSync) }
func TestCancel66Light(t *testing.T) { testCancel(t, eth.ETH66, LightSync) }

func testCancel(t *testing.T, protocol uint, mode SyncMode) {
	tester := newTester(t)
	defer tester.terminate()

	chain := testChainBase.shorten(MaxHeaderFetch)
	tester.newPeer("peer", protocol, chain.blocks[1:])

	// Make sure canceling works with a pristine downloader
	tester.downloader.Cancel()
	if !tester.downloader.queue.Idle() {
		t.Errorf("download queue not idle")
	}
	// Synchronise with the peer, but cancel afterwards
	if err := tester.sync("peer", nil, mode); err != nil {
		t.Fatalf("failed to synchronise blocks: %v", err)
	}
	tester.downloader.Cancel()
	if !tester.downloader.queue.Idle() {
		t.Errorf("download queue not idle")
	}
}

// Tests that synchronisation from multiple peers works as intended (multi thread sanity test).
func TestMultiSynchronisation66Full(t *testing.T)  { testMultiSynchronisation(t, eth.ETH66, FullSync) }
func TestMultiSynchronisation66Snap(t *testing.T)  { testMultiSynchronisation(t, eth.ETH66, SnapSync) }
func TestMultiSynchronisation66Light(t *testing.T) { testMultiSynchronisation(t, eth.ETH66, LightSync) }

func testMultiSynchronisation(t *testing.T, protocol uint, mode SyncMode) {
	tester := newTester(t)
	defer tester.terminate()

	// Create various peers with various parts of the chain
	targetPeers := 8
	chain := testChainBase.shorten(targetPeers * 100)

	for i := 0; i < targetPeers; i++ {
		id := fmt.Sprintf("peer #%d", i)
		tester.newPeer(id, protocol, chain.shorten(len(chain.blocks) / (i + 1)).blocks[1:])
	}
	if err := tester.sync("peer #0", nil, mode); err != nil {
		t.Fatalf("failed to synchronise blocks: %v", err)
	}
	assertOwnChain(t, tester, len(chain.blocks))
}

// Tests that synchronisations behave well in multi-version protocol environments
// and not wreak havoc on other nodes in the network.
func TestMultiProtoSynchronisation66Full(t *testing.T)  { testMultiProtoSync(t, eth.ETH66, FullSync) }
func TestMultiProtoSynchronisation66Snap(t *testing.T)  { testMultiProtoSync(t, eth.ETH66, SnapSync) }
func TestMultiProtoSynchronisation66Light(t *testing.T) { testMultiProtoSync(t, eth.ETH66, LightSync) }

func testMultiProtoSync(t *testing.T, protocol uint, mode SyncMode) {
	tester := newTester(t)
	defer tester.terminate()

	// Create a small enough block chain to download
	chain := testChainBase.shorten(blockCacheMaxItems - 15)

	// Create peers of every type
	tester.newPeer("peer 66", eth.ETH66, chain.blocks[1:])
	//tester.newPeer("peer 65", eth.ETH67, chain.blocks[1:)

	// Synchronise with the requested peer and make sure all blocks were retrieved
	if err := tester.sync(fmt.Sprintf("peer %d", protocol), nil, mode); err != nil {
		t.Fatalf("failed to synchronise blocks: %v", err)
	}
	assertOwnChain(t, tester, len(chain.blocks))

	// Check that no peers have been dropped off
	for _, version := range []int{66} {
		peer := fmt.Sprintf("peer %d", version)
		if _, ok := tester.peers[peer]; !ok {
			t.Errorf("%s dropped", peer)
		}
	}
}

// Tests that if a block is empty (e.g. header only), no body request should be
// made, and instead the header should be assembled into a whole block in itself.
func TestEmptyShortCircuit66Full(t *testing.T)  { testEmptyShortCircuit(t, eth.ETH66, FullSync) }
func TestEmptyShortCircuit66Snap(t *testing.T)  { testEmptyShortCircuit(t, eth.ETH66, SnapSync) }
func TestEmptyShortCircuit66Light(t *testing.T) { testEmptyShortCircuit(t, eth.ETH66, LightSync) }

func testEmptyShortCircuit(t *testing.T, protocol uint, mode SyncMode) {
	tester := newTester(t)
	defer tester.terminate()

	// Create a block chain to download
	chain := testChainBase
	tester.newPeer("peer", protocol, chain.blocks[1:])

	// Instrument the downloader to signal body requests
	bodiesHave, receiptsHave := int32(0), int32(0)
	tester.downloader.bodyFetchHook = func(headers []*types.Header) {
		atomic.AddInt32(&bodiesHave, int32(len(headers)))
	}
	tester.downloader.receiptFetchHook = func(headers []*types.Header) {
		atomic.AddInt32(&receiptsHave, int32(len(headers)))
	}
	// Synchronise with the peer and make sure all blocks were retrieved
	if err := tester.sync("peer", nil, mode); err != nil {
		t.Fatalf("failed to synchronise blocks: %v", err)
	}
	assertOwnChain(t, tester, len(chain.blocks))

	// Validate the number of block bodies that should have been requested
	bodiesNeeded, receiptsNeeded := 0, 0
	for _, block := range chain.blocks[1:] {
		if mode != LightSync && (len(block.Transactions()) > 0 || len(block.Uncles()) > 0) {
			bodiesNeeded++
		}
	}
	for _, block := range chain.blocks[1:] {
		if mode == SnapSync && len(block.Transactions()) > 0 {
			receiptsNeeded++
		}
	}
	if int(bodiesHave) != bodiesNeeded {
		t.Errorf("body retrieval count mismatch: have %v, want %v", bodiesHave, bodiesNeeded)
	}
	if int(receiptsHave) != receiptsNeeded {
		t.Errorf("receipt retrieval count mismatch: have %v, want %v", receiptsHave, receiptsNeeded)
	}
}

// Tests that headers are enqueued continuously, preventing malicious nodes from
// stalling the downloader by feeding gapped header chains.
func TestMissingHeaderAttack66Full(t *testing.T)  { testMissingHeaderAttack(t, eth.ETH66, FullSync) }
func TestMissingHeaderAttack66Snap(t *testing.T)  { testMissingHeaderAttack(t, eth.ETH66, SnapSync) }
func TestMissingHeaderAttack66Light(t *testing.T) { testMissingHeaderAttack(t, eth.ETH66, LightSync) }

func testMissingHeaderAttack(t *testing.T, protocol uint, mode SyncMode) {
	tester := newTester(t)
	defer tester.terminate()

	chain := testChainBase.shorten(blockCacheMaxItems - 15)

	attacker := tester.newPeer("attack", protocol, chain.blocks[1:])
	attacker.withholdHeaders[chain.blocks[len(chain.blocks)/2-1].Hash()] = struct{}{}

	if err := tester.sync("attack", nil, mode); err == nil {
		t.Fatalf("succeeded attacker synchronisation")
	}
	// Synchronise with the valid peer and make sure sync succeeds
	tester.newPeer("valid", protocol, chain.blocks[1:])
	if err := tester.sync("valid", nil, mode); err != nil {
		t.Fatalf("failed to synchronise blocks: %v", err)
	}
	assertOwnChain(t, tester, len(chain.blocks))
}

// Tests that if requested headers are shifted (i.e. first is missing), the queue
// detects the invalid numbering.
func TestShiftedHeaderAttack66Full(t *testing.T)  { testShiftedHeaderAttack(t, eth.ETH66, FullSync) }
func TestShiftedHeaderAttack66Snap(t *testing.T)  { testShiftedHeaderAttack(t, eth.ETH66, SnapSync) }
func TestShiftedHeaderAttack66Light(t *testing.T) { testShiftedHeaderAttack(t, eth.ETH66, LightSync) }

func testShiftedHeaderAttack(t *testing.T, protocol uint, mode SyncMode) {
	tester := newTester(t)
	defer tester.terminate()

	chain := testChainBase.shorten(blockCacheMaxItems - 15)

	// Attempt a full sync with an attacker feeding shifted headers
	attacker := tester.newPeer("attack", protocol, chain.blocks[1:])
	attacker.withholdHeaders[chain.blocks[1].Hash()] = struct{}{}

	if err := tester.sync("attack", nil, mode); err == nil {
		t.Fatalf("succeeded attacker synchronisation")
	}
	// Synchronise with the valid peer and make sure sync succeeds
	tester.newPeer("valid", protocol, chain.blocks[1:])
	if err := tester.sync("valid", nil, mode); err != nil {
		t.Fatalf("failed to synchronise blocks: %v", err)
	}
	assertOwnChain(t, tester, len(chain.blocks))
}

// Tests that upon detecting an invalid header, the recent ones are rolled back
// for various failure scenarios. Afterwards a full sync is attempted to make
// sure no state was corrupted.
func TestInvalidHeaderRollback66Snap(t *testing.T) { testInvalidHeaderRollback(t, eth.ETH66, SnapSync) }

func testInvalidHeaderRollback(t *testing.T, protocol uint, mode SyncMode) {
	tester := newTester(t)
	defer tester.terminate()

	// Create a small enough block chain to download
	targetBlocks := 3*fsHeaderSafetyNet + 256 + fsMinFullBlocks
	chain := testChainBase.shorten(targetBlocks)

	// Attempt to sync with an attacker that feeds junk during the fast sync phase.
	// This should result in the last fsHeaderSafetyNet headers being rolled back.
	missing := fsHeaderSafetyNet + MaxHeaderFetch + 1

	fastAttacker := tester.newPeer("fast-attack", protocol, chain.blocks[1:])
	fastAttacker.withholdHeaders[chain.blocks[missing].Hash()] = struct{}{}

	if err := tester.sync("fast-attack", nil, mode); err == nil {
		t.Fatalf("succeeded fast attacker synchronisation")
	}
	if head := tester.chain.CurrentHeader().Number.Int64(); int(head) > MaxHeaderFetch {
		t.Errorf("rollback head mismatch: have %v, want at most %v", head, MaxHeaderFetch)
	}
	// Attempt to sync with an attacker that feeds junk during the block import phase.
	// This should result in both the last fsHeaderSafetyNet number of headers being
	// rolled back, and also the pivot point being reverted to a non-block status.
	missing = 3*fsHeaderSafetyNet + MaxHeaderFetch + 1

	blockAttacker := tester.newPeer("block-attack", protocol, chain.blocks[1:])
	fastAttacker.withholdHeaders[chain.blocks[missing].Hash()] = struct{}{} // Make sure the fast-attacker doesn't fill in
	blockAttacker.withholdHeaders[chain.blocks[missing].Hash()] = struct{}{}

	if err := tester.sync("block-attack", nil, mode); err == nil {
		t.Fatalf("succeeded block attacker synchronisation")
	}
	if head := tester.chain.CurrentHeader().Number.Int64(); int(head) > 2*fsHeaderSafetyNet+MaxHeaderFetch {
		t.Errorf("rollback head mismatch: have %v, want at most %v", head, 2*fsHeaderSafetyNet+MaxHeaderFetch)
	}
	if mode == SnapSync {
		if head := tester.chain.CurrentBlock().NumberU64(); head != 0 {
			t.Errorf("fast sync pivot block #%d not rolled back", head)
		}
	}
	// Attempt to sync with an attacker that withholds promised blocks after the
	// fast sync pivot point. This could be a trial to leave the node with a bad
	// but already imported pivot block.
	withholdAttacker := tester.newPeer("withhold-attack", protocol, chain.blocks[1:])

	tester.downloader.syncInitHook = func(uint64, uint64) {
		for i := missing; i < len(chain.blocks); i++ {
			withholdAttacker.withholdHeaders[chain.blocks[i].Hash()] = struct{}{}
		}
		tester.downloader.syncInitHook = nil
	}
	if err := tester.sync("withhold-attack", nil, mode); err == nil {
		t.Fatalf("succeeded withholding attacker synchronisation")
	}
	if head := tester.chain.CurrentHeader().Number.Int64(); int(head) > 2*fsHeaderSafetyNet+MaxHeaderFetch {
		t.Errorf("rollback head mismatch: have %v, want at most %v", head, 2*fsHeaderSafetyNet+MaxHeaderFetch)
	}
	if mode == SnapSync {
		if head := tester.chain.CurrentBlock().NumberU64(); head != 0 {
			t.Errorf("fast sync pivot block #%d not rolled back", head)
		}
	}
	// Synchronise with the valid peer and make sure sync succeeds. Since the last rollback
	// should also disable fast syncing for this process, verify that we did a fresh full
	// sync. Note, we can't assert anything about the receipts since we won't purge the
	// database of them, hence we can't use assertOwnChain.
	tester.newPeer("valid", protocol, chain.blocks[1:])
	if err := tester.sync("valid", nil, mode); err != nil {
		t.Fatalf("failed to synchronise blocks: %v", err)
	}
	assertOwnChain(t, tester, len(chain.blocks))
}

// Tests that a peer advertising a high TD doesn't get to stall the downloader
// afterwards by not sending any useful hashes.
func TestHighTDStarvationAttack66Full(t *testing.T) {
	testHighTDStarvationAttack(t, eth.ETH66, FullSync)
}
func TestHighTDStarvationAttack66Snap(t *testing.T) {
	testHighTDStarvationAttack(t, eth.ETH66, SnapSync)
}
func TestHighTDStarvationAttack66Light(t *testing.T) {
	testHighTDStarvationAttack(t, eth.ETH66, LightSync)
}

func testHighTDStarvationAttack(t *testing.T, protocol uint, mode SyncMode) {
	tester := newTester(t)
	defer tester.terminate()

	chain := testChainBase.shorten(1)
	tester.newPeer("attack", protocol, chain.blocks[1:])
	if err := tester.sync("attack", big.NewInt(1000000), mode); err != errLaggingPeer {
		t.Fatalf("synchronisation error mismatch: have %v, want %v", err, errLaggingPeer)
	}
}

// Tests that misbehaving peers are disconnected, whilst behaving ones are not.
func TestBlockHeaderAttackerDropping66(t *testing.T) { testBlockHeaderAttackerDropping(t, eth.ETH66) }

func testBlockHeaderAttackerDropping(t *testing.T, protocol uint) {
	// Define the disconnection requirement for individual hash fetch errors
	tests := []struct {
		result error
		drop   bool
	}{
		{nil, false},                        // Sync succeeded, all is well
		{errBusy, false},                    // Sync is already in progress, no problem
		{errUnknownPeer, false},             // Peer is unknown, was already dropped, don't double drop
		{errBadPeer, true},                  // Peer was deemed bad for some reason, drop it
		{errStallingPeer, true},             // Peer was detected to be stalling, drop it
		{errUnsyncedPeer, true},             // Peer was detected to be unsynced, drop it
		{errNoPeers, false},                 // No peers to download from, soft race, no issue
		{errTimeout, true},                  // No hashes received in due time, drop the peer
		{errEmptyHeaderSet, true},           // No headers were returned as a response, drop as it's a dead end
		{errPeersUnavailable, true},         // Nobody had the advertised blocks, drop the advertiser
		{errInvalidAncestor, true},          // Agreed upon ancestor is not acceptable, drop the chain rewriter
		{errInvalidChain, true},             // Hash chain was detected as invalid, definitely drop
		{errInvalidBody, false},             // A bad peer was detected, but not the sync origin
		{errInvalidReceipt, false},          // A bad peer was detected, but not the sync origin
		{errCancelContentProcessing, false}, // Synchronisation was canceled, origin may be innocent, don't drop
	}
	// Run the tests and check disconnection status
	tester := newTester(t)
	defer tester.terminate()
	chain := testChainBase.shorten(1)

	for i, tt := range tests {
		// Register a new peer and ensure its presence
		id := fmt.Sprintf("test %d", i)
		tester.newPeer(id, protocol, chain.blocks[1:])
		if _, ok := tester.peers[id]; !ok {
			t.Fatalf("test %d: registered peer not found", i)
		}
		// Simulate a synchronisation and check the required result
		tester.downloader.synchroniseMock = func(string, common.Hash) error { return tt.result }

		tester.downloader.Synchronise(id, tester.chain.Genesis().Hash(), big.NewInt(1000), nil, FullSync)
		if _, ok := tester.peers[id]; !ok != tt.drop {
			t.Errorf("test %d: peer drop mismatch for %v: have %v, want %v", i, tt.result, !ok, tt.drop)
		}
	}
}

// Tests that synchronisation progress (origin block number, current block number
// and highest block number) is tracked and updated correctly.
func TestSyncProgress66Full(t *testing.T)  { testSyncProgress(t, eth.ETH66, FullSync) }
func TestSyncProgress66Snap(t *testing.T)  { testSyncProgress(t, eth.ETH66, SnapSync) }
func TestSyncProgress66Light(t *testing.T) { testSyncProgress(t, eth.ETH66, LightSync) }

func testSyncProgress(t *testing.T, protocol uint, mode SyncMode) {
	tester := newTester(t)
	defer tester.terminate()

	chain := testChainBase.shorten(blockCacheMaxItems - 15)

	// Set a sync init hook to catch progress changes
	starting := make(chan struct{})
	progress := make(chan struct{})

	tester.downloader.syncInitHook = func(origin, latest uint64) {
		starting <- struct{}{}
		<-progress
	}
	checkProgress(t, tester.downloader, "pristine", ethereum.SyncProgress{})

	// Synchronise half the blocks and check initial progress
	tester.newPeer("peer-half", protocol, chain.shorten(len(chain.blocks) / 2).blocks[1:])
	pending := new(sync.WaitGroup)
	pending.Add(1)

	go func() {
		defer pending.Done()
		if err := tester.sync("peer-half", nil, mode); err != nil {
			panic(fmt.Sprintf("failed to synchronise blocks: %v", err))
		}
	}()
	<-starting
	checkProgress(t, tester.downloader, "initial", ethereum.SyncProgress{
		HighestBlock: uint64(len(chain.blocks)/2 - 1),
	})
	progress <- struct{}{}
	pending.Wait()

	// Synchronise all the blocks and check continuation progress
	tester.newPeer("peer-full", protocol, chain.blocks[1:])
	pending.Add(1)
	go func() {
		defer pending.Done()
		if err := tester.sync("peer-full", nil, mode); err != nil {
			panic(fmt.Sprintf("failed to synchronise blocks: %v", err))
		}
	}()
	<-starting
	checkProgress(t, tester.downloader, "completing", ethereum.SyncProgress{
		StartingBlock: uint64(len(chain.blocks)/2 - 1),
		CurrentBlock:  uint64(len(chain.blocks)/2 - 1),
		HighestBlock:  uint64(len(chain.blocks) - 1),
	})

	// Check final progress after successful sync
	progress <- struct{}{}
	pending.Wait()
	checkProgress(t, tester.downloader, "final", ethereum.SyncProgress{
		StartingBlock: uint64(len(chain.blocks)/2 - 1),
		CurrentBlock:  uint64(len(chain.blocks) - 1),
		HighestBlock:  uint64(len(chain.blocks) - 1),
	})
}

func checkProgress(t *testing.T, d *Downloader, stage string, want ethereum.SyncProgress) {
	// Mark this method as a helper to report errors at callsite, not in here
	t.Helper()

	p := d.Progress()
	if p.StartingBlock != want.StartingBlock || p.CurrentBlock != want.CurrentBlock || p.HighestBlock != want.HighestBlock {
		t.Fatalf("%s progress mismatch:\nhave %+v\nwant %+v", stage, p, want)
	}
}

// Tests that synchronisation progress (origin block number and highest block
// number) is tracked and updated correctly in case of a fork (or manual head
// revertal).
func TestForkedSyncProgress66Full(t *testing.T)  { testForkedSyncProgress(t, eth.ETH66, FullSync) }
func TestForkedSyncProgress66Snap(t *testing.T)  { testForkedSyncProgress(t, eth.ETH66, SnapSync) }
func TestForkedSyncProgress66Light(t *testing.T) { testForkedSyncProgress(t, eth.ETH66, LightSync) }

func testForkedSyncProgress(t *testing.T, protocol uint, mode SyncMode) {
	tester := newTester(t)
	defer tester.terminate()

	chainA := testChainForkLightA.shorten(len(testChainBase.blocks) + MaxHeaderFetch)
	chainB := testChainForkLightB.shorten(len(testChainBase.blocks) + MaxHeaderFetch)

	// Set a sync init hook to catch progress changes
	starting := make(chan struct{})
	progress := make(chan struct{})

	tester.downloader.syncInitHook = func(origin, latest uint64) {
		starting <- struct{}{}
		<-progress
	}
	checkProgress(t, tester.downloader, "pristine", ethereum.SyncProgress{})

	// Synchronise with one of the forks and check progress
	tester.newPeer("fork A", protocol, chainA.blocks[1:])
	pending := new(sync.WaitGroup)
	pending.Add(1)
	go func() {
		defer pending.Done()
		if err := tester.sync("fork A", nil, mode); err != nil {
			panic(fmt.Sprintf("failed to synchronise blocks: %v", err))
		}
	}()
	<-starting

	checkProgress(t, tester.downloader, "initial", ethereum.SyncProgress{
		HighestBlock: uint64(len(chainA.blocks) - 1),
	})
	progress <- struct{}{}
	pending.Wait()

	// Simulate a successful sync above the fork
	tester.downloader.syncStatsChainOrigin = tester.downloader.syncStatsChainHeight

	// Synchronise with the second fork and check progress resets
	tester.newPeer("fork B", protocol, chainB.blocks[1:])
	pending.Add(1)
	go func() {
		defer pending.Done()
		if err := tester.sync("fork B", nil, mode); err != nil {
			panic(fmt.Sprintf("failed to synchronise blocks: %v", err))
		}
	}()
	<-starting
	checkProgress(t, tester.downloader, "forking", ethereum.SyncProgress{
		StartingBlock: uint64(len(testChainBase.blocks)) - 1,
		CurrentBlock:  uint64(len(chainA.blocks) - 1),
		HighestBlock:  uint64(len(chainB.blocks) - 1),
	})

	// Check final progress after successful sync
	progress <- struct{}{}
	pending.Wait()
	checkProgress(t, tester.downloader, "final", ethereum.SyncProgress{
		StartingBlock: uint64(len(testChainBase.blocks)) - 1,
		CurrentBlock:  uint64(len(chainB.blocks) - 1),
		HighestBlock:  uint64(len(chainB.blocks) - 1),
	})
}

// Tests that if synchronisation is aborted due to some failure, then the progress
// origin is not updated in the next sync cycle, as it should be considered the
// continuation of the previous sync and not a new instance.
func TestFailedSyncProgress66Full(t *testing.T)  { testFailedSyncProgress(t, eth.ETH66, FullSync) }
func TestFailedSyncProgress66Snap(t *testing.T)  { testFailedSyncProgress(t, eth.ETH66, SnapSync) }
func TestFailedSyncProgress66Light(t *testing.T) { testFailedSyncProgress(t, eth.ETH66, LightSync) }

func testFailedSyncProgress(t *testing.T, protocol uint, mode SyncMode) {
	tester := newTester(t)
	defer tester.terminate()

	chain := testChainBase.shorten(blockCacheMaxItems - 15)

	// Set a sync init hook to catch progress changes
	starting := make(chan struct{})
	progress := make(chan struct{})

	tester.downloader.syncInitHook = func(origin, latest uint64) {
		starting <- struct{}{}
		<-progress
	}
	checkProgress(t, tester.downloader, "pristine", ethereum.SyncProgress{})

	// Attempt a full sync with a faulty peer
	missing := len(chain.blocks)/2 - 1

	faulter := tester.newPeer("faulty", protocol, chain.blocks[1:])
	faulter.withholdHeaders[chain.blocks[missing].Hash()] = struct{}{}

	pending := new(sync.WaitGroup)
	pending.Add(1)
	go func() {
		defer pending.Done()
		if err := tester.sync("faulty", nil, mode); err == nil {
			panic("succeeded faulty synchronisation")
		}
	}()
	<-starting
	checkProgress(t, tester.downloader, "initial", ethereum.SyncProgress{
		HighestBlock: uint64(len(chain.blocks) - 1),
	})
	progress <- struct{}{}
	pending.Wait()
	afterFailedSync := tester.downloader.Progress()

	// Synchronise with a good peer and check that the progress origin remind the same
	// after a failure
	tester.newPeer("valid", protocol, chain.blocks[1:])
	pending.Add(1)
	go func() {
		defer pending.Done()
		if err := tester.sync("valid", nil, mode); err != nil {
			panic(fmt.Sprintf("failed to synchronise blocks: %v", err))
		}
	}()
	<-starting
	checkProgress(t, tester.downloader, "completing", afterFailedSync)

	// Check final progress after successful sync
	progress <- struct{}{}
	pending.Wait()
	checkProgress(t, tester.downloader, "final", ethereum.SyncProgress{
		CurrentBlock: uint64(len(chain.blocks) - 1),
		HighestBlock: uint64(len(chain.blocks) - 1),
	})
}

// Tests that if an attacker fakes a chain height, after the attack is detected,
// the progress height is successfully reduced at the next sync invocation.
func TestFakedSyncProgress66Full(t *testing.T)  { testFakedSyncProgress(t, eth.ETH66, FullSync) }
func TestFakedSyncProgress66Snap(t *testing.T)  { testFakedSyncProgress(t, eth.ETH66, SnapSync) }
func TestFakedSyncProgress66Light(t *testing.T) { testFakedSyncProgress(t, eth.ETH66, LightSync) }

func testFakedSyncProgress(t *testing.T, protocol uint, mode SyncMode) {
	tester := newTester(t)
	defer tester.terminate()

	chain := testChainBase.shorten(blockCacheMaxItems - 15)

	// Set a sync init hook to catch progress changes
	starting := make(chan struct{})
	progress := make(chan struct{})
	tester.downloader.syncInitHook = func(origin, latest uint64) {
		starting <- struct{}{}
		<-progress
	}
	checkProgress(t, tester.downloader, "pristine", ethereum.SyncProgress{})

	// Create and sync with an attacker that promises a higher chain than available.
	attacker := tester.newPeer("attack", protocol, chain.blocks[1:])
	numMissing := 5
	for i := len(chain.blocks) - 2; i > len(chain.blocks)-numMissing; i-- {
		attacker.withholdHeaders[chain.blocks[i].Hash()] = struct{}{}
	}
	pending := new(sync.WaitGroup)
	pending.Add(1)
	go func() {
		defer pending.Done()
		if err := tester.sync("attack", nil, mode); err == nil {
			panic("succeeded attacker synchronisation")
		}
	}()
	<-starting
	checkProgress(t, tester.downloader, "initial", ethereum.SyncProgress{
		HighestBlock: uint64(len(chain.blocks) - 1),
	})
	progress <- struct{}{}
	pending.Wait()
	afterFailedSync := tester.downloader.Progress()

	// it is no longer valid to sync to a lagging peer
	laggingChain := chain.shorten(800 / 2)
	tester.newPeer("lagging", protocol, laggingChain.blocks[1:])
	pending.Add(1)
	go func() {
		defer pending.Done()
		if err := tester.sync("lagging", nil, mode); err != errLaggingPeer {
			panic(fmt.Sprintf("unexpected lagging synchronisation err:%v", err))
		}
	}()
	// lagging peer will return before syncInitHook, skip <-starting and progress <- struct{}{}
	checkProgress(t, tester.downloader, "lagging", ethereum.SyncProgress{
		CurrentBlock: afterFailedSync.CurrentBlock,
		HighestBlock: uint64(len(chain.blocks) - 1),
	})
	pending.Wait()

	// Synchronise with a good peer and check that the progress height has been increased to
	// the true value.
	validChain := chain.shorten(len(chain.blocks))
	tester.newPeer("valid", protocol, validChain.blocks[1:])
	pending.Add(1)

	go func() {
		defer pending.Done()
		if err := tester.sync("valid", nil, mode); err != nil {
			panic(fmt.Sprintf("failed to synchronise blocks: %v", err))
		}
	}()
	<-starting
	checkProgress(t, tester.downloader, "completing", ethereum.SyncProgress{
		CurrentBlock: afterFailedSync.CurrentBlock,
		HighestBlock: uint64(len(validChain.blocks) - 1),
	})
	// Check final progress after successful sync.
	progress <- struct{}{}
	pending.Wait()
	checkProgress(t, tester.downloader, "final", ethereum.SyncProgress{
		CurrentBlock: uint64(len(validChain.blocks) - 1),
		HighestBlock: uint64(len(validChain.blocks) - 1),
	})
}

func TestRemoteHeaderRequestSpan(t *testing.T) {
	testCases := []struct {
		remoteHeight uint64
		localHeight  uint64
		expected     []int
	}{
		// Remote is way higher. We should ask for the remote head and go backwards
		{1500, 1000,
			[]int{1323, 1339, 1355, 1371, 1387, 1403, 1419, 1435, 1451, 1467, 1483, 1499},
		},
		{15000, 13006,
			[]int{14823, 14839, 14855, 14871, 14887, 14903, 14919, 14935, 14951, 14967, 14983, 14999},
		},
		// Remote is pretty close to us. We don't have to fetch as many
		{1200, 1150,
			[]int{1149, 1154, 1159, 1164, 1169, 1174, 1179, 1184, 1189, 1194, 1199},
		},
		// Remote is equal to us (so on a fork with higher td)
		// We should get the closest couple of ancestors
		{1500, 1500,
			[]int{1497, 1499},
		},
		// We're higher than the remote! Odd
		{1000, 1500,
			[]int{997, 999},
		},
		// Check some weird edgecases that it behaves somewhat rationally
		{0, 1500,
			[]int{0, 2},
		},
		{6000000, 0,
			[]int{5999823, 5999839, 5999855, 5999871, 5999887, 5999903, 5999919, 5999935, 5999951, 5999967, 5999983, 5999999},
		},
		{0, 0,
			[]int{0, 2},
		},
	}
	reqs := func(from, count, span int) []int {
		var r []int
		num := from
		for len(r) < count {
			r = append(r, num)
			num += span + 1
		}
		return r
	}
	for i, tt := range testCases {
		from, count, span, max := calculateRequestSpan(tt.remoteHeight, tt.localHeight)
		data := reqs(int(from), count, span)

		if max != uint64(data[len(data)-1]) {
			t.Errorf("test %d: wrong last value %d != %d", i, data[len(data)-1], max)
		}
		failed := false
		if len(data) != len(tt.expected) {
			failed = true
			t.Errorf("test %d: length wrong, expected %d got %d", i, len(tt.expected), len(data))
		} else {
			for j, n := range data {
				if n != tt.expected[j] {
					failed = true
					break
				}
			}
		}
		if failed {
			res := strings.Replace(fmt.Sprint(data), " ", ",", -1)
			exp := strings.Replace(fmt.Sprint(tt.expected), " ", ",", -1)
			t.Logf("got: %v\n", res)
			t.Logf("exp: %v\n", exp)
			t.Errorf("test %d: wrong values", i)
		}
	}
}

// Tests that peers below a pre-configured checkpoint block are prevented from
// being fast-synced from, avoiding potential cheap eclipse attacks.
func TestCheckpointEnforcement66Full(t *testing.T) { testCheckpointEnforcement(t, eth.ETH66, FullSync) }
func TestCheckpointEnforcement66Snap(t *testing.T) { testCheckpointEnforcement(t, eth.ETH66, SnapSync) }
func TestCheckpointEnforcement66Light(t *testing.T) {
	testCheckpointEnforcement(t, eth.ETH66, LightSync)
}

func testCheckpointEnforcement(t *testing.T, protocol uint, mode SyncMode) {
	// Create a new tester with a particular hard coded checkpoint block
	tester := newTester(t)
	defer tester.terminate()

	tester.downloader.checkpoint = uint64(fsMinFullBlocks) + 256
	chain := testChainBase.shorten(int(tester.downloader.checkpoint) - 1)

	// Attempt to sync with the peer and validate the result
	tester.newPeer("peer", protocol, chain.blocks[1:])

	var expect error
	if mode == SnapSync || mode == LightSync {
		expect = errUnsyncedPeer
	}
	if err := tester.sync("peer", nil, mode); !errors.Is(err, expect) {
		t.Fatalf("block sync error mismatch: have %v, want %v", err, expect)
	}
	if mode == SnapSync || mode == LightSync {
		assertOwnChain(t, tester, 1)
	} else {
		assertOwnChain(t, tester, len(chain.blocks))
	}
}

// Tests that peers below a pre-configured checkpoint block are prevented from
// being fast-synced from, avoiding potential cheap eclipse attacks.
func TestBeaconSync66Full(t *testing.T) { testBeaconSync(t, eth.ETH66, FullSync) }
func TestBeaconSync66Snap(t *testing.T) { testBeaconSync(t, eth.ETH66, SnapSync) }

func testBeaconSync(t *testing.T, protocol uint, mode SyncMode) {
	//log.Root().SetHandler(log.LvlFilterHandler(log.LvlInfo, log.StreamHandler(os.Stderr, log.TerminalFormat(true))))

	var cases = []struct {
		name  string // The name of testing scenario
		local int    // The length of local chain(canonical chain assumed), 0 means genesis is the head
	}{
		{name: "Beacon sync since genesis", local: 0},
		{name: "Beacon sync with short local chain", local: 1},
		{name: "Beacon sync with long local chain", local: blockCacheMaxItems - 15 - fsMinFullBlocks/2},
		{name: "Beacon sync with full local chain", local: blockCacheMaxItems - 15 - 1},
	}
	for _, c := range cases {
		t.Run(c.name, func(t *testing.T) {
			success := make(chan struct{})
			tester := newTesterWithNotification(t, func() {
				close(success)
			})
			defer tester.terminate()

			chain := testChainBase.shorten(blockCacheMaxItems - 15)
			tester.newPeer("peer", protocol, chain.blocks[1:])

			// Build the local chain segment if it's required
			if c.local > 0 {
				tester.chain.InsertChain(chain.blocks[1 : c.local+1])
			}
			if err := tester.downloader.BeaconSync(mode, chain.blocks[len(chain.blocks)-1].Header()); err != nil {
				t.Fatalf("Failed to beacon sync chain %v %v", c.name, err)
			}
			select {
			case <-success:
				// Ok, downloader fully cancelled after sync cycle
				if bs := int(tester.chain.CurrentBlock().NumberU64()) + 1; bs != len(chain.blocks) {
					t.Fatalf("synchronised blocks mismatch: have %v, want %v", bs, len(chain.blocks))
				}
			case <-time.NewTimer(time.Second * 3).C:
				t.Fatalf("Failed to sync chain in three seconds")
			}
		})
	}
}<|MERGE_RESOLUTION|>--- conflicted
+++ resolved
@@ -54,14 +54,6 @@
 }
 
 // newTester creates a new downloader test mocker.
-<<<<<<< HEAD
-func newTester() *downloadTester {
-	freezer, err := ioutil.TempDir("", "")
-	if err != nil {
-		panic(err)
-	}
-	db, err := rawdb.NewDatabaseWithFreezer(rawdb.NewMemoryDatabase(), freezer, "", false, false, false, false, true)
-=======
 func newTester(t *testing.T) *downloadTester {
 	return newTesterWithNotification(t, nil)
 }
@@ -69,8 +61,7 @@
 // newTester creates a new downloader test mocker.
 func newTesterWithNotification(t *testing.T, success func()) *downloadTester {
 	freezer := t.TempDir()
-	db, err := rawdb.NewDatabaseWithFreezer(rawdb.NewMemoryDatabase(), freezer, "", false)
->>>>>>> ca298a28
+	db, err := rawdb.NewDatabaseWithFreezer(rawdb.NewMemoryDatabase(), freezer, "", false, false, false, false, true)
 	if err != nil {
 		panic(err)
 	}
