// Copyright 2015 The go-ethereum Authors
// This file is part of the go-ethereum library.
//
// The go-ethereum library is free software: you can redistribute it and/or modify
// it under the terms of the GNU Lesser General Public License as published by
// the Free Software Foundation, either version 3 of the License, or
// (at your option) any later version.
//
// The go-ethereum library is distributed in the hope that it will be useful,
// but WITHOUT ANY WARRANTY; without even the implied warranty of
// MERCHANTABILITY or FITNESS FOR A PARTICULAR PURPOSE. See the
// GNU Lesser General Public License for more details.
//
// You should have received a copy of the GNU Lesser General Public License
// along with the go-ethereum library. If not, see <http://www.gnu.org/licenses/>.

package downloader

import (
	"errors"
	"fmt"
	"math/big"
	"os"
	"strings"
	"sync"
	"sync/atomic"
	"testing"
	"time"

	"github.com/ethereum/go-ethereum"
	"github.com/ethereum/go-ethereum/common"
	"github.com/ethereum/go-ethereum/consensus/ethash"
	"github.com/ethereum/go-ethereum/core"
	"github.com/ethereum/go-ethereum/core/rawdb"
	"github.com/ethereum/go-ethereum/core/types"
	"github.com/ethereum/go-ethereum/core/vm"
	"github.com/ethereum/go-ethereum/eth/protocols/eth"
	"github.com/ethereum/go-ethereum/eth/protocols/snap"
	"github.com/ethereum/go-ethereum/event"
	"github.com/ethereum/go-ethereum/log"
	"github.com/ethereum/go-ethereum/params"
	"github.com/ethereum/go-ethereum/rlp"
	"github.com/ethereum/go-ethereum/trie"
)

// downloadTester is a test simulator for mocking out local block chain.
type downloadTester struct {
	freezer    string
	chain      *core.BlockChain
	downloader *Downloader

	peers map[string]*downloadTesterPeer
	lock  sync.RWMutex
}

// newTester creates a new downloader test mocker.
func newTester(t *testing.T) *downloadTester {
	return newTesterWithNotification(t, nil)
}

// newTester creates a new downloader test mocker.
func newTesterWithNotification(t *testing.T, success func()) *downloadTester {
	freezer := t.TempDir()
	db, err := rawdb.NewDatabaseWithFreezer(rawdb.NewMemoryDatabase(), freezer, "", false, false, false, false, true)
	if err != nil {
		panic(err)
	}
	t.Cleanup(func() {
		db.Close()
	})
	gspec := &core.Genesis{
		Config:  params.TestChainConfig,
		Alloc:   core.GenesisAlloc{testAddress: {Balance: big.NewInt(1000000000000000)}},
		BaseFee: big.NewInt(params.InitialBaseFee),
	}
	chain, err := core.NewBlockChain(db, nil, gspec, nil, ethash.NewFaker(), vm.Config{}, nil, nil)
	if err != nil {
		panic(err)
	}
	tester := &downloadTester{
		freezer: freezer,
		chain:   chain,
		peers:   make(map[string]*downloadTesterPeer),
	}
	tester.downloader = New(0, db, new(event.TypeMux), tester.chain, nil, tester.dropPeer)
	return tester
}

// terminate aborts any operations on the embedded downloader and releases all
// held resources.
func (dl *downloadTester) terminate() {
	dl.downloader.Terminate()
	dl.chain.Stop()

	os.RemoveAll(dl.freezer)
}

// sync starts synchronizing with a remote peer, blocking until it completes.
func (dl *downloadTester) sync(id string, td *big.Int, mode SyncMode) error {
	head := dl.peers[id].chain.CurrentBlock()
	if td == nil {
		// If no particular TD was requested, load from the peer's blockchain
		td = dl.peers[id].chain.GetTd(head.Hash(), head.Number.Uint64())
	}
	// Synchronise with the chosen peer and ensure proper cleanup afterwards
	err := dl.downloader.synchronise(id, head.Hash(), td, nil, mode, false, nil)
	select {
	case <-dl.downloader.cancelCh:
		// Ok, downloader fully cancelled after sync cycle
	default:
		// Downloader is still accepting packets, can block a peer up
		panic("downloader active post sync cycle") // panic will be caught by tester
	}
	return err
}

// newPeer registers a new block download source into the downloader.
func (dl *downloadTester) newPeer(id string, version uint, blocks []*types.Block) *downloadTesterPeer {
	dl.lock.Lock()
	defer dl.lock.Unlock()

	peer := &downloadTesterPeer{
		dl:              dl,
		id:              id,
		chain:           newTestBlockchain(blocks),
		withholdHeaders: make(map[common.Hash]struct{}),
	}
	dl.peers[id] = peer

	if err := dl.downloader.RegisterPeer(id, version, peer); err != nil {
		panic(err)
	}
	if err := dl.downloader.SnapSyncer.Register(peer); err != nil {
		panic(err)
	}
	return peer
}

// dropPeer simulates a hard peer removal from the connection pool.
func (dl *downloadTester) dropPeer(id string) {
	dl.lock.Lock()
	defer dl.lock.Unlock()

	delete(dl.peers, id)
	dl.downloader.SnapSyncer.Unregister(id)
	dl.downloader.UnregisterPeer(id)
}

type downloadTesterPeer struct {
	dl    *downloadTester
	id    string
	chain *core.BlockChain

	withholdHeaders map[common.Hash]struct{}
}

func (dlp *downloadTesterPeer) MarkLagging() {
}

// Head constructs a function to retrieve a peer's current head hash
// and total difficulty.
func (dlp *downloadTesterPeer) Head() (common.Hash, *big.Int) {
	head := dlp.chain.CurrentBlock()
	return head.Hash(), dlp.chain.GetTd(head.Hash(), head.Number.Uint64())
}

func unmarshalRlpHeaders(rlpdata []rlp.RawValue) []*types.Header {
	var headers = make([]*types.Header, len(rlpdata))
	for i, data := range rlpdata {
		var h types.Header
		if err := rlp.DecodeBytes(data, &h); err != nil {
			panic(err)
		}
		headers[i] = &h
	}
	return headers
}

// RequestHeadersByHash constructs a GetBlockHeaders function based on a hashed
// origin; associated with a particular peer in the download tester. The returned
// function can be used to retrieve batches of headers from the particular peer.
func (dlp *downloadTesterPeer) RequestHeadersByHash(origin common.Hash, amount int, skip int, reverse bool, sink chan *eth.Response) (*eth.Request, error) {
	// Service the header query via the live handler code
	rlpHeaders := eth.ServiceGetBlockHeadersQuery(dlp.chain, &eth.GetBlockHeadersPacket{
		Origin: eth.HashOrNumber{
			Hash: origin,
		},
		Amount:  uint64(amount),
		Skip:    uint64(skip),
		Reverse: reverse,
	}, nil)
	headers := unmarshalRlpHeaders(rlpHeaders)
	// If a malicious peer is simulated withholding headers, delete them
	for hash := range dlp.withholdHeaders {
		for i, header := range headers {
			if header.Hash() == hash {
				headers = append(headers[:i], headers[i+1:]...)
				break
			}
		}
	}
	hashes := make([]common.Hash, len(headers))
	for i, header := range headers {
		hashes[i] = header.Hash()
	}
	// Deliver the headers to the downloader
	req := &eth.Request{
		Peer: dlp.id,
	}
	res := &eth.Response{
		Req:  req,
		Res:  (*eth.BlockHeadersPacket)(&headers),
		Meta: hashes,
		Time: 1,
		Done: make(chan error, 1), // Ignore the returned status
	}
	go func() {
		sink <- res
	}()
	return req, nil
}

// RequestHeadersByNumber constructs a GetBlockHeaders function based on a numbered
// origin; associated with a particular peer in the download tester. The returned
// function can be used to retrieve batches of headers from the particular peer.
func (dlp *downloadTesterPeer) RequestHeadersByNumber(origin uint64, amount int, skip int, reverse bool, sink chan *eth.Response) (*eth.Request, error) {
	// Service the header query via the live handler code
	rlpHeaders := eth.ServiceGetBlockHeadersQuery(dlp.chain, &eth.GetBlockHeadersPacket{
		Origin: eth.HashOrNumber{
			Number: origin,
		},
		Amount:  uint64(amount),
		Skip:    uint64(skip),
		Reverse: reverse,
	}, nil)
	headers := unmarshalRlpHeaders(rlpHeaders)
	// If a malicious peer is simulated withholding headers, delete them
	for hash := range dlp.withholdHeaders {
		for i, header := range headers {
			if header.Hash() == hash {
				headers = append(headers[:i], headers[i+1:]...)
				break
			}
		}
	}
	hashes := make([]common.Hash, len(headers))
	for i, header := range headers {
		hashes[i] = header.Hash()
	}
	// Deliver the headers to the downloader
	req := &eth.Request{
		Peer: dlp.id,
	}
	res := &eth.Response{
		Req:  req,
		Res:  (*eth.BlockHeadersPacket)(&headers),
		Meta: hashes,
		Time: 1,
		Done: make(chan error, 1), // Ignore the returned status
	}
	go func() {
		sink <- res
	}()
	return req, nil
}

// RequestBodies constructs a getBlockBodies method associated with a particular
// peer in the download tester. The returned function can be used to retrieve
// batches of block bodies from the particularly requested peer.
func (dlp *downloadTesterPeer) RequestBodies(hashes []common.Hash, sink chan *eth.Response) (*eth.Request, error) {
	blobs := eth.ServiceGetBlockBodiesQuery(dlp.chain, hashes)

	bodies := make([]*eth.BlockBody, len(blobs))
	for i, blob := range blobs {
		bodies[i] = new(eth.BlockBody)
		rlp.DecodeBytes(blob, bodies[i])
	}
	var (
		txsHashes        = make([]common.Hash, len(bodies))
		uncleHashes      = make([]common.Hash, len(bodies))
		withdrawalHashes = make([]common.Hash, len(bodies))
	)
	hasher := trie.NewStackTrie(nil)
	for i, body := range bodies {
		txsHashes[i] = types.DeriveSha(types.Transactions(body.Transactions), hasher)
		uncleHashes[i] = types.CalcUncleHash(body.Uncles)
	}
	req := &eth.Request{
		Peer: dlp.id,
	}
	res := &eth.Response{
		Req:  req,
		Res:  (*eth.BlockBodiesPacket)(&bodies),
		Meta: [][]common.Hash{txsHashes, uncleHashes, withdrawalHashes},
		Time: 1,
		Done: make(chan error, 1), // Ignore the returned status
	}
	go func() {
		sink <- res
	}()
	return req, nil
}

// RequestReceipts constructs a getReceipts method associated with a particular
// peer in the download tester. The returned function can be used to retrieve
// batches of block receipts from the particularly requested peer.
func (dlp *downloadTesterPeer) RequestReceipts(hashes []common.Hash, sink chan *eth.Response) (*eth.Request, error) {
	blobs := eth.ServiceGetReceiptsQuery(dlp.chain, hashes)

	receipts := make([][]*types.Receipt, len(blobs))
	for i, blob := range blobs {
		rlp.DecodeBytes(blob, &receipts[i])
	}
	hasher := trie.NewStackTrie(nil)
	hashes = make([]common.Hash, len(receipts))
	for i, receipt := range receipts {
		hashes[i] = types.DeriveSha(types.Receipts(receipt), hasher)
	}
	req := &eth.Request{
		Peer: dlp.id,
	}
	res := &eth.Response{
		Req:  req,
		Res:  (*eth.ReceiptsPacket)(&receipts),
		Meta: hashes,
		Time: 1,
		Done: make(chan error, 1), // Ignore the returned status
	}
	go func() {
		sink <- res
	}()
	return req, nil
}

// ID retrieves the peer's unique identifier.
func (dlp *downloadTesterPeer) ID() string {
	return dlp.id
}

// RequestAccountRange fetches a batch of accounts rooted in a specific account
// trie, starting with the origin.
func (dlp *downloadTesterPeer) RequestAccountRange(id uint64, root, origin, limit common.Hash, bytes uint64) error {
	// Create the request and service it
	req := &snap.GetAccountRangePacket{
		ID:     id,
		Root:   root,
		Origin: origin,
		Limit:  limit,
		Bytes:  bytes,
	}
	slimaccs, proofs := snap.ServiceGetAccountRangeQuery(dlp.chain, req)

	// We need to convert to non-slim format, delegate to the packet code
	res := &snap.AccountRangePacket{
		ID:       id,
		Accounts: slimaccs,
		Proof:    proofs,
	}
	hashes, accounts, _ := res.Unpack()

	go dlp.dl.downloader.SnapSyncer.OnAccounts(dlp, id, hashes, accounts, proofs)
	return nil
}

// RequestStorageRanges fetches a batch of storage slots belonging to one or
// more accounts. If slots from only one account is requested, an origin marker
// may also be used to retrieve from there.
func (dlp *downloadTesterPeer) RequestStorageRanges(id uint64, root common.Hash, accounts []common.Hash, origin, limit []byte, bytes uint64) error {
	// Create the request and service it
	req := &snap.GetStorageRangesPacket{
		ID:       id,
		Accounts: accounts,
		Root:     root,
		Origin:   origin,
		Limit:    limit,
		Bytes:    bytes,
	}
	storage, proofs := snap.ServiceGetStorageRangesQuery(dlp.chain, req)

	// We need to convert to demultiplex, delegate to the packet code
	res := &snap.StorageRangesPacket{
		ID:    id,
		Slots: storage,
		Proof: proofs,
	}
	hashes, slots := res.Unpack()

	go dlp.dl.downloader.SnapSyncer.OnStorage(dlp, id, hashes, slots, proofs)
	return nil
}

// RequestByteCodes fetches a batch of bytecodes by hash.
func (dlp *downloadTesterPeer) RequestByteCodes(id uint64, hashes []common.Hash, bytes uint64) error {
	req := &snap.GetByteCodesPacket{
		ID:     id,
		Hashes: hashes,
		Bytes:  bytes,
	}
	codes := snap.ServiceGetByteCodesQuery(dlp.chain, req)
	go dlp.dl.downloader.SnapSyncer.OnByteCodes(dlp, id, codes)
	return nil
}

// RequestTrieNodes fetches a batch of account or storage trie nodes rooted in
// a specific state trie.
func (dlp *downloadTesterPeer) RequestTrieNodes(id uint64, root common.Hash, paths []snap.TrieNodePathSet, bytes uint64) error {
	req := &snap.GetTrieNodesPacket{
		ID:    id,
		Root:  root,
		Paths: paths,
		Bytes: bytes,
	}
	nodes, _ := snap.ServiceGetTrieNodesQuery(dlp.chain, req, time.Now())
	go dlp.dl.downloader.SnapSyncer.OnTrieNodes(dlp, id, nodes)
	return nil
}

// Log retrieves the peer's own contextual logger.
func (dlp *downloadTesterPeer) Log() log.Logger {
	return log.New("peer", dlp.id)
}

// assertOwnChain checks if the local chain contains the correct number of items
// of the various chain components.
func assertOwnChain(t *testing.T, tester *downloadTester, length int) {
	// Mark this method as a helper to report errors at callsite, not in here
	t.Helper()

	headers, blocks, receipts := length, length, length
	if tester.downloader.getMode() == LightSync {
		blocks, receipts = 1, 1
	}
	if hs := int(tester.chain.CurrentHeader().Number.Uint64()) + 1; hs != headers {
		t.Fatalf("synchronised headers mismatch: have %v, want %v", hs, headers)
	}
	if bs := int(tester.chain.CurrentBlock().Number.Uint64()) + 1; bs != blocks {
		t.Fatalf("synchronised blocks mismatch: have %v, want %v", bs, blocks)
	}
	if rs := int(tester.chain.CurrentSnapBlock().Number.Uint64()) + 1; rs != receipts {
		t.Fatalf("synchronised receipts mismatch: have %v, want %v", rs, receipts)
	}
}

func TestCanonicalSynchronisation66Full(t *testing.T)  { testCanonSync(t, eth.ETH66, FullSync) }
func TestCanonicalSynchronisation66Snap(t *testing.T)  { testCanonSync(t, eth.ETH66, SnapSync) }
func TestCanonicalSynchronisation66Light(t *testing.T) { testCanonSync(t, eth.ETH66, LightSync) }
func TestCanonicalSynchronisation67Full(t *testing.T)  { testCanonSync(t, eth.ETH67, FullSync) }
func TestCanonicalSynchronisation67Snap(t *testing.T)  { testCanonSync(t, eth.ETH67, SnapSync) }
func TestCanonicalSynchronisation67Light(t *testing.T) { testCanonSync(t, eth.ETH67, LightSync) }

func testCanonSync(t *testing.T, protocol uint, mode SyncMode) {
	tester := newTester(t)
	defer tester.terminate()

	// Create a small enough block chain to download
	chain := testChainBase.shorten(blockCacheMaxItems - 15)
	tester.newPeer("peer", protocol, chain.blocks[1:])

	// Synchronise with the peer and make sure all relevant data was retrieved
	if err := tester.sync("peer", nil, mode); err != nil {
		t.Fatalf("failed to synchronise blocks: %v", err)
	}
	assertOwnChain(t, tester, len(chain.blocks))
}

// Tests that if a large batch of blocks are being downloaded, it is throttled
// until the cached blocks are retrieved.
func TestThrottling66Full(t *testing.T) { testThrottling(t, eth.ETH66, FullSync) }
func TestThrottling66Snap(t *testing.T) { testThrottling(t, eth.ETH66, SnapSync) }
func TestThrottling67Full(t *testing.T) { testThrottling(t, eth.ETH67, FullSync) }
func TestThrottling67Snap(t *testing.T) { testThrottling(t, eth.ETH67, SnapSync) }

func testThrottling(t *testing.T, protocol uint, mode SyncMode) {
	tester := newTester(t)
	defer tester.terminate()

	// Create a long block chain to download and the tester
	targetBlocks := len(testChainBase.blocks) - 1
	tester.newPeer("peer", protocol, testChainBase.blocks[1:])

	// Wrap the importer to allow stepping
	blocked, proceed := uint32(0), make(chan struct{})
	tester.downloader.chainInsertHook = func(results []*fetchResult, _ chan struct{}) {
		atomic.StoreUint32(&blocked, uint32(len(results)))
		<-proceed
	}
	// Start a synchronisation concurrently
	errc := make(chan error, 1)
	go func() {
		errc <- tester.sync("peer", nil, mode)
	}()
	// Iteratively take some blocks, always checking the retrieval count
	for {
		// Check the retrieval count synchronously (! reason for this ugly block)
		tester.lock.RLock()
		retrieved := int(tester.chain.CurrentSnapBlock().Number.Uint64()) + 1
		tester.lock.RUnlock()
		if retrieved >= targetBlocks+1 {
			break
		}
		// Wait a bit for sync to throttle itself
		var cached, frozen int
		for start := time.Now(); time.Since(start) < 3*time.Second; {
			time.Sleep(25 * time.Millisecond)

			tester.lock.Lock()
			tester.downloader.queue.lock.Lock()
			tester.downloader.queue.resultCache.lock.Lock()
			{
				cached = tester.downloader.queue.resultCache.countCompleted()
				frozen = int(atomic.LoadUint32(&blocked))
				retrieved = int(tester.chain.CurrentSnapBlock().Number.Uint64()) + 1
			}
			tester.downloader.queue.resultCache.lock.Unlock()
			tester.downloader.queue.lock.Unlock()
			tester.lock.Unlock()

			if cached == blockCacheMaxItems ||
				cached == blockCacheMaxItems-reorgProtHeaderDelay ||
				retrieved+cached+frozen == targetBlocks+1 ||
				retrieved+cached+frozen == targetBlocks+1-reorgProtHeaderDelay {
				break
			}
		}
		// Make sure we filled up the cache, then exhaust it
		time.Sleep(25 * time.Millisecond) // give it a chance to screw up
		tester.lock.RLock()
		retrieved = int(tester.chain.CurrentSnapBlock().Number.Uint64()) + 1
		tester.lock.RUnlock()
		if cached != blockCacheMaxItems && cached != blockCacheMaxItems-reorgProtHeaderDelay && retrieved+cached+frozen != targetBlocks+1 && retrieved+cached+frozen != targetBlocks+1-reorgProtHeaderDelay {
			t.Fatalf("block count mismatch: have %v, want %v (owned %v, blocked %v, target %v)", cached, blockCacheMaxItems, retrieved, frozen, targetBlocks+1)
		}
		// Permit the blocked blocks to import
		if atomic.LoadUint32(&blocked) > 0 {
			atomic.StoreUint32(&blocked, uint32(0))
			proceed <- struct{}{}
		}
	}
	// Check that we haven't pulled more blocks than available
	assertOwnChain(t, tester, targetBlocks+1)
	if err := <-errc; err != nil {
		t.Fatalf("block synchronization failed: %v", err)
	}
}

// Tests that simple synchronization against a forked chain works correctly. In
// this test common ancestor lookup should *not* be short circuited, and a full
// binary search should be executed.
func TestForkedSync66Full(t *testing.T)  { testForkedSync(t, eth.ETH66, FullSync) }
func TestForkedSync66Snap(t *testing.T)  { testForkedSync(t, eth.ETH66, SnapSync) }
func TestForkedSync66Light(t *testing.T) { testForkedSync(t, eth.ETH66, LightSync) }
func TestForkedSync67Full(t *testing.T)  { testForkedSync(t, eth.ETH67, FullSync) }
func TestForkedSync67Snap(t *testing.T)  { testForkedSync(t, eth.ETH67, SnapSync) }
func TestForkedSync67Light(t *testing.T) { testForkedSync(t, eth.ETH67, LightSync) }

func testForkedSync(t *testing.T, protocol uint, mode SyncMode) {
	tester := newTester(t)
	defer tester.terminate()

	chainA := testChainForkLightA.shorten(len(testChainBase.blocks) + 80)
	chainB := testChainForkLightB.shorten(len(testChainBase.blocks) + 81)
	tester.newPeer("fork A", protocol, chainA.blocks[1:])
	tester.newPeer("fork B", protocol, chainB.blocks[1:])
	// Synchronise with the peer and make sure all blocks were retrieved
	if err := tester.sync("fork A", nil, mode); err != nil {
		t.Fatalf("failed to synchronise blocks: %v", err)
	}
	assertOwnChain(t, tester, len(chainA.blocks))

	// Synchronise with the second peer and make sure that fork is pulled too
	if err := tester.sync("fork B", nil, mode); err != nil {
		t.Fatalf("failed to synchronise blocks: %v", err)
	}
	assertOwnChain(t, tester, len(chainB.blocks))
}

// Tests that synchronising against a much shorter but much heavier fork works
// currently and is not dropped.
func TestHeavyForkedSync66Full(t *testing.T)  { testHeavyForkedSync(t, eth.ETH66, FullSync) }
func TestHeavyForkedSync66Snap(t *testing.T)  { testHeavyForkedSync(t, eth.ETH66, SnapSync) }
func TestHeavyForkedSync66Light(t *testing.T) { testHeavyForkedSync(t, eth.ETH66, LightSync) }
func TestHeavyForkedSync67Full(t *testing.T)  { testHeavyForkedSync(t, eth.ETH67, FullSync) }
func TestHeavyForkedSync67Snap(t *testing.T)  { testHeavyForkedSync(t, eth.ETH67, SnapSync) }
func TestHeavyForkedSync67Light(t *testing.T) { testHeavyForkedSync(t, eth.ETH67, LightSync) }

func testHeavyForkedSync(t *testing.T, protocol uint, mode SyncMode) {
	tester := newTester(t)
	defer tester.terminate()

	chainA := testChainForkLightA.shorten(len(testChainBase.blocks) + 80)
	chainB := testChainForkHeavy.shorten(len(testChainBase.blocks) + 79)
	tester.newPeer("light", protocol, chainA.blocks[1:])
	tester.newPeer("heavy", protocol, chainB.blocks[1:])

	// Synchronise with the peer and make sure all blocks were retrieved
	if err := tester.sync("light", nil, mode); err != nil {
		t.Fatalf("failed to synchronise blocks: %v", err)
	}
	assertOwnChain(t, tester, len(chainA.blocks))

	// Synchronise with the second peer and make sure that fork is pulled too
	if err := tester.sync("heavy", nil, mode); err != nil {
		t.Fatalf("failed to synchronise blocks: %v", err)
	}
	assertOwnChain(t, tester, len(chainB.blocks))
}

// Tests that chain forks are contained within a certain interval of the current
// chain head, ensuring that malicious peers cannot waste resources by feeding
// long dead chains.
func TestBoundedForkedSync66Full(t *testing.T)  { testBoundedForkedSync(t, eth.ETH66, FullSync) }
func TestBoundedForkedSync66Snap(t *testing.T)  { testBoundedForkedSync(t, eth.ETH66, SnapSync) }
func TestBoundedForkedSync66Light(t *testing.T) { testBoundedForkedSync(t, eth.ETH66, LightSync) }
func TestBoundedForkedSync67Full(t *testing.T)  { testBoundedForkedSync(t, eth.ETH67, FullSync) }
func TestBoundedForkedSync67Snap(t *testing.T)  { testBoundedForkedSync(t, eth.ETH67, SnapSync) }
func TestBoundedForkedSync67Light(t *testing.T) { testBoundedForkedSync(t, eth.ETH67, LightSync) }

func testBoundedForkedSync(t *testing.T, protocol uint, mode SyncMode) {
	tester := newTester(t)
	defer tester.terminate()

	chainA := testChainForkLightA
	chainB := testChainForkLightB
	tester.newPeer("original", protocol, chainA.blocks[1:])
	tester.newPeer("rewriter", protocol, chainB.blocks[1:])

	// Synchronise with the peer and make sure all blocks were retrieved
	if err := tester.sync("original", nil, mode); err != nil {
		t.Fatalf("failed to synchronise blocks: %v", err)
	}
	assertOwnChain(t, tester, len(chainA.blocks))

	// Synchronise with the second peer and ensure that the fork is rejected to being too old
	if err := tester.sync("rewriter", nil, mode); err != errInvalidAncestor {
		t.Fatalf("sync failure mismatch: have %v, want %v", err, errInvalidAncestor)
	}
}

// Tests that chain forks are contained within a certain interval of the current
// chain head for short but heavy forks too. These are a bit special because they
// take different ancestor lookup paths.
func TestBoundedHeavyForkedSync66Full(t *testing.T) {
	testBoundedHeavyForkedSync(t, eth.ETH66, FullSync)
}
func TestBoundedHeavyForkedSync66Snap(t *testing.T) {
	testBoundedHeavyForkedSync(t, eth.ETH66, SnapSync)
}
func TestBoundedHeavyForkedSync66Light(t *testing.T) {
	testBoundedHeavyForkedSync(t, eth.ETH66, LightSync)
}
func TestBoundedHeavyForkedSync67Full(t *testing.T) {
	testBoundedHeavyForkedSync(t, eth.ETH67, FullSync)
}
func TestBoundedHeavyForkedSync67Snap(t *testing.T) {
	testBoundedHeavyForkedSync(t, eth.ETH67, SnapSync)
}
func TestBoundedHeavyForkedSync67Light(t *testing.T) {
	testBoundedHeavyForkedSync(t, eth.ETH67, LightSync)
}

func testBoundedHeavyForkedSync(t *testing.T, protocol uint, mode SyncMode) {
	tester := newTester(t)
	defer tester.terminate()

	// Create a long enough forked chain
	chainA := testChainForkLightA
	chainB := testChainForkHeavy
	tester.newPeer("original", protocol, chainA.blocks[1:])

	// Synchronise with the peer and make sure all blocks were retrieved
	if err := tester.sync("original", nil, mode); err != nil {
		t.Fatalf("failed to synchronise blocks: %v", err)
	}
	assertOwnChain(t, tester, len(chainA.blocks))

	tester.newPeer("heavy-rewriter", protocol, chainB.blocks[1:])
	// Synchronise with the second peer and ensure that the fork is rejected to being too old
	if err := tester.sync("heavy-rewriter", nil, mode); err != errInvalidAncestor {
		t.Fatalf("sync failure mismatch: have %v, want %v", err, errInvalidAncestor)
	}
}

// Tests that a canceled download wipes all previously accumulated state.
func TestCancel66Full(t *testing.T)  { testCancel(t, eth.ETH66, FullSync) }
func TestCancel66Snap(t *testing.T)  { testCancel(t, eth.ETH66, SnapSync) }
func TestCancel66Light(t *testing.T) { testCancel(t, eth.ETH66, LightSync) }
func TestCancel67Full(t *testing.T)  { testCancel(t, eth.ETH67, FullSync) }
func TestCancel67Snap(t *testing.T)  { testCancel(t, eth.ETH67, SnapSync) }
func TestCancel67Light(t *testing.T) { testCancel(t, eth.ETH67, LightSync) }

func testCancel(t *testing.T, protocol uint, mode SyncMode) {
	tester := newTester(t)
	defer tester.terminate()

	chain := testChainBase.shorten(MaxHeaderFetch)
	tester.newPeer("peer", protocol, chain.blocks[1:])

	// Make sure canceling works with a pristine downloader
	tester.downloader.Cancel()
	if !tester.downloader.queue.Idle() {
		t.Errorf("download queue not idle")
	}
	// Synchronise with the peer, but cancel afterwards
	if err := tester.sync("peer", nil, mode); err != nil {
		t.Fatalf("failed to synchronise blocks: %v", err)
	}
	tester.downloader.Cancel()
	if !tester.downloader.queue.Idle() {
		t.Errorf("download queue not idle")
	}
}

// Tests that synchronisation from multiple peers works as intended (multi thread sanity test).
func TestMultiSynchronisation66Full(t *testing.T)  { testMultiSynchronisation(t, eth.ETH66, FullSync) }
func TestMultiSynchronisation66Snap(t *testing.T)  { testMultiSynchronisation(t, eth.ETH66, SnapSync) }
func TestMultiSynchronisation66Light(t *testing.T) { testMultiSynchronisation(t, eth.ETH66, LightSync) }
func TestMultiSynchronisation67Full(t *testing.T)  { testMultiSynchronisation(t, eth.ETH67, FullSync) }
func TestMultiSynchronisation67Snap(t *testing.T)  { testMultiSynchronisation(t, eth.ETH67, SnapSync) }
func TestMultiSynchronisation67Light(t *testing.T) { testMultiSynchronisation(t, eth.ETH67, LightSync) }

func testMultiSynchronisation(t *testing.T, protocol uint, mode SyncMode) {
	tester := newTester(t)
	defer tester.terminate()

	// Create various peers with various parts of the chain
	targetPeers := 8
	chain := testChainBase.shorten(targetPeers * 100)

	for i := 0; i < targetPeers; i++ {
		id := fmt.Sprintf("peer #%d", i)
		tester.newPeer(id, protocol, chain.shorten(len(chain.blocks) / (i + 1)).blocks[1:])
	}
	if err := tester.sync("peer #0", nil, mode); err != nil {
		t.Fatalf("failed to synchronise blocks: %v", err)
	}
	assertOwnChain(t, tester, len(chain.blocks))
}

// Tests that synchronisations behave well in multi-version protocol environments
// and not wreak havoc on other nodes in the network.
func TestMultiProtoSynchronisation66Full(t *testing.T)  { testMultiProtoSync(t, eth.ETH66, FullSync) }
func TestMultiProtoSynchronisation66Snap(t *testing.T)  { testMultiProtoSync(t, eth.ETH66, SnapSync) }
func TestMultiProtoSynchronisation66Light(t *testing.T) { testMultiProtoSync(t, eth.ETH66, LightSync) }
func TestMultiProtoSynchronisation67Full(t *testing.T)  { testMultiProtoSync(t, eth.ETH67, FullSync) }
func TestMultiProtoSynchronisation67Snap(t *testing.T)  { testMultiProtoSync(t, eth.ETH67, SnapSync) }
func TestMultiProtoSynchronisation67Light(t *testing.T) { testMultiProtoSync(t, eth.ETH67, LightSync) }

func testMultiProtoSync(t *testing.T, protocol uint, mode SyncMode) {
	tester := newTester(t)
	defer tester.terminate()

	// Create a small enough block chain to download
	chain := testChainBase.shorten(blockCacheMaxItems - 15)

	// Create peers of every type
	tester.newPeer("peer 66", eth.ETH66, chain.blocks[1:])
	tester.newPeer("peer 67", eth.ETH67, chain.blocks[1:])

	// Synchronise with the requested peer and make sure all blocks were retrieved
	if err := tester.sync(fmt.Sprintf("peer %d", protocol), nil, mode); err != nil {
		t.Fatalf("failed to synchronise blocks: %v", err)
	}
	assertOwnChain(t, tester, len(chain.blocks))

	// Check that no peers have been dropped off
	for _, version := range []int{66, 67} {
		peer := fmt.Sprintf("peer %d", version)
		if _, ok := tester.peers[peer]; !ok {
			t.Errorf("%s dropped", peer)
		}
	}
}

// Tests that if a block is empty (e.g. header only), no body request should be
// made, and instead the header should be assembled into a whole block in itself.
func TestEmptyShortCircuit66Full(t *testing.T)  { testEmptyShortCircuit(t, eth.ETH66, FullSync) }
func TestEmptyShortCircuit66Snap(t *testing.T)  { testEmptyShortCircuit(t, eth.ETH66, SnapSync) }
func TestEmptyShortCircuit66Light(t *testing.T) { testEmptyShortCircuit(t, eth.ETH66, LightSync) }
func TestEmptyShortCircuit67Full(t *testing.T)  { testEmptyShortCircuit(t, eth.ETH67, FullSync) }
func TestEmptyShortCircuit67Snap(t *testing.T)  { testEmptyShortCircuit(t, eth.ETH67, SnapSync) }
func TestEmptyShortCircuit67Light(t *testing.T) { testEmptyShortCircuit(t, eth.ETH67, LightSync) }

func testEmptyShortCircuit(t *testing.T, protocol uint, mode SyncMode) {
	tester := newTester(t)
	defer tester.terminate()

	// Create a block chain to download
	chain := testChainBase
	tester.newPeer("peer", protocol, chain.blocks[1:])

	// Instrument the downloader to signal body requests
	bodiesHave, receiptsHave := int32(0), int32(0)
	tester.downloader.bodyFetchHook = func(headers []*types.Header) {
		atomic.AddInt32(&bodiesHave, int32(len(headers)))
	}
	tester.downloader.receiptFetchHook = func(headers []*types.Header) {
		atomic.AddInt32(&receiptsHave, int32(len(headers)))
	}
	// Synchronise with the peer and make sure all blocks were retrieved
	if err := tester.sync("peer", nil, mode); err != nil {
		t.Fatalf("failed to synchronise blocks: %v", err)
	}
	assertOwnChain(t, tester, len(chain.blocks))

	// Validate the number of block bodies that should have been requested
	bodiesNeeded, receiptsNeeded := 0, 0
	for _, block := range chain.blocks[1:] {
		if mode != LightSync && (len(block.Transactions()) > 0 || len(block.Uncles()) > 0) {
			bodiesNeeded++
		}
	}
	for _, block := range chain.blocks[1:] {
		if mode == SnapSync && len(block.Transactions()) > 0 {
			receiptsNeeded++
		}
	}
	if int(bodiesHave) != bodiesNeeded {
		t.Errorf("body retrieval count mismatch: have %v, want %v", bodiesHave, bodiesNeeded)
	}
	if int(receiptsHave) != receiptsNeeded {
		t.Errorf("receipt retrieval count mismatch: have %v, want %v", receiptsHave, receiptsNeeded)
	}
}

// Tests that headers are enqueued continuously, preventing malicious nodes from
// stalling the downloader by feeding gapped header chains.
func TestMissingHeaderAttack66Full(t *testing.T)  { testMissingHeaderAttack(t, eth.ETH66, FullSync) }
func TestMissingHeaderAttack66Snap(t *testing.T)  { testMissingHeaderAttack(t, eth.ETH66, SnapSync) }
func TestMissingHeaderAttack66Light(t *testing.T) { testMissingHeaderAttack(t, eth.ETH66, LightSync) }
func TestMissingHeaderAttack67Full(t *testing.T)  { testMissingHeaderAttack(t, eth.ETH67, FullSync) }
func TestMissingHeaderAttack67Snap(t *testing.T)  { testMissingHeaderAttack(t, eth.ETH67, SnapSync) }
func TestMissingHeaderAttack67Light(t *testing.T) { testMissingHeaderAttack(t, eth.ETH67, LightSync) }

func testMissingHeaderAttack(t *testing.T, protocol uint, mode SyncMode) {
	tester := newTester(t)
	defer tester.terminate()

	chain := testChainBase.shorten(blockCacheMaxItems - 15)

	attacker := tester.newPeer("attack", protocol, chain.blocks[1:])
	attacker.withholdHeaders[chain.blocks[len(chain.blocks)/2-1].Hash()] = struct{}{}

	if err := tester.sync("attack", nil, mode); err == nil {
		t.Fatalf("succeeded attacker synchronisation")
	}
	// Synchronise with the valid peer and make sure sync succeeds
	tester.newPeer("valid", protocol, chain.blocks[1:])
	if err := tester.sync("valid", nil, mode); err != nil {
		t.Fatalf("failed to synchronise blocks: %v", err)
	}
	assertOwnChain(t, tester, len(chain.blocks))
}

// Tests that if requested headers are shifted (i.e. first is missing), the queue
// detects the invalid numbering.
func TestShiftedHeaderAttack66Full(t *testing.T)  { testShiftedHeaderAttack(t, eth.ETH66, FullSync) }
func TestShiftedHeaderAttack66Snap(t *testing.T)  { testShiftedHeaderAttack(t, eth.ETH66, SnapSync) }
func TestShiftedHeaderAttack66Light(t *testing.T) { testShiftedHeaderAttack(t, eth.ETH66, LightSync) }
func TestShiftedHeaderAttack67Full(t *testing.T)  { testShiftedHeaderAttack(t, eth.ETH67, FullSync) }
func TestShiftedHeaderAttack67Snap(t *testing.T)  { testShiftedHeaderAttack(t, eth.ETH67, SnapSync) }
func TestShiftedHeaderAttack67Light(t *testing.T) { testShiftedHeaderAttack(t, eth.ETH67, LightSync) }

func testShiftedHeaderAttack(t *testing.T, protocol uint, mode SyncMode) {
	tester := newTester(t)
	defer tester.terminate()

	chain := testChainBase.shorten(blockCacheMaxItems - 15)

	// Attempt a full sync with an attacker feeding shifted headers
	attacker := tester.newPeer("attack", protocol, chain.blocks[1:])
	attacker.withholdHeaders[chain.blocks[1].Hash()] = struct{}{}

	if err := tester.sync("attack", nil, mode); err == nil {
		t.Fatalf("succeeded attacker synchronisation")
	}
	// Synchronise with the valid peer and make sure sync succeeds
	tester.newPeer("valid", protocol, chain.blocks[1:])
	if err := tester.sync("valid", nil, mode); err != nil {
		t.Fatalf("failed to synchronise blocks: %v", err)
	}
	assertOwnChain(t, tester, len(chain.blocks))
}

// Tests that upon detecting an invalid header, the recent ones are rolled back
// for various failure scenarios. Afterwards a full sync is attempted to make
// sure no state was corrupted.
func TestInvalidHeaderRollback66Snap(t *testing.T) { testInvalidHeaderRollback(t, eth.ETH66, SnapSync) }
func TestInvalidHeaderRollback67Snap(t *testing.T) { testInvalidHeaderRollback(t, eth.ETH67, SnapSync) }

func testInvalidHeaderRollback(t *testing.T, protocol uint, mode SyncMode) {
	tester := newTester(t)
	defer tester.terminate()

	// Create a small enough block chain to download
	targetBlocks := 3*fsHeaderSafetyNet + 256 + fsMinFullBlocks
	chain := testChainBase.shorten(targetBlocks)

	// Attempt to sync with an attacker that feeds junk during the fast sync phase.
	// This should result in the last fsHeaderSafetyNet headers being rolled back.
	missing := fsHeaderSafetyNet + MaxHeaderFetch + 1

	fastAttacker := tester.newPeer("fast-attack", protocol, chain.blocks[1:])
	fastAttacker.withholdHeaders[chain.blocks[missing].Hash()] = struct{}{}

	if err := tester.sync("fast-attack", nil, mode); err == nil {
		t.Fatalf("succeeded fast attacker synchronisation")
	}
	if head := tester.chain.CurrentHeader().Number.Int64(); int(head) > MaxHeaderFetch {
		t.Errorf("rollback head mismatch: have %v, want at most %v", head, MaxHeaderFetch)
	}
	// Attempt to sync with an attacker that feeds junk during the block import phase.
	// This should result in both the last fsHeaderSafetyNet number of headers being
	// rolled back, and also the pivot point being reverted to a non-block status.
	missing = 3*fsHeaderSafetyNet + MaxHeaderFetch + 1

	blockAttacker := tester.newPeer("block-attack", protocol, chain.blocks[1:])
	fastAttacker.withholdHeaders[chain.blocks[missing].Hash()] = struct{}{} // Make sure the fast-attacker doesn't fill in
	blockAttacker.withholdHeaders[chain.blocks[missing].Hash()] = struct{}{}

	if err := tester.sync("block-attack", nil, mode); err == nil {
		t.Fatalf("succeeded block attacker synchronisation")
	}
	if head := tester.chain.CurrentHeader().Number.Int64(); int(head) > 2*fsHeaderSafetyNet+MaxHeaderFetch {
		t.Errorf("rollback head mismatch: have %v, want at most %v", head, 2*fsHeaderSafetyNet+MaxHeaderFetch)
	}
	if mode == SnapSync {
		if head := tester.chain.CurrentBlock().Number.Uint64(); head != 0 {
			t.Errorf("fast sync pivot block #%d not rolled back", head)
		}
	}
	// Attempt to sync with an attacker that withholds promised blocks after the
	// fast sync pivot point. This could be a trial to leave the node with a bad
	// but already imported pivot block.
	withholdAttacker := tester.newPeer("withhold-attack", protocol, chain.blocks[1:])

	tester.downloader.syncInitHook = func(uint64, uint64) {
		for i := missing; i < len(chain.blocks); i++ {
			withholdAttacker.withholdHeaders[chain.blocks[i].Hash()] = struct{}{}
		}
		tester.downloader.syncInitHook = nil
	}
	if err := tester.sync("withhold-attack", nil, mode); err == nil {
		t.Fatalf("succeeded withholding attacker synchronisation")
	}
	if head := tester.chain.CurrentHeader().Number.Int64(); int(head) > 2*fsHeaderSafetyNet+MaxHeaderFetch {
		t.Errorf("rollback head mismatch: have %v, want at most %v", head, 2*fsHeaderSafetyNet+MaxHeaderFetch)
	}
	if mode == SnapSync {
		if head := tester.chain.CurrentBlock().Number.Uint64(); head != 0 {
			t.Errorf("fast sync pivot block #%d not rolled back", head)
		}
	}
	// Synchronise with the valid peer and make sure sync succeeds. Since the last rollback
	// should also disable fast syncing for this process, verify that we did a fresh full
	// sync. Note, we can't assert anything about the receipts since we won't purge the
	// database of them, hence we can't use assertOwnChain.
	tester.newPeer("valid", protocol, chain.blocks[1:])
	if err := tester.sync("valid", nil, mode); err != nil {
		t.Fatalf("failed to synchronise blocks: %v", err)
	}
	assertOwnChain(t, tester, len(chain.blocks))
}

// Tests that a peer advertising a high TD doesn't get to stall the downloader
// afterwards by not sending any useful hashes.
func TestHighTDStarvationAttack66Full(t *testing.T) {
	testHighTDStarvationAttack(t, eth.ETH66, FullSync)
}
func TestHighTDStarvationAttack66Snap(t *testing.T) {
	testHighTDStarvationAttack(t, eth.ETH66, SnapSync)
}
func TestHighTDStarvationAttack66Light(t *testing.T) {
	testHighTDStarvationAttack(t, eth.ETH66, LightSync)
}
func TestHighTDStarvationAttack67Full(t *testing.T) {
	testHighTDStarvationAttack(t, eth.ETH67, FullSync)
}
func TestHighTDStarvationAttack67Snap(t *testing.T) {
	testHighTDStarvationAttack(t, eth.ETH67, SnapSync)
}
func TestHighTDStarvationAttack67Light(t *testing.T) {
	testHighTDStarvationAttack(t, eth.ETH67, LightSync)
}

func testHighTDStarvationAttack(t *testing.T, protocol uint, mode SyncMode) {
	tester := newTester(t)
	defer tester.terminate()

	chain := testChainBase.shorten(1)
	tester.newPeer("attack", protocol, chain.blocks[1:])
	if err := tester.sync("attack", big.NewInt(1000000), mode); err != errLaggingPeer {
		t.Fatalf("synchronisation error mismatch: have %v, want %v", err, errLaggingPeer)
	}
}

// Tests that misbehaving peers are disconnected, whilst behaving ones are not.
func TestBlockHeaderAttackerDropping66(t *testing.T) { testBlockHeaderAttackerDropping(t, eth.ETH66) }
func TestBlockHeaderAttackerDropping67(t *testing.T) { testBlockHeaderAttackerDropping(t, eth.ETH67) }

func testBlockHeaderAttackerDropping(t *testing.T, protocol uint) {
	// Define the disconnection requirement for individual hash fetch errors
	tests := []struct {
		result error
		drop   bool
	}{
		{nil, false},                        // Sync succeeded, all is well
		{errBusy, false},                    // Sync is already in progress, no problem
		{errUnknownPeer, false},             // Peer is unknown, was already dropped, don't double drop
		{errBadPeer, true},                  // Peer was deemed bad for some reason, drop it
		{errStallingPeer, true},             // Peer was detected to be stalling, drop it
		{errUnsyncedPeer, true},             // Peer was detected to be unsynced, drop it
		{errNoPeers, false},                 // No peers to download from, soft race, no issue
		{errTimeout, true},                  // No hashes received in due time, drop the peer
		{errEmptyHeaderSet, true},           // No headers were returned as a response, drop as it's a dead end
		{errPeersUnavailable, true},         // Nobody had the advertised blocks, drop the advertiser
		{errInvalidAncestor, true},          // Agreed upon ancestor is not acceptable, drop the chain rewriter
		{errInvalidChain, true},             // Hash chain was detected as invalid, definitely drop
		{errInvalidBody, false},             // A bad peer was detected, but not the sync origin
		{errInvalidReceipt, false},          // A bad peer was detected, but not the sync origin
		{errCancelContentProcessing, false}, // Synchronisation was canceled, origin may be innocent, don't drop
	}
	// Run the tests and check disconnection status
	tester := newTester(t)
	defer tester.terminate()
	chain := testChainBase.shorten(1)

	for i, tt := range tests {
		// Register a new peer and ensure its presence
		id := fmt.Sprintf("test %d", i)
		tester.newPeer(id, protocol, chain.blocks[1:])
		if _, ok := tester.peers[id]; !ok {
			t.Fatalf("test %d: registered peer not found", i)
		}
		// Simulate a synchronisation and check the required result
		tester.downloader.synchroniseMock = func(string, common.Hash) error { return tt.result }

		tester.downloader.Synchronise(id, tester.chain.Genesis().Hash(), big.NewInt(1000), nil, FullSync)
		if _, ok := tester.peers[id]; !ok != tt.drop {
			t.Errorf("test %d: peer drop mismatch for %v: have %v, want %v", i, tt.result, !ok, tt.drop)
		}
	}
}

// Tests that synchronisation progress (origin block number, current block number
// and highest block number) is tracked and updated correctly.
func TestSyncProgress66Full(t *testing.T)  { testSyncProgress(t, eth.ETH66, FullSync) }
func TestSyncProgress66Snap(t *testing.T)  { testSyncProgress(t, eth.ETH66, SnapSync) }
func TestSyncProgress66Light(t *testing.T) { testSyncProgress(t, eth.ETH66, LightSync) }
func TestSyncProgress67Full(t *testing.T)  { testSyncProgress(t, eth.ETH67, FullSync) }
func TestSyncProgress67Snap(t *testing.T)  { testSyncProgress(t, eth.ETH67, SnapSync) }
func TestSyncProgress67Light(t *testing.T) { testSyncProgress(t, eth.ETH67, LightSync) }

func testSyncProgress(t *testing.T, protocol uint, mode SyncMode) {
	tester := newTester(t)
	defer tester.terminate()

	chain := testChainBase.shorten(blockCacheMaxItems - 15)

	// Set a sync init hook to catch progress changes
	starting := make(chan struct{})
	progress := make(chan struct{})

	tester.downloader.syncInitHook = func(origin, latest uint64) {
		starting <- struct{}{}
		<-progress
	}
	checkProgress(t, tester.downloader, "pristine", ethereum.SyncProgress{})

	// Synchronise half the blocks and check initial progress
	tester.newPeer("peer-half", protocol, chain.shorten(len(chain.blocks) / 2).blocks[1:])
	pending := new(sync.WaitGroup)
	pending.Add(1)

	go func() {
		defer pending.Done()
		if err := tester.sync("peer-half", nil, mode); err != nil {
			panic(fmt.Sprintf("failed to synchronise blocks: %v", err))
		}
	}()
	<-starting
	checkProgress(t, tester.downloader, "initial", ethereum.SyncProgress{
		HighestBlock: uint64(len(chain.blocks)/2 - 1),
	})
	progress <- struct{}{}
	pending.Wait()

	// Synchronise all the blocks and check continuation progress
	tester.newPeer("peer-full", protocol, chain.blocks[1:])
	pending.Add(1)
	go func() {
		defer pending.Done()
		if err := tester.sync("peer-full", nil, mode); err != nil {
			panic(fmt.Sprintf("failed to synchronise blocks: %v", err))
		}
	}()
	<-starting
	checkProgress(t, tester.downloader, "completing", ethereum.SyncProgress{
		StartingBlock: uint64(len(chain.blocks)/2 - 1),
		CurrentBlock:  uint64(len(chain.blocks)/2 - 1),
		HighestBlock:  uint64(len(chain.blocks) - 1),
	})

	// Check final progress after successful sync
	progress <- struct{}{}
	pending.Wait()
	checkProgress(t, tester.downloader, "final", ethereum.SyncProgress{
		StartingBlock: uint64(len(chain.blocks)/2 - 1),
		CurrentBlock:  uint64(len(chain.blocks) - 1),
		HighestBlock:  uint64(len(chain.blocks) - 1),
	})
}

func checkProgress(t *testing.T, d *Downloader, stage string, want ethereum.SyncProgress) {
	// Mark this method as a helper to report errors at callsite, not in here
	t.Helper()

	p := d.Progress()
	if p.StartingBlock != want.StartingBlock || p.CurrentBlock != want.CurrentBlock || p.HighestBlock != want.HighestBlock {
		t.Fatalf("%s progress mismatch:\nhave %+v\nwant %+v", stage, p, want)
	}
}

// Tests that synchronisation progress (origin block number and highest block
// number) is tracked and updated correctly in case of a fork (or manual head
// revertal).
func TestForkedSyncProgress66Full(t *testing.T)  { testForkedSyncProgress(t, eth.ETH66, FullSync) }
func TestForkedSyncProgress66Snap(t *testing.T)  { testForkedSyncProgress(t, eth.ETH66, SnapSync) }
func TestForkedSyncProgress66Light(t *testing.T) { testForkedSyncProgress(t, eth.ETH66, LightSync) }
func TestForkedSyncProgress67Full(t *testing.T)  { testForkedSyncProgress(t, eth.ETH67, FullSync) }
func TestForkedSyncProgress67Snap(t *testing.T)  { testForkedSyncProgress(t, eth.ETH67, SnapSync) }
func TestForkedSyncProgress67Light(t *testing.T) { testForkedSyncProgress(t, eth.ETH67, LightSync) }

func testForkedSyncProgress(t *testing.T, protocol uint, mode SyncMode) {
	tester := newTester(t)
	defer tester.terminate()

	chainA := testChainForkLightA.shorten(len(testChainBase.blocks) + MaxHeaderFetch)
	chainB := testChainForkLightB.shorten(len(testChainBase.blocks) + MaxHeaderFetch)

	// Set a sync init hook to catch progress changes
	starting := make(chan struct{})
	progress := make(chan struct{})

	tester.downloader.syncInitHook = func(origin, latest uint64) {
		starting <- struct{}{}
		<-progress
	}
	checkProgress(t, tester.downloader, "pristine", ethereum.SyncProgress{})

	// Synchronise with one of the forks and check progress
	tester.newPeer("fork A", protocol, chainA.blocks[1:])
	pending := new(sync.WaitGroup)
	pending.Add(1)
	go func() {
		defer pending.Done()
		if err := tester.sync("fork A", nil, mode); err != nil {
			panic(fmt.Sprintf("failed to synchronise blocks: %v", err))
		}
	}()
	<-starting

	checkProgress(t, tester.downloader, "initial", ethereum.SyncProgress{
		HighestBlock: uint64(len(chainA.blocks) - 1),
	})
	progress <- struct{}{}
	pending.Wait()

	// Simulate a successful sync above the fork
	tester.downloader.syncStatsChainOrigin = tester.downloader.syncStatsChainHeight

	// Synchronise with the second fork and check progress resets
	tester.newPeer("fork B", protocol, chainB.blocks[1:])
	pending.Add(1)
	go func() {
		defer pending.Done()
		if err := tester.sync("fork B", nil, mode); err != nil {
			panic(fmt.Sprintf("failed to synchronise blocks: %v", err))
		}
	}()
	<-starting
	checkProgress(t, tester.downloader, "forking", ethereum.SyncProgress{
		StartingBlock: uint64(len(testChainBase.blocks)) - 1,
		CurrentBlock:  uint64(len(chainA.blocks) - 1),
		HighestBlock:  uint64(len(chainB.blocks) - 1),
	})

	// Check final progress after successful sync
	progress <- struct{}{}
	pending.Wait()
	checkProgress(t, tester.downloader, "final", ethereum.SyncProgress{
		StartingBlock: uint64(len(testChainBase.blocks)) - 1,
		CurrentBlock:  uint64(len(chainB.blocks) - 1),
		HighestBlock:  uint64(len(chainB.blocks) - 1),
	})
}

// Tests that if synchronisation is aborted due to some failure, then the progress
// origin is not updated in the next sync cycle, as it should be considered the
// continuation of the previous sync and not a new instance.
func TestFailedSyncProgress66Full(t *testing.T)  { testFailedSyncProgress(t, eth.ETH66, FullSync) }
func TestFailedSyncProgress66Snap(t *testing.T)  { testFailedSyncProgress(t, eth.ETH66, SnapSync) }
func TestFailedSyncProgress66Light(t *testing.T) { testFailedSyncProgress(t, eth.ETH66, LightSync) }
func TestFailedSyncProgress67Full(t *testing.T)  { testFailedSyncProgress(t, eth.ETH67, FullSync) }
func TestFailedSyncProgress67Snap(t *testing.T)  { testFailedSyncProgress(t, eth.ETH67, SnapSync) }
func TestFailedSyncProgress67Light(t *testing.T) { testFailedSyncProgress(t, eth.ETH67, LightSync) }

func testFailedSyncProgress(t *testing.T, protocol uint, mode SyncMode) {
	tester := newTester(t)
	defer tester.terminate()

	chain := testChainBase.shorten(blockCacheMaxItems - 15)

	// Set a sync init hook to catch progress changes
	starting := make(chan struct{})
	progress := make(chan struct{})

	tester.downloader.syncInitHook = func(origin, latest uint64) {
		starting <- struct{}{}
		<-progress
	}
	checkProgress(t, tester.downloader, "pristine", ethereum.SyncProgress{})

	// Attempt a full sync with a faulty peer
	missing := len(chain.blocks)/2 - 1

	faulter := tester.newPeer("faulty", protocol, chain.blocks[1:])
	faulter.withholdHeaders[chain.blocks[missing].Hash()] = struct{}{}

	pending := new(sync.WaitGroup)
	pending.Add(1)
	go func() {
		defer pending.Done()
		if err := tester.sync("faulty", nil, mode); err == nil {
			panic("succeeded faulty synchronisation")
		}
	}()
	<-starting
	checkProgress(t, tester.downloader, "initial", ethereum.SyncProgress{
		HighestBlock: uint64(len(chain.blocks) - 1),
	})
	progress <- struct{}{}
	pending.Wait()
	afterFailedSync := tester.downloader.Progress()

	// Synchronise with a good peer and check that the progress origin remind the same
	// after a failure
	tester.newPeer("valid", protocol, chain.blocks[1:])
	pending.Add(1)
	go func() {
		defer pending.Done()
		if err := tester.sync("valid", nil, mode); err != nil {
			panic(fmt.Sprintf("failed to synchronise blocks: %v", err))
		}
	}()
	<-starting
	checkProgress(t, tester.downloader, "completing", afterFailedSync)

	// Check final progress after successful sync
	progress <- struct{}{}
	pending.Wait()
	checkProgress(t, tester.downloader, "final", ethereum.SyncProgress{
		CurrentBlock: uint64(len(chain.blocks) - 1),
		HighestBlock: uint64(len(chain.blocks) - 1),
	})
}

// Tests that if an attacker fakes a chain height, after the attack is detected,
// the progress height is successfully reduced at the next sync invocation.
func TestFakedSyncProgress66Full(t *testing.T)  { testFakedSyncProgress(t, eth.ETH66, FullSync) }
func TestFakedSyncProgress66Snap(t *testing.T)  { testFakedSyncProgress(t, eth.ETH66, SnapSync) }
func TestFakedSyncProgress66Light(t *testing.T) { testFakedSyncProgress(t, eth.ETH66, LightSync) }
func TestFakedSyncProgress67Full(t *testing.T)  { testFakedSyncProgress(t, eth.ETH67, FullSync) }
func TestFakedSyncProgress67Snap(t *testing.T)  { testFakedSyncProgress(t, eth.ETH67, SnapSync) }
func TestFakedSyncProgress67Light(t *testing.T) { testFakedSyncProgress(t, eth.ETH67, LightSync) }

func testFakedSyncProgress(t *testing.T, protocol uint, mode SyncMode) {
	tester := newTester(t)
	defer tester.terminate()

	chain := testChainBase.shorten(blockCacheMaxItems - 15)

	// Set a sync init hook to catch progress changes
	starting := make(chan struct{})
	progress := make(chan struct{})
	tester.downloader.syncInitHook = func(origin, latest uint64) {
		starting <- struct{}{}
		<-progress
	}
	checkProgress(t, tester.downloader, "pristine", ethereum.SyncProgress{})

	// Create and sync with an attacker that promises a higher chain than available.
	attacker := tester.newPeer("attack", protocol, chain.blocks[1:])
	numMissing := 5
	for i := len(chain.blocks) - 2; i > len(chain.blocks)-numMissing; i-- {
		attacker.withholdHeaders[chain.blocks[i].Hash()] = struct{}{}
	}
	pending := new(sync.WaitGroup)
	pending.Add(1)
	go func() {
		defer pending.Done()
		if err := tester.sync("attack", nil, mode); err == nil {
			panic("succeeded attacker synchronisation")
		}
	}()
	<-starting
	checkProgress(t, tester.downloader, "initial", ethereum.SyncProgress{
		HighestBlock: uint64(len(chain.blocks) - 1),
	})
	progress <- struct{}{}
	pending.Wait()
	afterFailedSync := tester.downloader.Progress()

	// it is no longer valid to sync to a lagging peer
	laggingChain := chain.shorten(800 / 2)
	tester.newPeer("lagging", protocol, laggingChain.blocks[1:])
	pending.Add(1)
	go func() {
		defer pending.Done()
		if err := tester.sync("lagging", nil, mode); err != errLaggingPeer {
			panic(fmt.Sprintf("unexpected lagging synchronisation err:%v", err))
		}
	}()
	// lagging peer will return before syncInitHook, skip <-starting and progress <- struct{}{}
	checkProgress(t, tester.downloader, "lagging", ethereum.SyncProgress{
		CurrentBlock: afterFailedSync.CurrentBlock,
		HighestBlock: uint64(len(chain.blocks) - 1),
	})
	pending.Wait()

	// Synchronise with a good peer and check that the progress height has been increased to
	// the true value.
	validChain := chain.shorten(len(chain.blocks))
	tester.newPeer("valid", protocol, validChain.blocks[1:])
	pending.Add(1)

	go func() {
		defer pending.Done()
		if err := tester.sync("valid", nil, mode); err != nil {
			panic(fmt.Sprintf("failed to synchronise blocks: %v", err))
		}
	}()
	<-starting
	checkProgress(t, tester.downloader, "completing", ethereum.SyncProgress{
		CurrentBlock: afterFailedSync.CurrentBlock,
		HighestBlock: uint64(len(validChain.blocks) - 1),
	})
	// Check final progress after successful sync.
	progress <- struct{}{}
	pending.Wait()
	checkProgress(t, tester.downloader, "final", ethereum.SyncProgress{
		CurrentBlock: uint64(len(validChain.blocks) - 1),
		HighestBlock: uint64(len(validChain.blocks) - 1),
	})
}

func TestRemoteHeaderRequestSpan(t *testing.T) {
	testCases := []struct {
		remoteHeight uint64
		localHeight  uint64
		expected     []int
	}{
		// Remote is way higher. We should ask for the remote head and go backwards
		{1500, 1000,
			[]int{1323, 1339, 1355, 1371, 1387, 1403, 1419, 1435, 1451, 1467, 1483, 1499},
		},
		{15000, 13006,
			[]int{14823, 14839, 14855, 14871, 14887, 14903, 14919, 14935, 14951, 14967, 14983, 14999},
		},
		// Remote is pretty close to us. We don't have to fetch as many
		{1200, 1150,
			[]int{1149, 1154, 1159, 1164, 1169, 1174, 1179, 1184, 1189, 1194, 1199},
		},
		// Remote is equal to us (so on a fork with higher td)
		// We should get the closest couple of ancestors
		{1500, 1500,
			[]int{1497, 1499},
		},
		// We're higher than the remote! Odd
		{1000, 1500,
			[]int{997, 999},
		},
		// Check some weird edgecases that it behaves somewhat rationally
		{0, 1500,
			[]int{0, 2},
		},
		{6000000, 0,
			[]int{5999823, 5999839, 5999855, 5999871, 5999887, 5999903, 5999919, 5999935, 5999951, 5999967, 5999983, 5999999},
		},
		{0, 0,
			[]int{0, 2},
		},
	}
	reqs := func(from, count, span int) []int {
		var r []int
		num := from
		for len(r) < count {
			r = append(r, num)
			num += span + 1
		}
		return r
	}
	for i, tt := range testCases {
		from, count, span, max := calculateRequestSpan(tt.remoteHeight, tt.localHeight)
		data := reqs(int(from), count, span)

		if max != uint64(data[len(data)-1]) {
			t.Errorf("test %d: wrong last value %d != %d", i, data[len(data)-1], max)
		}
		failed := false
		if len(data) != len(tt.expected) {
			failed = true
			t.Errorf("test %d: length wrong, expected %d got %d", i, len(tt.expected), len(data))
		} else {
			for j, n := range data {
				if n != tt.expected[j] {
					failed = true
					break
				}
			}
		}
		if failed {
			res := strings.ReplaceAll(fmt.Sprint(data), " ", ",")
			exp := strings.ReplaceAll(fmt.Sprint(tt.expected), " ", ",")
			t.Logf("got: %v\n", res)
			t.Logf("exp: %v\n", exp)
			t.Errorf("test %d: wrong values", i)
		}
	}
}

// Tests that peers below a pre-configured checkpoint block are prevented from
// being fast-synced from, avoiding potential cheap eclipse attacks.
func TestCheckpointEnforcement66Full(t *testing.T) { testCheckpointEnforcement(t, eth.ETH66, FullSync) }
func TestCheckpointEnforcement66Snap(t *testing.T) { testCheckpointEnforcement(t, eth.ETH66, SnapSync) }
func TestCheckpointEnforcement66Light(t *testing.T) {
	testCheckpointEnforcement(t, eth.ETH66, LightSync)
}
func TestCheckpointEnforcement67Full(t *testing.T) { testCheckpointEnforcement(t, eth.ETH67, FullSync) }
func TestCheckpointEnforcement67Snap(t *testing.T) { testCheckpointEnforcement(t, eth.ETH67, SnapSync) }
func TestCheckpointEnforcement67Light(t *testing.T) {
	testCheckpointEnforcement(t, eth.ETH67, LightSync)
}

func testCheckpointEnforcement(t *testing.T, protocol uint, mode SyncMode) {
	// Create a new tester with a particular hard coded checkpoint block
	tester := newTester(t)
	defer tester.terminate()

	tester.downloader.checkpoint = uint64(fsMinFullBlocks) + 256
	chain := testChainBase.shorten(int(tester.downloader.checkpoint) - 1)

	// Attempt to sync with the peer and validate the result
	tester.newPeer("peer", protocol, chain.blocks[1:])

	var expect error
	if mode == SnapSync || mode == LightSync {
		expect = errUnsyncedPeer
	}
	if err := tester.sync("peer", nil, mode); !errors.Is(err, expect) {
		t.Fatalf("block sync error mismatch: have %v, want %v", err, expect)
	}
	if mode == SnapSync || mode == LightSync {
		assertOwnChain(t, tester, 1)
	} else {
		assertOwnChain(t, tester, len(chain.blocks))
	}
<<<<<<< HEAD
=======
}

// Tests that peers below a pre-configured checkpoint block are prevented from
// being fast-synced from, avoiding potential cheap eclipse attacks.
func TestBeaconSync66Full(t *testing.T) { testBeaconSync(t, eth.ETH66, FullSync) }
func TestBeaconSync66Snap(t *testing.T) { testBeaconSync(t, eth.ETH66, SnapSync) }

func testBeaconSync(t *testing.T, protocol uint, mode SyncMode) {
	//log.Root().SetHandler(log.LvlFilterHandler(log.LvlInfo, log.StreamHandler(os.Stderr, log.TerminalFormat(true))))

	var cases = []struct {
		name  string // The name of testing scenario
		local int    // The length of local chain(canonical chain assumed), 0 means genesis is the head
	}{
		{name: "Beacon sync since genesis", local: 0},
		{name: "Beacon sync with short local chain", local: 1},
		{name: "Beacon sync with long local chain", local: blockCacheMaxItems - 15 - fsMinFullBlocks/2},
		{name: "Beacon sync with full local chain", local: blockCacheMaxItems - 15 - 1},
	}
	for _, c := range cases {
		t.Run(c.name, func(t *testing.T) {
			success := make(chan struct{})
			tester := newTesterWithNotification(t, func() {
				close(success)
			})
			defer tester.terminate()

			chain := testChainBase.shorten(blockCacheMaxItems - 15)
			tester.newPeer("peer", protocol, chain.blocks[1:])

			// Build the local chain segment if it's required
			if c.local > 0 {
				tester.chain.InsertChain(chain.blocks[1 : c.local+1])
			}
			if err := tester.downloader.BeaconSync(mode, chain.blocks[len(chain.blocks)-1].Header(), nil); err != nil {
				t.Fatalf("Failed to beacon sync chain %v %v", c.name, err)
			}
			select {
			case <-success:
				// Ok, downloader fully cancelled after sync cycle
				if bs := int(tester.chain.CurrentBlock().Number.Uint64()) + 1; bs != len(chain.blocks) {
					t.Fatalf("synchronised blocks mismatch: have %v, want %v", bs, len(chain.blocks))
				}
			case <-time.NewTimer(time.Second * 3).C:
				t.Fatalf("Failed to sync chain in three seconds")
			}
		})
	}
>>>>>>> 5ed08c47
}<|MERGE_RESOLUTION|>--- conflicted
+++ resolved
@@ -1464,55 +1464,4 @@
 	} else {
 		assertOwnChain(t, tester, len(chain.blocks))
 	}
-<<<<<<< HEAD
-=======
-}
-
-// Tests that peers below a pre-configured checkpoint block are prevented from
-// being fast-synced from, avoiding potential cheap eclipse attacks.
-func TestBeaconSync66Full(t *testing.T) { testBeaconSync(t, eth.ETH66, FullSync) }
-func TestBeaconSync66Snap(t *testing.T) { testBeaconSync(t, eth.ETH66, SnapSync) }
-
-func testBeaconSync(t *testing.T, protocol uint, mode SyncMode) {
-	//log.Root().SetHandler(log.LvlFilterHandler(log.LvlInfo, log.StreamHandler(os.Stderr, log.TerminalFormat(true))))
-
-	var cases = []struct {
-		name  string // The name of testing scenario
-		local int    // The length of local chain(canonical chain assumed), 0 means genesis is the head
-	}{
-		{name: "Beacon sync since genesis", local: 0},
-		{name: "Beacon sync with short local chain", local: 1},
-		{name: "Beacon sync with long local chain", local: blockCacheMaxItems - 15 - fsMinFullBlocks/2},
-		{name: "Beacon sync with full local chain", local: blockCacheMaxItems - 15 - 1},
-	}
-	for _, c := range cases {
-		t.Run(c.name, func(t *testing.T) {
-			success := make(chan struct{})
-			tester := newTesterWithNotification(t, func() {
-				close(success)
-			})
-			defer tester.terminate()
-
-			chain := testChainBase.shorten(blockCacheMaxItems - 15)
-			tester.newPeer("peer", protocol, chain.blocks[1:])
-
-			// Build the local chain segment if it's required
-			if c.local > 0 {
-				tester.chain.InsertChain(chain.blocks[1 : c.local+1])
-			}
-			if err := tester.downloader.BeaconSync(mode, chain.blocks[len(chain.blocks)-1].Header(), nil); err != nil {
-				t.Fatalf("Failed to beacon sync chain %v %v", c.name, err)
-			}
-			select {
-			case <-success:
-				// Ok, downloader fully cancelled after sync cycle
-				if bs := int(tester.chain.CurrentBlock().Number.Uint64()) + 1; bs != len(chain.blocks) {
-					t.Fatalf("synchronised blocks mismatch: have %v, want %v", bs, len(chain.blocks))
-				}
-			case <-time.NewTimer(time.Second * 3).C:
-				t.Fatalf("Failed to sync chain in three seconds")
-			}
-		})
-	}
->>>>>>> 5ed08c47
 }