// Copyright 2015 The go-ethereum Authors
// This file is part of the go-ethereum library.
//
// The go-ethereum library is free software: you can redistribute it and/or modify
// it under the terms of the GNU Lesser General Public License as published by
// the Free Software Foundation, either version 3 of the License, or
// (at your option) any later version.
//
// The go-ethereum library is distributed in the hope that it will be useful,
// but WITHOUT ANY WARRANTY; without even the implied warranty of
// MERCHANTABILITY or FITNESS FOR A PARTICULAR PURPOSE. See the
// GNU Lesser General Public License for more details.
//
// You should have received a copy of the GNU Lesser General Public License
// along with the go-ethereum library. If not, see <http://www.gnu.org/licenses/>.

package downloader

import (
	"errors"
	"fmt"
	"math/big"
	"os"
	"strings"
	"sync"
	"sync/atomic"
	"testing"
	"time"

	"github.com/ethereum/go-ethereum"
	"github.com/ethereum/go-ethereum/common"
	"github.com/ethereum/go-ethereum/consensus/ethash"
	"github.com/ethereum/go-ethereum/core"
	"github.com/ethereum/go-ethereum/core/rawdb"
	"github.com/ethereum/go-ethereum/core/types"
	"github.com/ethereum/go-ethereum/core/vm"
	"github.com/ethereum/go-ethereum/eth/protocols/eth"
	"github.com/ethereum/go-ethereum/eth/protocols/snap"
	"github.com/ethereum/go-ethereum/event"
	"github.com/ethereum/go-ethereum/log"
	"github.com/ethereum/go-ethereum/params"
	"github.com/ethereum/go-ethereum/rlp"
	"github.com/ethereum/go-ethereum/trie"
)

// downloadTester is a test simulator for mocking out local block chain.
type downloadTester struct {
	freezer    string
	chain      *core.BlockChain
	downloader *Downloader

	peers map[string]*downloadTesterPeer
	lock  sync.RWMutex
}

// newTester creates a new downloader test mocker.
func newTester(t *testing.T) *downloadTester {
	return newTesterWithNotification(t, nil)
}

// newTester creates a new downloader test mocker.
func newTesterWithNotification(t *testing.T, success func()) *downloadTester {
	freezer := t.TempDir()
	db, err := rawdb.NewDatabaseWithFreezer(rawdb.NewMemoryDatabase(), freezer, "", false, false, false, false, true)
	if err != nil {
		panic(err)
	}
	t.Cleanup(func() {
		db.Close()
	})
	gspec := &core.Genesis{
		Config:  params.TestChainConfig,
		Alloc:   core.GenesisAlloc{testAddress: {Balance: big.NewInt(1000000000000000)}},
		BaseFee: big.NewInt(params.InitialBaseFee),
	}
	chain, err := core.NewBlockChain(db, nil, gspec, nil, ethash.NewFaker(), vm.Config{}, nil, nil)
	if err != nil {
		panic(err)
	}
	tester := &downloadTester{
		freezer: freezer,
		chain:   chain,
		peers:   make(map[string]*downloadTesterPeer),
	}
	tester.downloader = New(0, db, new(event.TypeMux), tester.chain, nil, tester.dropPeer)
	return tester
}

// terminate aborts any operations on the embedded downloader and releases all
// held resources.
func (dl *downloadTester) terminate() {
	dl.downloader.Terminate()
	dl.chain.Stop()

	os.RemoveAll(dl.freezer)
}

// sync starts synchronizing with a remote peer, blocking until it completes.
func (dl *downloadTester) sync(id string, td *big.Int, mode SyncMode) error {
	head := dl.peers[id].chain.CurrentBlock()
	if td == nil {
		// If no particular TD was requested, load from the peer's blockchain
		td = dl.peers[id].chain.GetTd(head.Hash(), head.Number.Uint64())
	}
	// Synchronise with the chosen peer and ensure proper cleanup afterwards
	err := dl.downloader.synchronise(id, head.Hash(), td, nil, mode, false, nil)
	select {
	case <-dl.downloader.cancelCh:
		// Ok, downloader fully cancelled after sync cycle
	default:
		// Downloader is still accepting packets, can block a peer up
		panic("downloader active post sync cycle") // panic will be caught by tester
	}
	return err
}

// newPeer registers a new block download source into the downloader.
func (dl *downloadTester) newPeer(id string, version uint, blocks []*types.Block) *downloadTesterPeer {
	dl.lock.Lock()
	defer dl.lock.Unlock()

	peer := &downloadTesterPeer{
		dl:              dl,
		id:              id,
		chain:           newTestBlockchain(blocks),
		withholdHeaders: make(map[common.Hash]struct{}),
	}
	dl.peers[id] = peer

	if err := dl.downloader.RegisterPeer(id, version, peer); err != nil {
		panic(err)
	}
	if err := dl.downloader.SnapSyncer.Register(peer); err != nil {
		panic(err)
	}
	return peer
}

// dropPeer simulates a hard peer removal from the connection pool.
func (dl *downloadTester) dropPeer(id string) {
	dl.lock.Lock()
	defer dl.lock.Unlock()

	delete(dl.peers, id)
	dl.downloader.SnapSyncer.Unregister(id)
	dl.downloader.UnregisterPeer(id)
}

type downloadTesterPeer struct {
	dl    *downloadTester
	id    string
	chain *core.BlockChain

	withholdHeaders map[common.Hash]struct{}
}

func (dlp *downloadTesterPeer) MarkLagging() {
}

// Head constructs a function to retrieve a peer's current head hash
// and total difficulty.
func (dlp *downloadTesterPeer) Head() (common.Hash, *big.Int) {
	head := dlp.chain.CurrentBlock()
	return head.Hash(), dlp.chain.GetTd(head.Hash(), head.Number.Uint64())
}

func unmarshalRlpHeaders(rlpdata []rlp.RawValue) []*types.Header {
	var headers = make([]*types.Header, len(rlpdata))
	for i, data := range rlpdata {
		var h types.Header
		if err := rlp.DecodeBytes(data, &h); err != nil {
			panic(err)
		}
		headers[i] = &h
	}
	return headers
}

// RequestHeadersByHash constructs a GetBlockHeaders function based on a hashed
// origin; associated with a particular peer in the download tester. The returned
// function can be used to retrieve batches of headers from the particular peer.
func (dlp *downloadTesterPeer) RequestHeadersByHash(origin common.Hash, amount int, skip int, reverse bool, sink chan *eth.Response) (*eth.Request, error) {
	// Service the header query via the live handler code
	rlpHeaders := eth.ServiceGetBlockHeadersQuery(dlp.chain, &eth.GetBlockHeadersPacket{
		Origin: eth.HashOrNumber{
			Hash: origin,
		},
		Amount:  uint64(amount),
		Skip:    uint64(skip),
		Reverse: reverse,
	}, nil)
	headers := unmarshalRlpHeaders(rlpHeaders)
	// If a malicious peer is simulated withholding headers, delete them
	for hash := range dlp.withholdHeaders {
		for i, header := range headers {
			if header.Hash() == hash {
				headers = append(headers[:i], headers[i+1:]...)
				break
			}
		}
	}
	hashes := make([]common.Hash, len(headers))
	for i, header := range headers {
		hashes[i] = header.Hash()
	}
	// Deliver the headers to the downloader
	req := &eth.Request{
		Peer: dlp.id,
	}
	res := &eth.Response{
		Req:  req,
		Res:  (*eth.BlockHeadersPacket)(&headers),
		Meta: hashes,
		Time: 1,
		Done: make(chan error, 1), // Ignore the returned status
	}
	go func() {
		sink <- res
	}()
	return req, nil
}

// RequestHeadersByNumber constructs a GetBlockHeaders function based on a numbered
// origin; associated with a particular peer in the download tester. The returned
// function can be used to retrieve batches of headers from the particular peer.
func (dlp *downloadTesterPeer) RequestHeadersByNumber(origin uint64, amount int, skip int, reverse bool, sink chan *eth.Response) (*eth.Request, error) {
	// Service the header query via the live handler code
	rlpHeaders := eth.ServiceGetBlockHeadersQuery(dlp.chain, &eth.GetBlockHeadersPacket{
		Origin: eth.HashOrNumber{
			Number: origin,
		},
		Amount:  uint64(amount),
		Skip:    uint64(skip),
		Reverse: reverse,
	}, nil)
	headers := unmarshalRlpHeaders(rlpHeaders)
	// If a malicious peer is simulated withholding headers, delete them
	for hash := range dlp.withholdHeaders {
		for i, header := range headers {
			if header.Hash() == hash {
				headers = append(headers[:i], headers[i+1:]...)
				break
			}
		}
	}
	hashes := make([]common.Hash, len(headers))
	for i, header := range headers {
		hashes[i] = header.Hash()
	}
	// Deliver the headers to the downloader
	req := &eth.Request{
		Peer: dlp.id,
	}
	res := &eth.Response{
		Req:  req,
		Res:  (*eth.BlockHeadersPacket)(&headers),
		Meta: hashes,
		Time: 1,
		Done: make(chan error, 1), // Ignore the returned status
	}
	go func() {
		sink <- res
	}()
	return req, nil
}

// RequestBodies constructs a getBlockBodies method associated with a particular
// peer in the download tester. The returned function can be used to retrieve
// batches of block bodies from the particularly requested peer.
func (dlp *downloadTesterPeer) RequestBodies(hashes []common.Hash, sink chan *eth.Response) (*eth.Request, error) {
	blobs := eth.ServiceGetBlockBodiesQuery(dlp.chain, hashes)

	bodies := make([]*eth.BlockBody, len(blobs))
	for i, blob := range blobs {
		bodies[i] = new(eth.BlockBody)
		rlp.DecodeBytes(blob, bodies[i])
	}
	var (
		txsHashes        = make([]common.Hash, len(bodies))
		uncleHashes      = make([]common.Hash, len(bodies))
		withdrawalHashes = make([]common.Hash, len(bodies))
	)
	hasher := trie.NewStackTrie(nil)
	for i, body := range bodies {
		txsHashes[i] = types.DeriveSha(types.Transactions(body.Transactions), hasher)
		uncleHashes[i] = types.CalcUncleHash(body.Uncles)
	}
	req := &eth.Request{
		Peer: dlp.id,
	}
	res := &eth.Response{
		Req:  req,
		Res:  (*eth.BlockBodiesPacket)(&bodies),
		Meta: [][]common.Hash{txsHashes, uncleHashes, withdrawalHashes},
		Time: 1,
		Done: make(chan error, 1), // Ignore the returned status
	}
	go func() {
		sink <- res
	}()
	return req, nil
}

// RequestReceipts constructs a getReceipts method associated with a particular
// peer in the download tester. The returned function can be used to retrieve
// batches of block receipts from the particularly requested peer.
func (dlp *downloadTesterPeer) RequestReceipts(hashes []common.Hash, sink chan *eth.Response) (*eth.Request, error) {
	blobs := eth.ServiceGetReceiptsQuery(dlp.chain, hashes)

	receipts := make([][]*types.Receipt, len(blobs))
	for i, blob := range blobs {
		rlp.DecodeBytes(blob, &receipts[i])
	}
	hasher := trie.NewStackTrie(nil)
	hashes = make([]common.Hash, len(receipts))
	for i, receipt := range receipts {
		hashes[i] = types.DeriveSha(types.Receipts(receipt), hasher)
	}
	req := &eth.Request{
		Peer: dlp.id,
	}
	res := &eth.Response{
		Req:  req,
		Res:  (*eth.ReceiptsPacket)(&receipts),
		Meta: hashes,
		Time: 1,
		Done: make(chan error, 1), // Ignore the returned status
	}
	go func() {
		sink <- res
	}()
	return req, nil
}

// ID retrieves the peer's unique identifier.
func (dlp *downloadTesterPeer) ID() string {
	return dlp.id
}

// RequestAccountRange fetches a batch of accounts rooted in a specific account
// trie, starting with the origin.
func (dlp *downloadTesterPeer) RequestAccountRange(id uint64, root, origin, limit common.Hash, bytes uint64) error {
	// Create the request and service it
	req := &snap.GetAccountRangePacket{
		ID:     id,
		Root:   root,
		Origin: origin,
		Limit:  limit,
		Bytes:  bytes,
	}
	slimaccs, proofs := snap.ServiceGetAccountRangeQuery(dlp.chain, req)

	// We need to convert to non-slim format, delegate to the packet code
	res := &snap.AccountRangePacket{
		ID:       id,
		Accounts: slimaccs,
		Proof:    proofs,
	}
	hashes, accounts, _ := res.Unpack()

	go dlp.dl.downloader.SnapSyncer.OnAccounts(dlp, id, hashes, accounts, proofs)
	return nil
}

// RequestStorageRanges fetches a batch of storage slots belonging to one or
// more accounts. If slots from only one account is requested, an origin marker
// may also be used to retrieve from there.
func (dlp *downloadTesterPeer) RequestStorageRanges(id uint64, root common.Hash, accounts []common.Hash, origin, limit []byte, bytes uint64) error {
	// Create the request and service it
	req := &snap.GetStorageRangesPacket{
		ID:       id,
		Accounts: accounts,
		Root:     root,
		Origin:   origin,
		Limit:    limit,
		Bytes:    bytes,
	}
	storage, proofs := snap.ServiceGetStorageRangesQuery(dlp.chain, req)

	// We need to convert to demultiplex, delegate to the packet code
	res := &snap.StorageRangesPacket{
		ID:    id,
		Slots: storage,
		Proof: proofs,
	}
	hashes, slots := res.Unpack()

	go dlp.dl.downloader.SnapSyncer.OnStorage(dlp, id, hashes, slots, proofs)
	return nil
}

// RequestByteCodes fetches a batch of bytecodes by hash.
func (dlp *downloadTesterPeer) RequestByteCodes(id uint64, hashes []common.Hash, bytes uint64) error {
	req := &snap.GetByteCodesPacket{
		ID:     id,
		Hashes: hashes,
		Bytes:  bytes,
	}
	codes := snap.ServiceGetByteCodesQuery(dlp.chain, req)
	go dlp.dl.downloader.SnapSyncer.OnByteCodes(dlp, id, codes)
	return nil
}

// RequestTrieNodes fetches a batch of account or storage trie nodes rooted in
// a specific state trie.
func (dlp *downloadTesterPeer) RequestTrieNodes(id uint64, root common.Hash, paths []snap.TrieNodePathSet, bytes uint64) error {
	req := &snap.GetTrieNodesPacket{
		ID:    id,
		Root:  root,
		Paths: paths,
		Bytes: bytes,
	}
	nodes, _ := snap.ServiceGetTrieNodesQuery(dlp.chain, req, time.Now())
	go dlp.dl.downloader.SnapSyncer.OnTrieNodes(dlp, id, nodes)
	return nil
}

// Log retrieves the peer's own contextual logger.
func (dlp *downloadTesterPeer) Log() log.Logger {
	return log.New("peer", dlp.id)
}

// assertOwnChain checks if the local chain contains the correct number of items
// of the various chain components.
func assertOwnChain(t *testing.T, tester *downloadTester, length int) {
	// Mark this method as a helper to report errors at callsite, not in here
	t.Helper()

	headers, blocks, receipts := length, length, length
	if tester.downloader.getMode() == LightSync {
		blocks, receipts = 1, 1
	}
	if hs := int(tester.chain.CurrentHeader().Number.Uint64()) + 1; hs != headers {
		t.Fatalf("synchronised headers mismatch: have %v, want %v", hs, headers)
	}
	if bs := int(tester.chain.CurrentBlock().Number.Uint64()) + 1; bs != blocks {
		t.Fatalf("synchronised blocks mismatch: have %v, want %v", bs, blocks)
	}
	if rs := int(tester.chain.CurrentSnapBlock().Number.Uint64()) + 1; rs != receipts {
		t.Fatalf("synchronised receipts mismatch: have %v, want %v", rs, receipts)
	}
}

func TestCanonicalSynchronisation66Full(t *testing.T)  { testCanonSync(t, eth.ETH66, FullSync) }
func TestCanonicalSynchronisation66Snap(t *testing.T)  { testCanonSync(t, eth.ETH66, SnapSync) }
func TestCanonicalSynchronisation66Light(t *testing.T) { testCanonSync(t, eth.ETH66, LightSync) }
func TestCanonicalSynchronisation67Full(t *testing.T)  { testCanonSync(t, eth.ETH67, FullSync) }
func TestCanonicalSynchronisation67Snap(t *testing.T)  { testCanonSync(t, eth.ETH67, SnapSync) }
func TestCanonicalSynchronisation67Light(t *testing.T) { testCanonSync(t, eth.ETH67, LightSync) }

func testCanonSync(t *testing.T, protocol uint, mode SyncMode) {
	tester := newTester(t)
	defer tester.terminate()

	// Create a small enough block chain to download
	chain := testChainBase.shorten(blockCacheMaxItems - 15)
	tester.newPeer("peer", protocol, chain.blocks[1:])

	// Synchronise with the peer and make sure all relevant data was retrieved
	if err := tester.sync("peer", nil, mode); err != nil {
		t.Fatalf("failed to synchronise blocks: %v", err)
	}
	assertOwnChain(t, tester, len(chain.blocks))
}

// Tests that if a large batch of blocks are being downloaded, it is throttled
// until the cached blocks are retrieved.
func TestThrottling66Full(t *testing.T) { testThrottling(t, eth.ETH66, FullSync) }
func TestThrottling66Snap(t *testing.T) { testThrottling(t, eth.ETH66, SnapSync) }
func TestThrottling67Full(t *testing.T) { testThrottling(t, eth.ETH67, FullSync) }
func TestThrottling67Snap(t *testing.T) { testThrottling(t, eth.ETH67, SnapSync) }

func testThrottling(t *testing.T, protocol uint, mode SyncMode) {
	tester := newTester(t)
	defer tester.terminate()

	// Create a long block chain to download and the tester
	targetBlocks := len(testChainBase.blocks) - 1
	tester.newPeer("peer", protocol, testChainBase.blocks[1:])

	// Wrap the importer to allow stepping
<<<<<<< HEAD
	blocked, proceed := uint32(0), make(chan struct{})
	tester.downloader.chainInsertHook = func(results []*fetchResult, _ chan struct{}) {
		atomic.StoreUint32(&blocked, uint32(len(results)))
=======
	var blocked atomic.Uint32
	proceed := make(chan struct{})
	tester.downloader.chainInsertHook = func(results []*fetchResult) {
		blocked.Store(uint32(len(results)))
>>>>>>> ea9e62ca
		<-proceed
	}
	// Start a synchronisation concurrently
	errc := make(chan error, 1)
	go func() {
		errc <- tester.sync("peer", nil, mode)
	}()
	// Iteratively take some blocks, always checking the retrieval count
	for {
		// Check the retrieval count synchronously (! reason for this ugly block)
		tester.lock.RLock()
		retrieved := int(tester.chain.CurrentSnapBlock().Number.Uint64()) + 1
		tester.lock.RUnlock()
		if retrieved >= targetBlocks+1 {
			break
		}
		// Wait a bit for sync to throttle itself
		var cached, frozen int
		for start := time.Now(); time.Since(start) < 3*time.Second; {
			time.Sleep(25 * time.Millisecond)

			tester.lock.Lock()
			tester.downloader.queue.lock.Lock()
			tester.downloader.queue.resultCache.lock.Lock()
			{
				cached = tester.downloader.queue.resultCache.countCompleted()
				frozen = int(blocked.Load())
				retrieved = int(tester.chain.CurrentSnapBlock().Number.Uint64()) + 1
			}
			tester.downloader.queue.resultCache.lock.Unlock()
			tester.downloader.queue.lock.Unlock()
			tester.lock.Unlock()

			if cached == blockCacheMaxItems ||
				cached == blockCacheMaxItems-reorgProtHeaderDelay ||
				retrieved+cached+frozen == targetBlocks+1 ||
				retrieved+cached+frozen == targetBlocks+1-reorgProtHeaderDelay {
				break
			}
		}
		// Make sure we filled up the cache, then exhaust it
		time.Sleep(25 * time.Millisecond) // give it a chance to screw up
		tester.lock.RLock()
		retrieved = int(tester.chain.CurrentSnapBlock().Number.Uint64()) + 1
		tester.lock.RUnlock()
		if cached != blockCacheMaxItems && cached != blockCacheMaxItems-reorgProtHeaderDelay && retrieved+cached+frozen != targetBlocks+1 && retrieved+cached+frozen != targetBlocks+1-reorgProtHeaderDelay {
			t.Fatalf("block count mismatch: have %v, want %v (owned %v, blocked %v, target %v)", cached, blockCacheMaxItems, retrieved, frozen, targetBlocks+1)
		}
		// Permit the blocked blocks to import
		if blocked.Load() > 0 {
			blocked.Store(uint32(0))
			proceed <- struct{}{}
		}
	}
	// Check that we haven't pulled more blocks than available
	assertOwnChain(t, tester, targetBlocks+1)
	if err := <-errc; err != nil {
		t.Fatalf("block synchronization failed: %v", err)
	}
}

// Tests that simple synchronization against a forked chain works correctly. In
// this test common ancestor lookup should *not* be short circuited, and a full
// binary search should be executed.
func TestForkedSync66Full(t *testing.T)  { testForkedSync(t, eth.ETH66, FullSync) }
func TestForkedSync66Snap(t *testing.T)  { testForkedSync(t, eth.ETH66, SnapSync) }
func TestForkedSync66Light(t *testing.T) { testForkedSync(t, eth.ETH66, LightSync) }
func TestForkedSync67Full(t *testing.T)  { testForkedSync(t, eth.ETH67, FullSync) }
func TestForkedSync67Snap(t *testing.T)  { testForkedSync(t, eth.ETH67, SnapSync) }
func TestForkedSync67Light(t *testing.T) { testForkedSync(t, eth.ETH67, LightSync) }

func testForkedSync(t *testing.T, protocol uint, mode SyncMode) {
	tester := newTester(t)
	defer tester.terminate()

	chainA := testChainForkLightA.shorten(len(testChainBase.blocks) + 80)
	chainB := testChainForkLightB.shorten(len(testChainBase.blocks) + 81)
	tester.newPeer("fork A", protocol, chainA.blocks[1:])
	tester.newPeer("fork B", protocol, chainB.blocks[1:])
	// Synchronise with the peer and make sure all blocks were retrieved
	if err := tester.sync("fork A", nil, mode); err != nil {
		t.Fatalf("failed to synchronise blocks: %v", err)
	}
	assertOwnChain(t, tester, len(chainA.blocks))

	// Synchronise with the second peer and make sure that fork is pulled too
	if err := tester.sync("fork B", nil, mode); err != nil {
		t.Fatalf("failed to synchronise blocks: %v", err)
	}
	assertOwnChain(t, tester, len(chainB.blocks))
}

// Tests that synchronising against a much shorter but much heavier fork works
// currently and is not dropped.
func TestHeavyForkedSync66Full(t *testing.T)  { testHeavyForkedSync(t, eth.ETH66, FullSync) }
func TestHeavyForkedSync66Snap(t *testing.T)  { testHeavyForkedSync(t, eth.ETH66, SnapSync) }
func TestHeavyForkedSync66Light(t *testing.T) { testHeavyForkedSync(t, eth.ETH66, LightSync) }
func TestHeavyForkedSync67Full(t *testing.T)  { testHeavyForkedSync(t, eth.ETH67, FullSync) }
func TestHeavyForkedSync67Snap(t *testing.T)  { testHeavyForkedSync(t, eth.ETH67, SnapSync) }
func TestHeavyForkedSync67Light(t *testing.T) { testHeavyForkedSync(t, eth.ETH67, LightSync) }

func testHeavyForkedSync(t *testing.T, protocol uint, mode SyncMode) {
	tester := newTester(t)
	defer tester.terminate()

	chainA := testChainForkLightA.shorten(len(testChainBase.blocks) + 80)
	chainB := testChainForkHeavy.shorten(len(testChainBase.blocks) + 79)
	tester.newPeer("light", protocol, chainA.blocks[1:])
	tester.newPeer("heavy", protocol, chainB.blocks[1:])

	// Synchronise with the peer and make sure all blocks were retrieved
	if err := tester.sync("light", nil, mode); err != nil {
		t.Fatalf("failed to synchronise blocks: %v", err)
	}
	assertOwnChain(t, tester, len(chainA.blocks))

	// Synchronise with the second peer and make sure that fork is pulled too
	if err := tester.sync("heavy", nil, mode); err != nil {
		t.Fatalf("failed to synchronise blocks: %v", err)
	}
	assertOwnChain(t, tester, len(chainB.blocks))
}

// Tests that chain forks are contained within a certain interval of the current
// chain head, ensuring that malicious peers cannot waste resources by feeding
// long dead chains.
func TestBoundedForkedSync66Full(t *testing.T)  { testBoundedForkedSync(t, eth.ETH66, FullSync) }
func TestBoundedForkedSync66Snap(t *testing.T)  { testBoundedForkedSync(t, eth.ETH66, SnapSync) }
func TestBoundedForkedSync66Light(t *testing.T) { testBoundedForkedSync(t, eth.ETH66, LightSync) }
func TestBoundedForkedSync67Full(t *testing.T)  { testBoundedForkedSync(t, eth.ETH67, FullSync) }
func TestBoundedForkedSync67Snap(t *testing.T)  { testBoundedForkedSync(t, eth.ETH67, SnapSync) }
func TestBoundedForkedSync67Light(t *testing.T) { testBoundedForkedSync(t, eth.ETH67, LightSync) }

func testBoundedForkedSync(t *testing.T, protocol uint, mode SyncMode) {
	tester := newTester(t)
	defer tester.terminate()

	chainA := testChainForkLightA
	chainB := testChainForkLightB
	tester.newPeer("original", protocol, chainA.blocks[1:])
	tester.newPeer("rewriter", protocol, chainB.blocks[1:])

	// Synchronise with the peer and make sure all blocks were retrieved
	if err := tester.sync("original", nil, mode); err != nil {
		t.Fatalf("failed to synchronise blocks: %v", err)
	}
	assertOwnChain(t, tester, len(chainA.blocks))

	// Synchronise with the second peer and ensure that the fork is rejected to being too old
	if err := tester.sync("rewriter", nil, mode); err != errInvalidAncestor {
		t.Fatalf("sync failure mismatch: have %v, want %v", err, errInvalidAncestor)
	}
}

// Tests that chain forks are contained within a certain interval of the current
// chain head for short but heavy forks too. These are a bit special because they
// take different ancestor lookup paths.
func TestBoundedHeavyForkedSync66Full(t *testing.T) {
	testBoundedHeavyForkedSync(t, eth.ETH66, FullSync)
}
func TestBoundedHeavyForkedSync66Snap(t *testing.T) {
	testBoundedHeavyForkedSync(t, eth.ETH66, SnapSync)
}
func TestBoundedHeavyForkedSync66Light(t *testing.T) {
	testBoundedHeavyForkedSync(t, eth.ETH66, LightSync)
}
func TestBoundedHeavyForkedSync67Full(t *testing.T) {
	testBoundedHeavyForkedSync(t, eth.ETH67, FullSync)
}
func TestBoundedHeavyForkedSync67Snap(t *testing.T) {
	testBoundedHeavyForkedSync(t, eth.ETH67, SnapSync)
}
func TestBoundedHeavyForkedSync67Light(t *testing.T) {
	testBoundedHeavyForkedSync(t, eth.ETH67, LightSync)
}

func testBoundedHeavyForkedSync(t *testing.T, protocol uint, mode SyncMode) {
	tester := newTester(t)
	defer tester.terminate()

	// Create a long enough forked chain
	chainA := testChainForkLightA
	chainB := testChainForkHeavy
	tester.newPeer("original", protocol, chainA.blocks[1:])

	// Synchronise with the peer and make sure all blocks were retrieved
	if err := tester.sync("original", nil, mode); err != nil {
		t.Fatalf("failed to synchronise blocks: %v", err)
	}
	assertOwnChain(t, tester, len(chainA.blocks))

	tester.newPeer("heavy-rewriter", protocol, chainB.blocks[1:])
	// Synchronise with the second peer and ensure that the fork is rejected to being too old
	if err := tester.sync("heavy-rewriter", nil, mode); err != errInvalidAncestor {
		t.Fatalf("sync failure mismatch: have %v, want %v", err, errInvalidAncestor)
	}
}

// Tests that a canceled download wipes all previously accumulated state.
func TestCancel66Full(t *testing.T)  { testCancel(t, eth.ETH66, FullSync) }
func TestCancel66Snap(t *testing.T)  { testCancel(t, eth.ETH66, SnapSync) }
func TestCancel66Light(t *testing.T) { testCancel(t, eth.ETH66, LightSync) }
func TestCancel67Full(t *testing.T)  { testCancel(t, eth.ETH67, FullSync) }
func TestCancel67Snap(t *testing.T)  { testCancel(t, eth.ETH67, SnapSync) }
func TestCancel67Light(t *testing.T) { testCancel(t, eth.ETH67, LightSync) }

func testCancel(t *testing.T, protocol uint, mode SyncMode) {
	tester := newTester(t)
	defer tester.terminate()

	chain := testChainBase.shorten(MaxHeaderFetch)
	tester.newPeer("peer", protocol, chain.blocks[1:])

	// Make sure canceling works with a pristine downloader
	tester.downloader.Cancel()
	if !tester.downloader.queue.Idle() {
		t.Errorf("download queue not idle")
	}
	// Synchronise with the peer, but cancel afterwards
	if err := tester.sync("peer", nil, mode); err != nil {
		t.Fatalf("failed to synchronise blocks: %v", err)
	}
	tester.downloader.Cancel()
	if !tester.downloader.queue.Idle() {
		t.Errorf("download queue not idle")
	}
}

// Tests that synchronisation from multiple peers works as intended (multi thread sanity test).
func TestMultiSynchronisation66Full(t *testing.T)  { testMultiSynchronisation(t, eth.ETH66, FullSync) }
func TestMultiSynchronisation66Snap(t *testing.T)  { testMultiSynchronisation(t, eth.ETH66, SnapSync) }
func TestMultiSynchronisation66Light(t *testing.T) { testMultiSynchronisation(t, eth.ETH66, LightSync) }
func TestMultiSynchronisation67Full(t *testing.T)  { testMultiSynchronisation(t, eth.ETH67, FullSync) }
func TestMultiSynchronisation67Snap(t *testing.T)  { testMultiSynchronisation(t, eth.ETH67, SnapSync) }
func TestMultiSynchronisation67Light(t *testing.T) { testMultiSynchronisation(t, eth.ETH67, LightSync) }

func testMultiSynchronisation(t *testing.T, protocol uint, mode SyncMode) {
	tester := newTester(t)
	defer tester.terminate()

	// Create various peers with various parts of the chain
	targetPeers := 8
	chain := testChainBase.shorten(targetPeers * 100)

	for i := 0; i < targetPeers; i++ {
		id := fmt.Sprintf("peer #%d", i)
		tester.newPeer(id, protocol, chain.shorten(len(chain.blocks) / (i + 1)).blocks[1:])
	}
	if err := tester.sync("peer #0", nil, mode); err != nil {
		t.Fatalf("failed to synchronise blocks: %v", err)
	}
	assertOwnChain(t, tester, len(chain.blocks))
}

// Tests that synchronisations behave well in multi-version protocol environments
// and not wreak havoc on other nodes in the network.
func TestMultiProtoSynchronisation66Full(t *testing.T)  { testMultiProtoSync(t, eth.ETH66, FullSync) }
func TestMultiProtoSynchronisation66Snap(t *testing.T)  { testMultiProtoSync(t, eth.ETH66, SnapSync) }
func TestMultiProtoSynchronisation66Light(t *testing.T) { testMultiProtoSync(t, eth.ETH66, LightSync) }
func TestMultiProtoSynchronisation67Full(t *testing.T)  { testMultiProtoSync(t, eth.ETH67, FullSync) }
func TestMultiProtoSynchronisation67Snap(t *testing.T)  { testMultiProtoSync(t, eth.ETH67, SnapSync) }
func TestMultiProtoSynchronisation67Light(t *testing.T) { testMultiProtoSync(t, eth.ETH67, LightSync) }

func testMultiProtoSync(t *testing.T, protocol uint, mode SyncMode) {
	tester := newTester(t)
	defer tester.terminate()

	// Create a small enough block chain to download
	chain := testChainBase.shorten(blockCacheMaxItems - 15)

	// Create peers of every type
	tester.newPeer("peer 66", eth.ETH66, chain.blocks[1:])
	tester.newPeer("peer 67", eth.ETH67, chain.blocks[1:])

	// Synchronise with the requested peer and make sure all blocks were retrieved
	if err := tester.sync(fmt.Sprintf("peer %d", protocol), nil, mode); err != nil {
		t.Fatalf("failed to synchronise blocks: %v", err)
	}
	assertOwnChain(t, tester, len(chain.blocks))

	// Check that no peers have been dropped off
	for _, version := range []int{66, 67} {
		peer := fmt.Sprintf("peer %d", version)
		if _, ok := tester.peers[peer]; !ok {
			t.Errorf("%s dropped", peer)
		}
	}
}

// Tests that if a block is empty (e.g. header only), no body request should be
// made, and instead the header should be assembled into a whole block in itself.
func TestEmptyShortCircuit66Full(t *testing.T)  { testEmptyShortCircuit(t, eth.ETH66, FullSync) }
func TestEmptyShortCircuit66Snap(t *testing.T)  { testEmptyShortCircuit(t, eth.ETH66, SnapSync) }
func TestEmptyShortCircuit66Light(t *testing.T) { testEmptyShortCircuit(t, eth.ETH66, LightSync) }
func TestEmptyShortCircuit67Full(t *testing.T)  { testEmptyShortCircuit(t, eth.ETH67, FullSync) }
func TestEmptyShortCircuit67Snap(t *testing.T)  { testEmptyShortCircuit(t, eth.ETH67, SnapSync) }
func TestEmptyShortCircuit67Light(t *testing.T) { testEmptyShortCircuit(t, eth.ETH67, LightSync) }

func testEmptyShortCircuit(t *testing.T, protocol uint, mode SyncMode) {
	tester := newTester(t)
	defer tester.terminate()

	// Create a block chain to download
	chain := testChainBase
	tester.newPeer("peer", protocol, chain.blocks[1:])

	// Instrument the downloader to signal body requests
	var bodiesHave, receiptsHave atomic.Int32
	tester.downloader.bodyFetchHook = func(headers []*types.Header) {
		bodiesHave.Add(int32(len(headers)))
	}
	tester.downloader.receiptFetchHook = func(headers []*types.Header) {
		receiptsHave.Add(int32(len(headers)))
	}
	// Synchronise with the peer and make sure all blocks were retrieved
	if err := tester.sync("peer", nil, mode); err != nil {
		t.Fatalf("failed to synchronise blocks: %v", err)
	}
	assertOwnChain(t, tester, len(chain.blocks))

	// Validate the number of block bodies that should have been requested
	bodiesNeeded, receiptsNeeded := 0, 0
	for _, block := range chain.blocks[1:] {
		if mode != LightSync && (len(block.Transactions()) > 0 || len(block.Uncles()) > 0) {
			bodiesNeeded++
		}
	}
	for _, block := range chain.blocks[1:] {
		if mode == SnapSync && len(block.Transactions()) > 0 {
			receiptsNeeded++
		}
	}
	if int(bodiesHave.Load()) != bodiesNeeded {
		t.Errorf("body retrieval count mismatch: have %v, want %v", bodiesHave.Load(), bodiesNeeded)
	}
	if int(receiptsHave.Load()) != receiptsNeeded {
		t.Errorf("receipt retrieval count mismatch: have %v, want %v", receiptsHave.Load(), receiptsNeeded)
	}
}

// Tests that headers are enqueued continuously, preventing malicious nodes from
// stalling the downloader by feeding gapped header chains.
func TestMissingHeaderAttack66Full(t *testing.T)  { testMissingHeaderAttack(t, eth.ETH66, FullSync) }
func TestMissingHeaderAttack66Snap(t *testing.T)  { testMissingHeaderAttack(t, eth.ETH66, SnapSync) }
func TestMissingHeaderAttack66Light(t *testing.T) { testMissingHeaderAttack(t, eth.ETH66, LightSync) }
func TestMissingHeaderAttack67Full(t *testing.T)  { testMissingHeaderAttack(t, eth.ETH67, FullSync) }
func TestMissingHeaderAttack67Snap(t *testing.T)  { testMissingHeaderAttack(t, eth.ETH67, SnapSync) }
func TestMissingHeaderAttack67Light(t *testing.T) { testMissingHeaderAttack(t, eth.ETH67, LightSync) }

func testMissingHeaderAttack(t *testing.T, protocol uint, mode SyncMode) {
	tester := newTester(t)
	defer tester.terminate()

	chain := testChainBase.shorten(blockCacheMaxItems - 15)

	attacker := tester.newPeer("attack", protocol, chain.blocks[1:])
	attacker.withholdHeaders[chain.blocks[len(chain.blocks)/2-1].Hash()] = struct{}{}

	if err := tester.sync("attack", nil, mode); err == nil {
		t.Fatalf("succeeded attacker synchronisation")
	}
	// Synchronise with the valid peer and make sure sync succeeds
	tester.newPeer("valid", protocol, chain.blocks[1:])
	if err := tester.sync("valid", nil, mode); err != nil {
		t.Fatalf("failed to synchronise blocks: %v", err)
	}
	assertOwnChain(t, tester, len(chain.blocks))
}

// Tests that if requested headers are shifted (i.e. first is missing), the queue
// detects the invalid numbering.
func TestShiftedHeaderAttack66Full(t *testing.T)  { testShiftedHeaderAttack(t, eth.ETH66, FullSync) }
func TestShiftedHeaderAttack66Snap(t *testing.T)  { testShiftedHeaderAttack(t, eth.ETH66, SnapSync) }
func TestShiftedHeaderAttack66Light(t *testing.T) { testShiftedHeaderAttack(t, eth.ETH66, LightSync) }
func TestShiftedHeaderAttack67Full(t *testing.T)  { testShiftedHeaderAttack(t, eth.ETH67, FullSync) }
func TestShiftedHeaderAttack67Snap(t *testing.T)  { testShiftedHeaderAttack(t, eth.ETH67, SnapSync) }
func TestShiftedHeaderAttack67Light(t *testing.T) { testShiftedHeaderAttack(t, eth.ETH67, LightSync) }

func testShiftedHeaderAttack(t *testing.T, protocol uint, mode SyncMode) {
	tester := newTester(t)
	defer tester.terminate()

	chain := testChainBase.shorten(blockCacheMaxItems - 15)

	// Attempt a full sync with an attacker feeding shifted headers
	attacker := tester.newPeer("attack", protocol, chain.blocks[1:])
	attacker.withholdHeaders[chain.blocks[1].Hash()] = struct{}{}

	if err := tester.sync("attack", nil, mode); err == nil {
		t.Fatalf("succeeded attacker synchronisation")
	}
	// Synchronise with the valid peer and make sure sync succeeds
	tester.newPeer("valid", protocol, chain.blocks[1:])
	if err := tester.sync("valid", nil, mode); err != nil {
		t.Fatalf("failed to synchronise blocks: %v", err)
	}
	assertOwnChain(t, tester, len(chain.blocks))
}

// Tests that upon detecting an invalid header, the recent ones are rolled back
// for various failure scenarios. Afterwards a full sync is attempted to make
// sure no state was corrupted.
func TestInvalidHeaderRollback66Snap(t *testing.T) { testInvalidHeaderRollback(t, eth.ETH66, SnapSync) }
func TestInvalidHeaderRollback67Snap(t *testing.T) { testInvalidHeaderRollback(t, eth.ETH67, SnapSync) }

func testInvalidHeaderRollback(t *testing.T, protocol uint, mode SyncMode) {
	tester := newTester(t)
	defer tester.terminate()

	// Create a small enough block chain to download
	targetBlocks := 3*fsHeaderSafetyNet + 256 + fsMinFullBlocks
	chain := testChainBase.shorten(targetBlocks)

	// Attempt to sync with an attacker that feeds junk during the fast sync phase.
	// This should result in the last fsHeaderSafetyNet headers being rolled back.
	missing := fsHeaderSafetyNet + MaxHeaderFetch + 1

	fastAttacker := tester.newPeer("fast-attack", protocol, chain.blocks[1:])
	fastAttacker.withholdHeaders[chain.blocks[missing].Hash()] = struct{}{}

	if err := tester.sync("fast-attack", nil, mode); err == nil {
		t.Fatalf("succeeded fast attacker synchronisation")
	}
	if head := tester.chain.CurrentHeader().Number.Int64(); int(head) > MaxHeaderFetch {
		t.Errorf("rollback head mismatch: have %v, want at most %v", head, MaxHeaderFetch)
	}
	// Attempt to sync with an attacker that feeds junk during the block import phase.
	// This should result in both the last fsHeaderSafetyNet number of headers being
	// rolled back, and also the pivot point being reverted to a non-block status.
	missing = 3*fsHeaderSafetyNet + MaxHeaderFetch + 1

	blockAttacker := tester.newPeer("block-attack", protocol, chain.blocks[1:])
	fastAttacker.withholdHeaders[chain.blocks[missing].Hash()] = struct{}{} // Make sure the fast-attacker doesn't fill in
	blockAttacker.withholdHeaders[chain.blocks[missing].Hash()] = struct{}{}

	if err := tester.sync("block-attack", nil, mode); err == nil {
		t.Fatalf("succeeded block attacker synchronisation")
	}
	if head := tester.chain.CurrentHeader().Number.Int64(); int(head) > 2*fsHeaderSafetyNet+MaxHeaderFetch {
		t.Errorf("rollback head mismatch: have %v, want at most %v", head, 2*fsHeaderSafetyNet+MaxHeaderFetch)
	}
	if mode == SnapSync {
		if head := tester.chain.CurrentBlock().Number.Uint64(); head != 0 {
			t.Errorf("fast sync pivot block #%d not rolled back", head)
		}
	}
	// Attempt to sync with an attacker that withholds promised blocks after the
	// fast sync pivot point. This could be a trial to leave the node with a bad
	// but already imported pivot block.
	withholdAttacker := tester.newPeer("withhold-attack", protocol, chain.blocks[1:])

	tester.downloader.syncInitHook = func(uint64, uint64) {
		for i := missing; i < len(chain.blocks); i++ {
			withholdAttacker.withholdHeaders[chain.blocks[i].Hash()] = struct{}{}
		}
		tester.downloader.syncInitHook = nil
	}
	if err := tester.sync("withhold-attack", nil, mode); err == nil {
		t.Fatalf("succeeded withholding attacker synchronisation")
	}
	if head := tester.chain.CurrentHeader().Number.Int64(); int(head) > 2*fsHeaderSafetyNet+MaxHeaderFetch {
		t.Errorf("rollback head mismatch: have %v, want at most %v", head, 2*fsHeaderSafetyNet+MaxHeaderFetch)
	}
	if mode == SnapSync {
		if head := tester.chain.CurrentBlock().Number.Uint64(); head != 0 {
			t.Errorf("fast sync pivot block #%d not rolled back", head)
		}
	}
	// Synchronise with the valid peer and make sure sync succeeds. Since the last rollback
	// should also disable fast syncing for this process, verify that we did a fresh full
	// sync. Note, we can't assert anything about the receipts since we won't purge the
	// database of them, hence we can't use assertOwnChain.
	tester.newPeer("valid", protocol, chain.blocks[1:])
	if err := tester.sync("valid", nil, mode); err != nil {
		t.Fatalf("failed to synchronise blocks: %v", err)
	}
	assertOwnChain(t, tester, len(chain.blocks))
}

// Tests that a peer advertising a high TD doesn't get to stall the downloader
// afterwards by not sending any useful hashes.
func TestHighTDStarvationAttack66Full(t *testing.T) {
	testHighTDStarvationAttack(t, eth.ETH66, FullSync)
}
func TestHighTDStarvationAttack66Snap(t *testing.T) {
	testHighTDStarvationAttack(t, eth.ETH66, SnapSync)
}
func TestHighTDStarvationAttack66Light(t *testing.T) {
	testHighTDStarvationAttack(t, eth.ETH66, LightSync)
}
func TestHighTDStarvationAttack67Full(t *testing.T) {
	testHighTDStarvationAttack(t, eth.ETH67, FullSync)
}
func TestHighTDStarvationAttack67Snap(t *testing.T) {
	testHighTDStarvationAttack(t, eth.ETH67, SnapSync)
}
func TestHighTDStarvationAttack67Light(t *testing.T) {
	testHighTDStarvationAttack(t, eth.ETH67, LightSync)
}

func testHighTDStarvationAttack(t *testing.T, protocol uint, mode SyncMode) {
	tester := newTester(t)
	defer tester.terminate()

	chain := testChainBase.shorten(1)
	tester.newPeer("attack", protocol, chain.blocks[1:])
	if err := tester.sync("attack", big.NewInt(1000000), mode); err != errLaggingPeer {
		t.Fatalf("synchronisation error mismatch: have %v, want %v", err, errLaggingPeer)
	}
}

// Tests that misbehaving peers are disconnected, whilst behaving ones are not.
func TestBlockHeaderAttackerDropping66(t *testing.T) { testBlockHeaderAttackerDropping(t, eth.ETH66) }
func TestBlockHeaderAttackerDropping67(t *testing.T) { testBlockHeaderAttackerDropping(t, eth.ETH67) }

func testBlockHeaderAttackerDropping(t *testing.T, protocol uint) {
	// Define the disconnection requirement for individual hash fetch errors
	tests := []struct {
		result error
		drop   bool
	}{
		{nil, false},                        // Sync succeeded, all is well
		{errBusy, false},                    // Sync is already in progress, no problem
		{errUnknownPeer, false},             // Peer is unknown, was already dropped, don't double drop
		{errBadPeer, true},                  // Peer was deemed bad for some reason, drop it
		{errStallingPeer, true},             // Peer was detected to be stalling, drop it
		{errUnsyncedPeer, true},             // Peer was detected to be unsynced, drop it
		{errNoPeers, false},                 // No peers to download from, soft race, no issue
		{errTimeout, true},                  // No hashes received in due time, drop the peer
		{errEmptyHeaderSet, true},           // No headers were returned as a response, drop as it's a dead end
		{errPeersUnavailable, true},         // Nobody had the advertised blocks, drop the advertiser
		{errInvalidAncestor, true},          // Agreed upon ancestor is not acceptable, drop the chain rewriter
		{errInvalidChain, true},             // Hash chain was detected as invalid, definitely drop
		{errInvalidBody, false},             // A bad peer was detected, but not the sync origin
		{errInvalidReceipt, false},          // A bad peer was detected, but not the sync origin
		{errCancelContentProcessing, false}, // Synchronisation was canceled, origin may be innocent, don't drop
	}
	// Run the tests and check disconnection status
	tester := newTester(t)
	defer tester.terminate()
	chain := testChainBase.shorten(1)

	for i, tt := range tests {
		// Register a new peer and ensure its presence
		id := fmt.Sprintf("test %d", i)
		tester.newPeer(id, protocol, chain.blocks[1:])
		if _, ok := tester.peers[id]; !ok {
			t.Fatalf("test %d: registered peer not found", i)
		}
		// Simulate a synchronisation and check the required result
		tester.downloader.synchroniseMock = func(string, common.Hash) error { return tt.result }

		tester.downloader.Synchronise(id, tester.chain.Genesis().Hash(), big.NewInt(1000), nil, FullSync)
		if _, ok := tester.peers[id]; !ok != tt.drop {
			t.Errorf("test %d: peer drop mismatch for %v: have %v, want %v", i, tt.result, !ok, tt.drop)
		}
	}
}

// Tests that synchronisation progress (origin block number, current block number
// and highest block number) is tracked and updated correctly.
func TestSyncProgress66Full(t *testing.T)  { testSyncProgress(t, eth.ETH66, FullSync) }
func TestSyncProgress66Snap(t *testing.T)  { testSyncProgress(t, eth.ETH66, SnapSync) }
func TestSyncProgress66Light(t *testing.T) { testSyncProgress(t, eth.ETH66, LightSync) }
func TestSyncProgress67Full(t *testing.T)  { testSyncProgress(t, eth.ETH67, FullSync) }
func TestSyncProgress67Snap(t *testing.T)  { testSyncProgress(t, eth.ETH67, SnapSync) }
func TestSyncProgress67Light(t *testing.T) { testSyncProgress(t, eth.ETH67, LightSync) }

func testSyncProgress(t *testing.T, protocol uint, mode SyncMode) {
	tester := newTester(t)
	defer tester.terminate()

	chain := testChainBase.shorten(blockCacheMaxItems - 15)

	// Set a sync init hook to catch progress changes
	starting := make(chan struct{})
	progress := make(chan struct{})

	tester.downloader.syncInitHook = func(origin, latest uint64) {
		starting <- struct{}{}
		<-progress
	}
	checkProgress(t, tester.downloader, "pristine", ethereum.SyncProgress{})

	// Synchronise half the blocks and check initial progress
	tester.newPeer("peer-half", protocol, chain.shorten(len(chain.blocks) / 2).blocks[1:])
	pending := new(sync.WaitGroup)
	pending.Add(1)

	go func() {
		defer pending.Done()
		if err := tester.sync("peer-half", nil, mode); err != nil {
			panic(fmt.Sprintf("failed to synchronise blocks: %v", err))
		}
	}()
	<-starting
	checkProgress(t, tester.downloader, "initial", ethereum.SyncProgress{
		HighestBlock: uint64(len(chain.blocks)/2 - 1),
	})
	progress <- struct{}{}
	pending.Wait()

	// Synchronise all the blocks and check continuation progress
	tester.newPeer("peer-full", protocol, chain.blocks[1:])
	pending.Add(1)
	go func() {
		defer pending.Done()
		if err := tester.sync("peer-full", nil, mode); err != nil {
			panic(fmt.Sprintf("failed to synchronise blocks: %v", err))
		}
	}()
	<-starting
	checkProgress(t, tester.downloader, "completing", ethereum.SyncProgress{
		StartingBlock: uint64(len(chain.blocks)/2 - 1),
		CurrentBlock:  uint64(len(chain.blocks)/2 - 1),
		HighestBlock:  uint64(len(chain.blocks) - 1),
	})

	// Check final progress after successful sync
	progress <- struct{}{}
	pending.Wait()
	checkProgress(t, tester.downloader, "final", ethereum.SyncProgress{
		StartingBlock: uint64(len(chain.blocks)/2 - 1),
		CurrentBlock:  uint64(len(chain.blocks) - 1),
		HighestBlock:  uint64(len(chain.blocks) - 1),
	})
}

func checkProgress(t *testing.T, d *Downloader, stage string, want ethereum.SyncProgress) {
	// Mark this method as a helper to report errors at callsite, not in here
	t.Helper()

	p := d.Progress()
	if p.StartingBlock != want.StartingBlock || p.CurrentBlock != want.CurrentBlock || p.HighestBlock != want.HighestBlock {
		t.Fatalf("%s progress mismatch:\nhave %+v\nwant %+v", stage, p, want)
	}
}

// Tests that synchronisation progress (origin block number and highest block
// number) is tracked and updated correctly in case of a fork (or manual head
// revertal).
func TestForkedSyncProgress66Full(t *testing.T)  { testForkedSyncProgress(t, eth.ETH66, FullSync) }
func TestForkedSyncProgress66Snap(t *testing.T)  { testForkedSyncProgress(t, eth.ETH66, SnapSync) }
func TestForkedSyncProgress66Light(t *testing.T) { testForkedSyncProgress(t, eth.ETH66, LightSync) }
func TestForkedSyncProgress67Full(t *testing.T)  { testForkedSyncProgress(t, eth.ETH67, FullSync) }
func TestForkedSyncProgress67Snap(t *testing.T)  { testForkedSyncProgress(t, eth.ETH67, SnapSync) }
func TestForkedSyncProgress67Light(t *testing.T) { testForkedSyncProgress(t, eth.ETH67, LightSync) }

func testForkedSyncProgress(t *testing.T, protocol uint, mode SyncMode) {
	tester := newTester(t)
	defer tester.terminate()

	chainA := testChainForkLightA.shorten(len(testChainBase.blocks) + MaxHeaderFetch)
	chainB := testChainForkLightB.shorten(len(testChainBase.blocks) + MaxHeaderFetch)

	// Set a sync init hook to catch progress changes
	starting := make(chan struct{})
	progress := make(chan struct{})

	tester.downloader.syncInitHook = func(origin, latest uint64) {
		starting <- struct{}{}
		<-progress
	}
	checkProgress(t, tester.downloader, "pristine", ethereum.SyncProgress{})

	// Synchronise with one of the forks and check progress
	tester.newPeer("fork A", protocol, chainA.blocks[1:])
	pending := new(sync.WaitGroup)
	pending.Add(1)
	go func() {
		defer pending.Done()
		if err := tester.sync("fork A", nil, mode); err != nil {
			panic(fmt.Sprintf("failed to synchronise blocks: %v", err))
		}
	}()
	<-starting

	checkProgress(t, tester.downloader, "initial", ethereum.SyncProgress{
		HighestBlock: uint64(len(chainA.blocks) - 1),
	})
	progress <- struct{}{}
	pending.Wait()

	// Simulate a successful sync above the fork
	tester.downloader.syncStatsChainOrigin = tester.downloader.syncStatsChainHeight

	// Synchronise with the second fork and check progress resets
	tester.newPeer("fork B", protocol, chainB.blocks[1:])
	pending.Add(1)
	go func() {
		defer pending.Done()
		if err := tester.sync("fork B", nil, mode); err != nil {
			panic(fmt.Sprintf("failed to synchronise blocks: %v", err))
		}
	}()
	<-starting
	checkProgress(t, tester.downloader, "forking", ethereum.SyncProgress{
		StartingBlock: uint64(len(testChainBase.blocks)) - 1,
		CurrentBlock:  uint64(len(chainA.blocks) - 1),
		HighestBlock:  uint64(len(chainB.blocks) - 1),
	})

	// Check final progress after successful sync
	progress <- struct{}{}
	pending.Wait()
	checkProgress(t, tester.downloader, "final", ethereum.SyncProgress{
		StartingBlock: uint64(len(testChainBase.blocks)) - 1,
		CurrentBlock:  uint64(len(chainB.blocks) - 1),
		HighestBlock:  uint64(len(chainB.blocks) - 1),
	})
}

// Tests that if synchronisation is aborted due to some failure, then the progress
// origin is not updated in the next sync cycle, as it should be considered the
// continuation of the previous sync and not a new instance.
func TestFailedSyncProgress66Full(t *testing.T)  { testFailedSyncProgress(t, eth.ETH66, FullSync) }
func TestFailedSyncProgress66Snap(t *testing.T)  { testFailedSyncProgress(t, eth.ETH66, SnapSync) }
func TestFailedSyncProgress66Light(t *testing.T) { testFailedSyncProgress(t, eth.ETH66, LightSync) }
func TestFailedSyncProgress67Full(t *testing.T)  { testFailedSyncProgress(t, eth.ETH67, FullSync) }
func TestFailedSyncProgress67Snap(t *testing.T)  { testFailedSyncProgress(t, eth.ETH67, SnapSync) }
func TestFailedSyncProgress67Light(t *testing.T) { testFailedSyncProgress(t, eth.ETH67, LightSync) }

func testFailedSyncProgress(t *testing.T, protocol uint, mode SyncMode) {
	tester := newTester(t)
	defer tester.terminate()

	chain := testChainBase.shorten(blockCacheMaxItems - 15)

	// Set a sync init hook to catch progress changes
	starting := make(chan struct{})
	progress := make(chan struct{})

	tester.downloader.syncInitHook = func(origin, latest uint64) {
		starting <- struct{}{}
		<-progress
	}
	checkProgress(t, tester.downloader, "pristine", ethereum.SyncProgress{})

	// Attempt a full sync with a faulty peer
	missing := len(chain.blocks)/2 - 1

	faulter := tester.newPeer("faulty", protocol, chain.blocks[1:])
	faulter.withholdHeaders[chain.blocks[missing].Hash()] = struct{}{}

	pending := new(sync.WaitGroup)
	pending.Add(1)
	go func() {
		defer pending.Done()
		if err := tester.sync("faulty", nil, mode); err == nil {
			panic("succeeded faulty synchronisation")
		}
	}()
	<-starting
	checkProgress(t, tester.downloader, "initial", ethereum.SyncProgress{
		HighestBlock: uint64(len(chain.blocks) - 1),
	})
	progress <- struct{}{}
	pending.Wait()
	afterFailedSync := tester.downloader.Progress()

	// Synchronise with a good peer and check that the progress origin remind the same
	// after a failure
	tester.newPeer("valid", protocol, chain.blocks[1:])
	pending.Add(1)
	go func() {
		defer pending.Done()
		if err := tester.sync("valid", nil, mode); err != nil {
			panic(fmt.Sprintf("failed to synchronise blocks: %v", err))
		}
	}()
	<-starting
	checkProgress(t, tester.downloader, "completing", afterFailedSync)

	// Check final progress after successful sync
	progress <- struct{}{}
	pending.Wait()
	checkProgress(t, tester.downloader, "final", ethereum.SyncProgress{
		CurrentBlock: uint64(len(chain.blocks) - 1),
		HighestBlock: uint64(len(chain.blocks) - 1),
	})
}

// Tests that if an attacker fakes a chain height, after the attack is detected,
// the progress height is successfully reduced at the next sync invocation.
func TestFakedSyncProgress66Full(t *testing.T)  { testFakedSyncProgress(t, eth.ETH66, FullSync) }
func TestFakedSyncProgress66Snap(t *testing.T)  { testFakedSyncProgress(t, eth.ETH66, SnapSync) }
func TestFakedSyncProgress66Light(t *testing.T) { testFakedSyncProgress(t, eth.ETH66, LightSync) }
func TestFakedSyncProgress67Full(t *testing.T)  { testFakedSyncProgress(t, eth.ETH67, FullSync) }
func TestFakedSyncProgress67Snap(t *testing.T)  { testFakedSyncProgress(t, eth.ETH67, SnapSync) }
func TestFakedSyncProgress67Light(t *testing.T) { testFakedSyncProgress(t, eth.ETH67, LightSync) }

func testFakedSyncProgress(t *testing.T, protocol uint, mode SyncMode) {
	tester := newTester(t)
	defer tester.terminate()

	chain := testChainBase.shorten(blockCacheMaxItems - 15)

	// Set a sync init hook to catch progress changes
	starting := make(chan struct{})
	progress := make(chan struct{})
	tester.downloader.syncInitHook = func(origin, latest uint64) {
		starting <- struct{}{}
		<-progress
	}
	checkProgress(t, tester.downloader, "pristine", ethereum.SyncProgress{})

	// Create and sync with an attacker that promises a higher chain than available.
	attacker := tester.newPeer("attack", protocol, chain.blocks[1:])
	numMissing := 5
	for i := len(chain.blocks) - 2; i > len(chain.blocks)-numMissing; i-- {
		attacker.withholdHeaders[chain.blocks[i].Hash()] = struct{}{}
	}
	pending := new(sync.WaitGroup)
	pending.Add(1)
	go func() {
		defer pending.Done()
		if err := tester.sync("attack", nil, mode); err == nil {
			panic("succeeded attacker synchronisation")
		}
	}()
	<-starting
	checkProgress(t, tester.downloader, "initial", ethereum.SyncProgress{
		HighestBlock: uint64(len(chain.blocks) - 1),
	})
	progress <- struct{}{}
	pending.Wait()
	afterFailedSync := tester.downloader.Progress()

	// it is no longer valid to sync to a lagging peer
	laggingChain := chain.shorten(800 / 2)
	tester.newPeer("lagging", protocol, laggingChain.blocks[1:])
	pending.Add(1)
	go func() {
		defer pending.Done()
		if err := tester.sync("lagging", nil, mode); err != errLaggingPeer {
			panic(fmt.Sprintf("unexpected lagging synchronisation err:%v", err))
		}
	}()
	// lagging peer will return before syncInitHook, skip <-starting and progress <- struct{}{}
	checkProgress(t, tester.downloader, "lagging", ethereum.SyncProgress{
		CurrentBlock: afterFailedSync.CurrentBlock,
		HighestBlock: uint64(len(chain.blocks) - 1),
	})
	pending.Wait()

	// Synchronise with a good peer and check that the progress height has been increased to
	// the true value.
	validChain := chain.shorten(len(chain.blocks))
	tester.newPeer("valid", protocol, validChain.blocks[1:])
	pending.Add(1)

	go func() {
		defer pending.Done()
		if err := tester.sync("valid", nil, mode); err != nil {
			panic(fmt.Sprintf("failed to synchronise blocks: %v", err))
		}
	}()
	<-starting
	checkProgress(t, tester.downloader, "completing", ethereum.SyncProgress{
		CurrentBlock: afterFailedSync.CurrentBlock,
		HighestBlock: uint64(len(validChain.blocks) - 1),
	})
	// Check final progress after successful sync.
	progress <- struct{}{}
	pending.Wait()
	checkProgress(t, tester.downloader, "final", ethereum.SyncProgress{
		CurrentBlock: uint64(len(validChain.blocks) - 1),
		HighestBlock: uint64(len(validChain.blocks) - 1),
	})
}

func TestRemoteHeaderRequestSpan(t *testing.T) {
	testCases := []struct {
		remoteHeight uint64
		localHeight  uint64
		expected     []int
	}{
		// Remote is way higher. We should ask for the remote head and go backwards
		{1500, 1000,
			[]int{1323, 1339, 1355, 1371, 1387, 1403, 1419, 1435, 1451, 1467, 1483, 1499},
		},
		{15000, 13006,
			[]int{14823, 14839, 14855, 14871, 14887, 14903, 14919, 14935, 14951, 14967, 14983, 14999},
		},
		// Remote is pretty close to us. We don't have to fetch as many
		{1200, 1150,
			[]int{1149, 1154, 1159, 1164, 1169, 1174, 1179, 1184, 1189, 1194, 1199},
		},
		// Remote is equal to us (so on a fork with higher td)
		// We should get the closest couple of ancestors
		{1500, 1500,
			[]int{1497, 1499},
		},
		// We're higher than the remote! Odd
		{1000, 1500,
			[]int{997, 999},
		},
		// Check some weird edgecases that it behaves somewhat rationally
		{0, 1500,
			[]int{0, 2},
		},
		{6000000, 0,
			[]int{5999823, 5999839, 5999855, 5999871, 5999887, 5999903, 5999919, 5999935, 5999951, 5999967, 5999983, 5999999},
		},
		{0, 0,
			[]int{0, 2},
		},
	}
	reqs := func(from, count, span int) []int {
		var r []int
		num := from
		for len(r) < count {
			r = append(r, num)
			num += span + 1
		}
		return r
	}
	for i, tt := range testCases {
		from, count, span, max := calculateRequestSpan(tt.remoteHeight, tt.localHeight)
		data := reqs(int(from), count, span)

		if max != uint64(data[len(data)-1]) {
			t.Errorf("test %d: wrong last value %d != %d", i, data[len(data)-1], max)
		}
		failed := false
		if len(data) != len(tt.expected) {
			failed = true
			t.Errorf("test %d: length wrong, expected %d got %d", i, len(tt.expected), len(data))
		} else {
			for j, n := range data {
				if n != tt.expected[j] {
					failed = true
					break
				}
			}
		}
		if failed {
			res := strings.ReplaceAll(fmt.Sprint(data), " ", ",")
			exp := strings.ReplaceAll(fmt.Sprint(tt.expected), " ", ",")
			t.Logf("got: %v\n", res)
			t.Logf("exp: %v\n", exp)
			t.Errorf("test %d: wrong values", i)
		}
	}
}

// Tests that peers below a pre-configured checkpoint block are prevented from
// being fast-synced from, avoiding potential cheap eclipse attacks.
func TestCheckpointEnforcement66Full(t *testing.T) { testCheckpointEnforcement(t, eth.ETH66, FullSync) }
func TestCheckpointEnforcement66Snap(t *testing.T) { testCheckpointEnforcement(t, eth.ETH66, SnapSync) }
func TestCheckpointEnforcement66Light(t *testing.T) {
	testCheckpointEnforcement(t, eth.ETH66, LightSync)
}
func TestCheckpointEnforcement67Full(t *testing.T) { testCheckpointEnforcement(t, eth.ETH67, FullSync) }
func TestCheckpointEnforcement67Snap(t *testing.T) { testCheckpointEnforcement(t, eth.ETH67, SnapSync) }
func TestCheckpointEnforcement67Light(t *testing.T) {
	testCheckpointEnforcement(t, eth.ETH67, LightSync)
}

func testCheckpointEnforcement(t *testing.T, protocol uint, mode SyncMode) {
	// Create a new tester with a particular hard coded checkpoint block
	tester := newTester(t)
	defer tester.terminate()

	tester.downloader.checkpoint = uint64(fsMinFullBlocks) + 256
	chain := testChainBase.shorten(int(tester.downloader.checkpoint) - 1)

	// Attempt to sync with the peer and validate the result
	tester.newPeer("peer", protocol, chain.blocks[1:])

	var expect error
	if mode == SnapSync || mode == LightSync {
		expect = errUnsyncedPeer
	}
	if err := tester.sync("peer", nil, mode); !errors.Is(err, expect) {
		t.Fatalf("block sync error mismatch: have %v, want %v", err, expect)
	}
	if mode == SnapSync || mode == LightSync {
		assertOwnChain(t, tester, 1)
	} else {
		assertOwnChain(t, tester, len(chain.blocks))
	}
}<|MERGE_RESOLUTION|>--- conflicted
+++ resolved
@@ -479,16 +479,10 @@
 	tester.newPeer("peer", protocol, testChainBase.blocks[1:])
 
 	// Wrap the importer to allow stepping
-<<<<<<< HEAD
-	blocked, proceed := uint32(0), make(chan struct{})
-	tester.downloader.chainInsertHook = func(results []*fetchResult, _ chan struct{}) {
-		atomic.StoreUint32(&blocked, uint32(len(results)))
-=======
 	var blocked atomic.Uint32
 	proceed := make(chan struct{})
 	tester.downloader.chainInsertHook = func(results []*fetchResult) {
 		blocked.Store(uint32(len(results)))
->>>>>>> ea9e62ca
 		<-proceed
 	}
 	// Start a synchronisation concurrently
