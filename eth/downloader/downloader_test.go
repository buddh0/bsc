// Copyright 2015 The go-ethereum Authors
// This file is part of the go-ethereum library.
//
// The go-ethereum library is free software: you can redistribute it and/or modify
// it under the terms of the GNU Lesser General Public License as published by
// the Free Software Foundation, either version 3 of the License, or
// (at your option) any later version.
//
// The go-ethereum library is distributed in the hope that it will be useful,
// but WITHOUT ANY WARRANTY; without even the implied warranty of
// MERCHANTABILITY or FITNESS FOR A PARTICULAR PURPOSE. See the
// GNU Lesser General Public License for more details.
//
// You should have received a copy of the GNU Lesser General Public License
// along with the go-ethereum library. If not, see <http://www.gnu.org/licenses/>.

package downloader

import (
	"fmt"
	"math/big"
	"os"
	"strings"
	"sync"
	"sync/atomic"
	"testing"
	"time"

	"github.com/ethereum/go-ethereum"
	"github.com/ethereum/go-ethereum/common"
	"github.com/ethereum/go-ethereum/consensus/ethash"
	"github.com/ethereum/go-ethereum/core"
	"github.com/ethereum/go-ethereum/core/rawdb"
	"github.com/ethereum/go-ethereum/core/types"
	"github.com/ethereum/go-ethereum/core/vm"
	"github.com/ethereum/go-ethereum/eth/protocols/eth"
	"github.com/ethereum/go-ethereum/eth/protocols/snap"
	"github.com/ethereum/go-ethereum/event"
	"github.com/ethereum/go-ethereum/log"
	"github.com/ethereum/go-ethereum/params"
	"github.com/ethereum/go-ethereum/rlp"
	"github.com/ethereum/go-ethereum/trie"
)

// downloadTester is a test simulator for mocking out local block chain.
type downloadTester struct {
	freezer    string
	chain      *core.BlockChain
	downloader *Downloader

	peers map[string]*downloadTesterPeer
	lock  sync.RWMutex
}

// newTester creates a new downloader test mocker.
func newTester(t *testing.T) *downloadTester {
	return newTesterWithNotification(t, nil)
}

// newTester creates a new downloader test mocker.
func newTesterWithNotification(t *testing.T, success func()) *downloadTester {
	freezer := t.TempDir()
	db, err := rawdb.NewDatabaseWithFreezer(rawdb.NewMemoryDatabase(), freezer, "", false, false, false, false, true)
	if err != nil {
		panic(err)
	}
	t.Cleanup(func() {
		db.Close()
	})
	gspec := &core.Genesis{
		Config:  params.TestChainConfig,
		Alloc:   core.GenesisAlloc{testAddress: {Balance: big.NewInt(1000000000000000)}},
		BaseFee: big.NewInt(params.InitialBaseFee),
	}
	chain, err := core.NewBlockChain(db, nil, gspec, nil, ethash.NewFaker(), vm.Config{}, nil, nil)
	if err != nil {
		panic(err)
	}
	tester := &downloadTester{
		freezer: freezer,
		chain:   chain,
		peers:   make(map[string]*downloadTesterPeer),
	}
<<<<<<< HEAD
	tester.downloader = New(0, db, new(event.TypeMux), tester.chain, nil, tester.dropPeer)
=======
	tester.downloader = New(db, new(event.TypeMux), tester.chain, nil, tester.dropPeer, success)
>>>>>>> 604da5c8
	return tester
}

// terminate aborts any operations on the embedded downloader and releases all
// held resources.
func (dl *downloadTester) terminate() {
	dl.downloader.Terminate()
	dl.chain.Stop()

	os.RemoveAll(dl.freezer)
}

// sync starts synchronizing with a remote peer, blocking until it completes.
func (dl *downloadTester) sync(id string, td *big.Int, mode SyncMode) error {
	head := dl.peers[id].chain.CurrentBlock()
	if td == nil {
		// If no particular TD was requested, load from the peer's blockchain
		td = dl.peers[id].chain.GetTd(head.Hash(), head.Number.Uint64())
	}
	// Synchronise with the chosen peer and ensure proper cleanup afterwards
	err := dl.downloader.synchronise(id, head.Hash(), td, nil, mode, false, nil)
	select {
	case <-dl.downloader.cancelCh:
		// Ok, downloader fully cancelled after sync cycle
	default:
		// Downloader is still accepting packets, can block a peer up
		panic("downloader active post sync cycle") // panic will be caught by tester
	}
	return err
}

// newPeer registers a new block download source into the downloader.
func (dl *downloadTester) newPeer(id string, version uint, blocks []*types.Block) *downloadTesterPeer {
	dl.lock.Lock()
	defer dl.lock.Unlock()

	peer := &downloadTesterPeer{
		dl:              dl,
		id:              id,
		chain:           newTestBlockchain(blocks),
		withholdHeaders: make(map[common.Hash]struct{}),
	}
	dl.peers[id] = peer

	if err := dl.downloader.RegisterPeer(id, version, peer); err != nil {
		panic(err)
	}
	if err := dl.downloader.SnapSyncer.Register(peer); err != nil {
		panic(err)
	}
	return peer
}

// dropPeer simulates a hard peer removal from the connection pool.
func (dl *downloadTester) dropPeer(id string) {
	dl.lock.Lock()
	defer dl.lock.Unlock()

	delete(dl.peers, id)
	dl.downloader.SnapSyncer.Unregister(id)
	dl.downloader.UnregisterPeer(id)
}

type downloadTesterPeer struct {
	dl    *downloadTester
	id    string
	chain *core.BlockChain

	withholdHeaders map[common.Hash]struct{}
}

func (dlp *downloadTesterPeer) MarkLagging() {
}

// Head constructs a function to retrieve a peer's current head hash
// and total difficulty.
func (dlp *downloadTesterPeer) Head() (common.Hash, *big.Int) {
	head := dlp.chain.CurrentBlock()
	return head.Hash(), dlp.chain.GetTd(head.Hash(), head.Number.Uint64())
}

func unmarshalRlpHeaders(rlpdata []rlp.RawValue) []*types.Header {
	var headers = make([]*types.Header, len(rlpdata))
	for i, data := range rlpdata {
		var h types.Header
		if err := rlp.DecodeBytes(data, &h); err != nil {
			panic(err)
		}
		headers[i] = &h
	}
	return headers
}

// RequestHeadersByHash constructs a GetBlockHeaders function based on a hashed
// origin; associated with a particular peer in the download tester. The returned
// function can be used to retrieve batches of headers from the particular peer.
func (dlp *downloadTesterPeer) RequestHeadersByHash(origin common.Hash, amount int, skip int, reverse bool, sink chan *eth.Response) (*eth.Request, error) {
	// Service the header query via the live handler code
	rlpHeaders := eth.ServiceGetBlockHeadersQuery(dlp.chain, &eth.GetBlockHeadersPacket{
		Origin: eth.HashOrNumber{
			Hash: origin,
		},
		Amount:  uint64(amount),
		Skip:    uint64(skip),
		Reverse: reverse,
	}, nil)
	headers := unmarshalRlpHeaders(rlpHeaders)
	// If a malicious peer is simulated withholding headers, delete them
	for hash := range dlp.withholdHeaders {
		for i, header := range headers {
			if header.Hash() == hash {
				headers = append(headers[:i], headers[i+1:]...)
				break
			}
		}
	}
	hashes := make([]common.Hash, len(headers))
	for i, header := range headers {
		hashes[i] = header.Hash()
	}
	// Deliver the headers to the downloader
	req := &eth.Request{
		Peer: dlp.id,
	}
	res := &eth.Response{
		Req:  req,
		Res:  (*eth.BlockHeadersPacket)(&headers),
		Meta: hashes,
		Time: 1,
		Done: make(chan error, 1), // Ignore the returned status
	}
	go func() {
		sink <- res
	}()
	return req, nil
}

// RequestHeadersByNumber constructs a GetBlockHeaders function based on a numbered
// origin; associated with a particular peer in the download tester. The returned
// function can be used to retrieve batches of headers from the particular peer.
func (dlp *downloadTesterPeer) RequestHeadersByNumber(origin uint64, amount int, skip int, reverse bool, sink chan *eth.Response) (*eth.Request, error) {
	// Service the header query via the live handler code
	rlpHeaders := eth.ServiceGetBlockHeadersQuery(dlp.chain, &eth.GetBlockHeadersPacket{
		Origin: eth.HashOrNumber{
			Number: origin,
		},
		Amount:  uint64(amount),
		Skip:    uint64(skip),
		Reverse: reverse,
	}, nil)
	headers := unmarshalRlpHeaders(rlpHeaders)
	// If a malicious peer is simulated withholding headers, delete them
	for hash := range dlp.withholdHeaders {
		for i, header := range headers {
			if header.Hash() == hash {
				headers = append(headers[:i], headers[i+1:]...)
				break
			}
		}
	}
	hashes := make([]common.Hash, len(headers))
	for i, header := range headers {
		hashes[i] = header.Hash()
	}
	// Deliver the headers to the downloader
	req := &eth.Request{
		Peer: dlp.id,
	}
	res := &eth.Response{
		Req:  req,
		Res:  (*eth.BlockHeadersPacket)(&headers),
		Meta: hashes,
		Time: 1,
		Done: make(chan error, 1), // Ignore the returned status
	}
	go func() {
		sink <- res
	}()
	return req, nil
}

// RequestBodies constructs a getBlockBodies method associated with a particular
// peer in the download tester. The returned function can be used to retrieve
// batches of block bodies from the particularly requested peer.
func (dlp *downloadTesterPeer) RequestBodies(hashes []common.Hash, sink chan *eth.Response) (*eth.Request, error) {
	blobs := eth.ServiceGetBlockBodiesQuery(dlp.chain, hashes)

	bodies := make([]*eth.BlockBody, len(blobs))
	for i, blob := range blobs {
		bodies[i] = new(eth.BlockBody)
		rlp.DecodeBytes(blob, bodies[i])
	}
	var (
		txsHashes        = make([]common.Hash, len(bodies))
		uncleHashes      = make([]common.Hash, len(bodies))
		withdrawalHashes = make([]common.Hash, len(bodies))
	)
	hasher := trie.NewStackTrie(nil)
	for i, body := range bodies {
		txsHashes[i] = types.DeriveSha(types.Transactions(body.Transactions), hasher)
		uncleHashes[i] = types.CalcUncleHash(body.Uncles)
	}
	req := &eth.Request{
		Peer: dlp.id,
	}
	res := &eth.Response{
		Req:  req,
		Res:  (*eth.BlockBodiesPacket)(&bodies),
		Meta: [][]common.Hash{txsHashes, uncleHashes, withdrawalHashes},
		Time: 1,
		Done: make(chan error, 1), // Ignore the returned status
	}
	go func() {
		sink <- res
	}()
	return req, nil
}

// RequestReceipts constructs a getReceipts method associated with a particular
// peer in the download tester. The returned function can be used to retrieve
// batches of block receipts from the particularly requested peer.
func (dlp *downloadTesterPeer) RequestReceipts(hashes []common.Hash, sink chan *eth.Response) (*eth.Request, error) {
	blobs := eth.ServiceGetReceiptsQuery(dlp.chain, hashes)

	receipts := make([][]*types.Receipt, len(blobs))
	for i, blob := range blobs {
		rlp.DecodeBytes(blob, &receipts[i])
	}
	hasher := trie.NewStackTrie(nil)
	hashes = make([]common.Hash, len(receipts))
	for i, receipt := range receipts {
		hashes[i] = types.DeriveSha(types.Receipts(receipt), hasher)
	}
	req := &eth.Request{
		Peer: dlp.id,
	}
	res := &eth.Response{
		Req:  req,
		Res:  (*eth.ReceiptsPacket)(&receipts),
		Meta: hashes,
		Time: 1,
		Done: make(chan error, 1), // Ignore the returned status
	}
	go func() {
		sink <- res
	}()
	return req, nil
}

// ID retrieves the peer's unique identifier.
func (dlp *downloadTesterPeer) ID() string {
	return dlp.id
}

// RequestAccountRange fetches a batch of accounts rooted in a specific account
// trie, starting with the origin.
func (dlp *downloadTesterPeer) RequestAccountRange(id uint64, root, origin, limit common.Hash, bytes uint64) error {
	// Create the request and service it
	req := &snap.GetAccountRangePacket{
		ID:     id,
		Root:   root,
		Origin: origin,
		Limit:  limit,
		Bytes:  bytes,
	}
	slimaccs, proofs := snap.ServiceGetAccountRangeQuery(dlp.chain, req)

	// We need to convert to non-slim format, delegate to the packet code
	res := &snap.AccountRangePacket{
		ID:       id,
		Accounts: slimaccs,
		Proof:    proofs,
	}
	hashes, accounts, _ := res.Unpack()

	go dlp.dl.downloader.SnapSyncer.OnAccounts(dlp, id, hashes, accounts, proofs)
	return nil
}

// RequestStorageRanges fetches a batch of storage slots belonging to one or
// more accounts. If slots from only one account is requested, an origin marker
// may also be used to retrieve from there.
func (dlp *downloadTesterPeer) RequestStorageRanges(id uint64, root common.Hash, accounts []common.Hash, origin, limit []byte, bytes uint64) error {
	// Create the request and service it
	req := &snap.GetStorageRangesPacket{
		ID:       id,
		Accounts: accounts,
		Root:     root,
		Origin:   origin,
		Limit:    limit,
		Bytes:    bytes,
	}
	storage, proofs := snap.ServiceGetStorageRangesQuery(dlp.chain, req)

	// We need to convert to demultiplex, delegate to the packet code
	res := &snap.StorageRangesPacket{
		ID:    id,
		Slots: storage,
		Proof: proofs,
	}
	hashes, slots := res.Unpack()

	go dlp.dl.downloader.SnapSyncer.OnStorage(dlp, id, hashes, slots, proofs)
	return nil
}

// RequestByteCodes fetches a batch of bytecodes by hash.
func (dlp *downloadTesterPeer) RequestByteCodes(id uint64, hashes []common.Hash, bytes uint64) error {
	req := &snap.GetByteCodesPacket{
		ID:     id,
		Hashes: hashes,
		Bytes:  bytes,
	}
	codes := snap.ServiceGetByteCodesQuery(dlp.chain, req)
	go dlp.dl.downloader.SnapSyncer.OnByteCodes(dlp, id, codes)
	return nil
}

// RequestTrieNodes fetches a batch of account or storage trie nodes rooted in
// a specific state trie.
func (dlp *downloadTesterPeer) RequestTrieNodes(id uint64, root common.Hash, paths []snap.TrieNodePathSet, bytes uint64) error {
	req := &snap.GetTrieNodesPacket{
		ID:    id,
		Root:  root,
		Paths: paths,
		Bytes: bytes,
	}
	nodes, _ := snap.ServiceGetTrieNodesQuery(dlp.chain, req, time.Now())
	go dlp.dl.downloader.SnapSyncer.OnTrieNodes(dlp, id, nodes)
	return nil
}

// Log retrieves the peer's own contextual logger.
func (dlp *downloadTesterPeer) Log() log.Logger {
	return log.New("peer", dlp.id)
}

// assertOwnChain checks if the local chain contains the correct number of items
// of the various chain components.
func assertOwnChain(t *testing.T, tester *downloadTester, length int) {
	// Mark this method as a helper to report errors at callsite, not in here
	t.Helper()

	headers, blocks, receipts := length, length, length
	if tester.downloader.getMode() == LightSync {
		blocks, receipts = 1, 1
	}
	if hs := int(tester.chain.CurrentHeader().Number.Uint64()) + 1; hs != headers {
		t.Fatalf("synchronised headers mismatch: have %v, want %v", hs, headers)
	}
	if bs := int(tester.chain.CurrentBlock().Number.Uint64()) + 1; bs != blocks {
		t.Fatalf("synchronised blocks mismatch: have %v, want %v", bs, blocks)
	}
	if rs := int(tester.chain.CurrentSnapBlock().Number.Uint64()) + 1; rs != receipts {
		t.Fatalf("synchronised receipts mismatch: have %v, want %v", rs, receipts)
	}
}

func TestCanonicalSynchronisation66Full(t *testing.T)  { testCanonSync(t, eth.ETH66, FullSync) }
func TestCanonicalSynchronisation66Snap(t *testing.T)  { testCanonSync(t, eth.ETH66, SnapSync) }
func TestCanonicalSynchronisation66Light(t *testing.T) { testCanonSync(t, eth.ETH66, LightSync) }
func TestCanonicalSynchronisation67Full(t *testing.T)  { testCanonSync(t, eth.ETH67, FullSync) }
func TestCanonicalSynchronisation67Snap(t *testing.T)  { testCanonSync(t, eth.ETH67, SnapSync) }
func TestCanonicalSynchronisation67Light(t *testing.T) { testCanonSync(t, eth.ETH67, LightSync) }

func testCanonSync(t *testing.T, protocol uint, mode SyncMode) {
	tester := newTester(t)
	defer tester.terminate()

	// Create a small enough block chain to download
	chain := testChainBase.shorten(blockCacheMaxItems - 15)
	tester.newPeer("peer", protocol, chain.blocks[1:])

	// Synchronise with the peer and make sure all relevant data was retrieved
	if err := tester.sync("peer", nil, mode); err != nil {
		t.Fatalf("failed to synchronise blocks: %v", err)
	}
	assertOwnChain(t, tester, len(chain.blocks))
}

// Tests that if a large batch of blocks are being downloaded, it is throttled
// until the cached blocks are retrieved.
func TestThrottling66Full(t *testing.T) { testThrottling(t, eth.ETH66, FullSync) }
func TestThrottling66Snap(t *testing.T) { testThrottling(t, eth.ETH66, SnapSync) }
func TestThrottling67Full(t *testing.T) { testThrottling(t, eth.ETH67, FullSync) }
func TestThrottling67Snap(t *testing.T) { testThrottling(t, eth.ETH67, SnapSync) }

func testThrottling(t *testing.T, protocol uint, mode SyncMode) {
	tester := newTester(t)
	defer tester.terminate()

	// Create a long block chain to download and the tester
	targetBlocks := len(testChainBase.blocks) - 1
	tester.newPeer("peer", protocol, testChainBase.blocks[1:])

	// Wrap the importer to allow stepping
	var blocked atomic.Uint32
	proceed := make(chan struct{})
	tester.downloader.chainInsertHook = func(results []*fetchResult) {
		blocked.Store(uint32(len(results)))
		<-proceed
	}
	// Start a synchronisation concurrently
	errc := make(chan error, 1)
	go func() {
		errc <- tester.sync("peer", nil, mode)
	}()
	// Iteratively take some blocks, always checking the retrieval count
	for {
		// Check the retrieval count synchronously (! reason for this ugly block)
		tester.lock.RLock()
		retrieved := int(tester.chain.CurrentSnapBlock().Number.Uint64()) + 1
		tester.lock.RUnlock()
		if retrieved >= targetBlocks+1 {
			break
		}
		// Wait a bit for sync to throttle itself
		var cached, frozen int
		for start := time.Now(); time.Since(start) < 3*time.Second; {
			time.Sleep(25 * time.Millisecond)

			tester.lock.Lock()
			tester.downloader.queue.lock.Lock()
			tester.downloader.queue.resultCache.lock.Lock()
			{
				cached = tester.downloader.queue.resultCache.countCompleted()
				frozen = int(blocked.Load())
				retrieved = int(tester.chain.CurrentSnapBlock().Number.Uint64()) + 1
			}
			tester.downloader.queue.resultCache.lock.Unlock()
			tester.downloader.queue.lock.Unlock()
			tester.lock.Unlock()

			if cached == blockCacheMaxItems ||
				cached == blockCacheMaxItems-reorgProtHeaderDelay ||
				retrieved+cached+frozen == targetBlocks+1 ||
				retrieved+cached+frozen == targetBlocks+1-reorgProtHeaderDelay {
				break
			}
		}
		// Make sure we filled up the cache, then exhaust it
		time.Sleep(25 * time.Millisecond) // give it a chance to screw up
		tester.lock.RLock()
		retrieved = int(tester.chain.CurrentSnapBlock().Number.Uint64()) + 1
		tester.lock.RUnlock()
		if cached != blockCacheMaxItems && cached != blockCacheMaxItems-reorgProtHeaderDelay && retrieved+cached+frozen != targetBlocks+1 && retrieved+cached+frozen != targetBlocks+1-reorgProtHeaderDelay {
			t.Fatalf("block count mismatch: have %v, want %v (owned %v, blocked %v, target %v)", cached, blockCacheMaxItems, retrieved, frozen, targetBlocks+1)
		}
		// Permit the blocked blocks to import
		if blocked.Load() > 0 {
			blocked.Store(uint32(0))
			proceed <- struct{}{}
		}
	}
	// Check that we haven't pulled more blocks than available
	assertOwnChain(t, tester, targetBlocks+1)
	if err := <-errc; err != nil {
		t.Fatalf("block synchronization failed: %v", err)
	}
}

// Tests that simple synchronization against a forked chain works correctly. In
// this test common ancestor lookup should *not* be short circuited, and a full
// binary search should be executed.
func TestForkedSync66Full(t *testing.T)  { testForkedSync(t, eth.ETH66, FullSync) }
func TestForkedSync66Snap(t *testing.T)  { testForkedSync(t, eth.ETH66, SnapSync) }
func TestForkedSync66Light(t *testing.T) { testForkedSync(t, eth.ETH66, LightSync) }
func TestForkedSync67Full(t *testing.T)  { testForkedSync(t, eth.ETH67, FullSync) }
func TestForkedSync67Snap(t *testing.T)  { testForkedSync(t, eth.ETH67, SnapSync) }
func TestForkedSync67Light(t *testing.T) { testForkedSync(t, eth.ETH67, LightSync) }

func testForkedSync(t *testing.T, protocol uint, mode SyncMode) {
	tester := newTester(t)
	defer tester.terminate()

	chainA := testChainForkLightA.shorten(len(testChainBase.blocks) + 80)
	chainB := testChainForkLightB.shorten(len(testChainBase.blocks) + 81)
	tester.newPeer("fork A", protocol, chainA.blocks[1:])
	tester.newPeer("fork B", protocol, chainB.blocks[1:])
	// Synchronise with the peer and make sure all blocks were retrieved
	if err := tester.sync("fork A", nil, mode); err != nil {
		t.Fatalf("failed to synchronise blocks: %v", err)
	}
	assertOwnChain(t, tester, len(chainA.blocks))

	// Synchronise with the second peer and make sure that fork is pulled too
	if err := tester.sync("fork B", nil, mode); err != nil {
		t.Fatalf("failed to synchronise blocks: %v", err)
	}
	assertOwnChain(t, tester, len(chainB.blocks))
}

// Tests that synchronising against a much shorter but much heavier fork works
// currently and is not dropped.
func TestHeavyForkedSync66Full(t *testing.T)  { testHeavyForkedSync(t, eth.ETH66, FullSync) }
func TestHeavyForkedSync66Snap(t *testing.T)  { testHeavyForkedSync(t, eth.ETH66, SnapSync) }
func TestHeavyForkedSync66Light(t *testing.T) { testHeavyForkedSync(t, eth.ETH66, LightSync) }
func TestHeavyForkedSync67Full(t *testing.T)  { testHeavyForkedSync(t, eth.ETH67, FullSync) }
func TestHeavyForkedSync67Snap(t *testing.T)  { testHeavyForkedSync(t, eth.ETH67, SnapSync) }
func TestHeavyForkedSync67Light(t *testing.T) { testHeavyForkedSync(t, eth.ETH67, LightSync) }

func testHeavyForkedSync(t *testing.T, protocol uint, mode SyncMode) {
	tester := newTester(t)
	defer tester.terminate()

	chainA := testChainForkLightA.shorten(len(testChainBase.blocks) + 80)
	chainB := testChainForkHeavy.shorten(len(testChainBase.blocks) + 79)
	tester.newPeer("light", protocol, chainA.blocks[1:])
	tester.newPeer("heavy", protocol, chainB.blocks[1:])

	// Synchronise with the peer and make sure all blocks were retrieved
	if err := tester.sync("light", nil, mode); err != nil {
		t.Fatalf("failed to synchronise blocks: %v", err)
	}
	assertOwnChain(t, tester, len(chainA.blocks))

	// Synchronise with the second peer and make sure that fork is pulled too
	if err := tester.sync("heavy", nil, mode); err != nil {
		t.Fatalf("failed to synchronise blocks: %v", err)
	}
	assertOwnChain(t, tester, len(chainB.blocks))
}

// Tests that chain forks are contained within a certain interval of the current
// chain head, ensuring that malicious peers cannot waste resources by feeding
// long dead chains.
func TestBoundedForkedSync66Full(t *testing.T)  { testBoundedForkedSync(t, eth.ETH66, FullSync) }
func TestBoundedForkedSync66Snap(t *testing.T)  { testBoundedForkedSync(t, eth.ETH66, SnapSync) }
func TestBoundedForkedSync66Light(t *testing.T) { testBoundedForkedSync(t, eth.ETH66, LightSync) }
func TestBoundedForkedSync67Full(t *testing.T)  { testBoundedForkedSync(t, eth.ETH67, FullSync) }
func TestBoundedForkedSync67Snap(t *testing.T)  { testBoundedForkedSync(t, eth.ETH67, SnapSync) }
func TestBoundedForkedSync67Light(t *testing.T) { testBoundedForkedSync(t, eth.ETH67, LightSync) }

func testBoundedForkedSync(t *testing.T, protocol uint, mode SyncMode) {
	tester := newTester(t)
	defer tester.terminate()

	chainA := testChainForkLightA
	chainB := testChainForkLightB
	tester.newPeer("original", protocol, chainA.blocks[1:])
	tester.newPeer("rewriter", protocol, chainB.blocks[1:])

	// Synchronise with the peer and make sure all blocks were retrieved
	if err := tester.sync("original", nil, mode); err != nil {
		t.Fatalf("failed to synchronise blocks: %v", err)
	}
	assertOwnChain(t, tester, len(chainA.blocks))

	// Synchronise with the second peer and ensure that the fork is rejected to being too old
	if err := tester.sync("rewriter", nil, mode); err != errInvalidAncestor {
		t.Fatalf("sync failure mismatch: have %v, want %v", err, errInvalidAncestor)
	}
}

// Tests that chain forks are contained within a certain interval of the current
// chain head for short but heavy forks too. These are a bit special because they
// take different ancestor lookup paths.
func TestBoundedHeavyForkedSync66Full(t *testing.T) {
	testBoundedHeavyForkedSync(t, eth.ETH66, FullSync)
}
func TestBoundedHeavyForkedSync66Snap(t *testing.T) {
	testBoundedHeavyForkedSync(t, eth.ETH66, SnapSync)
}
func TestBoundedHeavyForkedSync66Light(t *testing.T) {
	testBoundedHeavyForkedSync(t, eth.ETH66, LightSync)
}
func TestBoundedHeavyForkedSync67Full(t *testing.T) {
	testBoundedHeavyForkedSync(t, eth.ETH67, FullSync)
}
func TestBoundedHeavyForkedSync67Snap(t *testing.T) {
	testBoundedHeavyForkedSync(t, eth.ETH67, SnapSync)
}
func TestBoundedHeavyForkedSync67Light(t *testing.T) {
	testBoundedHeavyForkedSync(t, eth.ETH67, LightSync)
}

func testBoundedHeavyForkedSync(t *testing.T, protocol uint, mode SyncMode) {
	tester := newTester(t)
	defer tester.terminate()

	// Create a long enough forked chain
	chainA := testChainForkLightA
	chainB := testChainForkHeavy
	tester.newPeer("original", protocol, chainA.blocks[1:])

	// Synchronise with the peer and make sure all blocks were retrieved
	if err := tester.sync("original", nil, mode); err != nil {
		t.Fatalf("failed to synchronise blocks: %v", err)
	}
	assertOwnChain(t, tester, len(chainA.blocks))

	tester.newPeer("heavy-rewriter", protocol, chainB.blocks[1:])
	// Synchronise with the second peer and ensure that the fork is rejected to being too old
	if err := tester.sync("heavy-rewriter", nil, mode); err != errInvalidAncestor {
		t.Fatalf("sync failure mismatch: have %v, want %v", err, errInvalidAncestor)
	}
}

// Tests that a canceled download wipes all previously accumulated state.
func TestCancel66Full(t *testing.T)  { testCancel(t, eth.ETH66, FullSync) }
func TestCancel66Snap(t *testing.T)  { testCancel(t, eth.ETH66, SnapSync) }
func TestCancel66Light(t *testing.T) { testCancel(t, eth.ETH66, LightSync) }
func TestCancel67Full(t *testing.T)  { testCancel(t, eth.ETH67, FullSync) }
func TestCancel67Snap(t *testing.T)  { testCancel(t, eth.ETH67, SnapSync) }
func TestCancel67Light(t *testing.T) { testCancel(t, eth.ETH67, LightSync) }

func testCancel(t *testing.T, protocol uint, mode SyncMode) {
	tester := newTester(t)
	defer tester.terminate()

	chain := testChainBase.shorten(MaxHeaderFetch)
	tester.newPeer("peer", protocol, chain.blocks[1:])

	// Make sure canceling works with a pristine downloader
	tester.downloader.Cancel()
	if !tester.downloader.queue.Idle() {
		t.Errorf("download queue not idle")
	}
	// Synchronise with the peer, but cancel afterwards
	if err := tester.sync("peer", nil, mode); err != nil {
		t.Fatalf("failed to synchronise blocks: %v", err)
	}
	tester.downloader.Cancel()
	if !tester.downloader.queue.Idle() {
		t.Errorf("download queue not idle")
	}
}

// Tests that synchronisation from multiple peers works as intended (multi thread sanity test).
func TestMultiSynchronisation66Full(t *testing.T)  { testMultiSynchronisation(t, eth.ETH66, FullSync) }
func TestMultiSynchronisation66Snap(t *testing.T)  { testMultiSynchronisation(t, eth.ETH66, SnapSync) }
func TestMultiSynchronisation66Light(t *testing.T) { testMultiSynchronisation(t, eth.ETH66, LightSync) }
func TestMultiSynchronisation67Full(t *testing.T)  { testMultiSynchronisation(t, eth.ETH67, FullSync) }
func TestMultiSynchronisation67Snap(t *testing.T)  { testMultiSynchronisation(t, eth.ETH67, SnapSync) }
func TestMultiSynchronisation67Light(t *testing.T) { testMultiSynchronisation(t, eth.ETH67, LightSync) }

func testMultiSynchronisation(t *testing.T, protocol uint, mode SyncMode) {
	tester := newTester(t)
	defer tester.terminate()

	// Create various peers with various parts of the chain
	targetPeers := 8
	chain := testChainBase.shorten(targetPeers * 100)

	for i := 0; i < targetPeers; i++ {
		id := fmt.Sprintf("peer #%d", i)
		tester.newPeer(id, protocol, chain.shorten(len(chain.blocks) / (i + 1)).blocks[1:])
	}
	if err := tester.sync("peer #0", nil, mode); err != nil {
		t.Fatalf("failed to synchronise blocks: %v", err)
	}
	assertOwnChain(t, tester, len(chain.blocks))
}

// Tests that synchronisations behave well in multi-version protocol environments
// and not wreak havoc on other nodes in the network.
func TestMultiProtoSynchronisation66Full(t *testing.T)  { testMultiProtoSync(t, eth.ETH66, FullSync) }
func TestMultiProtoSynchronisation66Snap(t *testing.T)  { testMultiProtoSync(t, eth.ETH66, SnapSync) }
func TestMultiProtoSynchronisation66Light(t *testing.T) { testMultiProtoSync(t, eth.ETH66, LightSync) }
func TestMultiProtoSynchronisation67Full(t *testing.T)  { testMultiProtoSync(t, eth.ETH67, FullSync) }
func TestMultiProtoSynchronisation67Snap(t *testing.T)  { testMultiProtoSync(t, eth.ETH67, SnapSync) }
func TestMultiProtoSynchronisation67Light(t *testing.T) { testMultiProtoSync(t, eth.ETH67, LightSync) }

func testMultiProtoSync(t *testing.T, protocol uint, mode SyncMode) {
	tester := newTester(t)
	defer tester.terminate()

	// Create a small enough block chain to download
	chain := testChainBase.shorten(blockCacheMaxItems - 15)

	// Create peers of every type
	tester.newPeer("peer 66", eth.ETH66, chain.blocks[1:])
	tester.newPeer("peer 67", eth.ETH67, chain.blocks[1:])

	// Synchronise with the requested peer and make sure all blocks were retrieved
	if err := tester.sync(fmt.Sprintf("peer %d", protocol), nil, mode); err != nil {
		t.Fatalf("failed to synchronise blocks: %v", err)
	}
	assertOwnChain(t, tester, len(chain.blocks))

	// Check that no peers have been dropped off
	for _, version := range []int{66, 67} {
		peer := fmt.Sprintf("peer %d", version)
		if _, ok := tester.peers[peer]; !ok {
			t.Errorf("%s dropped", peer)
		}
	}
}

// Tests that if a block is empty (e.g. header only), no body request should be
// made, and instead the header should be assembled into a whole block in itself.
func TestEmptyShortCircuit66Full(t *testing.T)  { testEmptyShortCircuit(t, eth.ETH66, FullSync) }
func TestEmptyShortCircuit66Snap(t *testing.T)  { testEmptyShortCircuit(t, eth.ETH66, SnapSync) }
func TestEmptyShortCircuit66Light(t *testing.T) { testEmptyShortCircuit(t, eth.ETH66, LightSync) }
func TestEmptyShortCircuit67Full(t *testing.T)  { testEmptyShortCircuit(t, eth.ETH67, FullSync) }
func TestEmptyShortCircuit67Snap(t *testing.T)  { testEmptyShortCircuit(t, eth.ETH67, SnapSync) }
func TestEmptyShortCircuit67Light(t *testing.T) { testEmptyShortCircuit(t, eth.ETH67, LightSync) }

func testEmptyShortCircuit(t *testing.T, protocol uint, mode SyncMode) {
	tester := newTester(t)
	defer tester.terminate()

	// Create a block chain to download
	chain := testChainBase
	tester.newPeer("peer", protocol, chain.blocks[1:])

	// Instrument the downloader to signal body requests
	var bodiesHave, receiptsHave atomic.Int32
	tester.downloader.bodyFetchHook = func(headers []*types.Header) {
		bodiesHave.Add(int32(len(headers)))
	}
	tester.downloader.receiptFetchHook = func(headers []*types.Header) {
		receiptsHave.Add(int32(len(headers)))
	}
	// Synchronise with the peer and make sure all blocks were retrieved
	if err := tester.sync("peer", nil, mode); err != nil {
		t.Fatalf("failed to synchronise blocks: %v", err)
	}
	assertOwnChain(t, tester, len(chain.blocks))

	// Validate the number of block bodies that should have been requested
	bodiesNeeded, receiptsNeeded := 0, 0
	for _, block := range chain.blocks[1:] {
		if mode != LightSync && (len(block.Transactions()) > 0 || len(block.Uncles()) > 0) {
			bodiesNeeded++
		}
	}
	for _, block := range chain.blocks[1:] {
		if mode == SnapSync && len(block.Transactions()) > 0 {
			receiptsNeeded++
		}
	}
	if int(bodiesHave.Load()) != bodiesNeeded {
		t.Errorf("body retrieval count mismatch: have %v, want %v", bodiesHave.Load(), bodiesNeeded)
	}
	if int(receiptsHave.Load()) != receiptsNeeded {
		t.Errorf("receipt retrieval count mismatch: have %v, want %v", receiptsHave.Load(), receiptsNeeded)
	}
}

// Tests that headers are enqueued continuously, preventing malicious nodes from
// stalling the downloader by feeding gapped header chains.
func TestMissingHeaderAttack66Full(t *testing.T)  { testMissingHeaderAttack(t, eth.ETH66, FullSync) }
func TestMissingHeaderAttack66Snap(t *testing.T)  { testMissingHeaderAttack(t, eth.ETH66, SnapSync) }
func TestMissingHeaderAttack66Light(t *testing.T) { testMissingHeaderAttack(t, eth.ETH66, LightSync) }
func TestMissingHeaderAttack67Full(t *testing.T)  { testMissingHeaderAttack(t, eth.ETH67, FullSync) }
func TestMissingHeaderAttack67Snap(t *testing.T)  { testMissingHeaderAttack(t, eth.ETH67, SnapSync) }
func TestMissingHeaderAttack67Light(t *testing.T) { testMissingHeaderAttack(t, eth.ETH67, LightSync) }

func testMissingHeaderAttack(t *testing.T, protocol uint, mode SyncMode) {
	tester := newTester(t)
	defer tester.terminate()

	chain := testChainBase.shorten(blockCacheMaxItems - 15)

	attacker := tester.newPeer("attack", protocol, chain.blocks[1:])
	attacker.withholdHeaders[chain.blocks[len(chain.blocks)/2-1].Hash()] = struct{}{}

	if err := tester.sync("attack", nil, mode); err == nil {
		t.Fatalf("succeeded attacker synchronisation")
	}
	// Synchronise with the valid peer and make sure sync succeeds
	tester.newPeer("valid", protocol, chain.blocks[1:])
	if err := tester.sync("valid", nil, mode); err != nil {
		t.Fatalf("failed to synchronise blocks: %v", err)
	}
	assertOwnChain(t, tester, len(chain.blocks))
}

// Tests that if requested headers are shifted (i.e. first is missing), the queue
// detects the invalid numbering.
func TestShiftedHeaderAttack66Full(t *testing.T)  { testShiftedHeaderAttack(t, eth.ETH66, FullSync) }
func TestShiftedHeaderAttack66Snap(t *testing.T)  { testShiftedHeaderAttack(t, eth.ETH66, SnapSync) }
func TestShiftedHeaderAttack66Light(t *testing.T) { testShiftedHeaderAttack(t, eth.ETH66, LightSync) }
func TestShiftedHeaderAttack67Full(t *testing.T)  { testShiftedHeaderAttack(t, eth.ETH67, FullSync) }
func TestShiftedHeaderAttack67Snap(t *testing.T)  { testShiftedHeaderAttack(t, eth.ETH67, SnapSync) }
func TestShiftedHeaderAttack67Light(t *testing.T) { testShiftedHeaderAttack(t, eth.ETH67, LightSync) }

func testShiftedHeaderAttack(t *testing.T, protocol uint, mode SyncMode) {
	tester := newTester(t)
	defer tester.terminate()

	chain := testChainBase.shorten(blockCacheMaxItems - 15)

	// Attempt a full sync with an attacker feeding shifted headers
	attacker := tester.newPeer("attack", protocol, chain.blocks[1:])
	attacker.withholdHeaders[chain.blocks[1].Hash()] = struct{}{}

	if err := tester.sync("attack", nil, mode); err == nil {
		t.Fatalf("succeeded attacker synchronisation")
	}
	// Synchronise with the valid peer and make sure sync succeeds
	tester.newPeer("valid", protocol, chain.blocks[1:])
	if err := tester.sync("valid", nil, mode); err != nil {
		t.Fatalf("failed to synchronise blocks: %v", err)
	}
	assertOwnChain(t, tester, len(chain.blocks))
}

// Tests that upon detecting an invalid header, the recent ones are rolled back
// for various failure scenarios. Afterwards a full sync is attempted to make
// sure no state was corrupted.
func TestInvalidHeaderRollback66Snap(t *testing.T) { testInvalidHeaderRollback(t, eth.ETH66, SnapSync) }
func TestInvalidHeaderRollback67Snap(t *testing.T) { testInvalidHeaderRollback(t, eth.ETH67, SnapSync) }

func testInvalidHeaderRollback(t *testing.T, protocol uint, mode SyncMode) {
	tester := newTester(t)
	defer tester.terminate()

	// Create a small enough block chain to download
	targetBlocks := 3*fsHeaderSafetyNet + 256 + fsMinFullBlocks
	chain := testChainBase.shorten(targetBlocks)

	// Attempt to sync with an attacker that feeds junk during the fast sync phase.
	// This should result in the last fsHeaderSafetyNet headers being rolled back.
	missing := fsHeaderSafetyNet + MaxHeaderFetch + 1

	fastAttacker := tester.newPeer("fast-attack", protocol, chain.blocks[1:])
	fastAttacker.withholdHeaders[chain.blocks[missing].Hash()] = struct{}{}

	if err := tester.sync("fast-attack", nil, mode); err == nil {
		t.Fatalf("succeeded fast attacker synchronisation")
	}
	if head := tester.chain.CurrentHeader().Number.Int64(); int(head) > MaxHeaderFetch {
		t.Errorf("rollback head mismatch: have %v, want at most %v", head, MaxHeaderFetch)
	}
	// Attempt to sync with an attacker that feeds junk during the block import phase.
	// This should result in both the last fsHeaderSafetyNet number of headers being
	// rolled back, and also the pivot point being reverted to a non-block status.
	missing = 3*fsHeaderSafetyNet + MaxHeaderFetch + 1

	blockAttacker := tester.newPeer("block-attack", protocol, chain.blocks[1:])
	fastAttacker.withholdHeaders[chain.blocks[missing].Hash()] = struct{}{} // Make sure the fast-attacker doesn't fill in
	blockAttacker.withholdHeaders[chain.blocks[missing].Hash()] = struct{}{}

	if err := tester.sync("block-attack", nil, mode); err == nil {
		t.Fatalf("succeeded block attacker synchronisation")
	}
	if head := tester.chain.CurrentHeader().Number.Int64(); int(head) > 2*fsHeaderSafetyNet+MaxHeaderFetch {
		t.Errorf("rollback head mismatch: have %v, want at most %v", head, 2*fsHeaderSafetyNet+MaxHeaderFetch)
	}
	if mode == SnapSync {
		if head := tester.chain.CurrentBlock().Number.Uint64(); head != 0 {
			t.Errorf("fast sync pivot block #%d not rolled back", head)
		}
	}
	// Attempt to sync with an attacker that withholds promised blocks after the
	// fast sync pivot point. This could be a trial to leave the node with a bad
	// but already imported pivot block.
	withholdAttacker := tester.newPeer("withhold-attack", protocol, chain.blocks[1:])

	tester.downloader.syncInitHook = func(uint64, uint64) {
		for i := missing; i < len(chain.blocks); i++ {
			withholdAttacker.withholdHeaders[chain.blocks[i].Hash()] = struct{}{}
		}
		tester.downloader.syncInitHook = nil
	}
	if err := tester.sync("withhold-attack", nil, mode); err == nil {
		t.Fatalf("succeeded withholding attacker synchronisation")
	}
	if head := tester.chain.CurrentHeader().Number.Int64(); int(head) > 2*fsHeaderSafetyNet+MaxHeaderFetch {
		t.Errorf("rollback head mismatch: have %v, want at most %v", head, 2*fsHeaderSafetyNet+MaxHeaderFetch)
	}
	if mode == SnapSync {
		if head := tester.chain.CurrentBlock().Number.Uint64(); head != 0 {
			t.Errorf("fast sync pivot block #%d not rolled back", head)
		}
	}
	// Synchronise with the valid peer and make sure sync succeeds. Since the last rollback
	// should also disable fast syncing for this process, verify that we did a fresh full
	// sync. Note, we can't assert anything about the receipts since we won't purge the
	// database of them, hence we can't use assertOwnChain.
	tester.newPeer("valid", protocol, chain.blocks[1:])
	if err := tester.sync("valid", nil, mode); err != nil {
		t.Fatalf("failed to synchronise blocks: %v", err)
	}
	assertOwnChain(t, tester, len(chain.blocks))
}

// Tests that a peer advertising a high TD doesn't get to stall the downloader
// afterwards by not sending any useful hashes.
func TestHighTDStarvationAttack66Full(t *testing.T) {
	testHighTDStarvationAttack(t, eth.ETH66, FullSync)
}
func TestHighTDStarvationAttack66Snap(t *testing.T) {
	testHighTDStarvationAttack(t, eth.ETH66, SnapSync)
}
func TestHighTDStarvationAttack66Light(t *testing.T) {
	testHighTDStarvationAttack(t, eth.ETH66, LightSync)
}
func TestHighTDStarvationAttack67Full(t *testing.T) {
	testHighTDStarvationAttack(t, eth.ETH67, FullSync)
}
func TestHighTDStarvationAttack67Snap(t *testing.T) {
	testHighTDStarvationAttack(t, eth.ETH67, SnapSync)
}
func TestHighTDStarvationAttack67Light(t *testing.T) {
	testHighTDStarvationAttack(t, eth.ETH67, LightSync)
}

func testHighTDStarvationAttack(t *testing.T, protocol uint, mode SyncMode) {
	tester := newTester(t)
	defer tester.terminate()

	chain := testChainBase.shorten(1)
	tester.newPeer("attack", protocol, chain.blocks[1:])
	if err := tester.sync("attack", big.NewInt(1000000), mode); err != errLaggingPeer {
		t.Fatalf("synchronisation error mismatch: have %v, want %v", err, errLaggingPeer)
	}
}

// Tests that misbehaving peers are disconnected, whilst behaving ones are not.
func TestBlockHeaderAttackerDropping66(t *testing.T) { testBlockHeaderAttackerDropping(t, eth.ETH66) }
func TestBlockHeaderAttackerDropping67(t *testing.T) { testBlockHeaderAttackerDropping(t, eth.ETH67) }

func testBlockHeaderAttackerDropping(t *testing.T, protocol uint) {
	// Define the disconnection requirement for individual hash fetch errors
	tests := []struct {
		result error
		drop   bool
	}{
		{nil, false},                        // Sync succeeded, all is well
		{errBusy, false},                    // Sync is already in progress, no problem
		{errUnknownPeer, false},             // Peer is unknown, was already dropped, don't double drop
		{errBadPeer, true},                  // Peer was deemed bad for some reason, drop it
		{errStallingPeer, true},             // Peer was detected to be stalling, drop it
		{errUnsyncedPeer, true},             // Peer was detected to be unsynced, drop it
		{errNoPeers, false},                 // No peers to download from, soft race, no issue
		{errTimeout, true},                  // No hashes received in due time, drop the peer
		{errEmptyHeaderSet, true},           // No headers were returned as a response, drop as it's a dead end
		{errPeersUnavailable, true},         // Nobody had the advertised blocks, drop the advertiser
		{errInvalidAncestor, true},          // Agreed upon ancestor is not acceptable, drop the chain rewriter
		{errInvalidChain, true},             // Hash chain was detected as invalid, definitely drop
		{errInvalidBody, false},             // A bad peer was detected, but not the sync origin
		{errInvalidReceipt, false},          // A bad peer was detected, but not the sync origin
		{errCancelContentProcessing, false}, // Synchronisation was canceled, origin may be innocent, don't drop
	}
	// Run the tests and check disconnection status
	tester := newTester(t)
	defer tester.terminate()
	chain := testChainBase.shorten(1)

	for i, tt := range tests {
		// Register a new peer and ensure its presence
		id := fmt.Sprintf("test %d", i)
		tester.newPeer(id, protocol, chain.blocks[1:])
		if _, ok := tester.peers[id]; !ok {
			t.Fatalf("test %d: registered peer not found", i)
		}
		// Simulate a synchronisation and check the required result
		tester.downloader.synchroniseMock = func(string, common.Hash) error { return tt.result }

		tester.downloader.Synchronise(id, tester.chain.Genesis().Hash(), big.NewInt(1000), nil, FullSync)
		if _, ok := tester.peers[id]; !ok != tt.drop {
			t.Errorf("test %d: peer drop mismatch for %v: have %v, want %v", i, tt.result, !ok, tt.drop)
		}
	}
}

// Tests that synchronisation progress (origin block number, current block number
// and highest block number) is tracked and updated correctly.
func TestSyncProgress66Full(t *testing.T)  { testSyncProgress(t, eth.ETH66, FullSync) }
func TestSyncProgress66Snap(t *testing.T)  { testSyncProgress(t, eth.ETH66, SnapSync) }
func TestSyncProgress66Light(t *testing.T) { testSyncProgress(t, eth.ETH66, LightSync) }
func TestSyncProgress67Full(t *testing.T)  { testSyncProgress(t, eth.ETH67, FullSync) }
func TestSyncProgress67Snap(t *testing.T)  { testSyncProgress(t, eth.ETH67, SnapSync) }
func TestSyncProgress67Light(t *testing.T) { testSyncProgress(t, eth.ETH67, LightSync) }

func testSyncProgress(t *testing.T, protocol uint, mode SyncMode) {
	tester := newTester(t)
	defer tester.terminate()

	chain := testChainBase.shorten(blockCacheMaxItems - 15)

	// Set a sync init hook to catch progress changes
	starting := make(chan struct{})
	progress := make(chan struct{})

	tester.downloader.syncInitHook = func(origin, latest uint64) {
		starting <- struct{}{}
		<-progress
	}
	checkProgress(t, tester.downloader, "pristine", ethereum.SyncProgress{})

	// Synchronise half the blocks and check initial progress
	tester.newPeer("peer-half", protocol, chain.shorten(len(chain.blocks) / 2).blocks[1:])
	pending := new(sync.WaitGroup)
	pending.Add(1)

	go func() {
		defer pending.Done()
		if err := tester.sync("peer-half", nil, mode); err != nil {
			panic(fmt.Sprintf("failed to synchronise blocks: %v", err))
		}
	}()
	<-starting
	checkProgress(t, tester.downloader, "initial", ethereum.SyncProgress{
		HighestBlock: uint64(len(chain.blocks)/2 - 1),
	})
	progress <- struct{}{}
	pending.Wait()

	// Synchronise all the blocks and check continuation progress
	tester.newPeer("peer-full", protocol, chain.blocks[1:])
	pending.Add(1)
	go func() {
		defer pending.Done()
		if err := tester.sync("peer-full", nil, mode); err != nil {
			panic(fmt.Sprintf("failed to synchronise blocks: %v", err))
		}
	}()
	<-starting
	checkProgress(t, tester.downloader, "completing", ethereum.SyncProgress{
		StartingBlock: uint64(len(chain.blocks)/2 - 1),
		CurrentBlock:  uint64(len(chain.blocks)/2 - 1),
		HighestBlock:  uint64(len(chain.blocks) - 1),
	})

	// Check final progress after successful sync
	progress <- struct{}{}
	pending.Wait()
	checkProgress(t, tester.downloader, "final", ethereum.SyncProgress{
		StartingBlock: uint64(len(chain.blocks)/2 - 1),
		CurrentBlock:  uint64(len(chain.blocks) - 1),
		HighestBlock:  uint64(len(chain.blocks) - 1),
	})
}

func checkProgress(t *testing.T, d *Downloader, stage string, want ethereum.SyncProgress) {
	// Mark this method as a helper to report errors at callsite, not in here
	t.Helper()

	p := d.Progress()
	if p.StartingBlock != want.StartingBlock || p.CurrentBlock != want.CurrentBlock || p.HighestBlock != want.HighestBlock {
		t.Fatalf("%s progress mismatch:\nhave %+v\nwant %+v", stage, p, want)
	}
}

// Tests that synchronisation progress (origin block number and highest block
// number) is tracked and updated correctly in case of a fork (or manual head
// revertal).
func TestForkedSyncProgress66Full(t *testing.T)  { testForkedSyncProgress(t, eth.ETH66, FullSync) }
func TestForkedSyncProgress66Snap(t *testing.T)  { testForkedSyncProgress(t, eth.ETH66, SnapSync) }
func TestForkedSyncProgress66Light(t *testing.T) { testForkedSyncProgress(t, eth.ETH66, LightSync) }
func TestForkedSyncProgress67Full(t *testing.T)  { testForkedSyncProgress(t, eth.ETH67, FullSync) }
func TestForkedSyncProgress67Snap(t *testing.T)  { testForkedSyncProgress(t, eth.ETH67, SnapSync) }
func TestForkedSyncProgress67Light(t *testing.T) { testForkedSyncProgress(t, eth.ETH67, LightSync) }

func testForkedSyncProgress(t *testing.T, protocol uint, mode SyncMode) {
	tester := newTester(t)
	defer tester.terminate()

	chainA := testChainForkLightA.shorten(len(testChainBase.blocks) + MaxHeaderFetch)
	chainB := testChainForkLightB.shorten(len(testChainBase.blocks) + MaxHeaderFetch)

	// Set a sync init hook to catch progress changes
	starting := make(chan struct{})
	progress := make(chan struct{})

	tester.downloader.syncInitHook = func(origin, latest uint64) {
		starting <- struct{}{}
		<-progress
	}
	checkProgress(t, tester.downloader, "pristine", ethereum.SyncProgress{})

	// Synchronise with one of the forks and check progress
	tester.newPeer("fork A", protocol, chainA.blocks[1:])
	pending := new(sync.WaitGroup)
	pending.Add(1)
	go func() {
		defer pending.Done()
		if err := tester.sync("fork A", nil, mode); err != nil {
			panic(fmt.Sprintf("failed to synchronise blocks: %v", err))
		}
	}()
	<-starting

	checkProgress(t, tester.downloader, "initial", ethereum.SyncProgress{
		HighestBlock: uint64(len(chainA.blocks) - 1),
	})
	progress <- struct{}{}
	pending.Wait()

	// Simulate a successful sync above the fork
	tester.downloader.syncStatsChainOrigin = tester.downloader.syncStatsChainHeight

	// Synchronise with the second fork and check progress resets
	tester.newPeer("fork B", protocol, chainB.blocks[1:])
	pending.Add(1)
	go func() {
		defer pending.Done()
		if err := tester.sync("fork B", nil, mode); err != nil {
			panic(fmt.Sprintf("failed to synchronise blocks: %v", err))
		}
	}()
	<-starting
	checkProgress(t, tester.downloader, "forking", ethereum.SyncProgress{
		StartingBlock: uint64(len(testChainBase.blocks)) - 1,
		CurrentBlock:  uint64(len(chainA.blocks) - 1),
		HighestBlock:  uint64(len(chainB.blocks) - 1),
	})

	// Check final progress after successful sync
	progress <- struct{}{}
	pending.Wait()
	checkProgress(t, tester.downloader, "final", ethereum.SyncProgress{
		StartingBlock: uint64(len(testChainBase.blocks)) - 1,
		CurrentBlock:  uint64(len(chainB.blocks) - 1),
		HighestBlock:  uint64(len(chainB.blocks) - 1),
	})
}

// Tests that if synchronisation is aborted due to some failure, then the progress
// origin is not updated in the next sync cycle, as it should be considered the
// continuation of the previous sync and not a new instance.
func TestFailedSyncProgress66Full(t *testing.T)  { testFailedSyncProgress(t, eth.ETH66, FullSync) }
func TestFailedSyncProgress66Snap(t *testing.T)  { testFailedSyncProgress(t, eth.ETH66, SnapSync) }
func TestFailedSyncProgress66Light(t *testing.T) { testFailedSyncProgress(t, eth.ETH66, LightSync) }
func TestFailedSyncProgress67Full(t *testing.T)  { testFailedSyncProgress(t, eth.ETH67, FullSync) }
func TestFailedSyncProgress67Snap(t *testing.T)  { testFailedSyncProgress(t, eth.ETH67, SnapSync) }
func TestFailedSyncProgress67Light(t *testing.T) { testFailedSyncProgress(t, eth.ETH67, LightSync) }

func testFailedSyncProgress(t *testing.T, protocol uint, mode SyncMode) {
	tester := newTester(t)
	defer tester.terminate()

	chain := testChainBase.shorten(blockCacheMaxItems - 15)

	// Set a sync init hook to catch progress changes
	starting := make(chan struct{})
	progress := make(chan struct{})

	tester.downloader.syncInitHook = func(origin, latest uint64) {
		starting <- struct{}{}
		<-progress
	}
	checkProgress(t, tester.downloader, "pristine", ethereum.SyncProgress{})

	// Attempt a full sync with a faulty peer
	missing := len(chain.blocks)/2 - 1

	faulter := tester.newPeer("faulty", protocol, chain.blocks[1:])
	faulter.withholdHeaders[chain.blocks[missing].Hash()] = struct{}{}

	pending := new(sync.WaitGroup)
	pending.Add(1)
	go func() {
		defer pending.Done()
		if err := tester.sync("faulty", nil, mode); err == nil {
			panic("succeeded faulty synchronisation")
		}
	}()
	<-starting
	checkProgress(t, tester.downloader, "initial", ethereum.SyncProgress{
		HighestBlock: uint64(len(chain.blocks) - 1),
	})
	progress <- struct{}{}
	pending.Wait()
	afterFailedSync := tester.downloader.Progress()

	// Synchronise with a good peer and check that the progress origin remind the same
	// after a failure
	tester.newPeer("valid", protocol, chain.blocks[1:])
	pending.Add(1)
	go func() {
		defer pending.Done()
		if err := tester.sync("valid", nil, mode); err != nil {
			panic(fmt.Sprintf("failed to synchronise blocks: %v", err))
		}
	}()
	<-starting
	checkProgress(t, tester.downloader, "completing", afterFailedSync)

	// Check final progress after successful sync
	progress <- struct{}{}
	pending.Wait()
	checkProgress(t, tester.downloader, "final", ethereum.SyncProgress{
		CurrentBlock: uint64(len(chain.blocks) - 1),
		HighestBlock: uint64(len(chain.blocks) - 1),
	})
}

// Tests that if an attacker fakes a chain height, after the attack is detected,
// the progress height is successfully reduced at the next sync invocation.
func TestFakedSyncProgress66Full(t *testing.T)  { testFakedSyncProgress(t, eth.ETH66, FullSync) }
func TestFakedSyncProgress66Snap(t *testing.T)  { testFakedSyncProgress(t, eth.ETH66, SnapSync) }
func TestFakedSyncProgress66Light(t *testing.T) { testFakedSyncProgress(t, eth.ETH66, LightSync) }
func TestFakedSyncProgress67Full(t *testing.T)  { testFakedSyncProgress(t, eth.ETH67, FullSync) }
func TestFakedSyncProgress67Snap(t *testing.T)  { testFakedSyncProgress(t, eth.ETH67, SnapSync) }
func TestFakedSyncProgress67Light(t *testing.T) { testFakedSyncProgress(t, eth.ETH67, LightSync) }

func testFakedSyncProgress(t *testing.T, protocol uint, mode SyncMode) {
	tester := newTester(t)
	defer tester.terminate()

	chain := testChainBase.shorten(blockCacheMaxItems - 15)

	// Set a sync init hook to catch progress changes
	starting := make(chan struct{})
	progress := make(chan struct{})
	tester.downloader.syncInitHook = func(origin, latest uint64) {
		starting <- struct{}{}
		<-progress
	}
	checkProgress(t, tester.downloader, "pristine", ethereum.SyncProgress{})

	// Create and sync with an attacker that promises a higher chain than available.
	attacker := tester.newPeer("attack", protocol, chain.blocks[1:])
	numMissing := 5
	for i := len(chain.blocks) - 2; i > len(chain.blocks)-numMissing; i-- {
		attacker.withholdHeaders[chain.blocks[i].Hash()] = struct{}{}
	}
	pending := new(sync.WaitGroup)
	pending.Add(1)
	go func() {
		defer pending.Done()
		if err := tester.sync("attack", nil, mode); err == nil {
			panic("succeeded attacker synchronisation")
		}
	}()
	<-starting
	checkProgress(t, tester.downloader, "initial", ethereum.SyncProgress{
		HighestBlock: uint64(len(chain.blocks) - 1),
	})
	progress <- struct{}{}
	pending.Wait()
	afterFailedSync := tester.downloader.Progress()

	// it is no longer valid to sync to a lagging peer
	laggingChain := chain.shorten(800 / 2)
	tester.newPeer("lagging", protocol, laggingChain.blocks[1:])
	pending.Add(1)
	go func() {
		defer pending.Done()
		if err := tester.sync("lagging", nil, mode); err != errLaggingPeer {
			panic(fmt.Sprintf("unexpected lagging synchronisation err:%v", err))
		}
	}()
	// lagging peer will return before syncInitHook, skip <-starting and progress <- struct{}{}
	checkProgress(t, tester.downloader, "lagging", ethereum.SyncProgress{
		CurrentBlock: afterFailedSync.CurrentBlock,
		HighestBlock: uint64(len(chain.blocks) - 1),
	})
	pending.Wait()

	// Synchronise with a good peer and check that the progress height has been increased to
	// the true value.
	validChain := chain.shorten(len(chain.blocks))
	tester.newPeer("valid", protocol, validChain.blocks[1:])
	pending.Add(1)

	go func() {
		defer pending.Done()
		if err := tester.sync("valid", nil, mode); err != nil {
			panic(fmt.Sprintf("failed to synchronise blocks: %v", err))
		}
	}()
	<-starting
	checkProgress(t, tester.downloader, "completing", ethereum.SyncProgress{
		CurrentBlock: afterFailedSync.CurrentBlock,
		HighestBlock: uint64(len(validChain.blocks) - 1),
	})
	// Check final progress after successful sync.
	progress <- struct{}{}
	pending.Wait()
	checkProgress(t, tester.downloader, "final", ethereum.SyncProgress{
		CurrentBlock: uint64(len(validChain.blocks) - 1),
		HighestBlock: uint64(len(validChain.blocks) - 1),
	})
}

func TestRemoteHeaderRequestSpan(t *testing.T) {
	testCases := []struct {
		remoteHeight uint64
		localHeight  uint64
		expected     []int
	}{
		// Remote is way higher. We should ask for the remote head and go backwards
		{1500, 1000,
			[]int{1323, 1339, 1355, 1371, 1387, 1403, 1419, 1435, 1451, 1467, 1483, 1499},
		},
		{15000, 13006,
			[]int{14823, 14839, 14855, 14871, 14887, 14903, 14919, 14935, 14951, 14967, 14983, 14999},
		},
		// Remote is pretty close to us. We don't have to fetch as many
		{1200, 1150,
			[]int{1149, 1154, 1159, 1164, 1169, 1174, 1179, 1184, 1189, 1194, 1199},
		},
		// Remote is equal to us (so on a fork with higher td)
		// We should get the closest couple of ancestors
		{1500, 1500,
			[]int{1497, 1499},
		},
		// We're higher than the remote! Odd
		{1000, 1500,
			[]int{997, 999},
		},
		// Check some weird edgecases that it behaves somewhat rationally
		{0, 1500,
			[]int{0, 2},
		},
		{6000000, 0,
			[]int{5999823, 5999839, 5999855, 5999871, 5999887, 5999903, 5999919, 5999935, 5999951, 5999967, 5999983, 5999999},
		},
		{0, 0,
			[]int{0, 2},
		},
	}
	reqs := func(from, count, span int) []int {
		var r []int
		num := from
		for len(r) < count {
			r = append(r, num)
			num += span + 1
		}
		return r
	}
	for i, tt := range testCases {
		from, count, span, max := calculateRequestSpan(tt.remoteHeight, tt.localHeight)
		data := reqs(int(from), count, span)

		if max != uint64(data[len(data)-1]) {
			t.Errorf("test %d: wrong last value %d != %d", i, data[len(data)-1], max)
		}
		failed := false
		if len(data) != len(tt.expected) {
			failed = true
			t.Errorf("test %d: length wrong, expected %d got %d", i, len(tt.expected), len(data))
		} else {
			for j, n := range data {
				if n != tt.expected[j] {
					failed = true
					break
				}
			}
		}
		if failed {
			res := strings.ReplaceAll(fmt.Sprint(data), " ", ",")
			exp := strings.ReplaceAll(fmt.Sprint(tt.expected), " ", ",")
			t.Logf("got: %v\n", res)
			t.Logf("exp: %v\n", exp)
			t.Errorf("test %d: wrong values", i)
		}
	}
}

// Tests that peers below a pre-configured checkpoint block are prevented from
// being fast-synced from, avoiding potential cheap eclipse attacks.
<<<<<<< HEAD
func TestCheckpointEnforcement66Full(t *testing.T) { testCheckpointEnforcement(t, eth.ETH66, FullSync) }
func TestCheckpointEnforcement66Snap(t *testing.T) { testCheckpointEnforcement(t, eth.ETH66, SnapSync) }
func TestCheckpointEnforcement66Light(t *testing.T) {
	testCheckpointEnforcement(t, eth.ETH66, LightSync)
}
func TestCheckpointEnforcement67Full(t *testing.T) { testCheckpointEnforcement(t, eth.ETH67, FullSync) }
func TestCheckpointEnforcement67Snap(t *testing.T) { testCheckpointEnforcement(t, eth.ETH67, SnapSync) }
func TestCheckpointEnforcement67Light(t *testing.T) {
	testCheckpointEnforcement(t, eth.ETH67, LightSync)
}

func testCheckpointEnforcement(t *testing.T, protocol uint, mode SyncMode) {
	// Create a new tester with a particular hard coded checkpoint block
	tester := newTester(t)
	defer tester.terminate()

	tester.downloader.checkpoint = uint64(fsMinFullBlocks) + 256
	chain := testChainBase.shorten(int(tester.downloader.checkpoint) - 1)

	// Attempt to sync with the peer and validate the result
	tester.newPeer("peer", protocol, chain.blocks[1:])

	var expect error
	if mode == SnapSync || mode == LightSync {
		expect = errUnsyncedPeer
	}
	if err := tester.sync("peer", nil, mode); !errors.Is(err, expect) {
		t.Fatalf("block sync error mismatch: have %v, want %v", err, expect)
	}
	if mode == SnapSync || mode == LightSync {
		assertOwnChain(t, tester, 1)
	} else {
		assertOwnChain(t, tester, len(chain.blocks))
=======
func TestBeaconSync66Full(t *testing.T) { testBeaconSync(t, eth.ETH66, FullSync) }
func TestBeaconSync66Snap(t *testing.T) { testBeaconSync(t, eth.ETH66, SnapSync) }

func testBeaconSync(t *testing.T, protocol uint, mode SyncMode) {
	//log.Root().SetHandler(log.LvlFilterHandler(log.LvlInfo, log.StreamHandler(os.Stderr, log.TerminalFormat(true))))

	var cases = []struct {
		name  string // The name of testing scenario
		local int    // The length of local chain(canonical chain assumed), 0 means genesis is the head
	}{
		{name: "Beacon sync since genesis", local: 0},
		{name: "Beacon sync with short local chain", local: 1},
		{name: "Beacon sync with long local chain", local: blockCacheMaxItems - 15 - fsMinFullBlocks/2},
		{name: "Beacon sync with full local chain", local: blockCacheMaxItems - 15 - 1},
	}
	for _, c := range cases {
		t.Run(c.name, func(t *testing.T) {
			success := make(chan struct{})
			tester := newTesterWithNotification(t, func() {
				close(success)
			})
			defer tester.terminate()

			chain := testChainBase.shorten(blockCacheMaxItems - 15)
			tester.newPeer("peer", protocol, chain.blocks[1:])

			// Build the local chain segment if it's required
			if c.local > 0 {
				tester.chain.InsertChain(chain.blocks[1 : c.local+1])
			}
			if err := tester.downloader.BeaconSync(mode, chain.blocks[len(chain.blocks)-1].Header(), nil); err != nil {
				t.Fatalf("Failed to beacon sync chain %v %v", c.name, err)
			}
			select {
			case <-success:
				// Ok, downloader fully cancelled after sync cycle
				if bs := int(tester.chain.CurrentBlock().Number.Uint64()) + 1; bs != len(chain.blocks) {
					t.Fatalf("synchronised blocks mismatch: have %v, want %v", bs, len(chain.blocks))
				}
			case <-time.NewTimer(time.Second * 3).C:
				t.Fatalf("Failed to sync chain in three seconds")
			}
		})
>>>>>>> 604da5c8
	}
}<|MERGE_RESOLUTION|>--- conflicted
+++ resolved
@@ -81,11 +81,7 @@
 		chain:   chain,
 		peers:   make(map[string]*downloadTesterPeer),
 	}
-<<<<<<< HEAD
-	tester.downloader = New(0, db, new(event.TypeMux), tester.chain, nil, tester.dropPeer)
-=======
-	tester.downloader = New(db, new(event.TypeMux), tester.chain, nil, tester.dropPeer, success)
->>>>>>> 604da5c8
+	tester.downloader = New(db, new(event.TypeMux), tester.chain, nil, tester.dropPeer)
 	return tester
 }
 
@@ -1434,41 +1430,6 @@
 
 // Tests that peers below a pre-configured checkpoint block are prevented from
 // being fast-synced from, avoiding potential cheap eclipse attacks.
-<<<<<<< HEAD
-func TestCheckpointEnforcement66Full(t *testing.T) { testCheckpointEnforcement(t, eth.ETH66, FullSync) }
-func TestCheckpointEnforcement66Snap(t *testing.T) { testCheckpointEnforcement(t, eth.ETH66, SnapSync) }
-func TestCheckpointEnforcement66Light(t *testing.T) {
-	testCheckpointEnforcement(t, eth.ETH66, LightSync)
-}
-func TestCheckpointEnforcement67Full(t *testing.T) { testCheckpointEnforcement(t, eth.ETH67, FullSync) }
-func TestCheckpointEnforcement67Snap(t *testing.T) { testCheckpointEnforcement(t, eth.ETH67, SnapSync) }
-func TestCheckpointEnforcement67Light(t *testing.T) {
-	testCheckpointEnforcement(t, eth.ETH67, LightSync)
-}
-
-func testCheckpointEnforcement(t *testing.T, protocol uint, mode SyncMode) {
-	// Create a new tester with a particular hard coded checkpoint block
-	tester := newTester(t)
-	defer tester.terminate()
-
-	tester.downloader.checkpoint = uint64(fsMinFullBlocks) + 256
-	chain := testChainBase.shorten(int(tester.downloader.checkpoint) - 1)
-
-	// Attempt to sync with the peer and validate the result
-	tester.newPeer("peer", protocol, chain.blocks[1:])
-
-	var expect error
-	if mode == SnapSync || mode == LightSync {
-		expect = errUnsyncedPeer
-	}
-	if err := tester.sync("peer", nil, mode); !errors.Is(err, expect) {
-		t.Fatalf("block sync error mismatch: have %v, want %v", err, expect)
-	}
-	if mode == SnapSync || mode == LightSync {
-		assertOwnChain(t, tester, 1)
-	} else {
-		assertOwnChain(t, tester, len(chain.blocks))
-=======
 func TestBeaconSync66Full(t *testing.T) { testBeaconSync(t, eth.ETH66, FullSync) }
 func TestBeaconSync66Snap(t *testing.T) { testBeaconSync(t, eth.ETH66, SnapSync) }
 
@@ -1512,6 +1473,5 @@
 				t.Fatalf("Failed to sync chain in three seconds")
 			}
 		})
->>>>>>> 604da5c8
 	}
 }