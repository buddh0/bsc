// Copyright 2015 The go-ethereum Authors
// This file is part of the go-ethereum library.
//
// The go-ethereum library is free software: you can redistribute it and/or modify
// it under the terms of the GNU Lesser General Public License as published by
// the Free Software Foundation, either version 3 of the License, or
// (at your option) any later version.
//
// The go-ethereum library is distributed in the hope that it will be useful,
// but WITHOUT ANY WARRANTY; without even the implied warranty of
// MERCHANTABILITY or FITNESS FOR A PARTICULAR PURPOSE. See the
// GNU Lesser General Public License for more details.
//
// You should have received a copy of the GNU Lesser General Public License
// along with the go-ethereum library. If not, see <http://www.gnu.org/licenses/>.

package downloader

import (
	"fmt"
	"math/big"
	"os"
	"strings"
	"sync"
	"sync/atomic"
	"testing"
	"time"

	"github.com/ethereum/go-ethereum"
	"github.com/ethereum/go-ethereum/common"
	"github.com/ethereum/go-ethereum/consensus/ethash"
	"github.com/ethereum/go-ethereum/core"
	"github.com/ethereum/go-ethereum/core/rawdb"
	"github.com/ethereum/go-ethereum/core/types"
	"github.com/ethereum/go-ethereum/core/vm"
	"github.com/ethereum/go-ethereum/eth/protocols/eth"
	"github.com/ethereum/go-ethereum/eth/protocols/snap"
	"github.com/ethereum/go-ethereum/event"
	"github.com/ethereum/go-ethereum/log"
	"github.com/ethereum/go-ethereum/params"
	"github.com/ethereum/go-ethereum/rlp"
	"github.com/ethereum/go-ethereum/trie"
)

// downloadTester is a test simulator for mocking out local block chain.
type downloadTester struct {
	freezer    string
	chain      *core.BlockChain
	downloader *Downloader

	peers map[string]*downloadTesterPeer
	lock  sync.RWMutex
}

// newTester creates a new downloader test mocker.
func newTester(t *testing.T) *downloadTester {
	return newTesterWithNotification(t, nil)
}

// newTesterWithNotification creates a new downloader test mocker.
func newTesterWithNotification(t *testing.T, success func()) *downloadTester {
	freezer := t.TempDir()
	db, err := rawdb.NewDatabaseWithFreezer(rawdb.NewMemoryDatabase(), freezer, "", false, false, false, false, false)
	if err != nil {
		panic(err)
	}
	t.Cleanup(func() {
		db.Close()
	})
	gspec := &core.Genesis{
		Config:  params.TestChainConfig,
		Alloc:   types.GenesisAlloc{testAddress: {Balance: big.NewInt(1000000000000000)}},
		BaseFee: big.NewInt(params.InitialBaseFee),
	}
	chain, err := core.NewBlockChain(db, nil, gspec, nil, ethash.NewFaker(), vm.Config{}, nil, nil)
	if err != nil {
		panic(err)
	}
	tester := &downloadTester{
		freezer: freezer,
		chain:   chain,
		peers:   make(map[string]*downloadTesterPeer),
	}
	tester.downloader = New(db, new(event.TypeMux), tester.chain, nil, tester.dropPeer, success)
	return tester
}

// terminate aborts any operations on the embedded downloader and releases all
// held resources.
func (dl *downloadTester) terminate() {
	dl.downloader.Terminate()
	dl.chain.Stop()

	os.RemoveAll(dl.freezer)
}

// sync starts synchronizing with a remote peer, blocking until it completes.
func (dl *downloadTester) sync(id string, td *big.Int, mode SyncMode) error {
	head := dl.peers[id].chain.CurrentBlock()
	if td == nil {
		// If no particular TD was requested, load from the peer's blockchain
		td = dl.peers[id].chain.GetTd(head.Hash(), head.Number.Uint64())
	}
	// Synchronise with the chosen peer and ensure proper cleanup afterwards
	err := dl.downloader.synchronise(id, head.Hash(), td, nil, mode, false, nil)
	select {
	case <-dl.downloader.cancelCh:
		// Ok, downloader fully cancelled after sync cycle
	default:
		// Downloader is still accepting packets, can block a peer up
		panic("downloader active post sync cycle") // panic will be caught by tester
	}
	return err
}

// newPeer registers a new block download source into the downloader.
func (dl *downloadTester) newPeer(id string, version uint, blocks []*types.Block) *downloadTesterPeer {
	dl.lock.Lock()
	defer dl.lock.Unlock()

	peer := &downloadTesterPeer{
		dl:              dl,
		id:              id,
		chain:           newTestBlockchain(blocks),
		withholdHeaders: make(map[common.Hash]struct{}),
	}
	dl.peers[id] = peer

	if err := dl.downloader.RegisterPeer(id, version, peer); err != nil {
		panic(err)
	}
	if err := dl.downloader.SnapSyncer.Register(peer); err != nil {
		panic(err)
	}
	return peer
}

// dropPeer simulates a hard peer removal from the connection pool.
func (dl *downloadTester) dropPeer(id string) {
	dl.lock.Lock()
	defer dl.lock.Unlock()

	delete(dl.peers, id)
	dl.downloader.SnapSyncer.Unregister(id)
	dl.downloader.UnregisterPeer(id)
}

type downloadTesterPeer struct {
	dl    *downloadTester
	id    string
	chain *core.BlockChain

	withholdHeaders map[common.Hash]struct{}
}

func (dlp *downloadTesterPeer) MarkLagging() {
}

// Head constructs a function to retrieve a peer's current head hash
// and total difficulty.
func (dlp *downloadTesterPeer) Head() (common.Hash, *big.Int) {
	head := dlp.chain.CurrentBlock()
	return head.Hash(), dlp.chain.GetTd(head.Hash(), head.Number.Uint64())
}

func unmarshalRlpHeaders(rlpdata []rlp.RawValue) []*types.Header {
	var headers = make([]*types.Header, len(rlpdata))
	for i, data := range rlpdata {
		var h types.Header
		if err := rlp.DecodeBytes(data, &h); err != nil {
			panic(err)
		}
		headers[i] = &h
	}
	return headers
}

// RequestHeadersByHash constructs a GetBlockHeaders function based on a hashed
// origin; associated with a particular peer in the download tester. The returned
// function can be used to retrieve batches of headers from the particular peer.
func (dlp *downloadTesterPeer) RequestHeadersByHash(origin common.Hash, amount int, skip int, reverse bool, sink chan *eth.Response) (*eth.Request, error) {
	// Service the header query via the live handler code
	rlpHeaders := eth.ServiceGetBlockHeadersQuery(dlp.chain, &eth.GetBlockHeadersRequest{
		Origin: eth.HashOrNumber{
			Hash: origin,
		},
		Amount:  uint64(amount),
		Skip:    uint64(skip),
		Reverse: reverse,
	}, nil)
	headers := unmarshalRlpHeaders(rlpHeaders)
	// If a malicious peer is simulated withholding headers, delete them
	for hash := range dlp.withholdHeaders {
		for i, header := range headers {
			if header.Hash() == hash {
				headers = append(headers[:i], headers[i+1:]...)
				break
			}
		}
	}
	hashes := make([]common.Hash, len(headers))
	for i, header := range headers {
		hashes[i] = header.Hash()
	}
	// Deliver the headers to the downloader
	req := &eth.Request{
		Peer: dlp.id,
	}
	res := &eth.Response{
		Req:  req,
		Res:  (*eth.BlockHeadersRequest)(&headers),
		Meta: hashes,
		Time: 1,
		Done: make(chan error, 1), // Ignore the returned status
	}
	go func() {
		sink <- res
	}()
	return req, nil
}

// RequestHeadersByNumber constructs a GetBlockHeaders function based on a numbered
// origin; associated with a particular peer in the download tester. The returned
// function can be used to retrieve batches of headers from the particular peer.
func (dlp *downloadTesterPeer) RequestHeadersByNumber(origin uint64, amount int, skip int, reverse bool, sink chan *eth.Response) (*eth.Request, error) {
	// Service the header query via the live handler code
	rlpHeaders := eth.ServiceGetBlockHeadersQuery(dlp.chain, &eth.GetBlockHeadersRequest{
		Origin: eth.HashOrNumber{
			Number: origin,
		},
		Amount:  uint64(amount),
		Skip:    uint64(skip),
		Reverse: reverse,
	}, nil)
	headers := unmarshalRlpHeaders(rlpHeaders)
	// If a malicious peer is simulated withholding headers, delete them
	for hash := range dlp.withholdHeaders {
		for i, header := range headers {
			if header.Hash() == hash {
				headers = append(headers[:i], headers[i+1:]...)
				break
			}
		}
	}
	hashes := make([]common.Hash, len(headers))
	for i, header := range headers {
		hashes[i] = header.Hash()
	}
	// Deliver the headers to the downloader
	req := &eth.Request{
		Peer: dlp.id,
	}
	res := &eth.Response{
		Req:  req,
		Res:  (*eth.BlockHeadersRequest)(&headers),
		Meta: hashes,
		Time: 1,
		Done: make(chan error, 1), // Ignore the returned status
	}
	go func() {
		sink <- res
	}()
	return req, nil
}

// RequestBodies constructs a getBlockBodies method associated with a particular
// peer in the download tester. The returned function can be used to retrieve
// batches of block bodies from the particularly requested peer.
func (dlp *downloadTesterPeer) RequestBodies(hashes []common.Hash, sink chan *eth.Response) (*eth.Request, error) {
	blobs := eth.ServiceGetBlockBodiesQuery(dlp.chain, hashes)

	bodies := make([]*eth.BlockBody, len(blobs))
	for i, blob := range blobs {
		bodies[i] = new(eth.BlockBody)
		rlp.DecodeBytes(blob, bodies[i])
	}
	var (
		txsHashes        = make([]common.Hash, len(bodies))
		uncleHashes      = make([]common.Hash, len(bodies))
		withdrawalHashes = make([]common.Hash, len(bodies))
	)
	hasher := trie.NewStackTrie(nil)
	for i, body := range bodies {
		txsHashes[i] = types.DeriveSha(types.Transactions(body.Transactions), hasher)
		uncleHashes[i] = types.CalcUncleHash(body.Uncles)
	}
	req := &eth.Request{
		Peer: dlp.id,
	}
	res := &eth.Response{
		Req:  req,
		Res:  (*eth.BlockBodiesResponse)(&bodies),
		Meta: [][]common.Hash{txsHashes, uncleHashes, withdrawalHashes},
		Time: 1,
		Done: make(chan error, 1), // Ignore the returned status
	}
	go func() {
		sink <- res
	}()
	return req, nil
}

// RequestReceipts constructs a getReceipts method associated with a particular
// peer in the download tester. The returned function can be used to retrieve
// batches of block receipts from the particularly requested peer.
func (dlp *downloadTesterPeer) RequestReceipts(hashes []common.Hash, sink chan *eth.Response) (*eth.Request, error) {
	blobs := eth.ServiceGetReceiptsQuery(dlp.chain, hashes)

	receipts := make([][]*types.Receipt, len(blobs))
	for i, blob := range blobs {
		rlp.DecodeBytes(blob, &receipts[i])
	}
	hasher := trie.NewStackTrie(nil)
	hashes = make([]common.Hash, len(receipts))
	for i, receipt := range receipts {
		hashes[i] = types.DeriveSha(types.Receipts(receipt), hasher)
	}
	req := &eth.Request{
		Peer: dlp.id,
	}
	res := &eth.Response{
		Req:  req,
		Res:  (*eth.ReceiptsResponse)(&receipts),
		Meta: hashes,
		Time: 1,
		Done: make(chan error, 1), // Ignore the returned status
	}
	go func() {
		sink <- res
	}()
	return req, nil
}

// ID retrieves the peer's unique identifier.
func (dlp *downloadTesterPeer) ID() string {
	return dlp.id
}

// RequestAccountRange fetches a batch of accounts rooted in a specific account
// trie, starting with the origin.
func (dlp *downloadTesterPeer) RequestAccountRange(id uint64, root, origin, limit common.Hash, bytes uint64) error {
	// Create the request and service it
	req := &snap.GetAccountRangePacket{
		ID:     id,
		Root:   root,
		Origin: origin,
		Limit:  limit,
		Bytes:  bytes,
	}
	slimaccs, proofs := snap.ServiceGetAccountRangeQuery(dlp.chain, req)

	// We need to convert to non-slim format, delegate to the packet code
	res := &snap.AccountRangePacket{
		ID:       id,
		Accounts: slimaccs,
		Proof:    proofs,
	}
	hashes, accounts, _ := res.Unpack()

	go dlp.dl.downloader.SnapSyncer.OnAccounts(dlp, id, hashes, accounts, proofs)
	return nil
}

// RequestStorageRanges fetches a batch of storage slots belonging to one or
// more accounts. If slots from only one account is requested, an origin marker
// may also be used to retrieve from there.
func (dlp *downloadTesterPeer) RequestStorageRanges(id uint64, root common.Hash, accounts []common.Hash, origin, limit []byte, bytes uint64) error {
	// Create the request and service it
	req := &snap.GetStorageRangesPacket{
		ID:       id,
		Accounts: accounts,
		Root:     root,
		Origin:   origin,
		Limit:    limit,
		Bytes:    bytes,
	}
	storage, proofs := snap.ServiceGetStorageRangesQuery(dlp.chain, req)

	// We need to convert to demultiplex, delegate to the packet code
	res := &snap.StorageRangesPacket{
		ID:    id,
		Slots: storage,
		Proof: proofs,
	}
	hashes, slots := res.Unpack()

	go dlp.dl.downloader.SnapSyncer.OnStorage(dlp, id, hashes, slots, proofs)
	return nil
}

// RequestByteCodes fetches a batch of bytecodes by hash.
func (dlp *downloadTesterPeer) RequestByteCodes(id uint64, hashes []common.Hash, bytes uint64) error {
	req := &snap.GetByteCodesPacket{
		ID:     id,
		Hashes: hashes,
		Bytes:  bytes,
	}
	codes := snap.ServiceGetByteCodesQuery(dlp.chain, req)
	go dlp.dl.downloader.SnapSyncer.OnByteCodes(dlp, id, codes)
	return nil
}

// RequestTrieNodes fetches a batch of account or storage trie nodes rooted in
// a specific state trie.
func (dlp *downloadTesterPeer) RequestTrieNodes(id uint64, root common.Hash, paths []snap.TrieNodePathSet, bytes uint64) error {
	req := &snap.GetTrieNodesPacket{
		ID:    id,
		Root:  root,
		Paths: paths,
		Bytes: bytes,
	}
	nodes, _ := snap.ServiceGetTrieNodesQuery(dlp.chain, req, time.Now())
	go dlp.dl.downloader.SnapSyncer.OnTrieNodes(dlp, id, nodes)
	return nil
}

// Log retrieves the peer's own contextual logger.
func (dlp *downloadTesterPeer) Log() log.Logger {
	return log.New("peer", dlp.id)
}

// assertOwnChain checks if the local chain contains the correct number of items
// of the various chain components.
func assertOwnChain(t *testing.T, tester *downloadTester, length int) {
	// Mark this method as a helper to report errors at callsite, not in here
	t.Helper()

	headers, blocks, receipts := length, length, length
	if tester.downloader.getMode() == LightSync {
		blocks, receipts = 1, 1
	}
	if hs := int(tester.chain.CurrentHeader().Number.Uint64()) + 1; hs != headers {
		t.Fatalf("synchronised headers mismatch: have %v, want %v", hs, headers)
	}
	if bs := int(tester.chain.CurrentBlock().Number.Uint64()) + 1; bs != blocks {
		t.Fatalf("synchronised blocks mismatch: have %v, want %v", bs, blocks)
	}
	if rs := int(tester.chain.CurrentSnapBlock().Number.Uint64()) + 1; rs != receipts {
		t.Fatalf("synchronised receipts mismatch: have %v, want %v", rs, receipts)
	}
}

func TestCanonicalSynchronisation68Full(t *testing.T)  { testCanonSync(t, eth.ETH68, FullSync) }
func TestCanonicalSynchronisation68Snap(t *testing.T)  { testCanonSync(t, eth.ETH68, SnapSync) }
func TestCanonicalSynchronisation68Light(t *testing.T) { testCanonSync(t, eth.ETH68, LightSync) }

func testCanonSync(t *testing.T, protocol uint, mode SyncMode) {
	tester := newTester(t)
	defer tester.terminate()

	// Create a small enough block chain to download
	chain := testChainBase.shorten(blockCacheMaxItems - 15)
	tester.newPeer("peer", protocol, chain.blocks[1:])

	// Synchronise with the peer and make sure all relevant data was retrieved
	if err := tester.sync("peer", nil, mode); err != nil {
		t.Fatalf("failed to synchronise blocks: %v", err)
	}
	assertOwnChain(t, tester, len(chain.blocks))
}

// Tests that if a large batch of blocks are being downloaded, it is throttled
// until the cached blocks are retrieved.
func TestThrottling68Full(t *testing.T) { testThrottling(t, eth.ETH68, FullSync) }
func TestThrottling68Snap(t *testing.T) { testThrottling(t, eth.ETH68, SnapSync) }

func testThrottling(t *testing.T, protocol uint, mode SyncMode) {
	tester := newTester(t)
	defer tester.terminate()

	// Create a long block chain to download and the tester
	targetBlocks := len(testChainBase.blocks) - 1
	tester.newPeer("peer", protocol, testChainBase.blocks[1:])

	// Wrap the importer to allow stepping
	var blocked atomic.Uint32
	proceed := make(chan struct{})
	tester.downloader.chainInsertHook = func(results []*fetchResult, _ chan struct{}) {
		blocked.Store(uint32(len(results)))
		<-proceed
	}
	// Start a synchronisation concurrently
	errc := make(chan error, 1)
	go func() {
		errc <- tester.sync("peer", nil, mode)
	}()
	// Iteratively take some blocks, always checking the retrieval count
	for {
		// Check the retrieval count synchronously (! reason for this ugly block)
		tester.lock.RLock()
		retrieved := int(tester.chain.CurrentSnapBlock().Number.Uint64()) + 1
		tester.lock.RUnlock()
		if retrieved >= targetBlocks+1 {
			break
		}
		// Wait a bit for sync to throttle itself
		var cached, frozen int
		for start := time.Now(); time.Since(start) < 3*time.Second; {
			time.Sleep(25 * time.Millisecond)

			tester.lock.Lock()
			tester.downloader.queue.lock.Lock()
			tester.downloader.queue.resultCache.lock.Lock()
			{
				cached = tester.downloader.queue.resultCache.countCompleted()
				frozen = int(blocked.Load())
				retrieved = int(tester.chain.CurrentSnapBlock().Number.Uint64()) + 1
			}
			tester.downloader.queue.resultCache.lock.Unlock()
			tester.downloader.queue.lock.Unlock()
			tester.lock.Unlock()

			if cached == blockCacheMaxItems ||
				cached == blockCacheMaxItems-reorgProtHeaderDelay ||
				retrieved+cached+frozen == targetBlocks+1 ||
				retrieved+cached+frozen == targetBlocks+1-reorgProtHeaderDelay {
				break
			}
		}
		// Make sure we filled up the cache, then exhaust it
		time.Sleep(25 * time.Millisecond) // give it a chance to screw up
		tester.lock.RLock()
		retrieved = int(tester.chain.CurrentSnapBlock().Number.Uint64()) + 1
		tester.lock.RUnlock()
		if cached != blockCacheMaxItems && cached != blockCacheMaxItems-reorgProtHeaderDelay && retrieved+cached+frozen != targetBlocks+1 && retrieved+cached+frozen != targetBlocks+1-reorgProtHeaderDelay {
			t.Fatalf("block count mismatch: have %v, want %v (owned %v, blocked %v, target %v)", cached, blockCacheMaxItems, retrieved, frozen, targetBlocks+1)
		}
		// Permit the blocked blocks to import
		if blocked.Load() > 0 {
			blocked.Store(uint32(0))
			proceed <- struct{}{}
		}
	}
	// Check that we haven't pulled more blocks than available
	assertOwnChain(t, tester, targetBlocks+1)
	if err := <-errc; err != nil {
		t.Fatalf("block synchronization failed: %v", err)
	}
}

// Tests that simple synchronization against a forked chain works correctly. In
// this test common ancestor lookup should *not* be short circuited, and a full
// binary search should be executed.
func TestForkedSync68Full(t *testing.T)  { testForkedSync(t, eth.ETH68, FullSync) }
func TestForkedSync68Snap(t *testing.T)  { testForkedSync(t, eth.ETH68, SnapSync) }
func TestForkedSync68Light(t *testing.T) { testForkedSync(t, eth.ETH68, LightSync) }

func testForkedSync(t *testing.T, protocol uint, mode SyncMode) {
	tester := newTester(t)
	defer tester.terminate()

	chainA := testChainForkLightA.shorten(len(testChainBase.blocks) + 80)
	chainB := testChainForkLightB.shorten(len(testChainBase.blocks) + 81)
	tester.newPeer("fork A", protocol, chainA.blocks[1:])
	tester.newPeer("fork B", protocol, chainB.blocks[1:])
	// Synchronise with the peer and make sure all blocks were retrieved
	if err := tester.sync("fork A", nil, mode); err != nil {
		t.Fatalf("failed to synchronise blocks: %v", err)
	}
	assertOwnChain(t, tester, len(chainA.blocks))

	// Synchronise with the second peer and make sure that fork is pulled too
	if err := tester.sync("fork B", nil, mode); err != nil {
		t.Fatalf("failed to synchronise blocks: %v", err)
	}
	assertOwnChain(t, tester, len(chainB.blocks))
}

// Tests that synchronising against a much shorter but much heavier fork works
// currently and is not dropped.
func TestHeavyForkedSync68Full(t *testing.T)  { testHeavyForkedSync(t, eth.ETH68, FullSync) }
func TestHeavyForkedSync68Snap(t *testing.T)  { testHeavyForkedSync(t, eth.ETH68, SnapSync) }
func TestHeavyForkedSync68Light(t *testing.T) { testHeavyForkedSync(t, eth.ETH68, LightSync) }

func testHeavyForkedSync(t *testing.T, protocol uint, mode SyncMode) {
	tester := newTester(t)
	defer tester.terminate()

	chainA := testChainForkLightA.shorten(len(testChainBase.blocks) + 80)
	chainB := testChainForkHeavy.shorten(len(testChainBase.blocks) + 79)
	tester.newPeer("light", protocol, chainA.blocks[1:])
	tester.newPeer("heavy", protocol, chainB.blocks[1:])

	// Synchronise with the peer and make sure all blocks were retrieved
	if err := tester.sync("light", nil, mode); err != nil {
		t.Fatalf("failed to synchronise blocks: %v", err)
	}
	assertOwnChain(t, tester, len(chainA.blocks))

	// Synchronise with the second peer and make sure that fork is pulled too
	if err := tester.sync("heavy", nil, mode); err != nil {
		t.Fatalf("failed to synchronise blocks: %v", err)
	}
	assertOwnChain(t, tester, len(chainB.blocks))
}

// Tests that chain forks are contained within a certain interval of the current
// chain head, ensuring that malicious peers cannot waste resources by feeding
// long dead chains.
func TestBoundedForkedSync68Full(t *testing.T)  { testBoundedForkedSync(t, eth.ETH68, FullSync) }
func TestBoundedForkedSync68Snap(t *testing.T)  { testBoundedForkedSync(t, eth.ETH68, SnapSync) }
func TestBoundedForkedSync68Light(t *testing.T) { testBoundedForkedSync(t, eth.ETH68, LightSync) }

func testBoundedForkedSync(t *testing.T, protocol uint, mode SyncMode) {
	tester := newTester(t)
	defer tester.terminate()

	chainA := testChainForkLightA
	chainB := testChainForkLightB
	tester.newPeer("original", protocol, chainA.blocks[1:])
	tester.newPeer("rewriter", protocol, chainB.blocks[1:])

	// Synchronise with the peer and make sure all blocks were retrieved
	if err := tester.sync("original", nil, mode); err != nil {
		t.Fatalf("failed to synchronise blocks: %v", err)
	}
	assertOwnChain(t, tester, len(chainA.blocks))

	// Synchronise with the second peer and ensure that the fork is rejected to being too old
	if err := tester.sync("rewriter", nil, mode); err != errInvalidAncestor {
		t.Fatalf("sync failure mismatch: have %v, want %v", err, errInvalidAncestor)
	}
}

// Tests that chain forks are contained within a certain interval of the current
// chain head for short but heavy forks too. These are a bit special because they
// take different ancestor lookup paths.
func TestBoundedHeavyForkedSync68Full(t *testing.T) {
	testBoundedHeavyForkedSync(t, eth.ETH68, FullSync)
}
func TestBoundedHeavyForkedSync68Snap(t *testing.T) {
	testBoundedHeavyForkedSync(t, eth.ETH68, SnapSync)
}
func TestBoundedHeavyForkedSync68Light(t *testing.T) {
	testBoundedHeavyForkedSync(t, eth.ETH68, LightSync)
}

func testBoundedHeavyForkedSync(t *testing.T, protocol uint, mode SyncMode) {
	tester := newTester(t)
	defer tester.terminate()

	// Create a long enough forked chain
	chainA := testChainForkLightA
	chainB := testChainForkHeavy
	tester.newPeer("original", protocol, chainA.blocks[1:])

	// Synchronise with the peer and make sure all blocks were retrieved
	if err := tester.sync("original", nil, mode); err != nil {
		t.Fatalf("failed to synchronise blocks: %v", err)
	}
	assertOwnChain(t, tester, len(chainA.blocks))

	tester.newPeer("heavy-rewriter", protocol, chainB.blocks[1:])
	// Synchronise with the second peer and ensure that the fork is rejected to being too old
	if err := tester.sync("heavy-rewriter", nil, mode); err != errInvalidAncestor {
		t.Fatalf("sync failure mismatch: have %v, want %v", err, errInvalidAncestor)
	}
}

// Tests that a canceled download wipes all previously accumulated state.
func TestCancel68Full(t *testing.T)  { testCancel(t, eth.ETH68, FullSync) }
func TestCancel68Snap(t *testing.T)  { testCancel(t, eth.ETH68, SnapSync) }
func TestCancel68Light(t *testing.T) { testCancel(t, eth.ETH68, LightSync) }

func testCancel(t *testing.T, protocol uint, mode SyncMode) {
	tester := newTester(t)
	defer tester.terminate()

	chain := testChainBase.shorten(MaxHeaderFetch)
	tester.newPeer("peer", protocol, chain.blocks[1:])

	// Make sure canceling works with a pristine downloader
	tester.downloader.Cancel()
	if !tester.downloader.queue.Idle() {
		t.Errorf("download queue not idle")
	}
	// Synchronise with the peer, but cancel afterwards
	if err := tester.sync("peer", nil, mode); err != nil {
		t.Fatalf("failed to synchronise blocks: %v", err)
	}
	tester.downloader.Cancel()
	if !tester.downloader.queue.Idle() {
		t.Errorf("download queue not idle")
	}
}

// Tests that synchronisation from multiple peers works as intended (multi thread sanity test).
func TestMultiSynchronisation68Full(t *testing.T)  { testMultiSynchronisation(t, eth.ETH68, FullSync) }
func TestMultiSynchronisation68Snap(t *testing.T)  { testMultiSynchronisation(t, eth.ETH68, SnapSync) }
func TestMultiSynchronisation68Light(t *testing.T) { testMultiSynchronisation(t, eth.ETH68, LightSync) }

func testMultiSynchronisation(t *testing.T, protocol uint, mode SyncMode) {
	tester := newTester(t)
	defer tester.terminate()

	// Create various peers with various parts of the chain
	targetPeers := 8
	chain := testChainBase.shorten(targetPeers * 100)

	for i := 0; i < targetPeers; i++ {
		id := fmt.Sprintf("peer #%d", i)
		tester.newPeer(id, protocol, chain.shorten(len(chain.blocks) / (i + 1)).blocks[1:])
	}
	if err := tester.sync("peer #0", nil, mode); err != nil {
		t.Fatalf("failed to synchronise blocks: %v", err)
	}
	assertOwnChain(t, tester, len(chain.blocks))
}

// Tests that synchronisations behave well in multi-version protocol environments
// and not wreak havoc on other nodes in the network.
func TestMultiProtoSynchronisation68Full(t *testing.T)  { testMultiProtoSync(t, eth.ETH68, FullSync) }
func TestMultiProtoSynchronisation68Snap(t *testing.T)  { testMultiProtoSync(t, eth.ETH68, SnapSync) }
func TestMultiProtoSynchronisation68Light(t *testing.T) { testMultiProtoSync(t, eth.ETH68, LightSync) }

func testMultiProtoSync(t *testing.T, protocol uint, mode SyncMode) {
	tester := newTester(t)
	defer tester.terminate()

	// Create a small enough block chain to download
	chain := testChainBase.shorten(blockCacheMaxItems - 15)

	// Create peers of every type
	tester.newPeer("peer 68", eth.ETH68, chain.blocks[1:])

	// Synchronise with the requested peer and make sure all blocks were retrieved
	if err := tester.sync(fmt.Sprintf("peer %d", protocol), nil, mode); err != nil {
		t.Fatalf("failed to synchronise blocks: %v", err)
	}
	assertOwnChain(t, tester, len(chain.blocks))

	// Check that no peers have been dropped off
	for _, version := range []int{68} {
		peer := fmt.Sprintf("peer %d", version)
		if _, ok := tester.peers[peer]; !ok {
			t.Errorf("%s dropped", peer)
		}
	}
}

// Tests that if a block is empty (e.g. header only), no body request should be
// made, and instead the header should be assembled into a whole block in itself.
func TestEmptyShortCircuit68Full(t *testing.T)  { testEmptyShortCircuit(t, eth.ETH68, FullSync) }
func TestEmptyShortCircuit68Snap(t *testing.T)  { testEmptyShortCircuit(t, eth.ETH68, SnapSync) }
func TestEmptyShortCircuit68Light(t *testing.T) { testEmptyShortCircuit(t, eth.ETH68, LightSync) }

func testEmptyShortCircuit(t *testing.T, protocol uint, mode SyncMode) {
	tester := newTester(t)
	defer tester.terminate()

	// Create a block chain to download
	chain := testChainBase
	tester.newPeer("peer", protocol, chain.blocks[1:])

	// Instrument the downloader to signal body requests
	var bodiesHave, receiptsHave atomic.Int32
	tester.downloader.bodyFetchHook = func(headers []*types.Header) {
		bodiesHave.Add(int32(len(headers)))
	}
	tester.downloader.receiptFetchHook = func(headers []*types.Header) {
		receiptsHave.Add(int32(len(headers)))
	}
	// Synchronise with the peer and make sure all blocks were retrieved
	if err := tester.sync("peer", nil, mode); err != nil {
		t.Fatalf("failed to synchronise blocks: %v", err)
	}
	assertOwnChain(t, tester, len(chain.blocks))

	// Validate the number of block bodies that should have been requested
	bodiesNeeded, receiptsNeeded := 0, 0
	for _, block := range chain.blocks[1:] {
		if mode != LightSync && (len(block.Transactions()) > 0 || len(block.Uncles()) > 0) {
			bodiesNeeded++
		}
	}
	for _, block := range chain.blocks[1:] {
		if mode == SnapSync && len(block.Transactions()) > 0 {
			receiptsNeeded++
		}
	}
	if int(bodiesHave.Load()) != bodiesNeeded {
		t.Errorf("body retrieval count mismatch: have %v, want %v", bodiesHave.Load(), bodiesNeeded)
	}
	if int(receiptsHave.Load()) != receiptsNeeded {
		t.Errorf("receipt retrieval count mismatch: have %v, want %v", receiptsHave.Load(), receiptsNeeded)
	}
}

// Tests that headers are enqueued continuously, preventing malicious nodes from
// stalling the downloader by feeding gapped header chains.
func TestMissingHeaderAttack68Full(t *testing.T)  { testMissingHeaderAttack(t, eth.ETH68, FullSync) }
func TestMissingHeaderAttack68Snap(t *testing.T)  { testMissingHeaderAttack(t, eth.ETH68, SnapSync) }
func TestMissingHeaderAttack68Light(t *testing.T) { testMissingHeaderAttack(t, eth.ETH68, LightSync) }

func testMissingHeaderAttack(t *testing.T, protocol uint, mode SyncMode) {
	tester := newTester(t)
	defer tester.terminate()

	chain := testChainBase.shorten(blockCacheMaxItems - 15)

	attacker := tester.newPeer("attack", protocol, chain.blocks[1:])
	attacker.withholdHeaders[chain.blocks[len(chain.blocks)/2-1].Hash()] = struct{}{}

	if err := tester.sync("attack", nil, mode); err == nil {
		t.Fatalf("succeeded attacker synchronisation")
	}
	// Synchronise with the valid peer and make sure sync succeeds
	tester.newPeer("valid", protocol, chain.blocks[1:])
	if err := tester.sync("valid", nil, mode); err != nil {
		t.Fatalf("failed to synchronise blocks: %v", err)
	}
	assertOwnChain(t, tester, len(chain.blocks))
}

// Tests that if requested headers are shifted (i.e. first is missing), the queue
// detects the invalid numbering.
func TestShiftedHeaderAttack68Full(t *testing.T)  { testShiftedHeaderAttack(t, eth.ETH68, FullSync) }
func TestShiftedHeaderAttack68Snap(t *testing.T)  { testShiftedHeaderAttack(t, eth.ETH68, SnapSync) }
func TestShiftedHeaderAttack68Light(t *testing.T) { testShiftedHeaderAttack(t, eth.ETH68, LightSync) }

func testShiftedHeaderAttack(t *testing.T, protocol uint, mode SyncMode) {
	tester := newTester(t)
	defer tester.terminate()

	chain := testChainBase.shorten(blockCacheMaxItems - 15)

	// Attempt a full sync with an attacker feeding shifted headers
	attacker := tester.newPeer("attack", protocol, chain.blocks[1:])
	attacker.withholdHeaders[chain.blocks[1].Hash()] = struct{}{}

	if err := tester.sync("attack", nil, mode); err == nil {
		t.Fatalf("succeeded attacker synchronisation")
	}
	// Synchronise with the valid peer and make sure sync succeeds
	tester.newPeer("valid", protocol, chain.blocks[1:])
	if err := tester.sync("valid", nil, mode); err != nil {
		t.Fatalf("failed to synchronise blocks: %v", err)
	}
	assertOwnChain(t, tester, len(chain.blocks))
}

// Tests that a peer advertising a high TD doesn't get to stall the downloader
// afterwards by not sending any useful hashes.
func TestHighTDStarvationAttack68Full(t *testing.T) {
	testHighTDStarvationAttack(t, eth.ETH68, FullSync)
}
func TestHighTDStarvationAttack68Snap(t *testing.T) {
	testHighTDStarvationAttack(t, eth.ETH68, SnapSync)
}
func TestHighTDStarvationAttack68Light(t *testing.T) {
	testHighTDStarvationAttack(t, eth.ETH68, LightSync)
}

func testHighTDStarvationAttack(t *testing.T, protocol uint, mode SyncMode) {
	tester := newTester(t)
	defer tester.terminate()

	chain := testChainBase.shorten(1)
	tester.newPeer("attack", protocol, chain.blocks[1:])
	if err := tester.sync("attack", big.NewInt(1000000), mode); err != errLaggingPeer {
		t.Fatalf("synchronisation error mismatch: have %v, want %v", err, errLaggingPeer)
	}
}

// Tests that misbehaving peers are disconnected, whilst behaving ones are not.
func TestBlockHeaderAttackerDropping68(t *testing.T) { testBlockHeaderAttackerDropping(t, eth.ETH68) }

func testBlockHeaderAttackerDropping(t *testing.T, protocol uint) {
	// Define the disconnection requirement for individual hash fetch errors
	tests := []struct {
		result error
		drop   bool
	}{
		{nil, false},                        // Sync succeeded, all is well
		{errBusy, false},                    // Sync is already in progress, no problem
		{errUnknownPeer, false},             // Peer is unknown, was already dropped, don't double drop
		{errBadPeer, true},                  // Peer was deemed bad for some reason, drop it
		{errStallingPeer, true},             // Peer was detected to be stalling, drop it
		{errUnsyncedPeer, true},             // Peer was detected to be unsynced, drop it
		{errNoPeers, false},                 // No peers to download from, soft race, no issue
		{errTimeout, true},                  // No hashes received in due time, drop the peer
		{errEmptyHeaderSet, true},           // No headers were returned as a response, drop as it's a dead end
		{errPeersUnavailable, true},         // Nobody had the advertised blocks, drop the advertiser
		{errInvalidAncestor, true},          // Agreed upon ancestor is not acceptable, drop the chain rewriter
		{errInvalidChain, true},             // Hash chain was detected as invalid, definitely drop
		{errInvalidBody, false},             // A bad peer was detected, but not the sync origin
		{errInvalidReceipt, false},          // A bad peer was detected, but not the sync origin
		{errCancelContentProcessing, false}, // Synchronisation was canceled, origin may be innocent, don't drop
	}
	// Run the tests and check disconnection status
	tester := newTester(t)
	defer tester.terminate()
	chain := testChainBase.shorten(1)

	for i, tt := range tests {
		// Register a new peer and ensure its presence
		id := fmt.Sprintf("test %d", i)
		tester.newPeer(id, protocol, chain.blocks[1:])
		if _, ok := tester.peers[id]; !ok {
			t.Fatalf("test %d: registered peer not found", i)
		}
		// Simulate a synchronisation and check the required result
		tester.downloader.synchroniseMock = func(string, common.Hash) error { return tt.result }

		tester.downloader.LegacySync(id, tester.chain.Genesis().Hash(), "", big.NewInt(1000), nil, FullSync)
		if _, ok := tester.peers[id]; !ok != tt.drop {
			t.Errorf("test %d: peer drop mismatch for %v: have %v, want %v", i, tt.result, !ok, tt.drop)
		}
	}
}

// Tests that synchronisation progress (origin block number, current block number
// and highest block number) is tracked and updated correctly.
func TestSyncProgress68Full(t *testing.T)  { testSyncProgress(t, eth.ETH68, FullSync) }
func TestSyncProgress68Snap(t *testing.T)  { testSyncProgress(t, eth.ETH68, SnapSync) }
func TestSyncProgress68Light(t *testing.T) { testSyncProgress(t, eth.ETH68, LightSync) }

func testSyncProgress(t *testing.T, protocol uint, mode SyncMode) {
	tester := newTester(t)
	defer tester.terminate()

	chain := testChainBase.shorten(blockCacheMaxItems - 15)

	// Set a sync init hook to catch progress changes
	starting := make(chan struct{})
	progress := make(chan struct{})

	tester.downloader.syncInitHook = func(origin, latest uint64) {
		starting <- struct{}{}
		<-progress
	}
	checkProgress(t, tester.downloader, "pristine", ethereum.SyncProgress{})

	// Synchronise half the blocks and check initial progress
	tester.newPeer("peer-half", protocol, chain.shorten(len(chain.blocks) / 2).blocks[1:])
	pending := new(sync.WaitGroup)
	pending.Add(1)

	go func() {
		defer pending.Done()
		if err := tester.sync("peer-half", nil, mode); err != nil {
			panic(fmt.Sprintf("failed to synchronise blocks: %v", err))
		}
	}()
	<-starting
	checkProgress(t, tester.downloader, "initial", ethereum.SyncProgress{
		HighestBlock: uint64(len(chain.blocks)/2 - 1),
	})
	progress <- struct{}{}
	pending.Wait()

	// Synchronise all the blocks and check continuation progress
	tester.newPeer("peer-full", protocol, chain.blocks[1:])
	pending.Add(1)
	go func() {
		defer pending.Done()
		if err := tester.sync("peer-full", nil, mode); err != nil {
			panic(fmt.Sprintf("failed to synchronise blocks: %v", err))
		}
	}()
	<-starting
	checkProgress(t, tester.downloader, "completing", ethereum.SyncProgress{
		StartingBlock: uint64(len(chain.blocks)/2 - 1),
		CurrentBlock:  uint64(len(chain.blocks)/2 - 1),
		HighestBlock:  uint64(len(chain.blocks) - 1),
	})

	// Check final progress after successful sync
	progress <- struct{}{}
	pending.Wait()
	checkProgress(t, tester.downloader, "final", ethereum.SyncProgress{
		StartingBlock: uint64(len(chain.blocks)/2 - 1),
		CurrentBlock:  uint64(len(chain.blocks) - 1),
		HighestBlock:  uint64(len(chain.blocks) - 1),
	})
}

func checkProgress(t *testing.T, d *Downloader, stage string, want ethereum.SyncProgress) {
	// Mark this method as a helper to report errors at callsite, not in here
	t.Helper()

	p := d.Progress()
	if p.StartingBlock != want.StartingBlock || p.CurrentBlock != want.CurrentBlock || p.HighestBlock != want.HighestBlock {
		t.Fatalf("%s progress mismatch:\nhave %+v\nwant %+v", stage, p, want)
	}
}

// Tests that synchronisation progress (origin block number and highest block
// number) is tracked and updated correctly in case of a fork (or manual head
// revertal).
func TestForkedSyncProgress68Full(t *testing.T)  { testForkedSyncProgress(t, eth.ETH68, FullSync) }
func TestForkedSyncProgress68Snap(t *testing.T)  { testForkedSyncProgress(t, eth.ETH68, SnapSync) }
func TestForkedSyncProgress68Light(t *testing.T) { testForkedSyncProgress(t, eth.ETH68, LightSync) }

func testForkedSyncProgress(t *testing.T, protocol uint, mode SyncMode) {
	tester := newTester(t)
	defer tester.terminate()

	chainA := testChainForkLightA.shorten(len(testChainBase.blocks) + MaxHeaderFetch)
	chainB := testChainForkLightB.shorten(len(testChainBase.blocks) + MaxHeaderFetch)

	// Set a sync init hook to catch progress changes
	starting := make(chan struct{})
	progress := make(chan struct{})

	tester.downloader.syncInitHook = func(origin, latest uint64) {
		starting <- struct{}{}
		<-progress
	}
	checkProgress(t, tester.downloader, "pristine", ethereum.SyncProgress{})

	// Synchronise with one of the forks and check progress
	tester.newPeer("fork A", protocol, chainA.blocks[1:])
	pending := new(sync.WaitGroup)
	pending.Add(1)
	go func() {
		defer pending.Done()
		if err := tester.sync("fork A", nil, mode); err != nil {
			panic(fmt.Sprintf("failed to synchronise blocks: %v", err))
		}
	}()
	<-starting

	checkProgress(t, tester.downloader, "initial", ethereum.SyncProgress{
		HighestBlock: uint64(len(chainA.blocks) - 1),
	})
	progress <- struct{}{}
	pending.Wait()

	// Simulate a successful sync above the fork
	tester.downloader.syncStatsChainOrigin = tester.downloader.syncStatsChainHeight

	// Synchronise with the second fork and check progress resets
	tester.newPeer("fork B", protocol, chainB.blocks[1:])
	pending.Add(1)
	go func() {
		defer pending.Done()
		if err := tester.sync("fork B", nil, mode); err != nil {
			panic(fmt.Sprintf("failed to synchronise blocks: %v", err))
		}
	}()
	<-starting
	checkProgress(t, tester.downloader, "forking", ethereum.SyncProgress{
		StartingBlock: uint64(len(testChainBase.blocks)) - 1,
		CurrentBlock:  uint64(len(chainA.blocks) - 1),
		HighestBlock:  uint64(len(chainB.blocks) - 1),
	})

	// Check final progress after successful sync
	progress <- struct{}{}
	pending.Wait()
	checkProgress(t, tester.downloader, "final", ethereum.SyncProgress{
		StartingBlock: uint64(len(testChainBase.blocks)) - 1,
		CurrentBlock:  uint64(len(chainB.blocks) - 1),
		HighestBlock:  uint64(len(chainB.blocks) - 1),
	})
}

// Tests that if synchronisation is aborted due to some failure, then the progress
// origin is not updated in the next sync cycle, as it should be considered the
// continuation of the previous sync and not a new instance.
func TestFailedSyncProgress68Full(t *testing.T)  { testFailedSyncProgress(t, eth.ETH68, FullSync) }
func TestFailedSyncProgress68Snap(t *testing.T)  { testFailedSyncProgress(t, eth.ETH68, SnapSync) }
func TestFailedSyncProgress68Light(t *testing.T) { testFailedSyncProgress(t, eth.ETH68, LightSync) }

func testFailedSyncProgress(t *testing.T, protocol uint, mode SyncMode) {
	tester := newTester(t)
	defer tester.terminate()

	chain := testChainBase.shorten(blockCacheMaxItems - 15)

	// Set a sync init hook to catch progress changes
	starting := make(chan struct{})
	progress := make(chan struct{})

	tester.downloader.syncInitHook = func(origin, latest uint64) {
		starting <- struct{}{}
		<-progress
	}
	checkProgress(t, tester.downloader, "pristine", ethereum.SyncProgress{})

	// Attempt a full sync with a faulty peer
	missing := len(chain.blocks)/2 - 1

	faulter := tester.newPeer("faulty", protocol, chain.blocks[1:])
	faulter.withholdHeaders[chain.blocks[missing].Hash()] = struct{}{}

	pending := new(sync.WaitGroup)
	pending.Add(1)
	go func() {
		defer pending.Done()
		if err := tester.sync("faulty", nil, mode); err == nil {
			panic("succeeded faulty synchronisation")
		}
	}()
	<-starting
	checkProgress(t, tester.downloader, "initial", ethereum.SyncProgress{
		HighestBlock: uint64(len(chain.blocks) - 1),
	})
	progress <- struct{}{}
	pending.Wait()
	afterFailedSync := tester.downloader.Progress()

	// Synchronise with a good peer and check that the progress origin remind the same
	// after a failure
	tester.newPeer("valid", protocol, chain.blocks[1:])
	pending.Add(1)
	go func() {
		defer pending.Done()
		if err := tester.sync("valid", nil, mode); err != nil {
			panic(fmt.Sprintf("failed to synchronise blocks: %v", err))
		}
	}()
	<-starting
	checkProgress(t, tester.downloader, "completing", afterFailedSync)

	// Check final progress after successful sync
	progress <- struct{}{}
	pending.Wait()
	checkProgress(t, tester.downloader, "final", ethereum.SyncProgress{
		CurrentBlock: uint64(len(chain.blocks) - 1),
		HighestBlock: uint64(len(chain.blocks) - 1),
	})
}

// Tests that if an attacker fakes a chain height, after the attack is detected,
// the progress height is successfully reduced at the next sync invocation.
func TestFakedSyncProgress68Full(t *testing.T)  { testFakedSyncProgress(t, eth.ETH68, FullSync) }
func TestFakedSyncProgress68Snap(t *testing.T)  { testFakedSyncProgress(t, eth.ETH68, SnapSync) }
func TestFakedSyncProgress68Light(t *testing.T) { testFakedSyncProgress(t, eth.ETH68, LightSync) }

func testFakedSyncProgress(t *testing.T, protocol uint, mode SyncMode) {
	tester := newTester(t)
	defer tester.terminate()

	chain := testChainBase.shorten(blockCacheMaxItems - 15)

	// Set a sync init hook to catch progress changes
	starting := make(chan struct{})
	progress := make(chan struct{})
	tester.downloader.syncInitHook = func(origin, latest uint64) {
		starting <- struct{}{}
		<-progress
	}
	checkProgress(t, tester.downloader, "pristine", ethereum.SyncProgress{})

	// Create and sync with an attacker that promises a higher chain than available.
	attacker := tester.newPeer("attack", protocol, chain.blocks[1:])
	numMissing := 5
	for i := len(chain.blocks) - 2; i > len(chain.blocks)-numMissing; i-- {
		attacker.withholdHeaders[chain.blocks[i].Hash()] = struct{}{}
	}
	pending := new(sync.WaitGroup)
	pending.Add(1)
	go func() {
		defer pending.Done()
		if err := tester.sync("attack", nil, mode); err == nil {
			panic("succeeded attacker synchronisation")
		}
	}()
	<-starting
	checkProgress(t, tester.downloader, "initial", ethereum.SyncProgress{
		HighestBlock: uint64(len(chain.blocks) - 1),
	})
	progress <- struct{}{}
	pending.Wait()
	afterFailedSync := tester.downloader.Progress()

	// it is no longer valid to sync to a lagging peer
	laggingChain := chain.shorten(800 / 2)
	tester.newPeer("lagging", protocol, laggingChain.blocks[1:])
	pending.Add(1)
	go func() {
		defer pending.Done()
		if err := tester.sync("lagging", nil, mode); err != errLaggingPeer {
			panic(fmt.Sprintf("unexpected lagging synchronisation err:%v", err))
		}
	}()
	// lagging peer will return before syncInitHook, skip <-starting and progress <- struct{}{}
	checkProgress(t, tester.downloader, "lagging", ethereum.SyncProgress{
		CurrentBlock: afterFailedSync.CurrentBlock,
		HighestBlock: uint64(len(chain.blocks) - 1),
	})
	pending.Wait()

	// Synchronise with a good peer and check that the progress height has been increased to
	// the true value.
	validChain := chain.shorten(len(chain.blocks))
	tester.newPeer("valid", protocol, validChain.blocks[1:])
	pending.Add(1)

	go func() {
		defer pending.Done()
		if err := tester.sync("valid", nil, mode); err != nil {
			panic(fmt.Sprintf("failed to synchronise blocks: %v", err))
		}
	}()
	<-starting
	checkProgress(t, tester.downloader, "completing", ethereum.SyncProgress{
		CurrentBlock: afterFailedSync.CurrentBlock,
		HighestBlock: uint64(len(validChain.blocks) - 1),
	})
	// Check final progress after successful sync.
	progress <- struct{}{}
	pending.Wait()
	checkProgress(t, tester.downloader, "final", ethereum.SyncProgress{
		CurrentBlock: uint64(len(validChain.blocks) - 1),
		HighestBlock: uint64(len(validChain.blocks) - 1),
	})
}

func TestRemoteHeaderRequestSpan(t *testing.T) {
	testCases := []struct {
		remoteHeight uint64
		localHeight  uint64
		expected     []int
	}{
		// Remote is way higher. We should ask for the remote head and go backwards
		{1500, 1000,
			[]int{1323, 1339, 1355, 1371, 1387, 1403, 1419, 1435, 1451, 1467, 1483, 1499},
		},
		{15000, 13006,
			[]int{14823, 14839, 14855, 14871, 14887, 14903, 14919, 14935, 14951, 14967, 14983, 14999},
		},
		// Remote is pretty close to us. We don't have to fetch as many
		{1200, 1150,
			[]int{1149, 1154, 1159, 1164, 1169, 1174, 1179, 1184, 1189, 1194, 1199},
		},
		// Remote is equal to us (so on a fork with higher td)
		// We should get the closest couple of ancestors
		{1500, 1500,
			[]int{1497, 1499},
		},
		// We're higher than the remote! Odd
		{1000, 1500,
			[]int{997, 999},
		},
		// Check some weird edgecases that it behaves somewhat rationally
		{0, 1500,
			[]int{0, 2},
		},
		{6000000, 0,
			[]int{5999823, 5999839, 5999855, 5999871, 5999887, 5999903, 5999919, 5999935, 5999951, 5999967, 5999983, 5999999},
		},
		{0, 0,
			[]int{0, 2},
		},
	}
	reqs := func(from, count, span int) []int {
		var r []int
		num := from
		for len(r) < count {
			r = append(r, num)
			num += span + 1
		}
		return r
	}
	for i, tt := range testCases {
		from, count, span, max := calculateRequestSpan(tt.remoteHeight, tt.localHeight)
		data := reqs(int(from), count, span)

		if max != uint64(data[len(data)-1]) {
			t.Errorf("test %d: wrong last value %d != %d", i, data[len(data)-1], max)
		}
		failed := false
		if len(data) != len(tt.expected) {
			failed = true
			t.Errorf("test %d: length wrong, expected %d got %d", i, len(tt.expected), len(data))
		} else {
			for j, n := range data {
				if n != tt.expected[j] {
					failed = true
					break
				}
			}
		}
		if failed {
			res := strings.ReplaceAll(fmt.Sprint(data), " ", ",")
			exp := strings.ReplaceAll(fmt.Sprint(tt.expected), " ", ",")
			t.Logf("got: %v\n", res)
			t.Logf("exp: %v\n", exp)
			t.Errorf("test %d: wrong values", i)
		}
	}
}

/*
// Tests that peers below a pre-configured checkpoint block are prevented from
// being fast-synced from, avoiding potential cheap eclipse attacks.
func TestBeaconSync68Full(t *testing.T) { testBeaconSync(t, eth.ETH68, FullSync) }
func TestBeaconSync68Snap(t *testing.T) { testBeaconSync(t, eth.ETH68, SnapSync) }

func testBeaconSync(t *testing.T, protocol uint, mode SyncMode) {
	//log.SetDefault(log.NewLogger(log.NewTerminalHandlerWithLevel(os.Stderr, log.LevelInfo, true)))

	var cases = []struct {
		name  string // The name of testing scenario
		local int    // The length of local chain(canonical chain assumed), 0 means genesis is the head
	}{
		{name: "Beacon sync since genesis", local: 0},
		{name: "Beacon sync with short local chain", local: 1},
		{name: "Beacon sync with long local chain", local: blockCacheMaxItems - 15 - fsMinFullBlocks/2},
		{name: "Beacon sync with full local chain", local: blockCacheMaxItems - 15 - 1},
	}
	for _, c := range cases {
		t.Run(c.name, func(t *testing.T) {
			success := make(chan struct{})
			tester := newTesterWithNotification(t, func() {
				close(success)
			})
			defer tester.terminate()

			chain := testChainBase.shorten(blockCacheMaxItems - 15)
			tester.newPeer("peer", protocol, chain.blocks[1:])

			// Build the local chain segment if it's required
			if c.local > 0 {
				tester.chain.InsertChain(chain.blocks[1 : c.local+1])
			}
			if err := tester.downloader.BeaconSync(mode, chain.blocks[len(chain.blocks)-1].Header(), nil); err != nil {
				t.Fatalf("Failed to beacon sync chain %v %v", c.name, err)
			}
			select {
			case <-success:
				// Ok, downloader fully cancelled after sync cycle
				if bs := int(tester.chain.CurrentBlock().Number.Uint64()) + 1; bs != len(chain.blocks) {
					t.Fatalf("synchronised blocks mismatch: have %v, want %v", bs, len(chain.blocks))
				}
			case <-time.NewTimer(time.Second * 3).C:
				t.Fatalf("Failed to sync chain in three seconds")
			}
		})
	}
}
<<<<<<< HEAD
*/
=======

// Tests that synchronisation progress (origin block number and highest block
// number) is tracked and updated correctly in case of manual head reversion
func TestBeaconForkedSyncProgress68Full(t *testing.T) {
	testBeaconForkedSyncProgress(t, eth.ETH68, FullSync)
}
func TestBeaconForkedSyncProgress68Snap(t *testing.T) {
	testBeaconForkedSyncProgress(t, eth.ETH68, SnapSync)
}
func TestBeaconForkedSyncProgress68Light(t *testing.T) {
	testBeaconForkedSyncProgress(t, eth.ETH68, LightSync)
}

func testBeaconForkedSyncProgress(t *testing.T, protocol uint, mode SyncMode) {
	success := make(chan struct{})
	tester := newTesterWithNotification(t, func() {
		success <- struct{}{}
	})
	defer tester.terminate()

	chainA := testChainForkLightA.shorten(len(testChainBase.blocks) + MaxHeaderFetch)
	chainB := testChainForkLightB.shorten(len(testChainBase.blocks) + MaxHeaderFetch)

	// Set a sync init hook to catch progress changes
	starting := make(chan struct{})
	progress := make(chan struct{})

	tester.downloader.syncInitHook = func(origin, latest uint64) {
		starting <- struct{}{}
		<-progress
	}
	checkProgress(t, tester.downloader, "pristine", ethereum.SyncProgress{})

	// Synchronise with one of the forks and check progress
	tester.newPeer("fork A", protocol, chainA.blocks[1:])
	pending := new(sync.WaitGroup)
	pending.Add(1)
	go func() {
		defer pending.Done()
		if err := tester.downloader.BeaconSync(mode, chainA.blocks[len(chainA.blocks)-1].Header(), nil); err != nil {
			panic(fmt.Sprintf("failed to beacon sync: %v", err))
		}
	}()

	<-starting
	progress <- struct{}{}
	select {
	case <-success:
		checkProgress(t, tester.downloader, "initial", ethereum.SyncProgress{
			HighestBlock: uint64(len(chainA.blocks) - 1),
			CurrentBlock: uint64(len(chainA.blocks) - 1),
		})
	case <-time.NewTimer(time.Second * 3).C:
		t.Fatalf("Failed to sync chain in three seconds")
	}

	// Set the head to a second fork
	tester.newPeer("fork B", protocol, chainB.blocks[1:])
	pending.Add(1)
	go func() {
		defer pending.Done()
		if err := tester.downloader.BeaconSync(mode, chainB.blocks[len(chainB.blocks)-1].Header(), nil); err != nil {
			panic(fmt.Sprintf("failed to beacon sync: %v", err))
		}
	}()

	<-starting
	progress <- struct{}{}

	// reorg below available state causes the state sync to rewind to genesis
	select {
	case <-success:
		checkProgress(t, tester.downloader, "initial", ethereum.SyncProgress{
			HighestBlock:  uint64(len(chainB.blocks) - 1),
			CurrentBlock:  uint64(len(chainB.blocks) - 1),
			StartingBlock: 0,
		})
	case <-time.NewTimer(time.Second * 3).C:
		t.Fatalf("Failed to sync chain in three seconds")
	}
}
>>>>>>> 87246f3c
<|MERGE_RESOLUTION|>--- conflicted
+++ resolved
@@ -1332,9 +1332,7 @@
 		})
 	}
 }
-<<<<<<< HEAD
 */
-=======
 
 // Tests that synchronisation progress (origin block number and highest block
 // number) is tracked and updated correctly in case of manual head reversion
@@ -1415,5 +1413,4 @@
 	case <-time.NewTimer(time.Second * 3).C:
 		t.Fatalf("Failed to sync chain in three seconds")
 	}
-}
->>>>>>> 87246f3c
+}