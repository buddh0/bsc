// Copyright 2015 The go-ethereum Authors
// This file is part of the go-ethereum library.
//
// The go-ethereum library is free software: you can redistribute it and/or modify
// it under the terms of the GNU Lesser General Public License as published by
// the Free Software Foundation, either version 3 of the License, or
// (at your option) any later version.
//
// The go-ethereum library is distributed in the hope that it will be useful,
// but WITHOUT ANY WARRANTY; without even the implied warranty of
// MERCHANTABILITY or FITNESS FOR A PARTICULAR PURPOSE. See the
// GNU Lesser General Public License for more details.
//
// You should have received a copy of the GNU Lesser General Public License
// along with the go-ethereum library. If not, see <http://www.gnu.org/licenses/>.

package eth

import (
	"errors"
	"math"
	"math/big"
	"strings"
	"sync"
	"sync/atomic"
	"time"

	"github.com/ethereum/go-ethereum/common"
	"github.com/ethereum/go-ethereum/consensus"
	"github.com/ethereum/go-ethereum/consensus/beacon"
	"github.com/ethereum/go-ethereum/core"
	"github.com/ethereum/go-ethereum/core/forkid"
	"github.com/ethereum/go-ethereum/core/monitor"
	"github.com/ethereum/go-ethereum/core/rawdb"
	"github.com/ethereum/go-ethereum/core/types"
	"github.com/ethereum/go-ethereum/eth/downloader"
	"github.com/ethereum/go-ethereum/eth/fetcher"
	"github.com/ethereum/go-ethereum/eth/protocols/bsc"
	"github.com/ethereum/go-ethereum/eth/protocols/diff"
	"github.com/ethereum/go-ethereum/eth/protocols/eth"
	"github.com/ethereum/go-ethereum/eth/protocols/snap"
	"github.com/ethereum/go-ethereum/eth/protocols/trust"
	"github.com/ethereum/go-ethereum/ethdb"
	"github.com/ethereum/go-ethereum/event"
	"github.com/ethereum/go-ethereum/log"
	"github.com/ethereum/go-ethereum/p2p"
	"github.com/ethereum/go-ethereum/params"
	"github.com/ethereum/go-ethereum/rlp"
)

const (
	// txChanSize is the size of channel listening to NewTxsEvent.
	// The number is referenced from the size of tx pool.
	txChanSize = 4096

	// voteChanSize is the size of channel listening to NewVotesEvent.
	voteChanSize = 256

	// deltaTdThreshold is the threshold of TD difference for peers to broadcast votes.
	deltaTdThreshold = 20
)

var (
	syncChallengeTimeout = 15 * time.Second // Time allowance for a node to reply to the sync progress challenge
)

// txPool defines the methods needed from a transaction pool implementation to
// support all the operations needed by the Ethereum chain protocols.
type txPool interface {
	// Has returns an indicator whether txpool has a transaction
	// cached with the given hash.
	Has(hash common.Hash) bool

	// Get retrieves the transaction from local txpool with given
	// tx hash.
	Get(hash common.Hash) *types.Transaction

	// AddRemotes should add the given transactions to the pool.
	AddRemotes([]*types.Transaction) []error

	// Pending should return pending transactions.
	// The slice should be modifiable by the caller.
	Pending(enforceTips bool) map[common.Address]types.Transactions

	// SubscribeNewTxsEvent should return an event subscription of
	// NewTxsEvent and send events to the given channel.
	SubscribeNewTxsEvent(chan<- core.NewTxsEvent) event.Subscription

	// SubscribeReannoTxsEvent should return an event subscription of
	// ReannoTxsEvent and send events to the given channel.
	SubscribeReannoTxsEvent(chan<- core.ReannoTxsEvent) event.Subscription
}

// votePool defines the methods needed from a votes pool implementation to
// support all the operations needed by the Ethereum chain protocols.
type votePool interface {
	PutVote(vote *types.VoteEnvelope)
	GetVotes() []*types.VoteEnvelope

	// SubscribeNewVoteEvent should return an event subscription of
	// NewVotesEvent and send events to the given channel.
	SubscribeNewVoteEvent(ch chan<- core.NewVoteEvent) event.Subscription
}

// handlerConfig is the collection of initialization parameters to create a full
// node network handler.
type handlerConfig struct {
	Database               ethdb.Database   // Database for direct sync insertions
	Chain                  *core.BlockChain // Blockchain to serve data from
	TxPool                 txPool           // Transaction pool to propagate from
	VotePool               votePool
	Merger                 *consensus.Merger         // The manager for eth1/2 transition
	Network                uint64                    // Network identifier to adfvertise
	Sync                   downloader.SyncMode       // Whether to snap or full sync
	DiffSync               bool                      // Whether to diff sync
	BloomCache             uint64                    // Megabytes to alloc for snap sync bloom
	EventMux               *event.TypeMux            // Legacy event mux, deprecate for `feed`
	Checkpoint             *params.TrustedCheckpoint // Hard coded checkpoint for sync challenges
	RequiredBlocks         map[uint64]common.Hash    // Hard coded map of required block hashes for sync challenges
	DirectBroadcast        bool
	DisablePeerTxBroadcast bool
	PeerSet                *peerSet
}

type handler struct {
	networkID              uint64
	forkFilter             forkid.Filter // Fork ID filter, constant across the lifetime of the node
	disablePeerTxBroadcast bool

	snapSync        uint32 // Flag whether snap sync is enabled (gets disabled if we already have blocks)
	acceptTxs       uint32 // Flag whether we're considered synchronised (enables transaction processing)
	directBroadcast bool
	diffSync        bool // Flag whether diff sync should operate on top of the diff protocol

	checkpointNumber uint64      // Block number for the sync progress validator to cross reference
	checkpointHash   common.Hash // Block hash for the sync progress validator to cross reference

	database             ethdb.Database
	txpool               txPool
	votepool             votePool
	maliciousVoteMonitor *monitor.MaliciousVoteMonitor
	chain                *core.BlockChain
	maxPeers             int
	maxPeersPerIP        int
	peersPerIP           map[string]int
	peerPerIPLock        sync.Mutex

	downloader   *downloader.Downloader
	blockFetcher *fetcher.BlockFetcher
	txFetcher    *fetcher.TxFetcher
	peers        *peerSet
	merger       *consensus.Merger

	eventMux       *event.TypeMux
	txsCh          chan core.NewTxsEvent
	txsSub         event.Subscription
	reannoTxsCh    chan core.ReannoTxsEvent
	reannoTxsSub   event.Subscription
	minedBlockSub  *event.TypeMuxSubscription
	voteCh         chan core.NewVoteEvent
	votesSub       event.Subscription
	voteMonitorSub event.Subscription

	requiredBlocks map[uint64]common.Hash

	// channels for fetcher, syncer, txsyncLoop
	quitSync chan struct{}

	chainSync *chainSyncer
	wg        sync.WaitGroup
	peerWG    sync.WaitGroup
}

// newHandler returns a handler for all Ethereum chain management protocol.
func newHandler(config *handlerConfig) (*handler, error) {
	// Create the protocol manager with the base fields
	if config.EventMux == nil {
		config.EventMux = new(event.TypeMux) // Nicety initialization for tests
	}
	if config.PeerSet == nil {
		config.PeerSet = newPeerSet() // Nicety initialization for tests
	}
	h := &handler{
		networkID:              config.Network,
		forkFilter:             forkid.NewFilter(config.Chain),
		disablePeerTxBroadcast: config.DisablePeerTxBroadcast,
		eventMux:               config.EventMux,
		database:               config.Database,
		txpool:                 config.TxPool,
		votepool:               config.VotePool,
		chain:                  config.Chain,
		peers:                  config.PeerSet,
		merger:                 config.Merger,
		peersPerIP:             make(map[string]int),
		requiredBlocks:         config.RequiredBlocks,
		directBroadcast:        config.DirectBroadcast,
		diffSync:               config.DiffSync,
		quitSync:               make(chan struct{}),
	}
	if config.Sync == downloader.FullSync {
		// The database seems empty as the current block is the genesis. Yet the snap
		// block is ahead, so snap sync was enabled for this node at a certain point.
		// The scenarios where this can happen is
		// * if the user manually (or via a bad block) rolled back a snap sync node
		//   below the sync point.
		// * the last snap sync is not finished while user specifies a full sync this
		//   time. But we don't have any recent state for full sync.
		// In these cases however it's safe to reenable snap sync.
		fullBlock, fastBlock := h.chain.CurrentBlock(), h.chain.CurrentFastBlock()
		if fullBlock.NumberU64() == 0 && fastBlock.NumberU64() > 0 {
			if rawdb.ReadAncientType(h.database) == rawdb.PruneFreezerType {
				log.Crit("Fast Sync not finish, can't enable pruneancient mode")
			}
			h.snapSync = uint32(1)
			log.Warn("Switch sync mode from full sync to snap sync")
		}
	} else {
		if h.chain.CurrentBlock().NumberU64() > 0 {
			// Print warning log if database is not empty to run snap sync.
			log.Warn("Switch sync mode from snap sync to full sync")
		} else {
			// If snap sync was requested and our database is empty, grant it
			h.snapSync = uint32(1)
		}
	}
	// If we have trusted checkpoints, enforce them on the chain
	if config.Checkpoint != nil {
		h.checkpointNumber = (config.Checkpoint.SectionIndex+1)*params.CHTFrequency - 1
		h.checkpointHash = config.Checkpoint.SectionHead
	}
	// Construct the downloader (long sync) and its backing state bloom if snap
	// sync is requested. The downloader is responsible for deallocating the state
	// bloom when it's done.
	var downloadOptions []downloader.DownloadOption
	if h.diffSync {
		downloadOptions = append(downloadOptions, downloader.EnableDiffFetchOp(h.peers))
	}
	h.downloader = downloader.New(h.checkpointNumber, config.Database, h.eventMux, h.chain, nil, h.removePeer, downloadOptions...)

	// Construct the fetcher (short sync)
	validator := func(header *types.Header) error {
		// All the block fetcher activities should be disabled
		// after the transition. Print the warning log.
		if h.merger.PoSFinalized() {
			log.Warn("Unexpected validation activity", "hash", header.Hash(), "number", header.Number)
			return errors.New("unexpected behavior after transition")
		}
		// Reject all the PoS style headers in the first place. No matter
		// the chain has finished the transition or not, the PoS headers
		// should only come from the trusted consensus layer instead of
		// p2p network.
		if beacon, ok := h.chain.Engine().(*beacon.Beacon); ok {
			if beacon.IsPoSHeader(header) {
				return errors.New("unexpected post-merge header")
			}
		}
		return h.chain.Engine().VerifyHeader(h.chain, header, true)
	}
	heighter := func() uint64 {
		return h.chain.CurrentBlock().NumberU64()
	}
	inserter := func(blocks types.Blocks) (int, error) {
		// All the block fetcher activities should be disabled
		// after the transition. Print the warning log.
		if h.merger.PoSFinalized() {
			var ctx []interface{}
			ctx = append(ctx, "blocks", len(blocks))
			if len(blocks) > 0 {
				ctx = append(ctx, "firsthash", blocks[0].Hash())
				ctx = append(ctx, "firstnumber", blocks[0].Number())
				ctx = append(ctx, "lasthash", blocks[len(blocks)-1].Hash())
				ctx = append(ctx, "lastnumber", blocks[len(blocks)-1].Number())
			}
			log.Warn("Unexpected insertion activity", ctx...)
			return 0, errors.New("unexpected behavior after transition")
		}
		// If sync hasn't reached the checkpoint yet, deny importing weird blocks.
		//
		// Ideally we would also compare the head block's timestamp and similarly reject
		// the propagated block if the head is too old. Unfortunately there is a corner
		// case when starting new networks, where the genesis might be ancient (0 unix)
		// which would prevent full nodes from accepting it.
		if h.chain.CurrentBlock().NumberU64() < h.checkpointNumber {
			log.Warn("Unsynced yet, discarded propagated block", "number", blocks[0].Number(), "hash", blocks[0].Hash())
			return 0, nil
		}
		// If snap sync is running, deny importing weird blocks. This is a problematic
		// clause when starting up a new network, because snap-syncing miners might not
		// accept each others' blocks until a restart. Unfortunately we haven't figured
		// out a way yet where nodes can decide unilaterally whether the network is new
		// or not. This should be fixed if we figure out a solution.
		if atomic.LoadUint32(&h.snapSync) == 1 {
			log.Warn("Snap syncing, discarded propagated block", "number", blocks[0].Number(), "hash", blocks[0].Hash())
			return 0, nil
		}
		if h.merger.TDDReached() {
			// The blocks from the p2p network is regarded as untrusted
			// after the transition. In theory block gossip should be disabled
			// entirely whenever the transition is started. But in order to
			// handle the transition boundary reorg in the consensus-layer,
			// the legacy blocks are still accepted, but only for the terminal
			// pow blocks. Spec: https://github.com/ethereum/EIPs/blob/master/EIPS/eip-3675.md#halt-the-importing-of-pow-blocks
			for i, block := range blocks {
				ptd := h.chain.GetTd(block.ParentHash(), block.NumberU64()-1)
				if ptd == nil {
					return 0, nil
				}
				td := new(big.Int).Add(ptd, block.Difficulty())
				if !h.chain.Config().IsTerminalPoWBlock(ptd, td) {
					log.Info("Filtered out non-termimal pow block", "number", block.NumberU64(), "hash", block.Hash())
					return 0, nil
				}
				if err := h.chain.InsertBlockWithoutSetHead(block); err != nil {
					return i, err
				}
			}
			return 0, nil
		}
		n, err := h.chain.InsertChain(blocks)
		if err == nil {
			atomic.StoreUint32(&h.acceptTxs, 1) // Mark initial sync done on any fetcher import
		}
		return n, err
	}
	h.blockFetcher = fetcher.NewBlockFetcher(false, nil, h.chain.GetBlockByHash, validator, h.BroadcastBlock, heighter, nil, inserter, h.removePeer)

	fetchTx := func(peer string, hashes []common.Hash) error {
		p := h.peers.peer(peer)
		if p == nil {
			return errors.New("unknown peer")
		}
		return p.RequestTxs(hashes)
	}
	h.txFetcher = fetcher.NewTxFetcher(h.txpool.Has, h.txpool.AddRemotes, fetchTx)
	h.chainSync = newChainSyncer(h)
	return h, nil
}

// runEthPeer registers an eth peer into the joint eth/snap peerset, adds it to
// various subsystems and starts handling messages.
func (h *handler) runEthPeer(peer *eth.Peer, handler eth.Handler) error {
	// If the peer has a `snap` extension, wait for it to connect so we can have
	// a uniform initialization/teardown mechanism
	snap, err := h.peers.waitSnapExtension(peer)
	if err != nil {
		peer.Log().Error("Snapshot extension barrier failed", "err", err)
		return err
	}
	diff, err := h.peers.waitDiffExtension(peer)
	if err != nil {
		peer.Log().Error("Diff extension barrier failed", "err", err)
		return err
	}
	trust, err := h.peers.waitTrustExtension(peer)
	if err != nil {
		peer.Log().Error("Trust extension barrier failed", "err", err)
		return err
	}
	bsc, err := h.peers.waitBscExtension(peer)
	if err != nil {
		peer.Log().Error("Bsc extension barrier failed", "err", err)
		return err
	}
	// TODO(karalabe): Not sure why this is needed
	if !h.chainSync.handlePeerEvent(peer) {
		return p2p.DiscQuitting
	}
	h.peerWG.Add(1)
	defer h.peerWG.Done()

	// Execute the Ethereum handshake
	var (
		genesis = h.chain.Genesis()
		head    = h.chain.CurrentHeader()
		hash    = head.Hash()
		number  = head.Number.Uint64()
		td      = h.chain.GetTd(hash, number)
	)
<<<<<<< HEAD
	forkID := forkid.NewID(h.chain.Config(), h.chain.Genesis().Hash(), h.chain.CurrentHeader().Number.Uint64())
	if err := peer.Handshake(h.networkID, td, hash, genesis.Hash(), forkID, h.forkFilter, &eth.UpgradeStatusExtension{DisablePeerTxBroadcast: h.disablePeerTxBroadcast}); err != nil {
=======
	forkID := forkid.NewID(h.chain.Config(), genesis.Hash(), number, head.Time)
	if err := peer.Handshake(h.networkID, td, hash, genesis.Hash(), forkID, h.forkFilter); err != nil {
>>>>>>> 2c6dda5a
		peer.Log().Debug("Ethereum handshake failed", "err", err)
		return err
	}
	reject := false // reserved peer slots
	if atomic.LoadUint32(&h.snapSync) == 1 {
		if snap == nil {
			// If we are running snap-sync, we want to reserve roughly half the peer
			// slots for peers supporting the snap protocol.
			// The logic here is; we only allow up to 5 more non-snap peers than snap-peers.
			if all, snp := h.peers.len(), h.peers.snapLen(); all-snp > snp+5 {
				reject = true
			}
		}
	}
	// Ignore maxPeers if this is a trusted peer
	peerInfo := peer.Peer.Info()
	if !peerInfo.Network.Trusted {
		if reject || h.peers.len() >= h.maxPeers {
			return p2p.DiscTooManyPeers
		}
	}

	remoteAddr := peerInfo.Network.RemoteAddress
	indexIP := strings.LastIndex(remoteAddr, ":")
	if indexIP == -1 {
		// there could be no IP address, such as a pipe
		peer.Log().Debug("runEthPeer", "no ip address, remoteAddress", remoteAddr)
	} else if !peerInfo.Network.Trusted {
		remoteIP := remoteAddr[:indexIP]
		h.peerPerIPLock.Lock()
		if num, ok := h.peersPerIP[remoteIP]; ok && num >= h.maxPeersPerIP {
			h.peerPerIPLock.Unlock()
			peer.Log().Info("The IP has too many peers", "ip", remoteIP, "maxPeersPerIP", h.maxPeersPerIP,
				"name", peerInfo.Name, "Enode", peerInfo.Enode)
			return p2p.DiscTooManyPeers
		}
		h.peersPerIP[remoteIP] = h.peersPerIP[remoteIP] + 1
		h.peerPerIPLock.Unlock()
	}
	peer.Log().Debug("Ethereum peer connected", "name", peer.Name())

	// Register the peer locally
	if err := h.peers.registerPeer(peer, snap, diff, trust, bsc); err != nil {
		peer.Log().Error("Ethereum peer registration failed", "err", err)
		return err
	}
	defer h.unregisterPeer(peer.ID())

	p := h.peers.peer(peer.ID())
	if p == nil {
		return errors.New("peer dropped during handling")
	}
	// Register the peer in the downloader. If the downloader considers it banned, we disconnect
	if err := h.downloader.RegisterPeer(peer.ID(), peer.Version(), peer); err != nil {
		peer.Log().Error("Failed to register peer in eth syncer", "err", err)
		return err
	}
	if snap != nil {
		if err := h.downloader.SnapSyncer.Register(snap); err != nil {
			peer.Log().Error("Failed to register peer in snap syncer", "err", err)
			return err
		}
	}
	h.chainSync.handlePeerEvent(peer)

	// Propagate existing transactions and votes. new transactions and votes appearing
	// after this will be sent via broadcasts.
	h.syncTransactions(peer)
	if h.votepool != nil && p.bscExt != nil {
		h.syncVotes(p.bscExt)
	}

	// Create a notification channel for pending requests if the peer goes down
	dead := make(chan struct{})
	defer close(dead)

	// If we have a trusted CHT, reject all peers below that (avoid fast sync eclipse)
	if h.checkpointHash != (common.Hash{}) {
		// Request the peer's checkpoint header for chain height/weight validation
		resCh := make(chan *eth.Response)

		req, err := peer.RequestHeadersByNumber(h.checkpointNumber, 1, 0, false, resCh)
		if err != nil {
			return err
		}
		// Start a timer to disconnect if the peer doesn't reply in time
		go func() {
			// Ensure the request gets cancelled in case of error/drop
			defer req.Close()

			timeout := time.NewTimer(syncChallengeTimeout)
			defer timeout.Stop()

			select {
			case res := <-resCh:
				headers := ([]*types.Header)(*res.Res.(*eth.BlockHeadersPacket))
				if len(headers) == 0 {
					// If we're doing a snap sync, we must enforce the checkpoint
					// block to avoid eclipse attacks. Unsynced nodes are welcome
					// to connect after we're done joining the network.
					if atomic.LoadUint32(&h.snapSync) == 1 {
						peer.Log().Warn("Dropping unsynced node during sync", "addr", peer.RemoteAddr(), "type", peer.Name())
						res.Done <- errors.New("unsynced node cannot serve sync")
						return
					}
					res.Done <- nil
					return
				}
				// Validate the header and either drop the peer or continue
				if len(headers) > 1 {
					res.Done <- errors.New("too many headers in checkpoint response")
					return
				}
				if headers[0].Hash() != h.checkpointHash {
					res.Done <- errors.New("checkpoint hash mismatch")
					return
				}
				res.Done <- nil

			case <-timeout.C:
				peer.Log().Warn("Checkpoint challenge timed out, dropping", "addr", peer.RemoteAddr(), "type", peer.Name())
				h.removePeer(peer.ID())

			case <-dead:
				// Peer handler terminated, abort all goroutines
			}
		}()
	}
	// If we have any explicit peer required block hashes, request them
	for number, hash := range h.requiredBlocks {
		resCh := make(chan *eth.Response)

		req, err := peer.RequestHeadersByNumber(number, 1, 0, false, resCh)
		if err != nil {
			return err
		}
		go func(number uint64, hash common.Hash, req *eth.Request) {
			// Ensure the request gets cancelled in case of error/drop
			defer req.Close()

			timeout := time.NewTimer(syncChallengeTimeout)
			defer timeout.Stop()

			select {
			case res := <-resCh:
				headers := ([]*types.Header)(*res.Res.(*eth.BlockHeadersPacket))
				if len(headers) == 0 {
					// Required blocks are allowed to be missing if the remote
					// node is not yet synced
					res.Done <- nil
					return
				}
				// Validate the header and either drop the peer or continue
				if len(headers) > 1 {
					res.Done <- errors.New("too many headers in required block response")
					return
				}
				if headers[0].Number.Uint64() != number || headers[0].Hash() != hash {
					peer.Log().Info("Required block mismatch, dropping peer", "number", number, "hash", headers[0].Hash(), "want", hash)
					res.Done <- errors.New("required block mismatch")
					return
				}
				peer.Log().Debug("Peer required block verified", "number", number, "hash", hash)
				res.Done <- nil
			case <-timeout.C:
				peer.Log().Warn("Required block challenge timed out, dropping", "addr", peer.RemoteAddr(), "type", peer.Name())
				h.removePeer(peer.ID())
			}
		}(number, hash, req)
	}
	// Handle incoming messages until the connection is torn down
	return handler(peer)
}

// runSnapExtension registers a `snap` peer into the joint eth/snap peerset and
// starts handling inbound messages. As `snap` is only a satellite protocol to
// `eth`, all subsystem registrations and lifecycle management will be done by
// the main `eth` handler to prevent strange races.
func (h *handler) runSnapExtension(peer *snap.Peer, handler snap.Handler) error {
	h.peerWG.Add(1)
	defer h.peerWG.Done()

	if err := h.peers.registerSnapExtension(peer); err != nil {
		peer.Log().Warn("Snapshot extension registration failed", "err", err)
		return err
	}
	return handler(peer)
}

// runDiffExtension registers a `diff` peer into the joint eth/diff peerset and
// starts handling inbound messages. As `diff` is only a satellite protocol to
// `eth`, all subsystem registrations and lifecycle management will be done by
// the main `eth` handler to prevent strange races.
func (h *handler) runDiffExtension(peer *diff.Peer, handler diff.Handler) error {
	h.peerWG.Add(1)
	defer h.peerWG.Done()

	if err := h.peers.registerDiffExtension(peer); err != nil {
		peer.Log().Error("Diff extension registration failed", "err", err)
		peer.Close()
		return err
	}
	return handler(peer)
}

// runTrustExtension registers a `trust` peer into the joint eth/trust peerset and
// starts handling inbound messages. As `trust` is only a satellite protocol to
// `eth`, all subsystem registrations and lifecycle management will be done by
// the main `eth` handler to prevent strange races.
func (h *handler) runTrustExtension(peer *trust.Peer, handler trust.Handler) error {
	h.peerWG.Add(1)
	defer h.peerWG.Done()

	if err := h.peers.registerTrustExtension(peer); err != nil {
		peer.Log().Error("Trust extension registration failed", "err", err)
		return err
	}
	return handler(peer)
}

// runBscExtension registers a `bsc` peer into the joint eth/bsc peerset and
// starts handling inbound messages. As `bsc` is only a satellite protocol to
// `eth`, all subsystem registrations and lifecycle management will be done by
// the main `eth` handler to prevent strange races.
func (h *handler) runBscExtension(peer *bsc.Peer, handler bsc.Handler) error {
	h.peerWG.Add(1)
	defer h.peerWG.Done()

	if err := h.peers.registerBscExtension(peer); err != nil {
		peer.Log().Error("Bsc extension registration failed", "err", err)
		return err
	}
	return handler(peer)
}

// removePeer requests disconnection of a peer.
func (h *handler) removePeer(id string) {
	peer := h.peers.peer(id)
	if peer != nil {
		// Hard disconnect at the networking layer. Handler will get an EOF and terminate the peer. defer unregisterPeer will do the cleanup task after then.
		peer.Peer.Disconnect(p2p.DiscUselessPeer)
	}
}

// unregisterPeer removes a peer from the downloader, fetchers and main peer set.
func (h *handler) unregisterPeer(id string) {
	// Create a custom logger to avoid printing the entire id
	var logger log.Logger
	if len(id) < 16 {
		// Tests use short IDs, don't choke on them
		logger = log.New("peer", id)
	} else {
		logger = log.New("peer", id[:8])
	}
	// Abort if the peer does not exist
	peer := h.peers.peer(id)
	if peer == nil {
		logger.Error("Ethereum peer removal failed", "err", errPeerNotRegistered)
		return
	}
	// Remove the `eth` peer if it exists
	logger.Debug("Removing Ethereum peer", "snap", peer.snapExt != nil)

	// Remove the `snap` extension if it exists
	if peer.snapExt != nil {
		h.downloader.SnapSyncer.Unregister(id)
	}
	h.downloader.UnregisterPeer(id)
	h.txFetcher.Drop(id)

	if err := h.peers.unregisterPeer(id); err != nil {
		logger.Error("Ethereum peer removal failed", "err", err)
	}

	peerInfo := peer.Peer.Info()
	remoteAddr := peerInfo.Network.RemoteAddress
	indexIP := strings.LastIndex(remoteAddr, ":")
	if indexIP == -1 {
		// there could be no IP address, such as a pipe
		peer.Log().Debug("unregisterPeer", "name", peerInfo.Name, "no ip address, remoteAddress", remoteAddr)
	} else if !peerInfo.Network.Trusted {
		remoteIP := remoteAddr[:indexIP]
		h.peerPerIPLock.Lock()
		if h.peersPerIP[remoteIP] <= 0 {
			peer.Log().Error("unregisterPeer without record", "name", peerInfo.Name, "remoteAddress", remoteAddr)
		} else {
			h.peersPerIP[remoteIP] = h.peersPerIP[remoteIP] - 1
			logger.Debug("unregisterPeer", "name", peerInfo.Name, "connectNum", h.peersPerIP[remoteIP])
			if h.peersPerIP[remoteIP] == 0 {
				delete(h.peersPerIP, remoteIP)
			}
		}
		h.peerPerIPLock.Unlock()
	}
}

func (h *handler) Start(maxPeers int, maxPeersPerIP int) {
	h.maxPeers = maxPeers
	h.maxPeersPerIP = maxPeersPerIP
	// broadcast transactions
	h.wg.Add(1)
	h.txsCh = make(chan core.NewTxsEvent, txChanSize)
	h.txsSub = h.txpool.SubscribeNewTxsEvent(h.txsCh)
	go h.txBroadcastLoop()

	// broadcast votes
	if h.votepool != nil {
		h.wg.Add(1)
		h.voteCh = make(chan core.NewVoteEvent, voteChanSize)
		h.votesSub = h.votepool.SubscribeNewVoteEvent(h.voteCh)
		go h.voteBroadcastLoop()

		if h.maliciousVoteMonitor != nil {
			h.wg.Add(1)
			go h.startMaliciousVoteMonitor()
		}
	}

	// announce local pending transactions again
	h.wg.Add(1)
	h.reannoTxsCh = make(chan core.ReannoTxsEvent, txChanSize)
	h.reannoTxsSub = h.txpool.SubscribeReannoTxsEvent(h.reannoTxsCh)
	go h.txReannounceLoop()

	// broadcast mined blocks
	h.wg.Add(1)
	h.minedBlockSub = h.eventMux.Subscribe(core.NewMinedBlockEvent{})
	go h.minedBroadcastLoop()

	// start sync handlers
	h.wg.Add(1)
	go h.chainSync.loop()
}

func (h *handler) startMaliciousVoteMonitor() {
	defer h.wg.Done()
	voteCh := make(chan core.NewVoteEvent, voteChanSize)
	h.voteMonitorSub = h.votepool.SubscribeNewVoteEvent(voteCh)
	for {
		select {
		case event := <-voteCh:
			pendingBlockNumber := h.chain.CurrentHeader().Number.Uint64() + 1
			h.maliciousVoteMonitor.ConflictDetect(event.Vote, pendingBlockNumber)
		case <-h.voteMonitorSub.Err():
			return
		}
	}
}

func (h *handler) Stop() {
	h.txsSub.Unsubscribe()        // quits txBroadcastLoop
	h.reannoTxsSub.Unsubscribe()  // quits txReannounceLoop
	h.minedBlockSub.Unsubscribe() // quits blockBroadcastLoop
	if h.votepool != nil {
		h.votesSub.Unsubscribe() // quits voteBroadcastLoop
		if h.maliciousVoteMonitor != nil {
			h.voteMonitorSub.Unsubscribe()
		}
	}

	// Quit chainSync and txsync64.
	// After this is done, no new peers will be accepted.
	close(h.quitSync)
	h.wg.Wait()

	// Disconnect existing sessions.
	// This also closes the gate for any new registrations on the peer set.
	// sessions which are already established but not added to h.peers yet
	// will exit when they try to register.
	h.peers.close()
	h.peerWG.Wait()

	log.Info("Ethereum protocol stopped")
}

// BroadcastBlock will either propagate a block to a subset of its peers, or
// will only announce its availability (depending what's requested).
func (h *handler) BroadcastBlock(block *types.Block, propagate bool) {
	// Disable the block propagation if the chain has already entered the PoS
	// stage. The block propagation is delegated to the consensus layer.
	if h.merger.PoSFinalized() {
		return
	}
	// Disable the block propagation if it's the post-merge block.
	if beacon, ok := h.chain.Engine().(*beacon.Beacon); ok {
		if beacon.IsPoSHeader(block.Header()) {
			return
		}
	}
	hash := block.Hash()
	peers := h.peers.peersWithoutBlock(hash)

	// If propagation is requested, send to a subset of the peer
	if propagate {
		// Calculate the TD of the block (it's not imported yet, so block.Td is not valid)
		var td *big.Int
		if parent := h.chain.GetBlock(block.ParentHash(), block.NumberU64()-1); parent != nil {
			td = new(big.Int).Add(block.Difficulty(), h.chain.GetTd(block.ParentHash(), block.NumberU64()-1))
		} else {
			log.Error("Propagating dangling block", "number", block.Number(), "hash", hash)
			return
		}
		// Send the block to a subset of our peers
		var transfer []*ethPeer
		if h.directBroadcast {
			transfer = peers[:]
		} else {
			transfer = peers[:int(math.Sqrt(float64(len(peers))))]
		}
		diff := h.chain.GetDiffLayerRLP(block.Hash())
		for _, peer := range transfer {
			if len(diff) != 0 && peer.diffExt != nil {
				// difflayer should send before block
				peer.diffExt.SendDiffLayers([]rlp.RawValue{diff})
			}
			peer.AsyncSendNewBlock(block, td)
		}

		log.Trace("Propagated block", "hash", hash, "recipients", len(transfer), "duration", common.PrettyDuration(time.Since(block.ReceivedAt)))
		return
	}
	// Otherwise if the block is indeed in our own chain, announce it
	if h.chain.HasBlock(hash, block.NumberU64()) {
		for _, peer := range peers {
			peer.AsyncSendNewBlockHash(block)
		}
		log.Trace("Announced block", "hash", hash, "recipients", len(peers), "duration", common.PrettyDuration(time.Since(block.ReceivedAt)))
	}
}

// BroadcastTransactions will propagate a batch of transactions
// - To a square root of all peers
// - And, separately, as announcements to all peers which are not known to
// already have the given transaction.
func (h *handler) BroadcastTransactions(txs types.Transactions) {
	var (
		annoCount   int // Count of announcements made
		annoPeers   int
		directCount int // Count of the txs sent directly to peers
		directPeers int // Count of the peers that were sent transactions directly

		txset = make(map[*ethPeer][]common.Hash) // Set peer->hash to transfer directly
		annos = make(map[*ethPeer][]common.Hash) // Set peer->hash to announce

	)
	// Broadcast transactions to a batch of peers not knowing about it
	for _, tx := range txs {
		peers := h.peers.peersWithoutTransaction(tx.Hash())
		// Send the tx unconditionally to a subset of our peers
		numDirect := int(math.Sqrt(float64(len(peers))))
		for _, peer := range peers[:numDirect] {
			txset[peer] = append(txset[peer], tx.Hash())
		}
		// For the remaining peers, send announcement only
		for _, peer := range peers[numDirect:] {
			annos[peer] = append(annos[peer], tx.Hash())
		}
	}
	for peer, hashes := range txset {
		directPeers++
		directCount += len(hashes)
		peer.AsyncSendTransactions(hashes)
	}
	for peer, hashes := range annos {
		annoPeers++
		annoCount += len(hashes)
		peer.AsyncSendPooledTransactionHashes(hashes)
	}
	log.Debug("Transaction broadcast", "txs", len(txs),
		"announce packs", annoPeers, "announced hashes", annoCount,
		"tx packs", directPeers, "broadcast txs", directCount)
}

// ReannounceTransactions will announce a batch of local pending transactions
// to a square root of all peers.
func (h *handler) ReannounceTransactions(txs types.Transactions) {
	hashes := make([]common.Hash, 0, txs.Len())
	for _, tx := range txs {
		hashes = append(hashes, tx.Hash())
	}

	// Announce transactions hash to a batch of peers
	peersCount := uint(math.Sqrt(float64(h.peers.len())))
	peers := h.peers.headPeers(peersCount)
	for _, peer := range peers {
		peer.AsyncSendPooledTransactionHashes(hashes)
	}
	log.Debug("Transaction reannounce", "txs", len(txs),
		"announce packs", peersCount, "announced hashes", peersCount*uint(len(hashes)))
}

// BroadcastVote will propagate a batch of votes to all peers
// which are not known to already have the given vote.
func (h *handler) BroadcastVote(vote *types.VoteEnvelope) {
	var (
		directCount int // Count of announcements made
		directPeers int

		voteMap = make(map[*ethPeer]*types.VoteEnvelope) // Set peer->hash to transfer directly
	)

	// Broadcast vote to a batch of peers not knowing about it
	peers := h.peers.peersWithoutVote(vote.Hash())
	headBlock := h.chain.CurrentBlock()
	currentTD := h.chain.GetTd(headBlock.Hash(), headBlock.NumberU64())
	for _, peer := range peers {
		_, peerTD := peer.Head()
		deltaTD := new(big.Int).Abs(new(big.Int).Sub(currentTD, peerTD))
		if deltaTD.Cmp(big.NewInt(deltaTdThreshold)) < 1 && peer.bscExt != nil {
			voteMap[peer] = vote
		}
	}

	for peer, _vote := range voteMap {
		directPeers++
		directCount += 1
		votes := []*types.VoteEnvelope{_vote}
		peer.bscExt.AsyncSendVotes(votes)
	}
	log.Debug("Vote broadcast", "vote packs", directPeers, "broadcast vote", directCount)
}

// minedBroadcastLoop sends mined blocks to connected peers.
func (h *handler) minedBroadcastLoop() {
	defer h.wg.Done()

	for obj := range h.minedBlockSub.Chan() {
		if ev, ok := obj.Data.(core.NewMinedBlockEvent); ok {
			h.BroadcastBlock(ev.Block, true)  // First propagate block to peers
			h.BroadcastBlock(ev.Block, false) // Only then announce to the rest
		}
	}
}

// txBroadcastLoop announces new transactions to connected peers.
func (h *handler) txBroadcastLoop() {
	defer h.wg.Done()
	for {
		select {
		case event := <-h.txsCh:
			h.BroadcastTransactions(event.Txs)
		case <-h.txsSub.Err():
			return
		}
	}
}

// txReannounceLoop announces local pending transactions to connected peers again.
func (h *handler) txReannounceLoop() {
	defer h.wg.Done()
	for {
		select {
		case event := <-h.reannoTxsCh:
			h.ReannounceTransactions(event.Txs)
		case <-h.reannoTxsSub.Err():
			return
		}
	}
}

// voteBroadcastLoop announces new vote to connected peers.
func (h *handler) voteBroadcastLoop() {
	defer h.wg.Done()
	for {
		select {
		case event := <-h.voteCh:
			h.BroadcastVote(event.Vote)
		case <-h.votesSub.Err():
			return
		}
	}
}<|MERGE_RESOLUTION|>--- conflicted
+++ resolved
@@ -376,13 +376,8 @@
 		number  = head.Number.Uint64()
 		td      = h.chain.GetTd(hash, number)
 	)
-<<<<<<< HEAD
-	forkID := forkid.NewID(h.chain.Config(), h.chain.Genesis().Hash(), h.chain.CurrentHeader().Number.Uint64())
+	forkID := forkid.NewID(h.chain.Config(), genesis.Hash(), number, head.Time)
 	if err := peer.Handshake(h.networkID, td, hash, genesis.Hash(), forkID, h.forkFilter, &eth.UpgradeStatusExtension{DisablePeerTxBroadcast: h.disablePeerTxBroadcast}); err != nil {
-=======
-	forkID := forkid.NewID(h.chain.Config(), genesis.Hash(), number, head.Time)
-	if err := peer.Handshake(h.networkID, td, hash, genesis.Hash(), forkID, h.forkFilter); err != nil {
->>>>>>> 2c6dda5a
 		peer.Log().Debug("Ethereum handshake failed", "err", err)
 		return err
 	}
