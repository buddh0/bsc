// Copyright 2015 The go-ethereum Authors
// This file is part of the go-ethereum library.
//
// The go-ethereum library is free software: you can redistribute it and/or modify
// it under the terms of the GNU Lesser General Public License as published by
// the Free Software Foundation, either version 3 of the License, or
// (at your option) any later version.
//
// The go-ethereum library is distributed in the hope that it will be useful,
// but WITHOUT ANY WARRANTY; without even the implied warranty of
// MERCHANTABILITY or FITNESS FOR A PARTICULAR PURPOSE. See the
// GNU Lesser General Public License for more details.
//
// You should have received a copy of the GNU Lesser General Public License
// along with the go-ethereum library. If not, see <http://www.gnu.org/licenses/>.

package eth

import (
	"errors"
	"math"
	"math/big"
	"strings"
	"sync"
	"sync/atomic"
	"time"

	"github.com/ethereum/go-ethereum/common"
	"github.com/ethereum/go-ethereum/consensus"
	"github.com/ethereum/go-ethereum/consensus/beacon"
	"github.com/ethereum/go-ethereum/core"
	"github.com/ethereum/go-ethereum/core/forkid"
	"github.com/ethereum/go-ethereum/core/monitor"
	"github.com/ethereum/go-ethereum/core/rawdb"
	"github.com/ethereum/go-ethereum/core/types"
	"github.com/ethereum/go-ethereum/eth/downloader"
	"github.com/ethereum/go-ethereum/eth/fetcher"
	"github.com/ethereum/go-ethereum/eth/protocols/bsc"
	"github.com/ethereum/go-ethereum/eth/protocols/diff"
	"github.com/ethereum/go-ethereum/eth/protocols/eth"
	"github.com/ethereum/go-ethereum/eth/protocols/snap"
	"github.com/ethereum/go-ethereum/eth/protocols/trust"
	"github.com/ethereum/go-ethereum/ethdb"
	"github.com/ethereum/go-ethereum/event"
	"github.com/ethereum/go-ethereum/log"
	"github.com/ethereum/go-ethereum/p2p"
	"github.com/ethereum/go-ethereum/params"
	"github.com/ethereum/go-ethereum/rlp"
)

const (
	// txChanSize is the size of channel listening to NewTxsEvent.
	// The number is referenced from the size of tx pool.
	txChanSize = 4096

	// voteChanSize is the size of channel listening to NewVotesEvent.
	voteChanSize = 256

	// deltaTdThreshold is the threshold of TD difference for peers to broadcast votes.
	deltaTdThreshold = 20
)

var (
	syncChallengeTimeout = 15 * time.Second // Time allowance for a node to reply to the sync progress challenge
)

// txPool defines the methods needed from a transaction pool implementation to
// support all the operations needed by the Ethereum chain protocols.
type txPool interface {
	// Has returns an indicator whether txpool has a transaction
	// cached with the given hash.
	Has(hash common.Hash) bool

	// Get retrieves the transaction from local txpool with given
	// tx hash.
	Get(hash common.Hash) *types.Transaction

	// AddRemotes should add the given transactions to the pool.
	AddRemotes([]*types.Transaction) []error

	// Pending should return pending transactions.
	// The slice should be modifiable by the caller.
	Pending(enforceTips bool) map[common.Address]types.Transactions

	// SubscribeNewTxsEvent should return an event subscription of
	// NewTxsEvent and send events to the given channel.
	SubscribeNewTxsEvent(chan<- core.NewTxsEvent) event.Subscription

	// SubscribeReannoTxsEvent should return an event subscription of
	// ReannoTxsEvent and send events to the given channel.
	SubscribeReannoTxsEvent(chan<- core.ReannoTxsEvent) event.Subscription
}

// votePool defines the methods needed from a votes pool implementation to
// support all the operations needed by the Ethereum chain protocols.
type votePool interface {
	PutVote(vote *types.VoteEnvelope)
	GetVotes() []*types.VoteEnvelope

	// SubscribeNewVoteEvent should return an event subscription of
	// NewVotesEvent and send events to the given channel.
	SubscribeNewVoteEvent(ch chan<- core.NewVoteEvent) event.Subscription
}

// handlerConfig is the collection of initialization parameters to create a full
// node network handler.
type handlerConfig struct {
<<<<<<< HEAD
	Database               ethdb.Database   // Database for direct sync insertions
	Chain                  *core.BlockChain // Blockchain to serve data from
	TxPool                 txPool           // Transaction pool to propagate from
	VotePool               votePool
	Merger                 *consensus.Merger         // The manager for eth1/2 transition
	Network                uint64                    // Network identifier to adfvertise
	Sync                   downloader.SyncMode       // Whether to snap or full sync
	DiffSync               bool                      // Whether to diff sync
	BloomCache             uint64                    // Megabytes to alloc for snap sync bloom
	EventMux               *event.TypeMux            // Legacy event mux, deprecate for `feed`
	Checkpoint             *params.TrustedCheckpoint // Hard coded checkpoint for sync challenges
	PeerRequiredBlocks     map[uint64]common.Hash    // Hard coded map of required block hashes for sync challenges
	DirectBroadcast        bool
	DisablePeerTxBroadcast bool
	PeerSet                *peerSet
=======
	Database       ethdb.Database            // Database for direct sync insertions
	Chain          *core.BlockChain          // Blockchain to serve data from
	TxPool         txPool                    // Transaction pool to propagate from
	Merger         *consensus.Merger         // The manager for eth1/2 transition
	Network        uint64                    // Network identifier to adfvertise
	Sync           downloader.SyncMode       // Whether to snap or full sync
	BloomCache     uint64                    // Megabytes to alloc for snap sync bloom
	EventMux       *event.TypeMux            // Legacy event mux, deprecate for `feed`
	Checkpoint     *params.TrustedCheckpoint // Hard coded checkpoint for sync challenges
	RequiredBlocks map[uint64]common.Hash    // Hard coded map of required block hashes for sync challenges
>>>>>>> 256aae0b
}

type handler struct {
	networkID              uint64
	forkFilter             forkid.Filter // Fork ID filter, constant across the lifetime of the node
	disablePeerTxBroadcast bool

	snapSync        uint32 // Flag whether snap sync is enabled (gets disabled if we already have blocks)
	acceptTxs       uint32 // Flag whether we're considered synchronised (enables transaction processing)
	directBroadcast bool
	diffSync        bool // Flag whether diff sync should operate on top of the diff protocol

	checkpointNumber uint64      // Block number for the sync progress validator to cross reference
	checkpointHash   common.Hash // Block hash for the sync progress validator to cross reference

	database             ethdb.Database
	txpool               txPool
	votepool             votePool
	maliciousVoteMonitor *monitor.MaliciousVoteMonitor
	chain                *core.BlockChain
	maxPeers             int
	maxPeersPerIP        int
	peersPerIP           map[string]int
	peerPerIPLock        sync.Mutex

	downloader   *downloader.Downloader
	blockFetcher *fetcher.BlockFetcher
	txFetcher    *fetcher.TxFetcher
	peers        *peerSet
	merger       *consensus.Merger

	eventMux       *event.TypeMux
	txsCh          chan core.NewTxsEvent
	txsSub         event.Subscription
	reannoTxsCh    chan core.ReannoTxsEvent
	reannoTxsSub   event.Subscription
	minedBlockSub  *event.TypeMuxSubscription
	voteCh         chan core.NewVoteEvent
	votesSub       event.Subscription
	voteMonitorSub event.Subscription

	requiredBlocks map[uint64]common.Hash

	// channels for fetcher, syncer, txsyncLoop
	quitSync chan struct{}

	chainSync *chainSyncer
	wg        sync.WaitGroup
	peerWG    sync.WaitGroup
}

// newHandler returns a handler for all Ethereum chain management protocol.
func newHandler(config *handlerConfig) (*handler, error) {
	// Create the protocol manager with the base fields
	if config.EventMux == nil {
		config.EventMux = new(event.TypeMux) // Nicety initialization for tests
	}
	if config.PeerSet == nil {
		config.PeerSet = newPeerSet() // Nicety initialization for tests
	}
	h := &handler{
<<<<<<< HEAD
		networkID:              config.Network,
		forkFilter:             forkid.NewFilter(config.Chain),
		disablePeerTxBroadcast: config.DisablePeerTxBroadcast,
		eventMux:               config.EventMux,
		database:               config.Database,
		txpool:                 config.TxPool,
		votepool:               config.VotePool,
		chain:                  config.Chain,
		peers:                  config.PeerSet,
		merger:                 config.Merger,
		peersPerIP:             make(map[string]int),
		peerRequiredBlocks:     config.PeerRequiredBlocks,
		directBroadcast:        config.DirectBroadcast,
		diffSync:               config.DiffSync,
		quitSync:               make(chan struct{}),
=======
		networkID:      config.Network,
		forkFilter:     forkid.NewFilter(config.Chain),
		eventMux:       config.EventMux,
		database:       config.Database,
		txpool:         config.TxPool,
		chain:          config.Chain,
		peers:          newPeerSet(),
		merger:         config.Merger,
		requiredBlocks: config.RequiredBlocks,
		quitSync:       make(chan struct{}),
>>>>>>> 256aae0b
	}
	if config.Sync == downloader.FullSync {
		// The database seems empty as the current block is the genesis. Yet the snap
		// block is ahead, so snap sync was enabled for this node at a certain point.
		// The scenarios where this can happen is
		// * if the user manually (or via a bad block) rolled back a snap sync node
		//   below the sync point.
		// * the last snap sync is not finished while user specifies a full sync this
		//   time. But we don't have any recent state for full sync.
		// In these cases however it's safe to reenable snap sync.
		fullBlock, fastBlock := h.chain.CurrentBlock(), h.chain.CurrentFastBlock()
		if fullBlock.NumberU64() == 0 && fastBlock.NumberU64() > 0 {
			if rawdb.ReadAncientType(h.database) == rawdb.PruneFreezerType {
				log.Crit("Fast Sync not finish, can't enable pruneancient mode")
			}
			h.snapSync = uint32(1)
			log.Warn("Switch sync mode from full sync to snap sync")
		}
	} else {
		if h.chain.CurrentBlock().NumberU64() > 0 {
			// Print warning log if database is not empty to run snap sync.
			log.Warn("Switch sync mode from snap sync to full sync")
		} else {
			// If snap sync was requested and our database is empty, grant it
			h.snapSync = uint32(1)
		}
	}
	// If we have trusted checkpoints, enforce them on the chain
	if config.Checkpoint != nil {
		h.checkpointNumber = (config.Checkpoint.SectionIndex+1)*params.CHTFrequency - 1
		h.checkpointHash = config.Checkpoint.SectionHead
	}
	// Construct the downloader (long sync) and its backing state bloom if snap
	// sync is requested. The downloader is responsible for deallocating the state
	// bloom when it's done.
	var downloadOptions []downloader.DownloadOption
	if h.diffSync {
		downloadOptions = append(downloadOptions, downloader.EnableDiffFetchOp(h.peers))
	}
	h.downloader = downloader.New(h.checkpointNumber, config.Database, h.eventMux, h.chain, nil, h.removePeer, downloadOptions...)

	// Construct the fetcher (short sync)
	validator := func(header *types.Header) error {
		// All the block fetcher activities should be disabled
		// after the transition. Print the warning log.
		if h.merger.PoSFinalized() {
			log.Warn("Unexpected validation activity", "hash", header.Hash(), "number", header.Number)
			return errors.New("unexpected behavior after transition")
		}
		// Reject all the PoS style headers in the first place. No matter
		// the chain has finished the transition or not, the PoS headers
		// should only come from the trusted consensus layer instead of
		// p2p network.
		if beacon, ok := h.chain.Engine().(*beacon.Beacon); ok {
			if beacon.IsPoSHeader(header) {
				return errors.New("unexpected post-merge header")
			}
		}
		return h.chain.Engine().VerifyHeader(h.chain, header, true)
	}
	heighter := func() uint64 {
		return h.chain.CurrentBlock().NumberU64()
	}
	inserter := func(blocks types.Blocks) (int, error) {
		// All the block fetcher activities should be disabled
		// after the transition. Print the warning log.
		if h.merger.PoSFinalized() {
			var ctx []interface{}
			ctx = append(ctx, "blocks", len(blocks))
			if len(blocks) > 0 {
				ctx = append(ctx, "firsthash", blocks[0].Hash())
				ctx = append(ctx, "firstnumber", blocks[0].Number())
				ctx = append(ctx, "lasthash", blocks[len(blocks)-1].Hash())
				ctx = append(ctx, "lastnumber", blocks[len(blocks)-1].Number())
			}
			log.Warn("Unexpected insertion activity", ctx...)
			return 0, errors.New("unexpected behavior after transition")
		}
		// If sync hasn't reached the checkpoint yet, deny importing weird blocks.
		//
		// Ideally we would also compare the head block's timestamp and similarly reject
		// the propagated block if the head is too old. Unfortunately there is a corner
		// case when starting new networks, where the genesis might be ancient (0 unix)
		// which would prevent full nodes from accepting it.
		if h.chain.CurrentBlock().NumberU64() < h.checkpointNumber {
			log.Warn("Unsynced yet, discarded propagated block", "number", blocks[0].Number(), "hash", blocks[0].Hash())
			return 0, nil
		}
		// If snap sync is running, deny importing weird blocks. This is a problematic
		// clause when starting up a new network, because snap-syncing miners might not
		// accept each others' blocks until a restart. Unfortunately we haven't figured
		// out a way yet where nodes can decide unilaterally whether the network is new
		// or not. This should be fixed if we figure out a solution.
		if atomic.LoadUint32(&h.snapSync) == 1 {
			log.Warn("Fast syncing, discarded propagated block", "number", blocks[0].Number(), "hash", blocks[0].Hash())
			return 0, nil
		}
		if h.merger.TDDReached() {
			// The blocks from the p2p network is regarded as untrusted
			// after the transition. In theory block gossip should be disabled
			// entirely whenever the transition is started. But in order to
			// handle the transition boundary reorg in the consensus-layer,
			// the legacy blocks are still accepted, but only for the terminal
			// pow blocks. Spec: https://github.com/ethereum/EIPs/blob/master/EIPS/eip-3675.md#halt-the-importing-of-pow-blocks
			for i, block := range blocks {
				ptd := h.chain.GetTd(block.ParentHash(), block.NumberU64()-1)
				if ptd == nil {
					return 0, nil
				}
				td := new(big.Int).Add(ptd, block.Difficulty())
				if !h.chain.Config().IsTerminalPoWBlock(ptd, td) {
					log.Info("Filtered out non-termimal pow block", "number", block.NumberU64(), "hash", block.Hash())
					return 0, nil
				}
				if err := h.chain.InsertBlockWithoutSetHead(block); err != nil {
					return i, err
				}
			}
			return 0, nil
		}
		n, err := h.chain.InsertChain(blocks)
		if err == nil {
			atomic.StoreUint32(&h.acceptTxs, 1) // Mark initial sync done on any fetcher import
		}
		return n, err
	}
	h.blockFetcher = fetcher.NewBlockFetcher(false, nil, h.chain.GetBlockByHash, validator, h.BroadcastBlock, heighter, nil, inserter, h.removePeer)

	fetchTx := func(peer string, hashes []common.Hash) error {
		p := h.peers.peer(peer)
		if p == nil {
			return errors.New("unknown peer")
		}
		return p.RequestTxs(hashes)
	}
	h.txFetcher = fetcher.NewTxFetcher(h.txpool.Has, h.txpool.AddRemotes, fetchTx)
	h.chainSync = newChainSyncer(h)
	return h, nil
}

// runEthPeer registers an eth peer into the joint eth/snap peerset, adds it to
// various subsystems and starts handling messages.
func (h *handler) runEthPeer(peer *eth.Peer, handler eth.Handler) error {
	// If the peer has a `snap` extension, wait for it to connect so we can have
	// a uniform initialization/teardown mechanism
	snap, err := h.peers.waitSnapExtension(peer)
	if err != nil {
		peer.Log().Error("Snapshot extension barrier failed", "err", err)
		return err
	}
	diff, err := h.peers.waitDiffExtension(peer)
	if err != nil {
		peer.Log().Error("Diff extension barrier failed", "err", err)
		return err
	}
	trust, err := h.peers.waitTrustExtension(peer)
	if err != nil {
		peer.Log().Error("Trust extension barrier failed", "err", err)
		return err
	}
	bsc, err := h.peers.waitBscExtension(peer)
	if err != nil {
		peer.Log().Error("Bsc extension barrier failed", "err", err)
		return err
	}
	// TODO(karalabe): Not sure why this is needed
	if !h.chainSync.handlePeerEvent(peer) {
		return p2p.DiscQuitting
	}
	h.peerWG.Add(1)
	defer h.peerWG.Done()

	// Execute the Ethereum handshake
	var (
		genesis = h.chain.Genesis()
		head    = h.chain.CurrentHeader()
		hash    = head.Hash()
		number  = head.Number.Uint64()
		td      = h.chain.GetTd(hash, number)
	)
	forkID := forkid.NewID(h.chain.Config(), h.chain.Genesis().Hash(), h.chain.CurrentHeader().Number.Uint64())
	if err := peer.Handshake(h.networkID, td, hash, genesis.Hash(), forkID, h.forkFilter, &eth.UpgradeStatusExtension{DisablePeerTxBroadcast: h.disablePeerTxBroadcast}); err != nil {
		peer.Log().Debug("Ethereum handshake failed", "err", err)
		return err
	}
	reject := false // reserved peer slots
	if atomic.LoadUint32(&h.snapSync) == 1 {
		if snap == nil {
			// If we are running snap-sync, we want to reserve roughly half the peer
			// slots for peers supporting the snap protocol.
			// The logic here is; we only allow up to 5 more non-snap peers than snap-peers.
			if all, snp := h.peers.len(), h.peers.snapLen(); all-snp > snp+5 {
				reject = true
			}
		}
	}
	// Ignore maxPeers if this is a trusted peer
	peerInfo := peer.Peer.Info()
	if !peerInfo.Network.Trusted {
		if reject || h.peers.len() >= h.maxPeers {
			return p2p.DiscTooManyPeers
		}
	}

	remoteAddr := peerInfo.Network.RemoteAddress
	indexIP := strings.LastIndex(remoteAddr, ":")
	if indexIP == -1 {
		// there could be no IP address, such as a pipe
		peer.Log().Debug("runEthPeer", "no ip address, remoteAddress", remoteAddr)
	} else if !peerInfo.Network.Trusted {
		remoteIP := remoteAddr[:indexIP]
		h.peerPerIPLock.Lock()
		if num, ok := h.peersPerIP[remoteIP]; ok && num >= h.maxPeersPerIP {
			h.peerPerIPLock.Unlock()
			peer.Log().Info("The IP has too many peers", "ip", remoteIP, "maxPeersPerIP", h.maxPeersPerIP,
				"name", peerInfo.Name, "Enode", peerInfo.Enode)
			return p2p.DiscTooManyPeers
		}
		h.peersPerIP[remoteIP] = h.peersPerIP[remoteIP] + 1
		h.peerPerIPLock.Unlock()
	}
	peer.Log().Debug("Ethereum peer connected", "name", peer.Name())

	// Register the peer locally
	if err := h.peers.registerPeer(peer, snap, diff, trust, bsc); err != nil {
		peer.Log().Error("Ethereum peer registration failed", "err", err)
		return err
	}
	defer h.unregisterPeer(peer.ID())

	p := h.peers.peer(peer.ID())
	if p == nil {
		return errors.New("peer dropped during handling")
	}
	// Register the peer in the downloader. If the downloader considers it banned, we disconnect
	if err := h.downloader.RegisterPeer(peer.ID(), peer.Version(), peer); err != nil {
		peer.Log().Error("Failed to register peer in eth syncer", "err", err)
		return err
	}
	if snap != nil {
		if err := h.downloader.SnapSyncer.Register(snap); err != nil {
			peer.Log().Error("Failed to register peer in snap syncer", "err", err)
			return err
		}
	}
	h.chainSync.handlePeerEvent(peer)

	// Propagate existing transactions and votes. new transactions and votes appearing
	// after this will be sent via broadcasts.
	h.syncTransactions(peer)
	if h.votepool != nil && p.bscExt != nil {
		h.syncVotes(p.bscExt)
	}

	// Create a notification channel for pending requests if the peer goes down
	dead := make(chan struct{})
	defer close(dead)

	// If we have a trusted CHT, reject all peers below that (avoid fast sync eclipse)
	if h.checkpointHash != (common.Hash{}) {
		// Request the peer's checkpoint header for chain height/weight validation
		resCh := make(chan *eth.Response)

		req, err := peer.RequestHeadersByNumber(h.checkpointNumber, 1, 0, false, resCh)
		if err != nil {
			return err
		}
		// Start a timer to disconnect if the peer doesn't reply in time
		go func() {
			// Ensure the request gets cancelled in case of error/drop
			defer req.Close()

			timeout := time.NewTimer(syncChallengeTimeout)
			defer timeout.Stop()

			select {
			case res := <-resCh:
				headers := ([]*types.Header)(*res.Res.(*eth.BlockHeadersPacket))
				if len(headers) == 0 {
					// If we're doing a snap sync, we must enforce the checkpoint
					// block to avoid eclipse attacks. Unsynced nodes are welcome
					// to connect after we're done joining the network.
					if atomic.LoadUint32(&h.snapSync) == 1 {
						peer.Log().Warn("Dropping unsynced node during sync", "addr", peer.RemoteAddr(), "type", peer.Name())
						res.Done <- errors.New("unsynced node cannot serve sync")
						return
					}
					res.Done <- nil
					return
				}
				// Validate the header and either drop the peer or continue
				if len(headers) > 1 {
					res.Done <- errors.New("too many headers in checkpoint response")
					return
				}
				if headers[0].Hash() != h.checkpointHash {
					res.Done <- errors.New("checkpoint hash mismatch")
					return
				}
				res.Done <- nil

			case <-timeout.C:
				peer.Log().Warn("Checkpoint challenge timed out, dropping", "addr", peer.RemoteAddr(), "type", peer.Name())
				h.removePeer(peer.ID())

			case <-dead:
				// Peer handler terminated, abort all goroutines
			}
		}()
	}
	// If we have any explicit peer required block hashes, request them
	for number, hash := range h.requiredBlocks {
		resCh := make(chan *eth.Response)

		req, err := peer.RequestHeadersByNumber(number, 1, 0, false, resCh)
		if err != nil {
			return err
		}
		go func(number uint64, hash common.Hash, req *eth.Request) {
			// Ensure the request gets cancelled in case of error/drop
			defer req.Close()

			timeout := time.NewTimer(syncChallengeTimeout)
			defer timeout.Stop()

			select {
			case res := <-resCh:
				headers := ([]*types.Header)(*res.Res.(*eth.BlockHeadersPacket))
				if len(headers) == 0 {
					// Required blocks are allowed to be missing if the remote
					// node is not yet synced
					res.Done <- nil
					return
				}
				// Validate the header and either drop the peer or continue
				if len(headers) > 1 {
					res.Done <- errors.New("too many headers in required block response")
					return
				}
				if headers[0].Number.Uint64() != number || headers[0].Hash() != hash {
					peer.Log().Info("Required block mismatch, dropping peer", "number", number, "hash", headers[0].Hash(), "want", hash)
					res.Done <- errors.New("required block mismatch")
					return
				}
				peer.Log().Debug("Peer required block verified", "number", number, "hash", hash)
				res.Done <- nil
			case <-timeout.C:
				peer.Log().Warn("Required block challenge timed out, dropping", "addr", peer.RemoteAddr(), "type", peer.Name())
				h.removePeer(peer.ID())
			}
		}(number, hash, req)
	}
	// Handle incoming messages until the connection is torn down
	return handler(peer)
}

// runSnapExtension registers a `snap` peer into the joint eth/snap peerset and
// starts handling inbound messages. As `snap` is only a satellite protocol to
// `eth`, all subsystem registrations and lifecycle management will be done by
// the main `eth` handler to prevent strange races.
func (h *handler) runSnapExtension(peer *snap.Peer, handler snap.Handler) error {
	h.peerWG.Add(1)
	defer h.peerWG.Done()

	if err := h.peers.registerSnapExtension(peer); err != nil {
		peer.Log().Warn("Snapshot extension registration failed", "err", err)
		return err
	}
	return handler(peer)
}

// runDiffExtension registers a `diff` peer into the joint eth/diff peerset and
// starts handling inbound messages. As `diff` is only a satellite protocol to
// `eth`, all subsystem registrations and lifecycle management will be done by
// the main `eth` handler to prevent strange races.
func (h *handler) runDiffExtension(peer *diff.Peer, handler diff.Handler) error {
	h.peerWG.Add(1)
	defer h.peerWG.Done()

	if err := h.peers.registerDiffExtension(peer); err != nil {
		peer.Log().Error("Diff extension registration failed", "err", err)
		peer.Close()
		return err
	}
	return handler(peer)
}

// runTrustExtension registers a `trust` peer into the joint eth/trust peerset and
// starts handling inbound messages. As `trust` is only a satellite protocol to
// `eth`, all subsystem registrations and lifecycle management will be done by
// the main `eth` handler to prevent strange races.
func (h *handler) runTrustExtension(peer *trust.Peer, handler trust.Handler) error {
	h.peerWG.Add(1)
	defer h.peerWG.Done()

	if err := h.peers.registerTrustExtension(peer); err != nil {
		peer.Log().Error("Trust extension registration failed", "err", err)
		return err
	}
	return handler(peer)
}

// runBscExtension registers a `bsc` peer into the joint eth/bsc peerset and
// starts handling inbound messages. As `bsc` is only a satellite protocol to
// `eth`, all subsystem registrations and lifecycle management will be done by
// the main `eth` handler to prevent strange races.
func (h *handler) runBscExtension(peer *bsc.Peer, handler bsc.Handler) error {
	h.peerWG.Add(1)
	defer h.peerWG.Done()

	if err := h.peers.registerBscExtension(peer); err != nil {
		peer.Log().Error("Bsc extension registration failed", "err", err)
		return err
	}
	return handler(peer)
}

// removePeer requests disconnection of a peer.
func (h *handler) removePeer(id string) {
	peer := h.peers.peer(id)
	if peer != nil {
		// Hard disconnect at the networking layer. Handler will get an EOF and terminate the peer. defer unregisterPeer will do the cleanup task after then.
		peer.Peer.Disconnect(p2p.DiscUselessPeer)
	}
}

// unregisterPeer removes a peer from the downloader, fetchers and main peer set.
func (h *handler) unregisterPeer(id string) {
	// Create a custom logger to avoid printing the entire id
	var logger log.Logger
	if len(id) < 16 {
		// Tests use short IDs, don't choke on them
		logger = log.New("peer", id)
	} else {
		logger = log.New("peer", id[:8])
	}
	// Abort if the peer does not exist
	peer := h.peers.peer(id)
	if peer == nil {
		logger.Error("Ethereum peer removal failed", "err", errPeerNotRegistered)
		return
	}
	// Remove the `eth` peer if it exists
	logger.Debug("Removing Ethereum peer", "snap", peer.snapExt != nil)

	// Remove the `snap` extension if it exists
	if peer.snapExt != nil {
		h.downloader.SnapSyncer.Unregister(id)
	}
	h.downloader.UnregisterPeer(id)
	h.txFetcher.Drop(id)

	if err := h.peers.unregisterPeer(id); err != nil {
		logger.Error("Ethereum peer removal failed", "err", err)
	}

	peerInfo := peer.Peer.Info()
	remoteAddr := peerInfo.Network.RemoteAddress
	indexIP := strings.LastIndex(remoteAddr, ":")
	if indexIP == -1 {
		// there could be no IP address, such as a pipe
		peer.Log().Debug("unregisterPeer", "name", peerInfo.Name, "no ip address, remoteAddress", remoteAddr)
	} else if !peerInfo.Network.Trusted {
		remoteIP := remoteAddr[:indexIP]
		h.peerPerIPLock.Lock()
		if h.peersPerIP[remoteIP] <= 0 {
			peer.Log().Error("unregisterPeer without record", "name", peerInfo.Name, "remoteAddress", remoteAddr)
		} else {
			h.peersPerIP[remoteIP] = h.peersPerIP[remoteIP] - 1
			logger.Debug("unregisterPeer", "name", peerInfo.Name, "connectNum", h.peersPerIP[remoteIP])
			if h.peersPerIP[remoteIP] == 0 {
				delete(h.peersPerIP, remoteIP)
			}
		}
		h.peerPerIPLock.Unlock()
	}
}

func (h *handler) Start(maxPeers int, maxPeersPerIP int) {
	h.maxPeers = maxPeers
	h.maxPeersPerIP = maxPeersPerIP
	// broadcast transactions
	h.wg.Add(1)
	h.txsCh = make(chan core.NewTxsEvent, txChanSize)
	h.txsSub = h.txpool.SubscribeNewTxsEvent(h.txsCh)
	go h.txBroadcastLoop()

	// broadcast votes
	if h.votepool != nil {
		h.wg.Add(1)
		h.voteCh = make(chan core.NewVoteEvent, voteChanSize)
		h.votesSub = h.votepool.SubscribeNewVoteEvent(h.voteCh)
		go h.voteBroadcastLoop()

		if h.maliciousVoteMonitor != nil {
			h.wg.Add(1)
			go h.startMaliciousVoteMonitor()
		}
	}

	// announce local pending transactions again
	h.wg.Add(1)
	h.reannoTxsCh = make(chan core.ReannoTxsEvent, txChanSize)
	h.reannoTxsSub = h.txpool.SubscribeReannoTxsEvent(h.reannoTxsCh)
	go h.txReannounceLoop()

	// broadcast mined blocks
	h.wg.Add(1)
	h.minedBlockSub = h.eventMux.Subscribe(core.NewMinedBlockEvent{})
	go h.minedBroadcastLoop()

	// start sync handlers
	h.wg.Add(1)
	go h.chainSync.loop()
}

func (h *handler) startMaliciousVoteMonitor() {
	defer h.wg.Done()
	voteCh := make(chan core.NewVoteEvent, voteChanSize)
	h.voteMonitorSub = h.votepool.SubscribeNewVoteEvent(voteCh)
	for {
		select {
		case event := <-voteCh:
			pendingBlockNumber := h.chain.CurrentHeader().Number.Uint64() + 1
			h.maliciousVoteMonitor.ConflictDetect(event.Vote, pendingBlockNumber)
		case <-h.voteMonitorSub.Err():
			return
		}
	}
}

func (h *handler) Stop() {
	h.txsSub.Unsubscribe()        // quits txBroadcastLoop
	h.reannoTxsSub.Unsubscribe()  // quits txReannounceLoop
	h.minedBlockSub.Unsubscribe() // quits blockBroadcastLoop
	if h.votepool != nil {
		h.votesSub.Unsubscribe() // quits voteBroadcastLoop
		if h.maliciousVoteMonitor != nil {
			h.voteMonitorSub.Unsubscribe()
		}
	}

	// Quit chainSync and txsync64.
	// After this is done, no new peers will be accepted.
	close(h.quitSync)
	h.wg.Wait()

	// Disconnect existing sessions.
	// This also closes the gate for any new registrations on the peer set.
	// sessions which are already established but not added to h.peers yet
	// will exit when they try to register.
	h.peers.close()
	h.peerWG.Wait()

	log.Info("Ethereum protocol stopped")
}

// BroadcastBlock will either propagate a block to a subset of its peers, or
// will only announce its availability (depending what's requested).
func (h *handler) BroadcastBlock(block *types.Block, propagate bool) {
	// Disable the block propagation if the chain has already entered the PoS
	// stage. The block propagation is delegated to the consensus layer.
	if h.merger.PoSFinalized() {
		return
	}
	// Disable the block propagation if it's the post-merge block.
	if beacon, ok := h.chain.Engine().(*beacon.Beacon); ok {
		if beacon.IsPoSHeader(block.Header()) {
			return
		}
	}
	hash := block.Hash()
	peers := h.peers.peersWithoutBlock(hash)

	// If propagation is requested, send to a subset of the peer
	if propagate {
		// Calculate the TD of the block (it's not imported yet, so block.Td is not valid)
		var td *big.Int
		if parent := h.chain.GetBlock(block.ParentHash(), block.NumberU64()-1); parent != nil {
			td = new(big.Int).Add(block.Difficulty(), h.chain.GetTd(block.ParentHash(), block.NumberU64()-1))
		} else {
			log.Error("Propagating dangling block", "number", block.Number(), "hash", hash)
			return
		}
		// Send the block to a subset of our peers
		var transfer []*ethPeer
		if h.directBroadcast {
			transfer = peers[:]
		} else {
			transfer = peers[:int(math.Sqrt(float64(len(peers))))]
		}
		diff := h.chain.GetDiffLayerRLP(block.Hash())
		for _, peer := range transfer {
			if len(diff) != 0 && peer.diffExt != nil {
				// difflayer should send before block
				peer.diffExt.SendDiffLayers([]rlp.RawValue{diff})
			}
			peer.AsyncSendNewBlock(block, td)
		}

		log.Trace("Propagated block", "hash", hash, "recipients", len(transfer), "duration", common.PrettyDuration(time.Since(block.ReceivedAt)))
		return
	}
	// Otherwise if the block is indeed in our own chain, announce it
	if h.chain.HasBlock(hash, block.NumberU64()) {
		for _, peer := range peers {
			peer.AsyncSendNewBlockHash(block)
		}
		log.Trace("Announced block", "hash", hash, "recipients", len(peers), "duration", common.PrettyDuration(time.Since(block.ReceivedAt)))
	}
}

// BroadcastTransactions will propagate a batch of transactions
// - To a square root of all peers
// - And, separately, as announcements to all peers which are not known to
// already have the given transaction.
func (h *handler) BroadcastTransactions(txs types.Transactions) {
	var (
		annoCount   int // Count of announcements made
		annoPeers   int
		directCount int // Count of the txs sent directly to peers
		directPeers int // Count of the peers that were sent transactions directly

		txset = make(map[*ethPeer][]common.Hash) // Set peer->hash to transfer directly
		annos = make(map[*ethPeer][]common.Hash) // Set peer->hash to announce

	)
	// Broadcast transactions to a batch of peers not knowing about it
	for _, tx := range txs {
		peers := h.peers.peersWithoutTransaction(tx.Hash())
		// Send the tx unconditionally to a subset of our peers
		numDirect := int(math.Sqrt(float64(len(peers))))
		for _, peer := range peers[:numDirect] {
			txset[peer] = append(txset[peer], tx.Hash())
		}
		// For the remaining peers, send announcement only
		for _, peer := range peers[numDirect:] {
			annos[peer] = append(annos[peer], tx.Hash())
		}
	}
	for peer, hashes := range txset {
		directPeers++
		directCount += len(hashes)
		peer.AsyncSendTransactions(hashes)
	}
	for peer, hashes := range annos {
		annoPeers++
		annoCount += len(hashes)
		peer.AsyncSendPooledTransactionHashes(hashes)
	}
	log.Debug("Transaction broadcast", "txs", len(txs),
		"announce packs", annoPeers, "announced hashes", annoCount,
		"tx packs", directPeers, "broadcast txs", directCount)
}

// ReannounceTransactions will announce a batch of local pending transactions
// to a square root of all peers.
func (h *handler) ReannounceTransactions(txs types.Transactions) {
	hashes := make([]common.Hash, 0, txs.Len())
	for _, tx := range txs {
		hashes = append(hashes, tx.Hash())
	}

	// Announce transactions hash to a batch of peers
	peersCount := uint(math.Sqrt(float64(h.peers.len())))
	peers := h.peers.headPeers(peersCount)
	for _, peer := range peers {
		peer.AsyncSendPooledTransactionHashes(hashes)
	}
	log.Debug("Transaction reannounce", "txs", len(txs),
		"announce packs", peersCount, "announced hashes", peersCount*uint(len(hashes)))
}

// BroadcastVote will propagate a batch of votes to all peers
// which are not known to already have the given vote.
func (h *handler) BroadcastVote(vote *types.VoteEnvelope) {
	var (
		directCount int // Count of announcements made
		directPeers int

		voteMap = make(map[*ethPeer]*types.VoteEnvelope) // Set peer->hash to transfer directly
	)

	// Broadcast vote to a batch of peers not knowing about it
	peers := h.peers.peersWithoutVote(vote.Hash())
	headBlock := h.chain.CurrentBlock()
	currentTD := h.chain.GetTd(headBlock.Hash(), headBlock.NumberU64())
	for _, peer := range peers {
		_, peerTD := peer.Head()
		deltaTD := new(big.Int).Abs(new(big.Int).Sub(currentTD, peerTD))
		if deltaTD.Cmp(big.NewInt(deltaTdThreshold)) < 1 && peer.bscExt != nil {
			voteMap[peer] = vote
		}
	}

	for peer, _vote := range voteMap {
		directPeers++
		directCount += 1
		votes := []*types.VoteEnvelope{_vote}
		peer.bscExt.AsyncSendVotes(votes)
	}
	log.Debug("Vote broadcast", "vote packs", directPeers, "broadcast vote", directCount)
}

// minedBroadcastLoop sends mined blocks to connected peers.
func (h *handler) minedBroadcastLoop() {
	defer h.wg.Done()

	for obj := range h.minedBlockSub.Chan() {
		if ev, ok := obj.Data.(core.NewMinedBlockEvent); ok {
			h.BroadcastBlock(ev.Block, true)  // First propagate block to peers
			h.BroadcastBlock(ev.Block, false) // Only then announce to the rest
		}
	}
}

// txBroadcastLoop announces new transactions to connected peers.
func (h *handler) txBroadcastLoop() {
	defer h.wg.Done()
	for {
		select {
		case event := <-h.txsCh:
			h.BroadcastTransactions(event.Txs)
		case <-h.txsSub.Err():
			return
		}
	}
}

// txReannounceLoop announces local pending transactions to connected peers again.
func (h *handler) txReannounceLoop() {
	defer h.wg.Done()
	for {
		select {
		case event := <-h.reannoTxsCh:
			h.ReannounceTransactions(event.Txs)
		case <-h.reannoTxsSub.Err():
			return
		}
	}
}

// voteBroadcastLoop announces new vote to connected peers.
func (h *handler) voteBroadcastLoop() {
	defer h.wg.Done()
	for {
		select {
		case event := <-h.voteCh:
			h.BroadcastVote(event.Vote)
		case <-h.votesSub.Err():
			return
		}
	}
}<|MERGE_RESOLUTION|>--- conflicted
+++ resolved
@@ -105,7 +105,6 @@
 // handlerConfig is the collection of initialization parameters to create a full
 // node network handler.
 type handlerConfig struct {
-<<<<<<< HEAD
 	Database               ethdb.Database   // Database for direct sync insertions
 	Chain                  *core.BlockChain // Blockchain to serve data from
 	TxPool                 txPool           // Transaction pool to propagate from
@@ -117,22 +116,10 @@
 	BloomCache             uint64                    // Megabytes to alloc for snap sync bloom
 	EventMux               *event.TypeMux            // Legacy event mux, deprecate for `feed`
 	Checkpoint             *params.TrustedCheckpoint // Hard coded checkpoint for sync challenges
-	PeerRequiredBlocks     map[uint64]common.Hash    // Hard coded map of required block hashes for sync challenges
+	RequiredBlocks         map[uint64]common.Hash    // Hard coded map of required block hashes for sync challenges
 	DirectBroadcast        bool
 	DisablePeerTxBroadcast bool
 	PeerSet                *peerSet
-=======
-	Database       ethdb.Database            // Database for direct sync insertions
-	Chain          *core.BlockChain          // Blockchain to serve data from
-	TxPool         txPool                    // Transaction pool to propagate from
-	Merger         *consensus.Merger         // The manager for eth1/2 transition
-	Network        uint64                    // Network identifier to adfvertise
-	Sync           downloader.SyncMode       // Whether to snap or full sync
-	BloomCache     uint64                    // Megabytes to alloc for snap sync bloom
-	EventMux       *event.TypeMux            // Legacy event mux, deprecate for `feed`
-	Checkpoint     *params.TrustedCheckpoint // Hard coded checkpoint for sync challenges
-	RequiredBlocks map[uint64]common.Hash    // Hard coded map of required block hashes for sync challenges
->>>>>>> 256aae0b
 }
 
 type handler struct {
@@ -194,7 +181,6 @@
 		config.PeerSet = newPeerSet() // Nicety initialization for tests
 	}
 	h := &handler{
-<<<<<<< HEAD
 		networkID:              config.Network,
 		forkFilter:             forkid.NewFilter(config.Chain),
 		disablePeerTxBroadcast: config.DisablePeerTxBroadcast,
@@ -206,22 +192,10 @@
 		peers:                  config.PeerSet,
 		merger:                 config.Merger,
 		peersPerIP:             make(map[string]int),
-		peerRequiredBlocks:     config.PeerRequiredBlocks,
+		requiredBlocks:         config.RequiredBlocks,
 		directBroadcast:        config.DirectBroadcast,
 		diffSync:               config.DiffSync,
 		quitSync:               make(chan struct{}),
-=======
-		networkID:      config.Network,
-		forkFilter:     forkid.NewFilter(config.Chain),
-		eventMux:       config.EventMux,
-		database:       config.Database,
-		txpool:         config.TxPool,
-		chain:          config.Chain,
-		peers:          newPeerSet(),
-		merger:         config.Merger,
-		requiredBlocks: config.RequiredBlocks,
-		quitSync:       make(chan struct{}),
->>>>>>> 256aae0b
 	}
 	if config.Sync == downloader.FullSync {
 		// The database seems empty as the current block is the genesis. Yet the snap
