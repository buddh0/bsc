// Copyright 2015 The go-ethereum Authors
// This file is part of the go-ethereum library.
//
// The go-ethereum library is free software: you can redistribute it and/or modify
// it under the terms of the GNU Lesser General Public License as published by
// the Free Software Foundation, either version 3 of the License, or
// (at your option) any later version.
//
// The go-ethereum library is distributed in the hope that it will be useful,
// but WITHOUT ANY WARRANTY; without even the implied warranty of
// MERCHANTABILITY or FITNESS FOR A PARTICULAR PURPOSE. See the
// GNU Lesser General Public License for more details.
//
// You should have received a copy of the GNU Lesser General Public License
// along with the go-ethereum library. If not, see <http://www.gnu.org/licenses/>.

package eth

import (
	"errors"
	"math"
	"math/big"
	"strings"
	"sync"
	"sync/atomic"
	"time"

	"github.com/ethereum/go-ethereum/common"
	"github.com/ethereum/go-ethereum/consensus/beacon"
	"github.com/ethereum/go-ethereum/core"
	"github.com/ethereum/go-ethereum/core/forkid"
	"github.com/ethereum/go-ethereum/core/monitor"
	"github.com/ethereum/go-ethereum/core/rawdb"
	"github.com/ethereum/go-ethereum/core/txpool"
	"github.com/ethereum/go-ethereum/core/types"
	"github.com/ethereum/go-ethereum/crypto"
	"github.com/ethereum/go-ethereum/eth/downloader"
	"github.com/ethereum/go-ethereum/eth/fetcher"
	"github.com/ethereum/go-ethereum/eth/protocols/bsc"
	"github.com/ethereum/go-ethereum/eth/protocols/eth"
	"github.com/ethereum/go-ethereum/eth/protocols/snap"
	"github.com/ethereum/go-ethereum/eth/protocols/trust"
	"github.com/ethereum/go-ethereum/ethdb"
	"github.com/ethereum/go-ethereum/event"
	"github.com/ethereum/go-ethereum/log"
	"github.com/ethereum/go-ethereum/metrics"
	"github.com/ethereum/go-ethereum/p2p"
	"github.com/ethereum/go-ethereum/p2p/enode"
<<<<<<< HEAD
	"golang.org/x/crypto/sha3"
=======
	"github.com/ethereum/go-ethereum/triedb/pathdb"
>>>>>>> aadddf3a
)

const (
	// txChanSize is the size of channel listening to NewTxsEvent.
	// The number is referenced from the size of tx pool.
	txChanSize = 4096

	// voteChanSize is the size of channel listening to NewVotesEvent.
	voteChanSize = 256

	// deltaTdThreshold is the threshold of TD difference for peers to broadcast votes.
	deltaTdThreshold = 20

	// txMaxBroadcastSize is the max size of a transaction that will be broadcasted.
	// All transactions with a higher size will be announced and need to be fetched
	// by the peer.
	txMaxBroadcastSize = 4096
)

var (
	syncChallengeTimeout        = 15 * time.Second // Time allowance for a node to reply to the sync progress challenge
	accountBlacklistPeerCounter = metrics.NewRegisteredCounter("eth/count/blacklist", nil)
)

// txPool defines the methods needed from a transaction pool implementation to
// support all the operations needed by the Ethereum chain protocols.
type txPool interface {
	// Has returns an indicator whether txpool has a transaction
	// cached with the given hash.
	Has(hash common.Hash) bool

	// Get retrieves the transaction from local txpool with given
	// tx hash.
	Get(hash common.Hash) *types.Transaction

	// Add should add the given transactions to the pool.
	Add(txs []*types.Transaction, local bool, sync bool) []error

	// Pending should return pending transactions.
	// The slice should be modifiable by the caller.
	Pending(filter txpool.PendingFilter) map[common.Address][]*txpool.LazyTransaction

	// SubscribeTransactions subscribes to new transaction events. The subscriber
	// can decide whether to receive notifications only for newly seen transactions
	// or also for reorged out ones.
	SubscribeTransactions(ch chan<- core.NewTxsEvent, reorgs bool) event.Subscription

	// SubscribeReannoTxsEvent should return an event subscription of
	// ReannoTxsEvent and send events to the given channel.
	SubscribeReannoTxsEvent(chan<- core.ReannoTxsEvent) event.Subscription
}

// votePool defines the methods needed from a votes pool implementation to
// support all the operations needed by the Ethereum chain protocols.
type votePool interface {
	PutVote(vote *types.VoteEnvelope)
	GetVotes() []*types.VoteEnvelope

	// SubscribeNewVoteEvent should return an event subscription of
	// NewVotesEvent and send events to the given channel.
	SubscribeNewVoteEvent(ch chan<- core.NewVoteEvent) event.Subscription
}

// handlerConfig is the collection of initialization parameters to create a full
// node network handler.
type handlerConfig struct {
	NodeID                 enode.ID         // P2P node ID used for tx propagation topology
	Database               ethdb.Database   // Database for direct sync insertions
	Chain                  *core.BlockChain // Blockchain to serve data from
	TxPool                 txPool           // Transaction pool to propagate from
	VotePool               votePool
	Network                uint64                 // Network identifier to adfvertise
	Sync                   downloader.SyncMode    // Whether to snap or full sync
	BloomCache             uint64                 // Megabytes to alloc for snap sync bloom
	EventMux               *event.TypeMux         // Legacy event mux, deprecate for `feed`
	RequiredBlocks         map[uint64]common.Hash // Hard coded map of required block hashes for sync challenges
	DirectBroadcast        bool
	DisablePeerTxBroadcast bool
	PeerSet                *peerSet
}

type handler struct {
	nodeID                 enode.ID
	networkID              uint64
	forkFilter             forkid.Filter // Fork ID filter, constant across the lifetime of the node
	disablePeerTxBroadcast bool

	snapSync        atomic.Bool // Flag whether snap sync is enabled (gets disabled if we already have blocks)
	synced          atomic.Bool // Flag whether we're considered synchronised (enables transaction processing)
	directBroadcast bool

	database             ethdb.Database
	txpool               txPool
	votepool             votePool
	maliciousVoteMonitor *monitor.MaliciousVoteMonitor
	chain                *core.BlockChain
	maxPeers             int
	maxPeersPerIP        int
	peersPerIP           map[string]int
	peerPerIPLock        sync.Mutex

	downloader   *downloader.Downloader
	blockFetcher *fetcher.BlockFetcher
	txFetcher    *fetcher.TxFetcher
	peers        *peerSet

	eventMux       *event.TypeMux
	txsCh          chan core.NewTxsEvent
	txsSub         event.Subscription
	reannoTxsCh    chan core.ReannoTxsEvent
	reannoTxsSub   event.Subscription
	minedBlockSub  *event.TypeMuxSubscription
	voteCh         chan core.NewVoteEvent
	votesSub       event.Subscription
	voteMonitorSub event.Subscription

	requiredBlocks map[uint64]common.Hash

	// channels for fetcher, syncer, txsyncLoop
	quitSync chan struct{}
	stopCh   chan struct{}

	chainSync *chainSyncer
	wg        sync.WaitGroup

	handlerStartCh chan struct{}
	handlerDoneCh  chan struct{}
}

// newHandler returns a handler for all Ethereum chain management protocol.
func newHandler(config *handlerConfig) (*handler, error) {
	// Create the protocol manager with the base fields
	if config.EventMux == nil {
		config.EventMux = new(event.TypeMux) // Nicety initialization for tests
	}
	if config.PeerSet == nil {
		config.PeerSet = newPeerSet() // Nicety initialization for tests
	}
	h := &handler{
		nodeID:                 config.NodeID,
		networkID:              config.Network,
		forkFilter:             forkid.NewFilter(config.Chain),
		disablePeerTxBroadcast: config.DisablePeerTxBroadcast,
		eventMux:               config.EventMux,
		database:               config.Database,
		txpool:                 config.TxPool,
		votepool:               config.VotePool,
		chain:                  config.Chain,
		peers:                  config.PeerSet,
		peersPerIP:             make(map[string]int),
		requiredBlocks:         config.RequiredBlocks,
		directBroadcast:        config.DirectBroadcast,
		quitSync:               make(chan struct{}),
		handlerDoneCh:          make(chan struct{}),
		handlerStartCh:         make(chan struct{}),
		stopCh:                 make(chan struct{}),
	}
	if config.Sync == downloader.FullSync {
		// The database seems empty as the current block is the genesis. Yet the snap
		// block is ahead, so snap sync was enabled for this node at a certain point.
		// The scenarios where this can happen is
		// * if the user manually (or via a bad block) rolled back a snap sync node
		//   below the sync point.
		// * the last snap sync is not finished while user specifies a full sync this
		//   time. But we don't have any recent state for full sync.
		// In these cases however it's safe to reenable snap sync.
		fullBlock, snapBlock := h.chain.CurrentBlock(), h.chain.CurrentSnapBlock()
		if fullBlock.Number.Uint64() == 0 && snapBlock.Number.Uint64() > 0 {
			if rawdb.ReadAncientType(h.database) == rawdb.PruneFreezerType {
				log.Crit("Fast Sync not finish, can't enable pruneancient mode")
			}
			h.snapSync.Store(true)
			log.Warn("Switch sync mode from full sync to snap sync", "reason", "snap sync incomplete")
		} else if !h.chain.NoTries() && !h.chain.HasState(fullBlock.Root) {
			h.snapSync.Store(true)
			log.Warn("Switch sync mode from full sync to snap sync", "reason", "head state missing")
		}
	} else {
		head := h.chain.CurrentBlock()
		if head.Number.Uint64() > 0 && h.chain.HasState(head.Root) {
			// Print warning log if database is not empty to run snap sync.
			log.Warn("Switch sync mode from snap sync to full sync", "reason", "snap sync complete")
		} else {
			// If snap sync was requested and our database is empty, grant it
			h.snapSync.Store(true)
			log.Info("Enabled snap sync", "head", head.Number, "hash", head.Hash())
		}
	}
	// If snap sync is requested but snapshots are disabled, fail loudly
	if h.snapSync.Load() && config.Chain.Snapshots() == nil {
		return nil, errors.New("snap sync not supported with snapshots disabled")
	}
	// Construct the downloader (long sync)
	h.downloader = downloader.New(config.Database, h.eventMux, h.chain, h.removePeer, h.enableSyncedFeatures)

	// Construct the fetcher (short sync)
	validator := func(header *types.Header) error {
		// Reject all the PoS style headers in the first place. No matter
		// the chain has finished the transition or not, the PoS headers
		// should only come from the trusted consensus layer instead of
		// p2p network.
		if beacon, ok := h.chain.Engine().(*beacon.Beacon); ok {
			if beacon.IsPoSHeader(header) {
				return errors.New("unexpected post-merge header")
			}
		}
		return h.chain.Engine().VerifyHeader(h.chain, header)
	}
	heighter := func() uint64 {
		return h.chain.CurrentBlock().Number.Uint64()
	}
	finalizeHeighter := func() uint64 {
		fblock := h.chain.CurrentFinalBlock()
		if fblock == nil {
			return 0
		}
		return fblock.Number.Uint64()
	}
	inserter := func(blocks types.Blocks) (int, error) {
		// If snap sync is running, deny importing weird blocks. This is a problematic
		// clause when starting up a new network, because snap-syncing miners might not
		// accept each others' blocks until a restart. Unfortunately we haven't figured
		// out a way yet where nodes can decide unilaterally whether the network is new
		// or not. This should be fixed if we figure out a solution.
		if !h.synced.Load() {
			log.Warn("Syncing, discarded propagated block", "number", blocks[0].Number(), "hash", blocks[0].Hash())
			return 0, nil
		}
		return h.chain.InsertChain(blocks)
	}

	broadcastBlockWithCheck := func(block *types.Block, propagate bool) {
		if propagate {
			if !(block.Header().WithdrawalsHash == nil && block.Withdrawals() == nil) &&
				!(block.Header().EmptyWithdrawalsHash() && block.Withdrawals() != nil && len(block.Withdrawals()) == 0) {
				log.Error("Propagated block has invalid withdrawals")
				return
			}
			if err := core.IsDataAvailable(h.chain, block); err != nil {
				log.Error("Propagating block with invalid sidecars", "number", block.Number(), "hash", block.Hash(), "err", err)
				return
			}
		}
		h.BroadcastBlock(block, propagate)
	}

	h.blockFetcher = fetcher.NewBlockFetcher(false, nil, h.chain.GetBlockByHash, validator, broadcastBlockWithCheck,
		heighter, finalizeHeighter, nil, inserter, h.removePeer)

	fetchTx := func(peer string, hashes []common.Hash) error {
		p := h.peers.peer(peer)
		if p == nil {
			return errors.New("unknown peer")
		}
		return p.RequestTxs(hashes)
	}
	addTxs := func(peer string, txs []*types.Transaction) []error {
		errors := h.txpool.Add(txs, false, false)
		for _, err := range errors {
			if err == txpool.ErrInBlackList {
				accountBlacklistPeerCounter.Inc(1)
				p := h.peers.peer(peer)
				if p != nil {
					remoteAddr := p.remoteAddr()
					if remoteAddr != nil {
						log.Warn("blacklist account detected from other peer", "remoteAddr", remoteAddr, "ID", p.ID())
					}
				}
			}
		}
		return errors
	}
	h.txFetcher = fetcher.NewTxFetcher(h.txpool.Has, addTxs, fetchTx, h.removePeer)
	h.chainSync = newChainSyncer(h)
	return h, nil
}

// protoTracker tracks the number of active protocol handlers.
func (h *handler) protoTracker() {
	defer h.wg.Done()
	var active int
	for {
		select {
		case <-h.handlerStartCh:
			active++
		case <-h.handlerDoneCh:
			active--
		case <-h.quitSync:
			// Wait for all active handlers to finish.
			for ; active > 0; active-- {
				<-h.handlerDoneCh
			}
			return
		}
	}
}

// incHandlers signals to increment the number of active handlers if not
// quitting.
func (h *handler) incHandlers() bool {
	select {
	case h.handlerStartCh <- struct{}{}:
		return true
	case <-h.quitSync:
		return false
	}
}

// decHandlers signals to decrement the number of active handlers.
func (h *handler) decHandlers() {
	h.handlerDoneCh <- struct{}{}
}

// runEthPeer registers an eth peer into the joint eth/snap peerset, adds it to
// various subsystems and starts handling messages.
func (h *handler) runEthPeer(peer *eth.Peer, handler eth.Handler) error {
	if !h.incHandlers() {
		return p2p.DiscQuitting
	}
	defer h.decHandlers()

	// If the peer has a `snap` extension, wait for it to connect so we can have
	// a uniform initialization/teardown mechanism
	snap, err := h.peers.waitSnapExtension(peer)
	if err != nil {
		peer.Log().Error("Snapshot extension barrier failed", "err", err)
		return err
	}
	trust, err := h.peers.waitTrustExtension(peer)
	if err != nil {
		peer.Log().Error("Trust extension barrier failed", "err", err)
		return err
	}
	bsc, err := h.peers.waitBscExtension(peer)
	if err != nil {
		peer.Log().Error("Bsc extension barrier failed", "err", err)
		return err
	}

	// Execute the Ethereum handshake
	var (
		genesis = h.chain.Genesis()
		head    = h.chain.CurrentHeader()
		hash    = head.Hash()
		number  = head.Number.Uint64()
		td      = h.chain.GetTd(hash, number)
	)
	forkID := forkid.NewID(h.chain.Config(), genesis, number, head.Time)
	if err := peer.Handshake(h.networkID, td, hash, genesis.Hash(), forkID, h.forkFilter, &eth.UpgradeStatusExtension{DisablePeerTxBroadcast: h.disablePeerTxBroadcast}); err != nil {
		peer.Log().Debug("Ethereum handshake failed", "err", err)
		return err
	}
	reject := false // reserved peer slots
	if h.snapSync.Load() {
		if snap == nil {
			// If we are running snap-sync, we want to reserve roughly half the peer
			// slots for peers supporting the snap protocol.
			// The logic here is; we only allow up to 5 more non-snap peers than snap-peers.
			if all, snp := h.peers.len(), h.peers.snapLen(); all-snp > snp+5 {
				reject = true
			}
		}
	}
	// Ignore maxPeers if this is a trusted peer
	peerInfo := peer.Peer.Info()
	if !peerInfo.Network.Trusted {
		if reject || h.peers.len() >= h.maxPeers {
			return p2p.DiscTooManyPeers
		}
	}

	remoteAddr := peerInfo.Network.RemoteAddress
	indexIP := strings.LastIndex(remoteAddr, ":")
	if indexIP == -1 {
		// there could be no IP address, such as a pipe
		peer.Log().Debug("runEthPeer", "no ip address, remoteAddress", remoteAddr)
	} else if !peerInfo.Network.Trusted {
		remoteIP := remoteAddr[:indexIP]
		h.peerPerIPLock.Lock()
		if num, ok := h.peersPerIP[remoteIP]; ok && num >= h.maxPeersPerIP {
			h.peerPerIPLock.Unlock()
			peer.Log().Info("The IP has too many peers", "ip", remoteIP, "maxPeersPerIP", h.maxPeersPerIP,
				"name", peerInfo.Name, "Enode", peerInfo.Enode)
			return p2p.DiscTooManyPeers
		}
		h.peersPerIP[remoteIP] = h.peersPerIP[remoteIP] + 1
		h.peerPerIPLock.Unlock()
	}

	// Register the peer locally
	if err := h.peers.registerPeer(peer, snap, trust, bsc); err != nil {
		peer.Log().Error("Ethereum peer registration failed", "err", err)
		return err
	}
	peer.Log().Debug("Ethereum peer connected", "name", peer.Name(), "peers.len", h.peers.len())
	defer h.unregisterPeer(peer.ID())

	p := h.peers.peer(peer.ID())
	if p == nil {
		return errors.New("peer dropped during handling")
	}
	// Register the peer in the downloader. If the downloader considers it banned, we disconnect
	if err := h.downloader.RegisterPeer(peer.ID(), peer.Version(), peer); err != nil {
		peer.Log().Error("Failed to register peer in eth syncer", "err", err)
		return err
	}
	if snap != nil {
		if err := h.downloader.SnapSyncer.Register(snap); err != nil {
			peer.Log().Error("Failed to register peer in snap syncer", "err", err)
			return err
		}
	}
	h.chainSync.handlePeerEvent()

	// Propagate existing transactions and votes. new transactions and votes appearing
	// after this will be sent via broadcasts.
	h.syncTransactions(peer)
	if h.votepool != nil && p.bscExt != nil {
		h.syncVotes(p.bscExt)
	}

	// Create a notification channel for pending requests if the peer goes down
	dead := make(chan struct{})
	defer close(dead)

	// If we have any explicit peer required block hashes, request them
	for number, hash := range h.requiredBlocks {
		resCh := make(chan *eth.Response)

		req, err := peer.RequestHeadersByNumber(number, 1, 0, false, resCh)
		if err != nil {
			return err
		}
		go func(number uint64, hash common.Hash, req *eth.Request) {
			// Ensure the request gets cancelled in case of error/drop
			defer req.Close()

			timeout := time.NewTimer(syncChallengeTimeout)
			defer timeout.Stop()

			select {
			case res := <-resCh:
				headers := ([]*types.Header)(*res.Res.(*eth.BlockHeadersRequest))
				if len(headers) == 0 {
					// Required blocks are allowed to be missing if the remote
					// node is not yet synced
					res.Done <- nil
					return
				}
				// Validate the header and either drop the peer or continue
				if len(headers) > 1 {
					res.Done <- errors.New("too many headers in required block response")
					return
				}
				if headers[0].Number.Uint64() != number || headers[0].Hash() != hash {
					peer.Log().Info("Required block mismatch, dropping peer", "number", number, "hash", headers[0].Hash(), "want", hash)
					res.Done <- errors.New("required block mismatch")
					return
				}
				peer.Log().Debug("Peer required block verified", "number", number, "hash", hash)
				res.Done <- nil
			case <-timeout.C:
				peer.Log().Warn("Required block challenge timed out, dropping", "addr", peer.RemoteAddr(), "type", peer.Name())
				h.removePeer(peer.ID())
			}
		}(number, hash, req)
	}
	// Handle incoming messages until the connection is torn down
	return handler(peer)
}

// runSnapExtension registers a `snap` peer into the joint eth/snap peerset and
// starts handling inbound messages. As `snap` is only a satellite protocol to
// `eth`, all subsystem registrations and lifecycle management will be done by
// the main `eth` handler to prevent strange races.
func (h *handler) runSnapExtension(peer *snap.Peer, handler snap.Handler) error {
	if !h.incHandlers() {
		return p2p.DiscQuitting
	}
	defer h.decHandlers()

	if err := h.peers.registerSnapExtension(peer); err != nil {
		if metrics.Enabled {
			if peer.Inbound() {
				snap.IngressRegistrationErrorMeter.Mark(1)
			} else {
				snap.EgressRegistrationErrorMeter.Mark(1)
			}
		}
		peer.Log().Debug("Snapshot extension registration failed", "err", err)
		return err
	}
	return handler(peer)
}

// runTrustExtension registers a `trust` peer into the joint eth/trust peerset and
// starts handling inbound messages. As `trust` is only a satellite protocol to
// `eth`, all subsystem registrations and lifecycle management will be done by
// the main `eth` handler to prevent strange races.
func (h *handler) runTrustExtension(peer *trust.Peer, handler trust.Handler) error {
	if !h.incHandlers() {
		return p2p.DiscQuitting
	}
	defer h.decHandlers()

	if err := h.peers.registerTrustExtension(peer); err != nil {
		if metrics.Enabled {
			if peer.Inbound() {
				trust.IngressRegistrationErrorMeter.Mark(1)
			} else {
				trust.EgressRegistrationErrorMeter.Mark(1)
			}
		}
		peer.Log().Error("Trust extension registration failed", "err", err)
		return err
	}
	return handler(peer)
}

// runBscExtension registers a `bsc` peer into the joint eth/bsc peerset and
// starts handling inbound messages. As `bsc` is only a satellite protocol to
// `eth`, all subsystem registrations and lifecycle management will be done by
// the main `eth` handler to prevent strange races.
func (h *handler) runBscExtension(peer *bsc.Peer, handler bsc.Handler) error {
	if !h.incHandlers() {
		return p2p.DiscQuitting
	}
	defer h.decHandlers()

	if err := h.peers.registerBscExtension(peer); err != nil {
		if metrics.Enabled {
			if peer.Inbound() {
				bsc.IngressRegistrationErrorMeter.Mark(1)
			} else {
				bsc.EgressRegistrationErrorMeter.Mark(1)
			}
		}
		peer.Log().Error("Bsc extension registration failed", "err", err, "name", peer.Name())
		return err
	}
	return handler(peer)
}

// removePeer requests disconnection of a peer.
func (h *handler) removePeer(id string) {
	peer := h.peers.peer(id)
	if peer != nil {
		// Hard disconnect at the networking layer. Handler will get an EOF and terminate the peer. defer unregisterPeer will do the cleanup task after then.
		peer.Peer.Disconnect(p2p.DiscUselessPeer)
	}
}

// unregisterPeer removes a peer from the downloader, fetchers and main peer set.
func (h *handler) unregisterPeer(id string) {
	// Create a custom logger to avoid printing the entire id
	var logger log.Logger
	if len(id) < 16 {
		// Tests use short IDs, don't choke on them
		logger = log.New("peer", id)
	} else {
		logger = log.New("peer", id[:8])
	}
	// Abort if the peer does not exist
	peer := h.peers.peer(id)
	if peer == nil {
		logger.Error("Ethereum peer removal failed", "err", errPeerNotRegistered)
		return
	}
	// Remove the `eth` peer if it exists
	logger.Debug("Removing Ethereum peer", "snap", peer.snapExt != nil)

	// Remove the `snap` extension if it exists
	if peer.snapExt != nil {
		h.downloader.SnapSyncer.Unregister(id)
	}
	h.downloader.UnregisterPeer(id)
	h.txFetcher.Drop(id)

	if err := h.peers.unregisterPeer(id); err != nil {
		logger.Error("Ethereum peer removal failed", "err", err)
	}

	peerInfo := peer.Peer.Info()
	remoteAddr := peerInfo.Network.RemoteAddress
	indexIP := strings.LastIndex(remoteAddr, ":")
	if indexIP == -1 {
		// there could be no IP address, such as a pipe
		peer.Log().Debug("unregisterPeer", "name", peerInfo.Name, "no ip address, remoteAddress", remoteAddr)
	} else if !peerInfo.Network.Trusted {
		remoteIP := remoteAddr[:indexIP]
		h.peerPerIPLock.Lock()
		if h.peersPerIP[remoteIP] <= 0 {
			peer.Log().Error("unregisterPeer without record", "name", peerInfo.Name, "remoteAddress", remoteAddr)
		} else {
			h.peersPerIP[remoteIP] = h.peersPerIP[remoteIP] - 1
			logger.Debug("unregisterPeer", "name", peerInfo.Name, "connectNum", h.peersPerIP[remoteIP])
			if h.peersPerIP[remoteIP] == 0 {
				delete(h.peersPerIP, remoteIP)
			}
		}
		h.peerPerIPLock.Unlock()
	}
}

func (h *handler) Start(maxPeers int, maxPeersPerIP int) {
	h.maxPeers = maxPeers
	h.maxPeersPerIP = maxPeersPerIP
	// broadcast and announce transactions (only new ones, not resurrected ones)
	h.wg.Add(1)
	h.txsCh = make(chan core.NewTxsEvent, txChanSize)
	h.txsSub = h.txpool.SubscribeTransactions(h.txsCh, false)
	go h.txBroadcastLoop()

	// broadcast votes
	if h.votepool != nil {
		h.wg.Add(1)
		h.voteCh = make(chan core.NewVoteEvent, voteChanSize)
		h.votesSub = h.votepool.SubscribeNewVoteEvent(h.voteCh)
		go h.voteBroadcastLoop()

		if h.maliciousVoteMonitor != nil {
			h.wg.Add(1)
			go h.startMaliciousVoteMonitor()
		}
	}

	// announce local pending transactions again
	h.wg.Add(1)
	h.reannoTxsCh = make(chan core.ReannoTxsEvent, txChanSize)
	h.reannoTxsSub = h.txpool.SubscribeReannoTxsEvent(h.reannoTxsCh)
	go h.txReannounceLoop()

	// broadcast mined blocks
	h.wg.Add(1)
	h.minedBlockSub = h.eventMux.Subscribe(core.NewMinedBlockEvent{})
	go h.minedBroadcastLoop()

	// start sync handlers
	h.wg.Add(1)
	go h.chainSync.loop()

	// start peer handler tracker
	h.wg.Add(1)
	go h.protoTracker()
}

func (h *handler) startMaliciousVoteMonitor() {
	defer h.wg.Done()
	voteCh := make(chan core.NewVoteEvent, voteChanSize)
	h.voteMonitorSub = h.votepool.SubscribeNewVoteEvent(voteCh)
	for {
		select {
		case event := <-voteCh:
			pendingBlockNumber := h.chain.CurrentHeader().Number.Uint64() + 1
			h.maliciousVoteMonitor.ConflictDetect(event.Vote, pendingBlockNumber)
		case <-h.voteMonitorSub.Err():
			return
		case <-h.stopCh:
			return
		}
	}
}

func (h *handler) Stop() {
	h.txsSub.Unsubscribe()        // quits txBroadcastLoop
	h.reannoTxsSub.Unsubscribe()  // quits txReannounceLoop
	h.minedBlockSub.Unsubscribe() // quits blockBroadcastLoop
	if h.votepool != nil {
		h.votesSub.Unsubscribe() // quits voteBroadcastLoop
		if h.maliciousVoteMonitor != nil {
			h.voteMonitorSub.Unsubscribe()
		}
	}
	close(h.stopCh)
	// Quit chainSync and txsync64.
	// After this is done, no new peers will be accepted.
	close(h.quitSync)

	// Disconnect existing sessions.
	// This also closes the gate for any new registrations on the peer set.
	// sessions which are already established but not added to h.peers yet
	// will exit when they try to register.
	h.peers.close()
	h.wg.Wait()

	log.Info("Ethereum protocol stopped")
}

// BroadcastBlock will either propagate a block to a subset of its peers, or
// will only announce its availability (depending what's requested).
func (h *handler) BroadcastBlock(block *types.Block, propagate bool) {
	// Disable the block propagation if it's the post-merge block.
	if beacon, ok := h.chain.Engine().(*beacon.Beacon); ok {
		if beacon.IsPoSHeader(block.Header()) {
			return
		}
	}
	hash := block.Hash()
	peers := h.peers.peersWithoutBlock(hash)

	// If propagation is requested, send to a subset of the peer
	if propagate {
		// Calculate the TD of the block (it's not imported yet, so block.Td is not valid)
		var td *big.Int
		if parent := h.chain.GetBlock(block.ParentHash(), block.NumberU64()-1); parent != nil {
			td = new(big.Int).Add(block.Difficulty(), h.chain.GetTd(block.ParentHash(), block.NumberU64()-1))
		} else {
			log.Error("Propagating dangling block", "number", block.Number(), "hash", hash)
			return
		}
		// Send the block to a subset of our peers
		var transfer []*ethPeer
		if h.directBroadcast {
			transfer = peers[:]
		} else {
			transfer = peers[:int(math.Sqrt(float64(len(peers))))]
		}

		for _, peer := range transfer {
			peer.AsyncSendNewBlock(block, td)
		}

		log.Trace("Propagated block", "hash", hash, "recipients", len(transfer), "duration", common.PrettyDuration(time.Since(block.ReceivedAt)))
		return
	}
	// Otherwise if the block is indeed in our own chain, announce it
	if h.chain.HasBlock(hash, block.NumberU64()) {
		for _, peer := range peers {
			peer.AsyncSendNewBlockHash(block)
		}
		log.Trace("Announced block", "hash", hash, "recipients", len(peers), "duration", common.PrettyDuration(time.Since(block.ReceivedAt)))
	}
}

// BroadcastTransactions will propagate a batch of transactions
// - To a square root of all peers for non-blob transactions
// - And, separately, as announcements to all peers which are not known to
// already have the given transaction.
func (h *handler) BroadcastTransactions(txs types.Transactions) {
	var (
		blobTxs  int // Number of blob transactions to announce only
		largeTxs int // Number of large transactions to announce only

		directCount int // Number of transactions sent directly to peers (duplicates included)
		annCount    int // Number of transactions announced across all peers (duplicates included)

		txset = make(map[*ethPeer][]common.Hash) // Set peer->hash to transfer directly
		annos = make(map[*ethPeer][]common.Hash) // Set peer->hash to announce
	)
	// Broadcast transactions to a batch of peers not knowing about it
	direct := big.NewInt(int64(math.Sqrt(float64(h.peers.len())))) // Approximate number of peers to broadcast to
	if direct.BitLen() == 0 {
		direct = big.NewInt(1)
	}
	total := new(big.Int).Exp(direct, big.NewInt(2), nil) // Stabilise total peer count a bit based on sqrt peers

	var (
		signer = types.LatestSignerForChainID(h.chain.Config().ChainID) // Don't care about chain status, we just need *a* sender
		hasher = crypto.NewKeccakState()
		hash   = make([]byte, 32)
	)
	for _, tx := range txs {
		var maybeDirect bool
		switch {
		case tx.Type() == types.BlobTxType:
			blobTxs++
		case tx.Size() > txMaxBroadcastSize:
			largeTxs++
		default:
			maybeDirect = true
		}
		// Send the transaction (if it's small enough) directly to a subset of
		// the peers that have not received it yet, ensuring that the flow of
		// transactions is grouped by account to (try and) avoid nonce gaps.
		//
		// To do this, we hash the local enode IW with together with a peer's
		// enode ID together with the transaction sender and broadcast if
		// `sha(self, peer, sender) mod peers < sqrt(peers)`.
		for _, peer := range h.peers.peersWithoutTransaction(tx.Hash()) {
			var broadcast bool
			if maybeDirect {
				hasher.Reset()
				hasher.Write(h.nodeID.Bytes())
				hasher.Write(peer.Node().ID().Bytes())

				from, _ := types.Sender(signer, tx) // Ignore error, we only use the addr as a propagation target splitter
				hasher.Write(from.Bytes())

				hasher.Read(hash)
				if new(big.Int).Mod(new(big.Int).SetBytes(hash), total).Cmp(direct) < 0 {
					broadcast = true
				}
			}
			if broadcast {
				txset[peer] = append(txset[peer], tx.Hash())
			} else {
				annos[peer] = append(annos[peer], tx.Hash())
			}
		}
	}
	for peer, hashes := range txset {
		directCount += len(hashes)
		peer.AsyncSendTransactions(hashes)
	}
	for peer, hashes := range annos {
		annCount += len(hashes)
		peer.AsyncSendPooledTransactionHashes(hashes)
	}
	log.Debug("Distributed transactions", "plaintxs", len(txs)-blobTxs-largeTxs, "blobtxs", blobTxs, "largetxs", largeTxs,
		"bcastpeers", len(txset), "bcastcount", directCount, "annpeers", len(annos), "anncount", annCount)
}

// ReannounceTransactions will announce a batch of local pending transactions
// to a square root of all peers.
func (h *handler) ReannounceTransactions(txs types.Transactions) {
	hashes := make([]common.Hash, 0, txs.Len())
	for _, tx := range txs {
		hashes = append(hashes, tx.Hash())
	}

	// Announce transactions hash to a batch of peers
	peersCount := uint(math.Sqrt(float64(h.peers.len())))
	peers := h.peers.headPeers(peersCount)
	for _, peer := range peers {
		peer.AsyncSendPooledTransactionHashes(hashes)
	}
	log.Debug("Transaction reannounce", "txs", len(txs),
		"announce packs", peersCount, "announced hashes", peersCount*uint(len(hashes)))
}

// BroadcastVote will propagate a batch of votes to all peers
// which are not known to already have the given vote.
func (h *handler) BroadcastVote(vote *types.VoteEnvelope) {
	var (
		directCount int // Count of announcements made
		directPeers int

		voteMap = make(map[*ethPeer]*types.VoteEnvelope) // Set peer->hash to transfer directly
	)

	// Broadcast vote to a batch of peers not knowing about it
	peers := h.peers.peersWithoutVote(vote.Hash())
	headBlock := h.chain.CurrentBlock()
	currentTD := h.chain.GetTd(headBlock.Hash(), headBlock.Number.Uint64())
	for _, peer := range peers {
		_, peerTD := peer.Head()
		deltaTD := new(big.Int).Abs(new(big.Int).Sub(currentTD, peerTD))
		if deltaTD.Cmp(big.NewInt(deltaTdThreshold)) < 1 && peer.bscExt != nil {
			voteMap[peer] = vote
		}
	}

	for peer, _vote := range voteMap {
		directPeers++
		directCount += 1
		votes := []*types.VoteEnvelope{_vote}
		peer.bscExt.AsyncSendVotes(votes)
	}
	log.Debug("Vote broadcast", "vote packs", directPeers, "broadcast vote", directCount)
}

// minedBroadcastLoop sends mined blocks to connected peers.
func (h *handler) minedBroadcastLoop() {
	defer h.wg.Done()

	for {
		select {
		case obj := <-h.minedBlockSub.Chan():
			if obj == nil {
				continue
			}
			if ev, ok := obj.Data.(core.NewMinedBlockEvent); ok {
				h.BroadcastBlock(ev.Block, true)  // First propagate block to peers
				h.BroadcastBlock(ev.Block, false) // Only then announce to the rest
			}
		case <-h.stopCh:
			return
		}
	}
}

// txBroadcastLoop announces new transactions to connected peers.
func (h *handler) txBroadcastLoop() {
	defer h.wg.Done()
	for {
		select {
		case event := <-h.txsCh:
			h.BroadcastTransactions(event.Txs)
		case <-h.txsSub.Err():
			return
		case <-h.stopCh:
			return
		}
	}
}

// txReannounceLoop announces local pending transactions to connected peers again.
func (h *handler) txReannounceLoop() {
	defer h.wg.Done()
	for {
		select {
		case event := <-h.reannoTxsCh:
			h.ReannounceTransactions(event.Txs)
		case <-h.reannoTxsSub.Err():
			return
		case <-h.stopCh:
			return
		}
	}
}

// voteBroadcastLoop announces new vote to connected peers.
func (h *handler) voteBroadcastLoop() {
	defer h.wg.Done()
	for {
		select {
		case event := <-h.voteCh:
			// The timeliness of votes is very important,
			// so one vote will be sent instantly without waiting for other votes for batch sending by design.
			h.BroadcastVote(event.Vote)
		case <-h.votesSub.Err():
			return
		}
	}
}

// enableSyncedFeatures enables the post-sync functionalities when the initial
// sync is finished.
func (h *handler) enableSyncedFeatures() {
	// Mark the local node as synced.
	h.synced.Store(true)

	// If we were running snap sync and it finished, disable doing another
	// round on next sync cycle
	if h.snapSync.Load() {
		log.Info("Snap sync complete, auto disabling")
		h.snapSync.Store(false)
	}
	// if h.chain.TrieDB().Scheme() == rawdb.PathScheme {
	// 	h.chain.TrieDB().SetBufferSize(pathdb.DefaultBufferSize)
	// }
}<|MERGE_RESOLUTION|>--- conflicted
+++ resolved
@@ -46,11 +46,6 @@
 	"github.com/ethereum/go-ethereum/metrics"
 	"github.com/ethereum/go-ethereum/p2p"
 	"github.com/ethereum/go-ethereum/p2p/enode"
-<<<<<<< HEAD
-	"golang.org/x/crypto/sha3"
-=======
-	"github.com/ethereum/go-ethereum/triedb/pathdb"
->>>>>>> aadddf3a
 )
 
 const (
@@ -244,7 +239,7 @@
 		return nil, errors.New("snap sync not supported with snapshots disabled")
 	}
 	// Construct the downloader (long sync)
-	h.downloader = downloader.New(config.Database, h.eventMux, h.chain, h.removePeer, h.enableSyncedFeatures)
+	h.downloader = downloader.New(config.Database, h.eventMux, h.chain, nil, h.removePeer, h.enableSyncedFeatures)
 
 	// Construct the fetcher (short sync)
 	validator := func(header *types.Header) error {
