// Copyright 2015 The go-ethereum Authors
// This file is part of the go-ethereum library.
//
// The go-ethereum library is free software: you can redistribute it and/or modify
// it under the terms of the GNU Lesser General Public License as published by
// the Free Software Foundation, either version 3 of the License, or
// (at your option) any later version.
//
// The go-ethereum library is distributed in the hope that it will be useful,
// but WITHOUT ANY WARRANTY; without even the implied warranty of
// MERCHANTABILITY or FITNESS FOR A PARTICULAR PURPOSE. See the
// GNU Lesser General Public License for more details.
//
// You should have received a copy of the GNU Lesser General Public License
// along with the go-ethereum library. If not, see <http://www.gnu.org/licenses/>.

package eth

import (
	"errors"
	"math"
	"math/big"
	"strings"
	"sync"
	"sync/atomic"
	"time"

	"github.com/ethereum/go-ethereum/common"
	"github.com/ethereum/go-ethereum/consensus"
	"github.com/ethereum/go-ethereum/consensus/beacon"
	"github.com/ethereum/go-ethereum/core"
	"github.com/ethereum/go-ethereum/core/forkid"
<<<<<<< HEAD
	"github.com/ethereum/go-ethereum/core/monitor"
=======
>>>>>>> 3f40e65c
	"github.com/ethereum/go-ethereum/core/rawdb"
	"github.com/ethereum/go-ethereum/core/txpool"
	"github.com/ethereum/go-ethereum/core/txpool/legacypool"
	"github.com/ethereum/go-ethereum/core/types"
	"github.com/ethereum/go-ethereum/eth/downloader"
	"github.com/ethereum/go-ethereum/eth/fetcher"
	"github.com/ethereum/go-ethereum/eth/protocols/bsc"
	"github.com/ethereum/go-ethereum/eth/protocols/eth"
	"github.com/ethereum/go-ethereum/eth/protocols/snap"
	"github.com/ethereum/go-ethereum/eth/protocols/trust"
	"github.com/ethereum/go-ethereum/ethdb"
	"github.com/ethereum/go-ethereum/event"
	"github.com/ethereum/go-ethereum/log"
	"github.com/ethereum/go-ethereum/metrics"
	"github.com/ethereum/go-ethereum/p2p"
	"github.com/ethereum/go-ethereum/trie/triedb/pathdb"
)

const (
	// txChanSize is the size of channel listening to NewTxsEvent.
	// The number is referenced from the size of tx pool.
	txChanSize = 4096

	// voteChanSize is the size of channel listening to NewVotesEvent.
	voteChanSize = 256

	// deltaTdThreshold is the threshold of TD difference for peers to broadcast votes.
	deltaTdThreshold = 20

	// txMaxBroadcastSize is the max size of a transaction that will be broadcasted.
	// All transactions with a higher size will be announced and need to be fetched
	// by the peer.
	txMaxBroadcastSize = 4096
)

var (
	syncChallengeTimeout        = 15 * time.Second // Time allowance for a node to reply to the sync progress challenge
	accountBlacklistPeerCounter = metrics.NewRegisteredCounter("eth/count/blacklist", nil)
)

// txPool defines the methods needed from a transaction pool implementation to
// support all the operations needed by the Ethereum chain protocols.
type txPool interface {
	// Has returns an indicator whether txpool has a transaction
	// cached with the given hash.
	Has(hash common.Hash) bool

	// Get retrieves the transaction from local txpool with given
	// tx hash.
	Get(hash common.Hash) *types.Transaction

	// Add should add the given transactions to the pool.
	Add(txs []*types.Transaction, local bool, sync bool) []error

	// Pending should return pending transactions.
	// The slice should be modifiable by the caller.
	Pending(enforceTips bool) map[common.Address][]*txpool.LazyTransaction

	// SubscribeNewTxsEvent should return an event subscription of
	// NewTxsEvent and send events to the given channel.
	SubscribeNewTxsEvent(chan<- core.NewTxsEvent) event.Subscription

	// SubscribeReannoTxsEvent should return an event subscription of
	// ReannoTxsEvent and send events to the given channel.
	SubscribeReannoTxsEvent(chan<- core.ReannoTxsEvent) event.Subscription
}

// votePool defines the methods needed from a votes pool implementation to
// support all the operations needed by the Ethereum chain protocols.
type votePool interface {
	PutVote(vote *types.VoteEnvelope)
	GetVotes() []*types.VoteEnvelope

	// SubscribeNewVoteEvent should return an event subscription of
	// NewVotesEvent and send events to the given channel.
	SubscribeNewVoteEvent(ch chan<- core.NewVoteEvent) event.Subscription
}

// handlerConfig is the collection of initialization parameters to create a full
// node network handler.
type handlerConfig struct {
	Database               ethdb.Database   // Database for direct sync insertions
	Chain                  *core.BlockChain // Blockchain to serve data from
	TxPool                 txPool           // Transaction pool to propagate from
	VotePool               votePool
	Merger                 *consensus.Merger      // The manager for eth1/2 transition
	Network                uint64                 // Network identifier to adfvertise
	Sync                   downloader.SyncMode    // Whether to snap or full sync
	BloomCache             uint64                 // Megabytes to alloc for snap sync bloom
	EventMux               *event.TypeMux         // Legacy event mux, deprecate for `feed`
	RequiredBlocks         map[uint64]common.Hash // Hard coded map of required block hashes for sync challenges
	DirectBroadcast        bool
	DisablePeerTxBroadcast bool
	PeerSet                *peerSet
}

type handler struct {
	networkID              uint64
	forkFilter             forkid.Filter // Fork ID filter, constant across the lifetime of the node
	disablePeerTxBroadcast bool

	snapSync        atomic.Bool // Flag whether snap sync is enabled (gets disabled if we already have blocks)
	acceptTxs       atomic.Bool // Flag whether we're considered synchronised (enables transaction processing)
	directBroadcast bool

	database             ethdb.Database
	txpool               txPool
	votepool             votePool
	maliciousVoteMonitor *monitor.MaliciousVoteMonitor
	chain                *core.BlockChain
	maxPeers             int
	maxPeersPerIP        int
	peersPerIP           map[string]int
	peerPerIPLock        sync.Mutex

	downloader   *downloader.Downloader
	blockFetcher *fetcher.BlockFetcher
	txFetcher    *fetcher.TxFetcher
	peers        *peerSet
	merger       *consensus.Merger

	eventMux       *event.TypeMux
	txsCh          chan core.NewTxsEvent
	txsSub         event.Subscription
	reannoTxsCh    chan core.ReannoTxsEvent
	reannoTxsSub   event.Subscription
	minedBlockSub  *event.TypeMuxSubscription
	voteCh         chan core.NewVoteEvent
	votesSub       event.Subscription
	voteMonitorSub event.Subscription

	requiredBlocks map[uint64]common.Hash

	// channels for fetcher, syncer, txsyncLoop
	quitSync chan struct{}
	stopCh   chan struct{}

	chainSync *chainSyncer
	wg        sync.WaitGroup

	handlerStartCh chan struct{}
	handlerDoneCh  chan struct{}
}

// newHandler returns a handler for all Ethereum chain management protocol.
func newHandler(config *handlerConfig) (*handler, error) {
	// Create the protocol manager with the base fields
	if config.EventMux == nil {
		config.EventMux = new(event.TypeMux) // Nicety initialization for tests
	}
	if config.PeerSet == nil {
		config.PeerSet = newPeerSet() // Nicety initialization for tests
	}
	h := &handler{
		networkID:              config.Network,
		forkFilter:             forkid.NewFilter(config.Chain),
		disablePeerTxBroadcast: config.DisablePeerTxBroadcast,
		eventMux:               config.EventMux,
		database:               config.Database,
		txpool:                 config.TxPool,
		votepool:               config.VotePool,
		chain:                  config.Chain,
		peers:                  config.PeerSet,
		merger:                 config.Merger,
		peersPerIP:             make(map[string]int),
		requiredBlocks:         config.RequiredBlocks,
		directBroadcast:        config.DirectBroadcast,
		quitSync:               make(chan struct{}),
		handlerDoneCh:          make(chan struct{}),
		handlerStartCh:         make(chan struct{}),
		stopCh:                 make(chan struct{}),
	}
	if config.Sync == downloader.FullSync {
		// The database seems empty as the current block is the genesis. Yet the snap
		// block is ahead, so snap sync was enabled for this node at a certain point.
		// The scenarios where this can happen is
		// * if the user manually (or via a bad block) rolled back a snap sync node
		//   below the sync point.
		// * the last snap sync is not finished while user specifies a full sync this
		//   time. But we don't have any recent state for full sync.
		// In these cases however it's safe to reenable snap sync.
		fullBlock, snapBlock := h.chain.CurrentBlock(), h.chain.CurrentSnapBlock()
		if fullBlock.Number.Uint64() == 0 && snapBlock.Number.Uint64() > 0 {
			if rawdb.ReadAncientType(h.database) == rawdb.PruneFreezerType {
				log.Crit("Fast Sync not finish, can't enable pruneancient mode")
			}
			h.snapSync.Store(true)
			log.Warn("Switch sync mode from full sync to snap sync")
		}
	} else {
		if h.chain.CurrentBlock().Number.Uint64() > 0 {
			// Print warning log if database is not empty to run snap sync.
			log.Warn("Switch sync mode from snap sync to full sync")
		} else {
			// If snap sync was requested and our database is empty, grant it
			h.snapSync.Store(true)
		}
	}
	// Construct the downloader (long sync) and its backing state bloom if snap
	// sync is requested. The downloader is responsible for deallocating the state
	// bloom when it's done.
	var downloadOptions []downloader.DownloadOption
	// If sync succeeds, pass a callback to potentially disable snap sync mode
	// and enable transaction propagation.
<<<<<<< HEAD
	// it was for beacon sync, bsc do not need it.
	/*
		success := func(dl *downloader.Downloader) *downloader.Downloader {
			// If we were running snap sync and it finished, disable doing another
			// round on next sync cycle
			if h.snapSync.Load() {
				log.Info("Snap sync complete, auto disabling")
				h.snapSync.Store(false)		}
			// If we've successfully finished a sync cycle, accept transactions from
			// the network
			h.acceptTxs.Store(true)
			return dl
=======
	success := func() {
		// If we were running snap sync and it finished, disable doing another
		// round on next sync cycle
		if h.snapSync.Load() {
			log.Info("Snap sync complete, auto disabling")
			h.snapSync.Store(false)
		}
		// If we've successfully finished a sync cycle, accept transactions from
		// the network
		h.enableSyncedFeatures()
	}
	// Construct the downloader (long sync)
	h.downloader = downloader.New(config.Database, h.eventMux, h.chain, nil, h.removePeer, success)
	if ttd := h.chain.Config().TerminalTotalDifficulty; ttd != nil {
		if h.chain.Config().TerminalTotalDifficultyPassed {
			log.Info("Chain post-merge, sync via beacon client")
		} else {
			head := h.chain.CurrentBlock()
			if td := h.chain.GetTd(head.Hash(), head.Number.Uint64()); td.Cmp(ttd) >= 0 {
				log.Info("Chain post-TTD, sync via beacon client")
			} else {
				log.Warn("Chain pre-merge, sync via PoW (ensure beacon client is ready)")
			}
>>>>>>> 3f40e65c
		}
		downloadOptions = append(downloadOptions, success)
	*/

	h.downloader = downloader.New(config.Database, h.eventMux, h.chain, nil, h.removePeer, downloadOptions...)

	// Construct the fetcher (short sync)
	validator := func(header *types.Header) error {
		// All the block fetcher activities should be disabled
		// after the transition. Print the warning log.
		if h.merger.PoSFinalized() {
			log.Warn("Unexpected validation activity", "hash", header.Hash(), "number", header.Number)
			return errors.New("unexpected behavior after transition")
		}
		// Reject all the PoS style headers in the first place. No matter
		// the chain has finished the transition or not, the PoS headers
		// should only come from the trusted consensus layer instead of
		// p2p network.
		if beacon, ok := h.chain.Engine().(*beacon.Beacon); ok {
			if beacon.IsPoSHeader(header) {
				return errors.New("unexpected post-merge header")
			}
		}
		return h.chain.Engine().VerifyHeader(h.chain, header)
	}
	heighter := func() uint64 {
		return h.chain.CurrentBlock().Number.Uint64()
	}
	finalizeHeighter := func() uint64 {
		fblock := h.chain.CurrentFinalBlock()
		if fblock == nil {
			return 0
		}
		return fblock.Number.Uint64()
	}
	inserter := func(blocks types.Blocks) (int, error) {
		// All the block fetcher activities should be disabled
		// after the transition. Print the warning log.
		if h.merger.PoSFinalized() {
			var ctx []interface{}
			ctx = append(ctx, "blocks", len(blocks))
			if len(blocks) > 0 {
				ctx = append(ctx, "firsthash", blocks[0].Hash())
				ctx = append(ctx, "firstnumber", blocks[0].Number())
				ctx = append(ctx, "lasthash", blocks[len(blocks)-1].Hash())
				ctx = append(ctx, "lastnumber", blocks[len(blocks)-1].Number())
			}
			log.Warn("Unexpected insertion activity", ctx...)
			return 0, errors.New("unexpected behavior after transition")
		}
		// If snap sync is running, deny importing weird blocks. This is a problematic
		// clause when starting up a new network, because snap-syncing miners might not
		// accept each others' blocks until a restart. Unfortunately we haven't figured
		// out a way yet where nodes can decide unilaterally whether the network is new
		// or not. This should be fixed if we figure out a solution.
		if h.snapSync.Load() {
			log.Warn("Snap syncing, discarded propagated block", "number", blocks[0].Number(), "hash", blocks[0].Hash())
			return 0, nil
		}
		if h.merger.TDDReached() {
			// The blocks from the p2p network is regarded as untrusted
			// after the transition. In theory block gossip should be disabled
			// entirely whenever the transition is started. But in order to
			// handle the transition boundary reorg in the consensus-layer,
			// the legacy blocks are still accepted, but only for the terminal
			// pow blocks. Spec: https://github.com/ethereum/EIPs/blob/master/EIPS/eip-3675.md#halt-the-importing-of-pow-blocks
			for i, block := range blocks {
				ptd := h.chain.GetTd(block.ParentHash(), block.NumberU64()-1)
				if ptd == nil {
					return 0, nil
				}
				td := new(big.Int).Add(ptd, block.Difficulty())
				if !h.chain.Config().IsTerminalPoWBlock(ptd, td) {
					log.Info("Filtered out non-termimal pow block", "number", block.NumberU64(), "hash", block.Hash())
					return 0, nil
				}
				if err := h.chain.InsertBlockWithoutSetHead(block); err != nil {
					return i, err
				}
			}
			return 0, nil
		}
		n, err := h.chain.InsertChain(blocks)
		if err == nil {
			h.enableSyncedFeatures() // Mark initial sync done on any fetcher import
		}
		return n, err
	}
	h.blockFetcher = fetcher.NewBlockFetcher(false, nil, h.chain.GetBlockByHash, validator, h.BroadcastBlock,
		heighter, finalizeHeighter, nil, inserter, h.removePeer)

	fetchTx := func(peer string, hashes []common.Hash) error {
		p := h.peers.peer(peer)
		if p == nil {
			return errors.New("unknown peer")
		}
		return p.RequestTxs(hashes)
	}
<<<<<<< HEAD
	addTxs := func(peer string, txs []*txpool.Transaction) []error {
		errors := h.txpool.Add(txs, false, false)
		for _, err := range errors {
			if err == legacypool.ErrInBlackList {
				accountBlacklistPeerCounter.Inc(1)
				p := h.peers.peer(peer)
				if p != nil {
					remoteAddr := p.remoteAddr()
					if remoteAddr != nil {
						log.Warn("blacklist account detected from other peer", "remoteAddr", remoteAddr, "ID", p.ID())
					}
				}
			}
		}
		return errors
=======
	addTxs := func(txs []*types.Transaction) []error {
		return h.txpool.Add(txs, false, false)
>>>>>>> 3f40e65c
	}
	h.txFetcher = fetcher.NewTxFetcher(h.txpool.Has, addTxs, fetchTx)
	h.chainSync = newChainSyncer(h)
	return h, nil
}

// protoTracker tracks the number of active protocol handlers.
func (h *handler) protoTracker() {
	defer h.wg.Done()
	var active int
	for {
		select {
		case <-h.handlerStartCh:
			active++
		case <-h.handlerDoneCh:
			active--
		case <-h.quitSync:
			// Wait for all active handlers to finish.
			for ; active > 0; active-- {
				<-h.handlerDoneCh
			}
			return
		case <-h.stopCh:
			return
		}
	}
}

// incHandlers signals to increment the number of active handlers if not
// quitting.
func (h *handler) incHandlers() bool {
	select {
	case h.handlerStartCh <- struct{}{}:
		return true
	case <-h.quitSync:
		return false
	}
}

// decHandlers signals to decrement the number of active handlers.
func (h *handler) decHandlers() {
	h.handlerDoneCh <- struct{}{}
}

// runEthPeer registers an eth peer into the joint eth/snap peerset, adds it to
// various subsystems and starts handling messages.
func (h *handler) runEthPeer(peer *eth.Peer, handler eth.Handler) error {
	if !h.incHandlers() {
		return p2p.DiscQuitting
	}
	defer h.decHandlers()

	// If the peer has a `snap` extension, wait for it to connect so we can have
	// a uniform initialization/teardown mechanism
	snap, err := h.peers.waitSnapExtension(peer)
	if err != nil {
		peer.Log().Error("Snapshot extension barrier failed", "err", err)
		return err
	}
	trust, err := h.peers.waitTrustExtension(peer)
	if err != nil {
		peer.Log().Error("Trust extension barrier failed", "err", err)
		return err
	}
	bsc, err := h.peers.waitBscExtension(peer)
	if err != nil {
		peer.Log().Error("Bsc extension barrier failed", "err", err)
		return err
	}

	// Execute the Ethereum handshake
	var (
		genesis = h.chain.Genesis()
		head    = h.chain.CurrentHeader()
		hash    = head.Hash()
		number  = head.Number.Uint64()
		td      = h.chain.GetTd(hash, number)
	)
<<<<<<< HEAD
	forkID := forkid.NewID(h.chain.Config(), genesis.Hash(), number, head.Time)
	if err := peer.Handshake(h.networkID, td, hash, genesis.Hash(), forkID, h.forkFilter, &eth.UpgradeStatusExtension{DisablePeerTxBroadcast: h.disablePeerTxBroadcast}); err != nil {
=======
	forkID := forkid.NewID(h.chain.Config(), genesis, number, head.Time)
	if err := peer.Handshake(h.networkID, td, hash, genesis.Hash(), forkID, h.forkFilter); err != nil {
>>>>>>> 3f40e65c
		peer.Log().Debug("Ethereum handshake failed", "err", err)
		return err
	}
	reject := false // reserved peer slots
	if h.snapSync.Load() {
		if snap == nil {
			// If we are running snap-sync, we want to reserve roughly half the peer
			// slots for peers supporting the snap protocol.
			// The logic here is; we only allow up to 5 more non-snap peers than snap-peers.
			if all, snp := h.peers.len(), h.peers.snapLen(); all-snp > snp+5 {
				reject = true
			}
		}
	}
	// Ignore maxPeers if this is a trusted peer
	peerInfo := peer.Peer.Info()
	if !peerInfo.Network.Trusted {
		if reject || h.peers.len() >= h.maxPeers {
			return p2p.DiscTooManyPeers
		}
	}

	remoteAddr := peerInfo.Network.RemoteAddress
	indexIP := strings.LastIndex(remoteAddr, ":")
	if indexIP == -1 {
		// there could be no IP address, such as a pipe
		peer.Log().Debug("runEthPeer", "no ip address, remoteAddress", remoteAddr)
	} else if !peerInfo.Network.Trusted {
		remoteIP := remoteAddr[:indexIP]
		h.peerPerIPLock.Lock()
		if num, ok := h.peersPerIP[remoteIP]; ok && num >= h.maxPeersPerIP {
			h.peerPerIPLock.Unlock()
			peer.Log().Info("The IP has too many peers", "ip", remoteIP, "maxPeersPerIP", h.maxPeersPerIP,
				"name", peerInfo.Name, "Enode", peerInfo.Enode)
			return p2p.DiscTooManyPeers
		}
		h.peersPerIP[remoteIP] = h.peersPerIP[remoteIP] + 1
		h.peerPerIPLock.Unlock()
	}
	peer.Log().Debug("Ethereum peer connected", "name", peer.Name())

	// Register the peer locally
	if err := h.peers.registerPeer(peer, snap, trust, bsc); err != nil {
		peer.Log().Error("Ethereum peer registration failed", "err", err)
		return err
	}
	defer h.unregisterPeer(peer.ID())

	p := h.peers.peer(peer.ID())
	if p == nil {
		return errors.New("peer dropped during handling")
	}
	// Register the peer in the downloader. If the downloader considers it banned, we disconnect
	if err := h.downloader.RegisterPeer(peer.ID(), peer.Version(), peer); err != nil {
		peer.Log().Error("Failed to register peer in eth syncer", "err", err)
		return err
	}
	if snap != nil {
		if err := h.downloader.SnapSyncer.Register(snap); err != nil {
			peer.Log().Error("Failed to register peer in snap syncer", "err", err)
			return err
		}
	}
	h.chainSync.handlePeerEvent()

	// Propagate existing transactions and votes. new transactions and votes appearing
	// after this will be sent via broadcasts.
	h.syncTransactions(peer)
	if h.votepool != nil && p.bscExt != nil {
		h.syncVotes(p.bscExt)
	}

	// Create a notification channel for pending requests if the peer goes down
	dead := make(chan struct{})
	defer close(dead)

	// If we have any explicit peer required block hashes, request them
	for number, hash := range h.requiredBlocks {
		resCh := make(chan *eth.Response)

		req, err := peer.RequestHeadersByNumber(number, 1, 0, false, resCh)
		if err != nil {
			return err
		}
		go func(number uint64, hash common.Hash, req *eth.Request) {
			// Ensure the request gets cancelled in case of error/drop
			defer req.Close()

			timeout := time.NewTimer(syncChallengeTimeout)
			defer timeout.Stop()

			select {
			case res := <-resCh:
				headers := ([]*types.Header)(*res.Res.(*eth.BlockHeadersPacket))
				if len(headers) == 0 {
					// Required blocks are allowed to be missing if the remote
					// node is not yet synced
					res.Done <- nil
					return
				}
				// Validate the header and either drop the peer or continue
				if len(headers) > 1 {
					res.Done <- errors.New("too many headers in required block response")
					return
				}
				if headers[0].Number.Uint64() != number || headers[0].Hash() != hash {
					peer.Log().Info("Required block mismatch, dropping peer", "number", number, "hash", headers[0].Hash(), "want", hash)
					res.Done <- errors.New("required block mismatch")
					return
				}
				peer.Log().Debug("Peer required block verified", "number", number, "hash", hash)
				res.Done <- nil
			case <-timeout.C:
				peer.Log().Warn("Required block challenge timed out, dropping", "addr", peer.RemoteAddr(), "type", peer.Name())
				h.removePeer(peer.ID())
			}
		}(number, hash, req)
	}
	// Handle incoming messages until the connection is torn down
	return handler(peer)
}

// runSnapExtension registers a `snap` peer into the joint eth/snap peerset and
// starts handling inbound messages. As `snap` is only a satellite protocol to
// `eth`, all subsystem registrations and lifecycle management will be done by
// the main `eth` handler to prevent strange races.
func (h *handler) runSnapExtension(peer *snap.Peer, handler snap.Handler) error {
	if !h.incHandlers() {
		return p2p.DiscQuitting
	}
	defer h.decHandlers()

	if err := h.peers.registerSnapExtension(peer); err != nil {
		if metrics.Enabled {
			if peer.Inbound() {
				snap.IngressRegistrationErrorMeter.Mark(1)
			} else {
				snap.EgressRegistrationErrorMeter.Mark(1)
			}
		}
		peer.Log().Warn("Snapshot extension registration failed", "err", err)
		return err
	}
	return handler(peer)
}

// runTrustExtension registers a `trust` peer into the joint eth/trust peerset and
// starts handling inbound messages. As `trust` is only a satellite protocol to
// `eth`, all subsystem registrations and lifecycle management will be done by
// the main `eth` handler to prevent strange races.
func (h *handler) runTrustExtension(peer *trust.Peer, handler trust.Handler) error {
	if !h.incHandlers() {
		return p2p.DiscQuitting
	}
	defer h.decHandlers()

	if err := h.peers.registerTrustExtension(peer); err != nil {
		if metrics.Enabled {
			if peer.Inbound() {
				trust.IngressRegistrationErrorMeter.Mark(1)
			} else {
				trust.EgressRegistrationErrorMeter.Mark(1)
			}
		}
		peer.Log().Error("Trust extension registration failed", "err", err)
		return err
	}
	return handler(peer)
}

// runBscExtension registers a `bsc` peer into the joint eth/bsc peerset and
// starts handling inbound messages. As `bsc` is only a satellite protocol to
// `eth`, all subsystem registrations and lifecycle management will be done by
// the main `eth` handler to prevent strange races.
func (h *handler) runBscExtension(peer *bsc.Peer, handler bsc.Handler) error {
	if !h.incHandlers() {
		return p2p.DiscQuitting
	}
	defer h.decHandlers()

	if err := h.peers.registerBscExtension(peer); err != nil {
		if metrics.Enabled {
			if peer.Inbound() {
				bsc.IngressRegistrationErrorMeter.Mark(1)
			} else {
				bsc.EgressRegistrationErrorMeter.Mark(1)
			}
		}
		peer.Log().Error("Bsc extension registration failed", "err", err)
		return err
	}
	return handler(peer)
}

// removePeer requests disconnection of a peer.
func (h *handler) removePeer(id string) {
	peer := h.peers.peer(id)
	if peer != nil {
		// Hard disconnect at the networking layer. Handler will get an EOF and terminate the peer. defer unregisterPeer will do the cleanup task after then.
		peer.Peer.Disconnect(p2p.DiscUselessPeer)
	}
}

// unregisterPeer removes a peer from the downloader, fetchers and main peer set.
func (h *handler) unregisterPeer(id string) {
	// Create a custom logger to avoid printing the entire id
	var logger log.Logger
	if len(id) < 16 {
		// Tests use short IDs, don't choke on them
		logger = log.New("peer", id)
	} else {
		logger = log.New("peer", id[:8])
	}
	// Abort if the peer does not exist
	peer := h.peers.peer(id)
	if peer == nil {
		logger.Error("Ethereum peer removal failed", "err", errPeerNotRegistered)
		return
	}
	// Remove the `eth` peer if it exists
	logger.Debug("Removing Ethereum peer", "snap", peer.snapExt != nil)

	// Remove the `snap` extension if it exists
	if peer.snapExt != nil {
		h.downloader.SnapSyncer.Unregister(id)
	}
	h.downloader.UnregisterPeer(id)
	h.txFetcher.Drop(id)

	if err := h.peers.unregisterPeer(id); err != nil {
		logger.Error("Ethereum peer removal failed", "err", err)
	}

	peerInfo := peer.Peer.Info()
	remoteAddr := peerInfo.Network.RemoteAddress
	indexIP := strings.LastIndex(remoteAddr, ":")
	if indexIP == -1 {
		// there could be no IP address, such as a pipe
		peer.Log().Debug("unregisterPeer", "name", peerInfo.Name, "no ip address, remoteAddress", remoteAddr)
	} else if !peerInfo.Network.Trusted {
		remoteIP := remoteAddr[:indexIP]
		h.peerPerIPLock.Lock()
		if h.peersPerIP[remoteIP] <= 0 {
			peer.Log().Error("unregisterPeer without record", "name", peerInfo.Name, "remoteAddress", remoteAddr)
		} else {
			h.peersPerIP[remoteIP] = h.peersPerIP[remoteIP] - 1
			logger.Debug("unregisterPeer", "name", peerInfo.Name, "connectNum", h.peersPerIP[remoteIP])
			if h.peersPerIP[remoteIP] == 0 {
				delete(h.peersPerIP, remoteIP)
			}
		}
		h.peerPerIPLock.Unlock()
	}
}

func (h *handler) Start(maxPeers int, maxPeersPerIP int) {
	h.maxPeers = maxPeers
	h.maxPeersPerIP = maxPeersPerIP
	// broadcast transactions
	h.wg.Add(1)
	h.txsCh = make(chan core.NewTxsEvent, txChanSize)
	h.txsSub = h.txpool.SubscribeNewTxsEvent(h.txsCh)
	go h.txBroadcastLoop()

	// broadcast votes
	if h.votepool != nil {
		h.wg.Add(1)
		h.voteCh = make(chan core.NewVoteEvent, voteChanSize)
		h.votesSub = h.votepool.SubscribeNewVoteEvent(h.voteCh)
		go h.voteBroadcastLoop()

		if h.maliciousVoteMonitor != nil {
			h.wg.Add(1)
			go h.startMaliciousVoteMonitor()
		}
	}

	// announce local pending transactions again
	h.wg.Add(1)
	h.reannoTxsCh = make(chan core.ReannoTxsEvent, txChanSize)
	h.reannoTxsSub = h.txpool.SubscribeReannoTxsEvent(h.reannoTxsCh)
	go h.txReannounceLoop()

	// broadcast mined blocks
	h.wg.Add(1)
	h.minedBlockSub = h.eventMux.Subscribe(core.NewMinedBlockEvent{})
	go h.minedBroadcastLoop()

	// start sync handlers
	h.wg.Add(1)
	go h.chainSync.loop()

	// start peer handler tracker
	h.wg.Add(1)
	go h.protoTracker()
}

func (h *handler) startMaliciousVoteMonitor() {
	defer h.wg.Done()
	voteCh := make(chan core.NewVoteEvent, voteChanSize)
	h.voteMonitorSub = h.votepool.SubscribeNewVoteEvent(voteCh)
	for {
		select {
		case event := <-voteCh:
			pendingBlockNumber := h.chain.CurrentHeader().Number.Uint64() + 1
			h.maliciousVoteMonitor.ConflictDetect(event.Vote, pendingBlockNumber)
		case <-h.voteMonitorSub.Err():
			return
		case <-h.stopCh:
			return
		}
	}
}

func (h *handler) Stop() {
	h.txsSub.Unsubscribe()        // quits txBroadcastLoop
	h.reannoTxsSub.Unsubscribe()  // quits txReannounceLoop
	h.minedBlockSub.Unsubscribe() // quits blockBroadcastLoop
	if h.votepool != nil {
		h.votesSub.Unsubscribe() // quits voteBroadcastLoop
		if h.maliciousVoteMonitor != nil {
			h.voteMonitorSub.Unsubscribe()
		}
	}
	close(h.stopCh)
	// Quit chainSync and txsync64.
	// After this is done, no new peers will be accepted.
	close(h.quitSync)

	// Disconnect existing sessions.
	// This also closes the gate for any new registrations on the peer set.
	// sessions which are already established but not added to h.peers yet
	// will exit when they try to register.
	h.peers.close()
	h.wg.Wait()

	log.Info("Ethereum protocol stopped")
}

// BroadcastBlock will either propagate a block to a subset of its peers, or
// will only announce its availability (depending what's requested).
func (h *handler) BroadcastBlock(block *types.Block, propagate bool) {
	// Disable the block propagation if the chain has already entered the PoS
	// stage. The block propagation is delegated to the consensus layer.
	if h.merger.PoSFinalized() {
		return
	}
	// Disable the block propagation if it's the post-merge block.
	if beacon, ok := h.chain.Engine().(*beacon.Beacon); ok {
		if beacon.IsPoSHeader(block.Header()) {
			return
		}
	}
	hash := block.Hash()
	peers := h.peers.peersWithoutBlock(hash)

	// If propagation is requested, send to a subset of the peer
	if propagate {
		// Calculate the TD of the block (it's not imported yet, so block.Td is not valid)
		var td *big.Int
		if parent := h.chain.GetBlock(block.ParentHash(), block.NumberU64()-1); parent != nil {
			td = new(big.Int).Add(block.Difficulty(), h.chain.GetTd(block.ParentHash(), block.NumberU64()-1))
		} else {
			log.Error("Propagating dangling block", "number", block.Number(), "hash", hash)
			return
		}
		// Send the block to a subset of our peers
		var transfer []*ethPeer
		if h.directBroadcast {
			transfer = peers[:]
		} else {
			transfer = peers[:int(math.Sqrt(float64(len(peers))))]
		}
		for _, peer := range transfer {
			peer.AsyncSendNewBlock(block, td)
		}

		log.Trace("Propagated block", "hash", hash, "recipients", len(transfer), "duration", common.PrettyDuration(time.Since(block.ReceivedAt)))
		return
	}
	// Otherwise if the block is indeed in our own chain, announce it
	if h.chain.HasBlock(hash, block.NumberU64()) {
		for _, peer := range peers {
			peer.AsyncSendNewBlockHash(block)
		}
		log.Trace("Announced block", "hash", hash, "recipients", len(peers), "duration", common.PrettyDuration(time.Since(block.ReceivedAt)))
	}
}

// BroadcastTransactions will propagate a batch of transactions
// - To a square root of all peers
// - And, separately, as announcements to all peers which are not known to
// already have the given transaction.
func (h *handler) BroadcastTransactions(txs types.Transactions) {
	var (
		annoCount   int // Count of announcements made
		annoPeers   int
		directCount int // Count of the txs sent directly to peers
		directPeers int // Count of the peers that were sent transactions directly

		txset = make(map[*ethPeer][]common.Hash) // Set peer->hash to transfer directly
		annos = make(map[*ethPeer][]common.Hash) // Set peer->hash to announce

	)
	// Broadcast transactions to a batch of peers not knowing about it
	for _, tx := range txs {
		peers := h.peers.peersWithoutTransaction(tx.Hash())

		var numDirect int
		if tx.Size() <= txMaxBroadcastSize {
			numDirect = int(math.Sqrt(float64(len(peers))))
		}
		// Send the tx unconditionally to a subset of our peers
		for _, peer := range peers[:numDirect] {
			txset[peer] = append(txset[peer], tx.Hash())
		}
		// For the remaining peers, send announcement only
		for _, peer := range peers[numDirect:] {
			annos[peer] = append(annos[peer], tx.Hash())
		}
	}
	for peer, hashes := range txset {
		directPeers++
		directCount += len(hashes)
		peer.AsyncSendTransactions(hashes)
	}
	for peer, hashes := range annos {
		annoPeers++
		annoCount += len(hashes)
		peer.AsyncSendPooledTransactionHashes(hashes)
	}
	log.Debug("Transaction broadcast", "txs", len(txs),
		"announce packs", annoPeers, "announced hashes", annoCount,
		"tx packs", directPeers, "broadcast txs", directCount)
}

// ReannounceTransactions will announce a batch of local pending transactions
// to a square root of all peers.
func (h *handler) ReannounceTransactions(txs types.Transactions) {
	hashes := make([]common.Hash, 0, txs.Len())
	for _, tx := range txs {
		hashes = append(hashes, tx.Hash())
	}

	// Announce transactions hash to a batch of peers
	peersCount := uint(math.Sqrt(float64(h.peers.len())))
	peers := h.peers.headPeers(peersCount)
	for _, peer := range peers {
		peer.AsyncSendPooledTransactionHashes(hashes)
	}
	log.Debug("Transaction reannounce", "txs", len(txs),
		"announce packs", peersCount, "announced hashes", peersCount*uint(len(hashes)))
}

// BroadcastVote will propagate a batch of votes to all peers
// which are not known to already have the given vote.
func (h *handler) BroadcastVote(vote *types.VoteEnvelope) {
	var (
		directCount int // Count of announcements made
		directPeers int

		voteMap = make(map[*ethPeer]*types.VoteEnvelope) // Set peer->hash to transfer directly
	)

	// Broadcast vote to a batch of peers not knowing about it
	peers := h.peers.peersWithoutVote(vote.Hash())
	headBlock := h.chain.CurrentBlock()
	currentTD := h.chain.GetTd(headBlock.Hash(), headBlock.Number.Uint64())
	for _, peer := range peers {
		_, peerTD := peer.Head()
		deltaTD := new(big.Int).Abs(new(big.Int).Sub(currentTD, peerTD))
		if deltaTD.Cmp(big.NewInt(deltaTdThreshold)) < 1 && peer.bscExt != nil {
			voteMap[peer] = vote
		}
	}

	for peer, _vote := range voteMap {
		directPeers++
		directCount += 1
		votes := []*types.VoteEnvelope{_vote}
		peer.bscExt.AsyncSendVotes(votes)
	}
	log.Debug("Vote broadcast", "vote packs", directPeers, "broadcast vote", directCount)
}

// minedBroadcastLoop sends mined blocks to connected peers.
func (h *handler) minedBroadcastLoop() {
	defer h.wg.Done()

	for {
		select {
		case obj := <-h.minedBlockSub.Chan():
			if obj == nil {
				continue
			}
			if ev, ok := obj.Data.(core.NewMinedBlockEvent); ok {
				h.BroadcastBlock(ev.Block, true)  // First propagate block to peers
				h.BroadcastBlock(ev.Block, false) // Only then announce to the rest
			}
		case <-h.stopCh:
			return
		}
	}
}

// txBroadcastLoop announces new transactions to connected peers.
func (h *handler) txBroadcastLoop() {
	defer h.wg.Done()
	for {
		select {
		case event := <-h.txsCh:
			h.BroadcastTransactions(event.Txs)
		case <-h.txsSub.Err():
			return
		case <-h.stopCh:
			return
		}
	}
}

// txReannounceLoop announces local pending transactions to connected peers again.
func (h *handler) txReannounceLoop() {
	defer h.wg.Done()
	for {
		select {
		case event := <-h.reannoTxsCh:
			h.ReannounceTransactions(event.Txs)
		case <-h.reannoTxsSub.Err():
			return
		case <-h.stopCh:
			return
		}
	}
}

<<<<<<< HEAD
// voteBroadcastLoop announces new vote to connected peers.
func (h *handler) voteBroadcastLoop() {
	defer h.wg.Done()
	for {
		select {
		case event := <-h.voteCh:
			// The timeliness of votes is very important,
			// so one vote will be sent instantly without waiting for other votes for batch sending by design.
			h.BroadcastVote(event.Vote)
		case <-h.votesSub.Err():
			return
		}
	}
}

=======
>>>>>>> 3f40e65c
// enableSyncedFeatures enables the post-sync functionalities when the initial
// sync is finished.
func (h *handler) enableSyncedFeatures() {
	h.acceptTxs.Store(true)
<<<<<<< HEAD
	// In the bsc scenario, pathdb.MaxDirtyBufferSize (256MB) will be used.
	// The performance is better than DefaultDirtyBufferSize (64MB).
	//if h.chain.TrieDB().Scheme() == rawdb.PathScheme {
	//	h.chain.TrieDB().SetBufferSize(pathdb.DefaultDirtyBufferSize)
	//}
=======
	if h.chain.TrieDB().Scheme() == rawdb.PathScheme {
		h.chain.TrieDB().SetBufferSize(pathdb.DefaultBufferSize)
	}
>>>>>>> 3f40e65c
}<|MERGE_RESOLUTION|>--- conflicted
+++ resolved
@@ -30,10 +30,7 @@
 	"github.com/ethereum/go-ethereum/consensus/beacon"
 	"github.com/ethereum/go-ethereum/core"
 	"github.com/ethereum/go-ethereum/core/forkid"
-<<<<<<< HEAD
 	"github.com/ethereum/go-ethereum/core/monitor"
-=======
->>>>>>> 3f40e65c
 	"github.com/ethereum/go-ethereum/core/rawdb"
 	"github.com/ethereum/go-ethereum/core/txpool"
 	"github.com/ethereum/go-ethereum/core/txpool/legacypool"
@@ -49,7 +46,6 @@
 	"github.com/ethereum/go-ethereum/log"
 	"github.com/ethereum/go-ethereum/metrics"
 	"github.com/ethereum/go-ethereum/p2p"
-	"github.com/ethereum/go-ethereum/trie/triedb/pathdb"
 )
 
 const (
@@ -238,7 +234,6 @@
 	var downloadOptions []downloader.DownloadOption
 	// If sync succeeds, pass a callback to potentially disable snap sync mode
 	// and enable transaction propagation.
-<<<<<<< HEAD
 	// it was for beacon sync, bsc do not need it.
 	/*
 		success := func(dl *downloader.Downloader) *downloader.Downloader {
@@ -251,31 +246,6 @@
 			// the network
 			h.acceptTxs.Store(true)
 			return dl
-=======
-	success := func() {
-		// If we were running snap sync and it finished, disable doing another
-		// round on next sync cycle
-		if h.snapSync.Load() {
-			log.Info("Snap sync complete, auto disabling")
-			h.snapSync.Store(false)
-		}
-		// If we've successfully finished a sync cycle, accept transactions from
-		// the network
-		h.enableSyncedFeatures()
-	}
-	// Construct the downloader (long sync)
-	h.downloader = downloader.New(config.Database, h.eventMux, h.chain, nil, h.removePeer, success)
-	if ttd := h.chain.Config().TerminalTotalDifficulty; ttd != nil {
-		if h.chain.Config().TerminalTotalDifficultyPassed {
-			log.Info("Chain post-merge, sync via beacon client")
-		} else {
-			head := h.chain.CurrentBlock()
-			if td := h.chain.GetTd(head.Hash(), head.Number.Uint64()); td.Cmp(ttd) >= 0 {
-				log.Info("Chain post-TTD, sync via beacon client")
-			} else {
-				log.Warn("Chain pre-merge, sync via PoW (ensure beacon client is ready)")
-			}
->>>>>>> 3f40e65c
 		}
 		downloadOptions = append(downloadOptions, success)
 	*/
@@ -374,8 +344,7 @@
 		}
 		return p.RequestTxs(hashes)
 	}
-<<<<<<< HEAD
-	addTxs := func(peer string, txs []*txpool.Transaction) []error {
+	addTxs := func(peer string, txs []*types.Transaction) []error {
 		errors := h.txpool.Add(txs, false, false)
 		for _, err := range errors {
 			if err == legacypool.ErrInBlackList {
@@ -390,10 +359,6 @@
 			}
 		}
 		return errors
-=======
-	addTxs := func(txs []*types.Transaction) []error {
-		return h.txpool.Add(txs, false, false)
->>>>>>> 3f40e65c
 	}
 	h.txFetcher = fetcher.NewTxFetcher(h.txpool.Has, addTxs, fetchTx)
 	h.chainSync = newChainSyncer(h)
@@ -472,13 +437,8 @@
 		number  = head.Number.Uint64()
 		td      = h.chain.GetTd(hash, number)
 	)
-<<<<<<< HEAD
-	forkID := forkid.NewID(h.chain.Config(), genesis.Hash(), number, head.Time)
+	forkID := forkid.NewID(h.chain.Config(), genesis, number, head.Time)
 	if err := peer.Handshake(h.networkID, td, hash, genesis.Hash(), forkID, h.forkFilter, &eth.UpgradeStatusExtension{DisablePeerTxBroadcast: h.disablePeerTxBroadcast}); err != nil {
-=======
-	forkID := forkid.NewID(h.chain.Config(), genesis, number, head.Time)
-	if err := peer.Handshake(h.networkID, td, hash, genesis.Hash(), forkID, h.forkFilter); err != nil {
->>>>>>> 3f40e65c
 		peer.Log().Debug("Ethereum handshake failed", "err", err)
 		return err
 	}
@@ -1014,7 +974,6 @@
 	}
 }
 
-<<<<<<< HEAD
 // voteBroadcastLoop announces new vote to connected peers.
 func (h *handler) voteBroadcastLoop() {
 	defer h.wg.Done()
@@ -1030,21 +989,13 @@
 	}
 }
 
-=======
->>>>>>> 3f40e65c
 // enableSyncedFeatures enables the post-sync functionalities when the initial
 // sync is finished.
 func (h *handler) enableSyncedFeatures() {
 	h.acceptTxs.Store(true)
-<<<<<<< HEAD
 	// In the bsc scenario, pathdb.MaxDirtyBufferSize (256MB) will be used.
 	// The performance is better than DefaultDirtyBufferSize (64MB).
 	//if h.chain.TrieDB().Scheme() == rawdb.PathScheme {
 	//	h.chain.TrieDB().SetBufferSize(pathdb.DefaultDirtyBufferSize)
 	//}
-=======
-	if h.chain.TrieDB().Scheme() == rawdb.PathScheme {
-		h.chain.TrieDB().SetBufferSize(pathdb.DefaultBufferSize)
-	}
->>>>>>> 3f40e65c
 }