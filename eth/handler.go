--- conflicted
+++ resolved
@@ -206,16 +206,11 @@
 		// * the last snap sync is not finished while user specifies a full sync this
 		//   time. But we don't have any recent state for full sync.
 		// In these cases however it's safe to reenable snap sync.
-<<<<<<< HEAD
-		fullBlock, fastBlock := h.chain.CurrentBlock(), h.chain.CurrentFastBlock()
-		if fullBlock.NumberU64() == 0 && fastBlock.NumberU64() > 0 {
+		fullBlock, snapBlock := h.chain.CurrentBlock(), h.chain.CurrentSnapBlock()
+		if fullBlock.Number.Uint64() == 0 && snapBlock.Number.Uint64() > 0 {
 			if rawdb.ReadAncientType(h.database) == rawdb.PruneFreezerType {
 				log.Crit("Fast Sync not finish, can't enable pruneancient mode")
 			}
-=======
-		fullBlock, snapBlock := h.chain.CurrentBlock(), h.chain.CurrentSnapBlock()
-		if fullBlock.Number.Uint64() == 0 && snapBlock.Number.Uint64() > 0 {
->>>>>>> 5ed08c47
 			h.snapSync = uint32(1)
 			log.Warn("Switch sync mode from full sync to snap sync")
 		}
@@ -233,17 +228,16 @@
 		h.checkpointNumber = (config.Checkpoint.SectionIndex+1)*params.CHTFrequency - 1
 		h.checkpointHash = config.Checkpoint.SectionHead
 	}
-<<<<<<< HEAD
 	// Construct the downloader (long sync) and its backing state bloom if snap
 	// sync is requested. The downloader is responsible for deallocating the state
 	// bloom when it's done.
 	var downloadOptions []downloader.DownloadOption
 	if h.diffSync {
 		downloadOptions = append(downloadOptions, downloader.EnableDiffFetchOp(h.peers))
-=======
+	}
 	// If sync succeeds, pass a callback to potentially disable snap sync mode
 	// and enable transaction propagation.
-	success := func() {
+	success := func(dl *downloader.Downloader) *downloader.Downloader {
 		// If we were running snap sync and it finished, disable doing another
 		// round on next sync cycle
 		if atomic.LoadUint32(&h.snapSync) == 1 {
@@ -260,24 +254,9 @@
 				atomic.StoreUint32(&h.acceptTxs, 1)
 			}
 		}
-	}
-	// Construct the downloader (long sync)
-	h.downloader = downloader.New(h.checkpointNumber, config.Database, h.eventMux, h.chain, nil, h.removePeer, success)
-	if ttd := h.chain.Config().TerminalTotalDifficulty; ttd != nil {
-		if h.chain.Config().TerminalTotalDifficultyPassed {
-			log.Info("Chain post-merge, sync via beacon client")
-		} else {
-			head := h.chain.CurrentBlock()
-			if td := h.chain.GetTd(head.Hash(), head.Number.Uint64()); td.Cmp(ttd) >= 0 {
-				log.Info("Chain post-TTD, sync via beacon client")
-			} else {
-				log.Warn("Chain pre-merge, sync via PoW (ensure beacon client is ready)")
-			}
-		}
-	} else if h.chain.Config().TerminalTotalDifficultyPassed {
-		log.Error("Chain configured post-merge, but without TTD. Are you debugging sync?")
->>>>>>> 5ed08c47
-	}
+		return dl
+	}
+	downloadOptions = append(downloadOptions, success)
 	h.downloader = downloader.New(h.checkpointNumber, config.Database, h.eventMux, h.chain, nil, h.removePeer, downloadOptions...)
 
 	// Construct the fetcher (short sync)
@@ -925,7 +904,7 @@
 	// Broadcast vote to a batch of peers not knowing about it
 	peers := h.peers.peersWithoutVote(vote.Hash())
 	headBlock := h.chain.CurrentBlock()
-	currentTD := h.chain.GetTd(headBlock.Hash(), headBlock.NumberU64())
+	currentTD := h.chain.GetTd(headBlock.Hash(), headBlock.Number.Uint64())
 	for _, peer := range peers {
 		_, peerTD := peer.Head()
 		deltaTD := new(big.Int).Abs(new(big.Int).Sub(currentTD, peerTD))
