--- conflicted
+++ resolved
@@ -84,11 +84,8 @@
 	TriesInMemory:           128,
 	TriesVerifyMode:         core.LocalVerify,
 	SnapshotCache:           102,
-<<<<<<< HEAD
 	DiffBlock:               uint64(86400),
-=======
 	FilterLogCacheSize:      32,
->>>>>>> 2de49b04
 	Miner: miner.Config{
 		GasCeil:       30000000,
 		GasPrice:      big.NewInt(params.GWei),
@@ -246,15 +243,6 @@
 	// CheckpointOracle is the configuration for checkpoint oracle.
 	CheckpointOracle *params.CheckpointOracleConfig `toml:",omitempty"`
 
-<<<<<<< HEAD
-	// Berlin block override (TODO: remove after the fork)
-	OverrideBerlin *big.Int `toml:",omitempty"`
-
-	// Arrow Glacier block override (TODO: remove after the fork)
-	OverrideArrowGlacier *big.Int `toml:",omitempty"`
-
-=======
->>>>>>> 2de49b04
 	// OverrideTerminalTotalDifficulty (TODO: remove after the fork)
 	OverrideTerminalTotalDifficulty *big.Int `toml:",omitempty"`
 
