// Copyright 2021 The go-ethereum Authors
// This file is part of the go-ethereum library.
//
// The go-ethereum library is free software: you can redistribute it and/or modify
// it under the terms of the GNU Lesser General Public License as published by
// the Free Software Foundation, either version 3 of the License, or
// (at your option) any later version.
//
// The go-ethereum library is distributed in the hope that it will be useful,
// but WITHOUT ANY WARRANTY; without even the implied warranty of
// MERCHANTABILITY or FITNESS FOR A PARTICULAR PURPOSE. See the
// GNU Lesser General Public License for more details.
//
// You should have received a copy of the GNU Lesser General Public License
// along with the go-ethereum library. If not, see <http://www.gnu.org/licenses/>.

// Package ethconfig contains the configuration of the ETH and LES protocols.
package ethconfig

import (
	"math/big"
	"os"
	"os/user"
	"path/filepath"
	"runtime"
	"time"

	"github.com/ethereum/go-ethereum/common"
	"github.com/ethereum/go-ethereum/consensus"
	"github.com/ethereum/go-ethereum/consensus/beacon"
	"github.com/ethereum/go-ethereum/consensus/clique"
	"github.com/ethereum/go-ethereum/consensus/ethash"
	"github.com/ethereum/go-ethereum/consensus/parlia"
	"github.com/ethereum/go-ethereum/core"
	"github.com/ethereum/go-ethereum/eth/downloader"
	"github.com/ethereum/go-ethereum/eth/gasprice"
	"github.com/ethereum/go-ethereum/ethdb"
	"github.com/ethereum/go-ethereum/internal/ethapi"
	"github.com/ethereum/go-ethereum/log"
	"github.com/ethereum/go-ethereum/miner"
	"github.com/ethereum/go-ethereum/node"
	"github.com/ethereum/go-ethereum/params"
)

// FullNodeGPO contains default gasprice oracle settings for full node.
var FullNodeGPO = gasprice.Config{
	Blocks:          20,
	Percentile:      60,
	MaxPrice:        gasprice.DefaultMaxPrice,
	OracleThreshold: 1000,
	IgnorePrice:     gasprice.DefaultIgnorePrice,
}

// LightClientGPO contains default gasprice oracle settings for light client.
var LightClientGPO = gasprice.Config{
	Blocks:      2,
	Percentile:  60,
	MaxPrice:    gasprice.DefaultMaxPrice,
	IgnorePrice: gasprice.DefaultIgnorePrice,
}

// Defaults contains default settings for use on the Ethereum main net.
var Defaults = Config{
	SyncMode: downloader.SnapSync,
	Ethash: ethash.Config{
		CacheDir:         "ethash",
		CachesInMem:      2,
		CachesOnDisk:     3,
		CachesLockMmap:   false,
		DatasetsInMem:    1,
		DatasetsOnDisk:   2,
		DatasetsLockMmap: false,
	},
	NetworkId:               1,
	TxLookupLimit:           2350000,
	LightPeers:              100,
	UltraLightFraction:      75,
	DatabaseCache:           512,
	TrieCleanCache:          154,
	TrieCleanCacheJournal:   "triecache",
	TrieCleanCacheRejournal: 60 * time.Minute,
	TrieDirtyCache:          256,
	TrieTimeout:             60 * time.Minute,
	TriesInMemory:           128,
	TriesVerifyMode:         core.LocalVerify,
	SnapshotCache:           102,
	DiffBlock:               uint64(86400),
	FilterLogCacheSize:      32,
	Miner: miner.Config{
		GasCeil:       30000000,
		GasPrice:      big.NewInt(params.GWei),
		Recommit:      3 * time.Second,
		DelayLeftOver: 50 * time.Millisecond,
	},
	TxPool:        core.DefaultTxPoolConfig,
	RPCGasCap:     50000000,
	RPCEVMTimeout: 5 * time.Second,
	GPO:           FullNodeGPO,
	RPCTxFeeCap:   1, // 1 ether
}

func init() {
	home := os.Getenv("HOME")
	if home == "" {
		if user, err := user.Current(); err == nil {
			home = user.HomeDir
		}
	}
	if runtime.GOOS == "darwin" {
		Defaults.Ethash.DatasetDir = filepath.Join(home, "Library", "Ethash")
	} else if runtime.GOOS == "windows" {
		localappdata := os.Getenv("LOCALAPPDATA")
		if localappdata != "" {
			Defaults.Ethash.DatasetDir = filepath.Join(localappdata, "Ethash")
		} else {
			Defaults.Ethash.DatasetDir = filepath.Join(home, "AppData", "Local", "Ethash")
		}
	} else {
		Defaults.Ethash.DatasetDir = filepath.Join(home, ".ethash")
	}
}

//go:generate go run github.com/fjl/gencodec -type Config -formats toml -out gen_config.go

// Config contains configuration options for of the ETH and LES protocols.
type Config struct {
	// The genesis block, which is inserted if the database is empty.
	// If nil, the Ethereum main net block is used.
	Genesis *core.Genesis `toml:",omitempty"`

	// Protocol options
	NetworkId uint64 // Network ID to use for selecting peers to connect to
	SyncMode  downloader.SyncMode

	// DisablePeerTxBroadcast is an optional config and disabled by default, and usually you do not need it.
	// When this flag is enabled, you are requesting remote peers to stop broadcasting new transactions to you, and
	// it does not mean that your node will stop broadcasting transactions to remote peers.
	// If your node does care about new mempool transactions (e.g., running rpc services without the need of mempool
	// transactions) or is continuously under high pressure (e.g., mempool is always full), then you can consider
	// to turn it on.
	DisablePeerTxBroadcast bool

	// This can be set to list of enrtree:// URLs which will be queried for
	// for nodes to connect to.
	EthDiscoveryURLs   []string
	SnapDiscoveryURLs  []string
	TrustDiscoveryURLs []string
	BscDiscoveryURLs   []string

	NoPruning           bool // Whether to disable pruning and flush everything to disk
	NoPrefetch          bool
	DirectBroadcast     bool
	DisableSnapProtocol bool //Whether disable snap protocol
	DisableDiffProtocol bool //Whether disable diff protocol
	EnableTrustProtocol bool //Whether enable trust protocol
	DisableBscProtocol  bool //Whether disable bsc protocol
	DiffSync            bool // Whether support diff sync
	PipeCommit          bool
	RangeLimit          bool

	TxLookupLimit uint64 `toml:",omitempty"` // The maximum number of blocks from head whose tx indices are reserved.

	// RequiredBlocks is a set of block number -> hash mappings which must be in the
	// canonical chain of all remote peers. Setting the option makes geth verify the
	// presence of these blocks for every new peer connection.
	RequiredBlocks map[uint64]common.Hash `toml:"-"`

	// Light client options
	LightServ          int  `toml:",omitempty"` // Maximum percentage of time allowed for serving LES requests
	LightIngress       int  `toml:",omitempty"` // Incoming bandwidth limit for light servers
	LightEgress        int  `toml:",omitempty"` // Outgoing bandwidth limit for light servers
	LightPeers         int  `toml:",omitempty"` // Maximum number of LES client peers
	LightNoPrune       bool `toml:",omitempty"` // Whether to disable light chain pruning
	LightNoSyncServe   bool `toml:",omitempty"` // Whether to serve light clients before syncing
	SyncFromCheckpoint bool `toml:",omitempty"` // Whether to sync the header chain from the configured checkpoint

	// Ultra Light client options
	UltraLightServers      []string `toml:",omitempty"` // List of trusted ultra light servers
	UltraLightFraction     int      `toml:",omitempty"` // Percentage of trusted servers to accept an announcement
	UltraLightOnlyAnnounce bool     `toml:",omitempty"` // Whether to only announce headers, or also serve them

	// Database options
	SkipBcVersionCheck bool `toml:"-"`
	DatabaseHandles    int  `toml:"-"`
	DatabaseCache      int
	DatabaseFreezer    string
	DatabaseDiff       string
	PersistDiff        bool
	DiffBlock          uint64
	// PruneAncientData is an optional config and disabled by default, and usually you do not need it.
	// When this flag is enabled, only keep the latest 9w blocks' data, the older blocks' data will be
	// pruned instead of being dumped to freezerdb, the pruned data includes CanonicalHash, Header, Block,
	// Receipt and TotalDifficulty.
	// Notice: the PruneAncientData once be turned on, the get/chaindata/ancient dir will be removed,
	// if restart without the pruneancient flag, the ancient data will start with the previous point that
	// the oldest unpruned block number.
	PruneAncientData bool

	TrieCleanCache          int
	TrieCleanCacheJournal   string        `toml:",omitempty"` // Disk journal directory for trie cache to survive node restarts
	TrieCleanCacheRejournal time.Duration `toml:",omitempty"` // Time interval to regenerate the journal for clean cache
	TrieDirtyCache          int
	TrieTimeout             time.Duration
	SnapshotCache           int
	TriesInMemory           uint64
	TriesVerifyMode         core.VerifyMode
	Preimages               bool

	// This is the number of blocks for which logs will be cached in the filter system.
	FilterLogCacheSize int

	// Mining options
	Miner miner.Config

	// Ethash options
	Ethash ethash.Config `toml:",omitempty"`

	// Transaction pool options
	TxPool core.TxPoolConfig

	// Gas Price Oracle options
	GPO gasprice.Config

	// Enables tracking of SHA3 preimages in the VM
	EnablePreimageRecording bool

	// Miscellaneous options
	DocRoot string `toml:"-"`

	// RPCGasCap is the global gas cap for eth-call variants.
	RPCGasCap uint64

	// RPCEVMTimeout is the global timeout for eth-call.
	RPCEVMTimeout time.Duration

	// RPCTxFeeCap is the global transaction fee(price * gaslimit) cap for
	// send-transaction variants. The unit is ether.
	RPCTxFeeCap float64

	// Checkpoint is a hardcoded checkpoint which can be nil.
	Checkpoint *params.TrustedCheckpoint `toml:",omitempty"`

	// CheckpointOracle is the configuration for checkpoint oracle.
	CheckpointOracle *params.CheckpointOracleConfig `toml:",omitempty"`

	// OverrideTerminalTotalDifficulty (TODO: remove after the fork)
	OverrideTerminalTotalDifficulty *big.Int `toml:",omitempty"`

	// OverrideTerminalTotalDifficultyPassed (TODO: remove after the fork)
	OverrideTerminalTotalDifficultyPassed *bool `toml:",omitempty"`
}

// CreateConsensusEngine creates a consensus engine for the given chain configuration.
<<<<<<< HEAD
func CreateConsensusEngine(stack *node.Node, chainConfig *params.ChainConfig, config *ethash.Config, notify []string, noverify bool, db ethdb.Database, ee *ethapi.BlockChainAPI, genesisHash common.Hash) consensus.Engine {
	if chainConfig.Parlia != nil {
		return parlia.New(chainConfig, db, ee, genesisHash)
	}
=======
func CreateConsensusEngine(stack *node.Node, ethashConfig *ethash.Config, cliqueConfig *params.CliqueConfig, notify []string, noverify bool, db ethdb.Database) consensus.Engine {
>>>>>>> 3ec6fe61
	// If proof-of-authority is requested, set it up
	var engine consensus.Engine
	if cliqueConfig != nil {
		engine = clique.New(cliqueConfig, db)
	} else {
		switch ethashConfig.PowMode {
		case ethash.ModeFake:
			log.Warn("Ethash used in fake mode")
		case ethash.ModeTest:
			log.Warn("Ethash used in test mode")
		case ethash.ModeShared:
			log.Warn("Ethash used in shared mode")
		}
		engine = ethash.New(ethash.Config{
			PowMode:          ethashConfig.PowMode,
			CacheDir:         stack.ResolvePath(ethashConfig.CacheDir),
			CachesInMem:      ethashConfig.CachesInMem,
			CachesOnDisk:     ethashConfig.CachesOnDisk,
			CachesLockMmap:   ethashConfig.CachesLockMmap,
			DatasetDir:       ethashConfig.DatasetDir,
			DatasetsInMem:    ethashConfig.DatasetsInMem,
			DatasetsOnDisk:   ethashConfig.DatasetsOnDisk,
			DatasetsLockMmap: ethashConfig.DatasetsLockMmap,
			NotifyFull:       ethashConfig.NotifyFull,
		}, notify, noverify)
		engine.(*ethash.Ethash).SetThreads(-1) // Disable CPU mining
	}
	return beacon.New(engine)
}<|MERGE_RESOLUTION|>--- conflicted
+++ resolved
@@ -251,18 +251,14 @@
 }
 
 // CreateConsensusEngine creates a consensus engine for the given chain configuration.
-<<<<<<< HEAD
-func CreateConsensusEngine(stack *node.Node, chainConfig *params.ChainConfig, config *ethash.Config, notify []string, noverify bool, db ethdb.Database, ee *ethapi.BlockChainAPI, genesisHash common.Hash) consensus.Engine {
+func CreateConsensusEngine(stack *node.Node, chainConfig *params.ChainConfig, ethashConfig *ethash.Config, notify []string, noverify bool, db ethdb.Database, ee *ethapi.BlockChainAPI, genesisHash common.Hash) consensus.Engine {
 	if chainConfig.Parlia != nil {
 		return parlia.New(chainConfig, db, ee, genesisHash)
 	}
-=======
-func CreateConsensusEngine(stack *node.Node, ethashConfig *ethash.Config, cliqueConfig *params.CliqueConfig, notify []string, noverify bool, db ethdb.Database) consensus.Engine {
->>>>>>> 3ec6fe61
 	// If proof-of-authority is requested, set it up
 	var engine consensus.Engine
-	if cliqueConfig != nil {
-		engine = clique.New(cliqueConfig, db)
+	if chainConfig.Clique != nil {
+		engine = clique.New(chainConfig.Clique, db)
 	} else {
 		switch ethashConfig.PowMode {
 		case ethash.ModeFake:
