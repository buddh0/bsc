--- conflicted
+++ resolved
@@ -18,7 +18,6 @@
 package ethconfig
 
 import (
-	"errors"
 	"time"
 
 	"github.com/ethereum/go-ethereum/common"
@@ -207,21 +206,11 @@
 // CreateConsensusEngine creates a consensus engine for the given chain config.
 // Clique is allowed for now to live standalone, but ethash is forbidden and can
 // only exist on already merged networks.
-<<<<<<< HEAD
 func CreateConsensusEngine(config *params.ChainConfig, db ethdb.Database, ee *ethapi.BlockChainAPI, genesisHash common.Hash) (consensus.Engine, error) {
 	if config.Parlia != nil {
 		return parlia.New(config, db, ee, genesisHash), nil
 	}
 	// If proof-of-authority is requested, set it up
-=======
-func CreateConsensusEngine(config *params.ChainConfig, db ethdb.Database) (consensus.Engine, error) {
-	// Geth v1.14.0 dropped support for non-merged networks in any consensus
-	// mode. If such a network is requested, reject startup.
-	if !config.TerminalTotalDifficultyPassed {
-		return nil, errors.New("only PoS networks are supported, please transition old ones with Geth v1.13.x")
-	}
-	// Wrap previously supported consensus engines into their post-merge counterpart
->>>>>>> f4d53133
 	if config.Clique != nil {
 		return clique.New(config.Clique, db), nil
 	}
