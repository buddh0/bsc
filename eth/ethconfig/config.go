// Copyright 2021 The go-ethereum Authors
// This file is part of the go-ethereum library.
//
// The go-ethereum library is free software: you can redistribute it and/or modify
// it under the terms of the GNU Lesser General Public License as published by
// the Free Software Foundation, either version 3 of the License, or
// (at your option) any later version.
//
// The go-ethereum library is distributed in the hope that it will be useful,
// but WITHOUT ANY WARRANTY; without even the implied warranty of
// MERCHANTABILITY or FITNESS FOR A PARTICULAR PURPOSE. See the
// GNU Lesser General Public License for more details.
//
// You should have received a copy of the GNU Lesser General Public License
// along with the go-ethereum library. If not, see <http://www.gnu.org/licenses/>.

// Package ethconfig contains the configuration of the ETH and LES protocols.
package ethconfig

import (
	"errors"
	"time"

	"github.com/ethereum/go-ethereum/common"
	"github.com/ethereum/go-ethereum/consensus"
	"github.com/ethereum/go-ethereum/consensus/beacon"
	"github.com/ethereum/go-ethereum/consensus/clique"
	"github.com/ethereum/go-ethereum/consensus/ethash"
	"github.com/ethereum/go-ethereum/consensus/parlia"
	"github.com/ethereum/go-ethereum/core"
	"github.com/ethereum/go-ethereum/core/txpool/blobpool"
	"github.com/ethereum/go-ethereum/core/txpool/legacypool"
	"github.com/ethereum/go-ethereum/eth/downloader"
	"github.com/ethereum/go-ethereum/eth/gasprice"
	"github.com/ethereum/go-ethereum/ethdb"
	"github.com/ethereum/go-ethereum/internal/ethapi"
	"github.com/ethereum/go-ethereum/miner"
	"github.com/ethereum/go-ethereum/params"
)

// FullNodeGPO contains default gasprice oracle settings for full node.
var FullNodeGPO = gasprice.Config{
	Blocks:          20,
	Percentile:      60,
	MaxPrice:        gasprice.DefaultMaxPrice,
	OracleThreshold: 1000,
	IgnorePrice:     gasprice.DefaultIgnorePrice,
}

// LightClientGPO contains default gasprice oracle settings for light client.
var LightClientGPO = gasprice.Config{
	Blocks:      2,
	Percentile:  60,
	MaxPrice:    gasprice.DefaultMaxPrice,
	IgnorePrice: gasprice.DefaultIgnorePrice,
}

// Defaults contains default settings for use on the Ethereum main net.
var Defaults = Config{
<<<<<<< HEAD
	SyncMode:                downloader.SnapSync,
	NetworkId:               1,
	TxLookupLimit:           2350000,
	LightPeers:              100,
	UltraLightFraction:      75,
	DatabaseCache:           512,
	TrieCleanCache:          154,
	TrieCleanCacheJournal:   "triecache",
	TrieCleanCacheRejournal: 60 * time.Minute,
	TrieDirtyCache:          256,
	TrieTimeout:             60 * time.Minute,
	TriesInMemory:           128,
	TriesVerifyMode:         core.LocalVerify,
	SnapshotCache:           102,
	DiffBlock:               uint64(86400),
	FilterLogCacheSize:      32,
	Miner:                   miner.DefaultConfig,
	TxPool:                  txpool.DefaultConfig,
	RPCGasCap:               50000000,
	RPCEVMTimeout:           5 * time.Second,
	GPO:                     FullNodeGPO,
	RPCTxFeeCap:             1, // 1 ether
=======
	SyncMode:           downloader.SnapSync,
	NetworkId:          1,
	TxLookupLimit:      2350000,
	LightPeers:         100,
	DatabaseCache:      512,
	TrieCleanCache:     154,
	TrieDirtyCache:     256,
	TrieTimeout:        60 * time.Minute,
	SnapshotCache:      102,
	FilterLogCacheSize: 32,
	Miner:              miner.DefaultConfig,
	TxPool:             legacypool.DefaultConfig,
	BlobPool:           blobpool.DefaultConfig,
	RPCGasCap:          50000000,
	RPCEVMTimeout:      5 * time.Second,
	GPO:                FullNodeGPO,
	RPCTxFeeCap:        1, // 1 ether
>>>>>>> bed84606
}

//go:generate go run github.com/fjl/gencodec -type Config -formats toml -out gen_config.go

// Config contains configuration options for of the ETH and LES protocols.
type Config struct {
	// The genesis block, which is inserted if the database is empty.
	// If nil, the Ethereum main net block is used.
	Genesis *core.Genesis `toml:",omitempty"`

	// Protocol options
	NetworkId uint64 // Network ID to use for selecting peers to connect to
	SyncMode  downloader.SyncMode

	// DisablePeerTxBroadcast is an optional config and disabled by default, and usually you do not need it.
	// When this flag is enabled, you are requesting remote peers to stop broadcasting new transactions to you, and
	// it does not mean that your node will stop broadcasting transactions to remote peers.
	// If your node does care about new mempool transactions (e.g., running rpc services without the need of mempool
	// transactions) or is continuously under high pressure (e.g., mempool is always full), then you can consider
	// to turn it on.
	DisablePeerTxBroadcast bool

	// This can be set to list of enrtree:// URLs which will be queried for
	// for nodes to connect to.
	EthDiscoveryURLs   []string
	SnapDiscoveryURLs  []string
	TrustDiscoveryURLs []string
	BscDiscoveryURLs   []string

	NoPruning           bool // Whether to disable pruning and flush everything to disk
	NoPrefetch          bool
	DirectBroadcast     bool
	DisableSnapProtocol bool //Whether disable snap protocol
	DisableDiffProtocol bool //Whether disable diff protocol
	EnableTrustProtocol bool //Whether enable trust protocol
	DisableBscProtocol  bool //Whether disable bsc protocol
	DiffSync            bool // Whether support diff sync
	PipeCommit          bool
	RangeLimit          bool

	TxLookupLimit uint64 `toml:",omitempty"` // The maximum number of blocks from head whose tx indices are reserved.

	// RequiredBlocks is a set of block number -> hash mappings which must be in the
	// canonical chain of all remote peers. Setting the option makes geth verify the
	// presence of these blocks for every new peer connection.
	RequiredBlocks map[uint64]common.Hash `toml:"-"`

	// Light client options
	LightServ        int  `toml:",omitempty"` // Maximum percentage of time allowed for serving LES requests
	LightIngress     int  `toml:",omitempty"` // Incoming bandwidth limit for light servers
	LightEgress      int  `toml:",omitempty"` // Outgoing bandwidth limit for light servers
	LightPeers       int  `toml:",omitempty"` // Maximum number of LES client peers
	LightNoPrune     bool `toml:",omitempty"` // Whether to disable light chain pruning
	LightNoSyncServe bool `toml:",omitempty"` // Whether to serve light clients before syncing

	// Database options
	SkipBcVersionCheck bool `toml:"-"`
	DatabaseHandles    int  `toml:"-"`
	DatabaseCache      int
	DatabaseFreezer    string
	DatabaseDiff       string
	PersistDiff        bool
	DiffBlock          uint64
	// PruneAncientData is an optional config and disabled by default, and usually you do not need it.
	// When this flag is enabled, only keep the latest 9w blocks' data, the older blocks' data will be
	// pruned instead of being dumped to freezerdb, the pruned data includes CanonicalHash, Header, Block,
	// Receipt and TotalDifficulty.
	// Notice: the PruneAncientData once be turned on, the get/chaindata/ancient dir will be removed,
	// if restart without the pruneancient flag, the ancient data will start with the previous point that
	// the oldest unpruned block number.
	PruneAncientData bool

<<<<<<< HEAD
	TrieCleanCache          int
	TrieCleanCacheJournal   string        `toml:",omitempty"` // Disk journal directory for trie cache to survive node restarts
	TrieCleanCacheRejournal time.Duration `toml:",omitempty"` // Time interval to regenerate the journal for clean cache
	TrieDirtyCache          int
	TrieTimeout             time.Duration
	SnapshotCache           int
	TriesInMemory           uint64
	TriesVerifyMode         core.VerifyMode
	Preimages               bool
=======
	TrieCleanCache int
	TrieDirtyCache int
	TrieTimeout    time.Duration
	SnapshotCache  int
	Preimages      bool
>>>>>>> bed84606

	// This is the number of blocks for which logs will be cached in the filter system.
	FilterLogCacheSize int

	// Mining options
	Miner miner.Config

	// Transaction pool options
	TxPool   legacypool.Config
	BlobPool blobpool.Config

	// Gas Price Oracle options
	GPO gasprice.Config

	// Enables tracking of SHA3 preimages in the VM
	EnablePreimageRecording bool

	// Miscellaneous options
	DocRoot string `toml:"-"`

	// RPCGasCap is the global gas cap for eth-call variants.
	RPCGasCap uint64

	// RPCEVMTimeout is the global timeout for eth-call.
	RPCEVMTimeout time.Duration

	// RPCTxFeeCap is the global transaction fee(price * gaslimit) cap for
	// send-transaction variants. The unit is ether.
	RPCTxFeeCap float64

	// OverrideCancun (TODO: remove after the fork)
	OverrideCancun *uint64 `toml:",omitempty"`

	// OverrideVerkle (TODO: remove after the fork)
	OverrideVerkle *uint64 `toml:",omitempty"`
}

// CreateConsensusEngine creates a consensus engine for the given chain config.
// Clique is allowed for now to live standalone, but ethash is forbidden and can
// only exist on already merged networks.
func CreateConsensusEngine(config *params.ChainConfig, db ethdb.Database, ee *ethapi.BlockChainAPI, genesisHash common.Hash) (consensus.Engine, error) {
	if config.Parlia != nil {
		return parlia.New(config, db, ee, genesisHash), nil
	}
	// If proof-of-authority is requested, set it up
	if config.Clique != nil {
		return clique.New(config.Clique, db), nil
	}
	// If defaulting to proof-of-work, enforce an already merged network since
	// we cannot run PoW algorithms and more, so we cannot even follow a chain
	// not coordinated by a beacon node.
	if !config.TerminalTotalDifficultyPassed {
		return nil, errors.New("ethash is only supported as a historical component of already merged networks")
	}
	return beacon.New(ethash.NewFaker()), nil
}<|MERGE_RESOLUTION|>--- conflicted
+++ resolved
@@ -57,30 +57,6 @@
 
 // Defaults contains default settings for use on the Ethereum main net.
 var Defaults = Config{
-<<<<<<< HEAD
-	SyncMode:                downloader.SnapSync,
-	NetworkId:               1,
-	TxLookupLimit:           2350000,
-	LightPeers:              100,
-	UltraLightFraction:      75,
-	DatabaseCache:           512,
-	TrieCleanCache:          154,
-	TrieCleanCacheJournal:   "triecache",
-	TrieCleanCacheRejournal: 60 * time.Minute,
-	TrieDirtyCache:          256,
-	TrieTimeout:             60 * time.Minute,
-	TriesInMemory:           128,
-	TriesVerifyMode:         core.LocalVerify,
-	SnapshotCache:           102,
-	DiffBlock:               uint64(86400),
-	FilterLogCacheSize:      32,
-	Miner:                   miner.DefaultConfig,
-	TxPool:                  txpool.DefaultConfig,
-	RPCGasCap:               50000000,
-	RPCEVMTimeout:           5 * time.Second,
-	GPO:                     FullNodeGPO,
-	RPCTxFeeCap:             1, // 1 ether
-=======
 	SyncMode:           downloader.SnapSync,
 	NetworkId:          1,
 	TxLookupLimit:      2350000,
@@ -89,7 +65,10 @@
 	TrieCleanCache:     154,
 	TrieDirtyCache:     256,
 	TrieTimeout:        60 * time.Minute,
+	TriesInMemory:      128,
+	TriesVerifyMode:    core.LocalVerify,
 	SnapshotCache:      102,
+	DiffBlock:          uint64(86400),
 	FilterLogCacheSize: 32,
 	Miner:              miner.DefaultConfig,
 	TxPool:             legacypool.DefaultConfig,
@@ -98,7 +77,6 @@
 	RPCEVMTimeout:      5 * time.Second,
 	GPO:                FullNodeGPO,
 	RPCTxFeeCap:        1, // 1 ether
->>>>>>> bed84606
 }
 
 //go:generate go run github.com/fjl/gencodec -type Config -formats toml -out gen_config.go
@@ -171,23 +149,13 @@
 	// the oldest unpruned block number.
 	PruneAncientData bool
 
-<<<<<<< HEAD
-	TrieCleanCache          int
-	TrieCleanCacheJournal   string        `toml:",omitempty"` // Disk journal directory for trie cache to survive node restarts
-	TrieCleanCacheRejournal time.Duration `toml:",omitempty"` // Time interval to regenerate the journal for clean cache
-	TrieDirtyCache          int
-	TrieTimeout             time.Duration
-	SnapshotCache           int
-	TriesInMemory           uint64
-	TriesVerifyMode         core.VerifyMode
-	Preimages               bool
-=======
-	TrieCleanCache int
-	TrieDirtyCache int
-	TrieTimeout    time.Duration
-	SnapshotCache  int
-	Preimages      bool
->>>>>>> bed84606
+	TrieCleanCache  int
+	TrieDirtyCache  int
+	TrieTimeout     time.Duration
+	SnapshotCache   int
+	TriesInMemory   uint64
+	TriesVerifyMode core.VerifyMode
+	Preimages       bool
 
 	// This is the number of blocks for which logs will be cached in the filter system.
 	FilterLogCacheSize int
