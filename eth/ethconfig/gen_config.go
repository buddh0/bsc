// Code generated by github.com/fjl/gencodec. DO NOT EDIT.

package ethconfig

import (
	"time"

	"github.com/ethereum/go-ethereum/common"
	"github.com/ethereum/go-ethereum/core"
	"github.com/ethereum/go-ethereum/core/txpool/blobpool"
	"github.com/ethereum/go-ethereum/core/txpool/legacypool"
	"github.com/ethereum/go-ethereum/eth/gasprice"
	"github.com/ethereum/go-ethereum/miner"
)

// MarshalTOML marshals as TOML.
func (c Config) MarshalTOML() (interface{}, error) {
	type Config struct {
		Genesis                 *core.Genesis `toml:",omitempty"`
		NetworkId               uint64
<<<<<<< HEAD
		SyncMode                downloader.SyncMode
		DisablePeerTxBroadcast  bool
=======
		SyncMode                SyncMode
>>>>>>> 330190e4
		EthDiscoveryURLs        []string
		SnapDiscoveryURLs       []string
		TrustDiscoveryURLs      []string
		BscDiscoveryURLs        []string
		NoPruning               bool
		NoPrefetch              bool
		DirectBroadcast         bool
		DisableSnapProtocol     bool
		EnableTrustProtocol     bool
		RangeLimit              bool
		TxLookupLimit           uint64 `toml:",omitempty"`
		TransactionHistory      uint64 `toml:",omitempty"`
		StateHistory            uint64 `toml:",omitempty"`
		StateScheme             string `toml:",omitempty"`
		PathSyncFlush           bool   `toml:",omitempty"`
		JournalFileEnabled      bool
		RequiredBlocks          map[uint64]common.Hash `toml:"-"`
		SkipBcVersionCheck      bool                   `toml:"-"`
		DatabaseHandles         int                    `toml:"-"`
		DatabaseCache           int
		DatabaseFreezer         string
		DatabaseDiff            string
		PersistDiff             bool
		DiffBlock               uint64
		PruneAncientData        bool
		TrieCleanCache          int
		TrieDirtyCache          int
		TrieTimeout             time.Duration
		SnapshotCache           int
		TriesInMemory           uint64
		TriesVerifyMode         core.VerifyMode
		Preimages               bool
		FilterLogCacheSize      int
		Miner                   miner.Config
		TxPool                  legacypool.Config
		BlobPool                blobpool.Config
		GPO                     gasprice.Config
		EnablePreimageRecording bool
		VMTrace                 string
		VMTraceJsonConfig       string
		RPCGasCap               uint64
		RPCEVMTimeout           time.Duration
		RPCTxFeeCap             float64
		OverridePassedForkTime  *uint64 `toml:",omitempty"`
		OverridePascal          *uint64 `toml:",omitempty"`
		OverridePrague          *uint64 `toml:",omitempty"`
		OverrideVerkle          *uint64 `toml:",omitempty"`
		BlobExtraReserve        uint64
	}
	var enc Config
	enc.Genesis = c.Genesis
	enc.NetworkId = c.NetworkId
	enc.SyncMode = c.SyncMode
	enc.DisablePeerTxBroadcast = c.DisablePeerTxBroadcast
	enc.EthDiscoveryURLs = c.EthDiscoveryURLs
	enc.SnapDiscoveryURLs = c.SnapDiscoveryURLs
	enc.TrustDiscoveryURLs = c.TrustDiscoveryURLs
	enc.BscDiscoveryURLs = c.BscDiscoveryURLs
	enc.NoPruning = c.NoPruning
	enc.NoPrefetch = c.NoPrefetch
	enc.DirectBroadcast = c.DirectBroadcast
	enc.DisableSnapProtocol = c.DisableSnapProtocol
	enc.EnableTrustProtocol = c.EnableTrustProtocol
	enc.RangeLimit = c.RangeLimit
	enc.TxLookupLimit = c.TxLookupLimit
	enc.TransactionHistory = c.TransactionHistory
	enc.StateHistory = c.StateHistory
	enc.StateScheme = c.StateScheme
	enc.PathSyncFlush = c.PathSyncFlush
	enc.JournalFileEnabled = c.JournalFileEnabled
	enc.RequiredBlocks = c.RequiredBlocks
	enc.SkipBcVersionCheck = c.SkipBcVersionCheck
	enc.DatabaseHandles = c.DatabaseHandles
	enc.DatabaseCache = c.DatabaseCache
	enc.DatabaseFreezer = c.DatabaseFreezer
	enc.DatabaseDiff = c.DatabaseDiff
	enc.PersistDiff = c.PersistDiff
	enc.DiffBlock = c.DiffBlock
	enc.PruneAncientData = c.PruneAncientData
	enc.TrieCleanCache = c.TrieCleanCache
	enc.TrieDirtyCache = c.TrieDirtyCache
	enc.TrieTimeout = c.TrieTimeout
	enc.SnapshotCache = c.SnapshotCache
	enc.TriesInMemory = c.TriesInMemory
	enc.TriesVerifyMode = c.TriesVerifyMode
	enc.Preimages = c.Preimages
	enc.FilterLogCacheSize = c.FilterLogCacheSize
	enc.Miner = c.Miner
	enc.TxPool = c.TxPool
	enc.BlobPool = c.BlobPool
	enc.GPO = c.GPO
	enc.EnablePreimageRecording = c.EnablePreimageRecording
	enc.VMTrace = c.VMTrace
	enc.VMTraceJsonConfig = c.VMTraceJsonConfig
	enc.RPCGasCap = c.RPCGasCap
	enc.RPCEVMTimeout = c.RPCEVMTimeout
	enc.RPCTxFeeCap = c.RPCTxFeeCap
	enc.OverridePassedForkTime = c.OverridePassedForkTime
	enc.OverridePascal = c.OverridePascal
	enc.OverridePrague = c.OverridePrague
	enc.OverrideVerkle = c.OverrideVerkle
	enc.BlobExtraReserve = c.BlobExtraReserve
	return &enc, nil
}

// UnmarshalTOML unmarshals from TOML.
func (c *Config) UnmarshalTOML(unmarshal func(interface{}) error) error {
	type Config struct {
		Genesis                 *core.Genesis `toml:",omitempty"`
		NetworkId               *uint64
<<<<<<< HEAD
		SyncMode                *downloader.SyncMode
		DisablePeerTxBroadcast  *bool
=======
		SyncMode                *SyncMode
>>>>>>> 330190e4
		EthDiscoveryURLs        []string
		SnapDiscoveryURLs       []string
		TrustDiscoveryURLs      []string
		BscDiscoveryURLs        []string
		NoPruning               *bool
		NoPrefetch              *bool
		DirectBroadcast         *bool
		DisableSnapProtocol     *bool
		EnableTrustProtocol     *bool
		RangeLimit              *bool
		TxLookupLimit           *uint64 `toml:",omitempty"`
		TransactionHistory      *uint64 `toml:",omitempty"`
		StateHistory            *uint64 `toml:",omitempty"`
		StateScheme             *string `toml:",omitempty"`
		PathSyncFlush           *bool   `toml:",omitempty"`
		JournalFileEnabled      *bool
		RequiredBlocks          map[uint64]common.Hash `toml:"-"`
		SkipBcVersionCheck      *bool                  `toml:"-"`
		DatabaseHandles         *int                   `toml:"-"`
		DatabaseCache           *int
		DatabaseFreezer         *string
		DatabaseDiff            *string
		PersistDiff             *bool
		DiffBlock               *uint64
		PruneAncientData        *bool
		TrieCleanCache          *int
		TrieDirtyCache          *int
		TrieTimeout             *time.Duration
		SnapshotCache           *int
		TriesInMemory           *uint64
		TriesVerifyMode         *core.VerifyMode
		Preimages               *bool
		FilterLogCacheSize      *int
		Miner                   *miner.Config
		TxPool                  *legacypool.Config
		BlobPool                *blobpool.Config
		GPO                     *gasprice.Config
		EnablePreimageRecording *bool
		VMTrace                 *string
		VMTraceJsonConfig       *string
		RPCGasCap               *uint64
		RPCEVMTimeout           *time.Duration
		RPCTxFeeCap             *float64
		OverridePassedForkTime  *uint64 `toml:",omitempty"`
		OverridePascal          *uint64 `toml:",omitempty"`
		OverridePrague          *uint64 `toml:",omitempty"`
		OverrideVerkle          *uint64 `toml:",omitempty"`
		BlobExtraReserve        *uint64
	}
	var dec Config
	if err := unmarshal(&dec); err != nil {
		return err
	}
	if dec.Genesis != nil {
		c.Genesis = dec.Genesis
	}
	if dec.NetworkId != nil {
		c.NetworkId = *dec.NetworkId
	}
	if dec.SyncMode != nil {
		c.SyncMode = *dec.SyncMode
	}
	if dec.DisablePeerTxBroadcast != nil {
		c.DisablePeerTxBroadcast = *dec.DisablePeerTxBroadcast
	}
	if dec.EthDiscoveryURLs != nil {
		c.EthDiscoveryURLs = dec.EthDiscoveryURLs
	}
	if dec.SnapDiscoveryURLs != nil {
		c.SnapDiscoveryURLs = dec.SnapDiscoveryURLs
	}
	if dec.TrustDiscoveryURLs != nil {
		c.TrustDiscoveryURLs = dec.TrustDiscoveryURLs
	}
	if dec.BscDiscoveryURLs != nil {
		c.BscDiscoveryURLs = dec.BscDiscoveryURLs
	}
	if dec.NoPruning != nil {
		c.NoPruning = *dec.NoPruning
	}
	if dec.NoPrefetch != nil {
		c.NoPrefetch = *dec.NoPrefetch
	}
	if dec.DirectBroadcast != nil {
		c.DirectBroadcast = *dec.DirectBroadcast
	}
	if dec.DisableSnapProtocol != nil {
		c.DisableSnapProtocol = *dec.DisableSnapProtocol
	}
	if dec.EnableTrustProtocol != nil {
		c.EnableTrustProtocol = *dec.EnableTrustProtocol
	}
	if dec.RangeLimit != nil {
		c.RangeLimit = *dec.RangeLimit
	}
	if dec.TxLookupLimit != nil {
		c.TxLookupLimit = *dec.TxLookupLimit
	}
	if dec.TransactionHistory != nil {
		c.TransactionHistory = *dec.TransactionHistory
	}
	if dec.StateHistory != nil {
		c.StateHistory = *dec.StateHistory
	}
	if dec.StateScheme != nil {
		c.StateScheme = *dec.StateScheme
	}
	if dec.PathSyncFlush != nil {
		c.PathSyncFlush = *dec.PathSyncFlush
	}
	if dec.JournalFileEnabled != nil {
		c.JournalFileEnabled = *dec.JournalFileEnabled
	}
	if dec.RequiredBlocks != nil {
		c.RequiredBlocks = dec.RequiredBlocks
	}
	if dec.SkipBcVersionCheck != nil {
		c.SkipBcVersionCheck = *dec.SkipBcVersionCheck
	}
	if dec.DatabaseHandles != nil {
		c.DatabaseHandles = *dec.DatabaseHandles
	}
	if dec.DatabaseCache != nil {
		c.DatabaseCache = *dec.DatabaseCache
	}
	if dec.DatabaseFreezer != nil {
		c.DatabaseFreezer = *dec.DatabaseFreezer
	}
	if dec.DatabaseDiff != nil {
		c.DatabaseDiff = *dec.DatabaseDiff
	}
	if dec.PersistDiff != nil {
		c.PersistDiff = *dec.PersistDiff
	}
	if dec.DiffBlock != nil {
		c.DiffBlock = *dec.DiffBlock
	}
	if dec.PruneAncientData != nil {
		c.PruneAncientData = *dec.PruneAncientData
	}
	if dec.TrieCleanCache != nil {
		c.TrieCleanCache = *dec.TrieCleanCache
	}
	if dec.TrieDirtyCache != nil {
		c.TrieDirtyCache = *dec.TrieDirtyCache
	}
	if dec.TrieTimeout != nil {
		c.TrieTimeout = *dec.TrieTimeout
	}
	if dec.SnapshotCache != nil {
		c.SnapshotCache = *dec.SnapshotCache
	}
	if dec.TriesInMemory != nil {
		c.TriesInMemory = *dec.TriesInMemory
	}
	if dec.TriesVerifyMode != nil {
		c.TriesVerifyMode = *dec.TriesVerifyMode
	}
	if dec.Preimages != nil {
		c.Preimages = *dec.Preimages
	}
	if dec.FilterLogCacheSize != nil {
		c.FilterLogCacheSize = *dec.FilterLogCacheSize
	}
	if dec.Miner != nil {
		c.Miner = *dec.Miner
	}
	if dec.TxPool != nil {
		c.TxPool = *dec.TxPool
	}
	if dec.BlobPool != nil {
		c.BlobPool = *dec.BlobPool
	}
	if dec.GPO != nil {
		c.GPO = *dec.GPO
	}
	if dec.EnablePreimageRecording != nil {
		c.EnablePreimageRecording = *dec.EnablePreimageRecording
	}
	if dec.VMTrace != nil {
		c.VMTrace = *dec.VMTrace
	}
	if dec.VMTraceJsonConfig != nil {
		c.VMTraceJsonConfig = *dec.VMTraceJsonConfig
	}
	if dec.RPCGasCap != nil {
		c.RPCGasCap = *dec.RPCGasCap
	}
	if dec.RPCEVMTimeout != nil {
		c.RPCEVMTimeout = *dec.RPCEVMTimeout
	}
	if dec.RPCTxFeeCap != nil {
		c.RPCTxFeeCap = *dec.RPCTxFeeCap
	}
	if dec.OverridePassedForkTime != nil {
		c.OverridePassedForkTime = dec.OverridePassedForkTime
	}
	if dec.OverridePascal != nil {
		c.OverridePascal = dec.OverridePascal
	}
	if dec.OverridePrague != nil {
		c.OverridePrague = dec.OverridePrague
	}
	if dec.OverrideVerkle != nil {
		c.OverrideVerkle = dec.OverrideVerkle
	}
	if dec.BlobExtraReserve != nil {
		c.BlobExtraReserve = *dec.BlobExtraReserve
	}
	return nil
}<|MERGE_RESOLUTION|>--- conflicted
+++ resolved
@@ -10,7 +10,7 @@
 	"github.com/ethereum/go-ethereum/core/txpool/blobpool"
 	"github.com/ethereum/go-ethereum/core/txpool/legacypool"
 	"github.com/ethereum/go-ethereum/eth/gasprice"
-	"github.com/ethereum/go-ethereum/miner"
+	"github.com/ethereum/go-ethereum/miner/minerconfig"
 )
 
 // MarshalTOML marshals as TOML.
@@ -18,12 +18,8 @@
 	type Config struct {
 		Genesis                 *core.Genesis `toml:",omitempty"`
 		NetworkId               uint64
-<<<<<<< HEAD
-		SyncMode                downloader.SyncMode
+		SyncMode                SyncMode
 		DisablePeerTxBroadcast  bool
-=======
-		SyncMode                SyncMode
->>>>>>> 330190e4
 		EthDiscoveryURLs        []string
 		SnapDiscoveryURLs       []string
 		TrustDiscoveryURLs      []string
@@ -57,7 +53,7 @@
 		TriesVerifyMode         core.VerifyMode
 		Preimages               bool
 		FilterLogCacheSize      int
-		Miner                   miner.Config
+		Miner                   minerconfig.Config
 		TxPool                  legacypool.Config
 		BlobPool                blobpool.Config
 		GPO                     gasprice.Config
@@ -134,12 +130,8 @@
 	type Config struct {
 		Genesis                 *core.Genesis `toml:",omitempty"`
 		NetworkId               *uint64
-<<<<<<< HEAD
-		SyncMode                *downloader.SyncMode
+		SyncMode                *SyncMode
 		DisablePeerTxBroadcast  *bool
-=======
-		SyncMode                *SyncMode
->>>>>>> 330190e4
 		EthDiscoveryURLs        []string
 		SnapDiscoveryURLs       []string
 		TrustDiscoveryURLs      []string
@@ -173,7 +165,7 @@
 		TriesVerifyMode         *core.VerifyMode
 		Preimages               *bool
 		FilterLogCacheSize      *int
-		Miner                   *miner.Config
+		Miner                   *minerconfig.Config
 		TxPool                  *legacypool.Config
 		BlobPool                *blobpool.Config
 		GPO                     *gasprice.Config
