--- conflicted
+++ resolved
@@ -378,11 +378,7 @@
 		init: func() *TxFetcher {
 			return NewTxFetcher(
 				func(common.Hash) bool { return false },
-<<<<<<< HEAD
-				func(peer string, txs []*txpool.Transaction) []error {
-=======
-				func(txs []*types.Transaction) []error {
->>>>>>> 3f40e65c
+				func(peer string, txs []*types.Transaction) []error {
 					return make([]error, len(txs))
 				},
 				func(string, []common.Hash) error { return nil },
@@ -421,11 +417,7 @@
 		init: func() *TxFetcher {
 			return NewTxFetcher(
 				func(common.Hash) bool { return false },
-<<<<<<< HEAD
-				func(peer string, txs []*txpool.Transaction) []error {
-=======
-				func(txs []*types.Transaction) []error {
->>>>>>> 3f40e65c
+				func(peer string, txs []*types.Transaction) []error {
 					return make([]error, len(txs))
 				},
 				func(string, []common.Hash) error { return nil },
@@ -463,11 +455,7 @@
 		init: func() *TxFetcher {
 			return NewTxFetcher(
 				func(common.Hash) bool { return false },
-<<<<<<< HEAD
-				func(peer string, txs []*txpool.Transaction) []error {
-=======
-				func(txs []*types.Transaction) []error {
->>>>>>> 3f40e65c
+				func(peer string, txs []*types.Transaction) []error {
 					return make([]error, len(txs))
 				},
 				func(string, []common.Hash) error { return nil },
@@ -513,11 +501,7 @@
 		init: func() *TxFetcher {
 			return NewTxFetcher(
 				func(common.Hash) bool { return false },
-<<<<<<< HEAD
-				func(peer string, txs []*txpool.Transaction) []error {
-=======
-				func(txs []*types.Transaction) []error {
->>>>>>> 3f40e65c
+				func(peer string, txs []*types.Transaction) []error {
 					return make([]error, len(txs))
 				},
 				func(string, []common.Hash) error { return nil },
@@ -555,11 +539,7 @@
 		init: func() *TxFetcher {
 			return NewTxFetcher(
 				func(common.Hash) bool { return false },
-<<<<<<< HEAD
-				func(peer string, txs []*txpool.Transaction) []error {
-=======
-				func(txs []*types.Transaction) []error {
->>>>>>> 3f40e65c
+				func(peer string, txs []*types.Transaction) []error {
 					return make([]error, len(txs))
 				},
 				func(string, []common.Hash) error { return nil },
@@ -664,11 +644,7 @@
 		init: func() *TxFetcher {
 			return NewTxFetcher(
 				func(common.Hash) bool { return false },
-<<<<<<< HEAD
-				func(peer string, txs []*txpool.Transaction) []error {
-=======
-				func(txs []*types.Transaction) []error {
->>>>>>> 3f40e65c
+				func(peer string, txs []*types.Transaction) []error {
 					return make([]error, len(txs))
 				},
 				func(string, []common.Hash) error { return nil },
@@ -889,11 +865,7 @@
 		init: func() *TxFetcher {
 			return NewTxFetcher(
 				func(common.Hash) bool { return false },
-<<<<<<< HEAD
-				func(peer string, txs []*txpool.Transaction) []error {
-=======
-				func(txs []*types.Transaction) []error {
->>>>>>> 3f40e65c
+				func(peer string, txs []*types.Transaction) []error {
 					errs := make([]error, len(txs))
 					for i := 0; i < len(errs); i++ {
 						if i%2 == 0 {
@@ -966,11 +938,7 @@
 		init: func() *TxFetcher {
 			return NewTxFetcher(
 				func(common.Hash) bool { return false },
-<<<<<<< HEAD
-				func(peer string, txs []*txpool.Transaction) []error {
-=======
-				func(txs []*types.Transaction) []error {
->>>>>>> 3f40e65c
+				func(peer string, txs []*types.Transaction) []error {
 					errs := make([]error, len(txs))
 					for i := 0; i < len(errs); i++ {
 						errs[i] = txpool.ErrUnderpriced
@@ -996,11 +964,7 @@
 		init: func() *TxFetcher {
 			return NewTxFetcher(
 				func(common.Hash) bool { return false },
-<<<<<<< HEAD
-				func(peer string, txs []*txpool.Transaction) []error {
-=======
-				func(txs []*types.Transaction) []error {
->>>>>>> 3f40e65c
+				func(peer string, txs []*types.Transaction) []error {
 					return make([]error, len(txs))
 				},
 				func(string, []common.Hash) error { return nil },
@@ -1053,11 +1017,7 @@
 		init: func() *TxFetcher {
 			return NewTxFetcher(
 				func(common.Hash) bool { return false },
-<<<<<<< HEAD
-				func(peer string, txs []*txpool.Transaction) []error {
-=======
-				func(txs []*types.Transaction) []error {
->>>>>>> 3f40e65c
+				func(peer string, txs []*types.Transaction) []error {
 					return make([]error, len(txs))
 				},
 				func(string, []common.Hash) error { return nil },
@@ -1123,11 +1083,7 @@
 		init: func() *TxFetcher {
 			return NewTxFetcher(
 				func(common.Hash) bool { return false },
-<<<<<<< HEAD
-				func(peer string, txs []*txpool.Transaction) []error {
-=======
-				func(txs []*types.Transaction) []error {
->>>>>>> 3f40e65c
+				func(peer string, txs []*types.Transaction) []error {
 					return make([]error, len(txs))
 				},
 				func(string, []common.Hash) error { return nil },
@@ -1172,11 +1128,7 @@
 		init: func() *TxFetcher {
 			return NewTxFetcher(
 				func(common.Hash) bool { return false },
-<<<<<<< HEAD
-				func(peer string, txs []*txpool.Transaction) []error {
-=======
-				func(txs []*types.Transaction) []error {
->>>>>>> 3f40e65c
+				func(peer string, txs []*types.Transaction) []error {
 					return make([]error, len(txs))
 				},
 				func(string, []common.Hash) error { return nil },
@@ -1203,11 +1155,7 @@
 		init: func() *TxFetcher {
 			return NewTxFetcher(
 				func(common.Hash) bool { return false },
-<<<<<<< HEAD
-				func(peer string, txs []*txpool.Transaction) []error {
-=======
-				func(txs []*types.Transaction) []error {
->>>>>>> 3f40e65c
+				func(peer string, txs []*types.Transaction) []error {
 					return make([]error, len(txs))
 				},
 				func(string, []common.Hash) error { return nil },
@@ -1236,11 +1184,7 @@
 		init: func() *TxFetcher {
 			return NewTxFetcher(
 				func(common.Hash) bool { return false },
-<<<<<<< HEAD
-				func(peer string, txs []*txpool.Transaction) []error {
-=======
-				func(txs []*types.Transaction) []error {
->>>>>>> 3f40e65c
+				func(peer string, txs []*types.Transaction) []error {
 					return make([]error, len(txs))
 				},
 				func(string, []common.Hash) error { return nil },
@@ -1273,11 +1217,7 @@
 		init: func() *TxFetcher {
 			return NewTxFetcher(
 				func(common.Hash) bool { return false },
-<<<<<<< HEAD
-				func(peer string, txs []*txpool.Transaction) []error {
-=======
-				func(txs []*types.Transaction) []error {
->>>>>>> 3f40e65c
+				func(peer string, txs []*types.Transaction) []error {
 					return make([]error, len(txs))
 				},
 				func(string, []common.Hash) error {
