--- conflicted
+++ resolved
@@ -173,15 +173,9 @@
 	alternates map[common.Hash]map[string]struct{} // In-flight transaction alternate origins if retrieval fails
 
 	// Callbacks
-<<<<<<< HEAD
-	hasTx    func(common.Hash) bool                      // Retrieves a tx from the local txpool
-	addTxs   func(string, []*txpool.Transaction) []error // Insert a batch of transactions into local txpool
-	fetchTxs func(string, []common.Hash) error           // Retrieves a set of txs from a remote peer
-=======
-	hasTx    func(common.Hash) bool             // Retrieves a tx from the local txpool
-	addTxs   func([]*types.Transaction) []error // Insert a batch of transactions into local txpool
-	fetchTxs func(string, []common.Hash) error  // Retrieves a set of txs from a remote peer
->>>>>>> 3f40e65c
+	hasTx    func(common.Hash) bool                     // Retrieves a tx from the local txpool
+	addTxs   func(string, []*types.Transaction) []error // Insert a batch of transactions into local txpool
+	fetchTxs func(string, []common.Hash) error          // Retrieves a set of txs from a remote peer
 
 	step  chan struct{} // Notification channel when the fetcher loop iterates
 	clock mclock.Clock  // Time wrapper to simulate in tests
@@ -190,22 +184,14 @@
 
 // NewTxFetcher creates a transaction fetcher to retrieve transaction
 // based on hash announcements.
-<<<<<<< HEAD
-func NewTxFetcher(hasTx func(common.Hash) bool, addTxs func(string, []*txpool.Transaction) []error, fetchTxs func(string, []common.Hash) error) *TxFetcher {
-=======
-func NewTxFetcher(hasTx func(common.Hash) bool, addTxs func([]*types.Transaction) []error, fetchTxs func(string, []common.Hash) error) *TxFetcher {
->>>>>>> 3f40e65c
+func NewTxFetcher(hasTx func(common.Hash) bool, addTxs func(string, []*types.Transaction) []error, fetchTxs func(string, []common.Hash) error) *TxFetcher {
 	return NewTxFetcherForTests(hasTx, addTxs, fetchTxs, mclock.System{}, nil)
 }
 
 // NewTxFetcherForTests is a testing method to mock out the realtime clock with
 // a simulated version and the internal randomness with a deterministic one.
 func NewTxFetcherForTests(
-<<<<<<< HEAD
-	hasTx func(common.Hash) bool, addTxs func(string, []*txpool.Transaction) []error, fetchTxs func(string, []common.Hash) error,
-=======
-	hasTx func(common.Hash) bool, addTxs func([]*types.Transaction) []error, fetchTxs func(string, []common.Hash) error,
->>>>>>> 3f40e65c
+	hasTx func(common.Hash) bool, addTxs func(string, []*types.Transaction) []error, fetchTxs func(string, []common.Hash) error,
 	clock mclock.Clock, rand *mrand.Rand) *TxFetcher {
 	return &TxFetcher{
 		notify:      make(chan *txAnnounce),
@@ -319,15 +305,7 @@
 		)
 		batch := txs[i:end]
 
-<<<<<<< HEAD
-		wrapped := make([]*txpool.Transaction, len(batch))
-		for j, tx := range batch {
-			wrapped[j] = &txpool.Transaction{Tx: tx}
-		}
-		for j, err := range f.addTxs(peer, wrapped) {
-=======
-		for j, err := range f.addTxs(batch) {
->>>>>>> 3f40e65c
+		for j, err := range f.addTxs(peer, batch) {
 			// Track the transaction hash if the price is too low for us.
 			// Avoid re-request this transaction when we receive another
 			// announcement.
