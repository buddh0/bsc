--- conflicted
+++ resolved
@@ -209,7 +209,6 @@
 	// AllowUnprotectedTxs allows non EIP-155 protected transactions to be send over RPC.
 	AllowUnprotectedTxs bool `toml:",omitempty"`
 
-<<<<<<< HEAD
 	// EnableDoubleSignMonitor is a flag that whether to enable the double signature checker
 	EnableDoubleSignMonitor bool `toml:",omitempty"`
 
@@ -226,10 +225,8 @@
 
 	// VoteJournalDir is the directory to store votes in the fast finality feature.
 	VoteJournalDir string `toml:",omitempty"`
-=======
 	// JWTSecret is the hex-encoded jwt secret.
 	JWTSecret string `toml:",omitempty"`
->>>>>>> 8c8a9e5c
 }
 
 // IPCEndpoint resolves an IPC endpoint based on a configured value, taking into
