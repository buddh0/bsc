--- conflicted
+++ resolved
@@ -212,7 +212,6 @@
 	// AllowUnprotectedTxs allows non EIP-155 protected transactions to be send over RPC.
 	AllowUnprotectedTxs bool `toml:",omitempty"`
 
-<<<<<<< HEAD
 	// EnableDoubleSignMonitor is a flag that whether to enable the double signature checker
 	EnableDoubleSignMonitor bool `toml:",omitempty"`
 
@@ -229,10 +228,8 @@
 
 	// VoteJournalDir is the directory to store votes in the fast finality feature.
 	VoteJournalDir string `toml:",omitempty"`
-	// JWTSecret is the hex-encoded jwt secret.
-=======
+
 	// JWTSecret is the path to the hex-encoded jwt secret.
->>>>>>> 3ec6fe61
 	JWTSecret string `toml:",omitempty"`
 }
 
