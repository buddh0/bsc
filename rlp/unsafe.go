--- conflicted
+++ resolved
@@ -26,14 +26,5 @@
 
 // byteArrayBytes returns a slice of the byte array v.
 func byteArrayBytes(v reflect.Value, length int) []byte {
-<<<<<<< HEAD
-	var s []byte
-	hdr := (*reflect.SliceHeader)(unsafe.Pointer(&s)) //nolint:all //TODO
-	hdr.Data = v.UnsafeAddr()
-	hdr.Cap = length
-	hdr.Len = length
-	return s
-=======
 	return unsafe.Slice((*byte)(unsafe.Pointer(v.UnsafeAddr())), length)
->>>>>>> f3c696fa
 }