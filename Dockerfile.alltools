--- conflicted
+++ resolved
@@ -13,14 +13,10 @@
 RUN cd /go-ethereum && go mod download
 
 ADD . /go-ethereum
-<<<<<<< HEAD
 # For blst
 ENV CGO_CFLAGS="-O -D__BLST_PORTABLE__" 
 ENV CGO_CFLAGS_ALLOW="-O -D__BLST_PORTABLE__"
-RUN cd /go-ethereum && go run build/ci.go install
-=======
 RUN cd /go-ethereum && go run build/ci.go install -static
->>>>>>> 2de49b04
 
 # Pull all binaries into a second stage deploy alpine container
 FROM alpine:latest
