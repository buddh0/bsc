# Support setting various labels on the final image
ARG COMMIT=""
ARG VERSION=""
ARG BUILDNUM=""

# Build Geth in a stock Go builder container
FROM golang:1.23-alpine AS builder

RUN apk add --no-cache gcc musl-dev linux-headers git
# Get dependencies - will also be cached if we won't change go.mod/go.sum
COPY go.mod /go-ethereum/
COPY go.sum /go-ethereum/
RUN cd /go-ethereum && go mod download

ADD . /go-ethereum
<<<<<<< HEAD
# For blst
ENV CGO_CFLAGS="-O -D__BLST_PORTABLE__" 
ENV CGO_CFLAGS_ALLOW="-O -D__BLST_PORTABLE__"
=======

# This is not strictly necessary, but it matches the "Dockerfile" steps, thus
# makes it so that under certain circumstances, the docker layer can be cached,
# and the builder can jump to the next (build all) command, with the go cache fully loaded.
#
RUN cd /go-ethereum && go run build/ci.go install -static ./cmd/geth

>>>>>>> db6ae7fa
RUN cd /go-ethereum && go run build/ci.go install -static

# Pull all binaries into a second stage deploy alpine container
FROM alpine:latest

RUN apk add --no-cache ca-certificates
COPY --from=builder /go-ethereum/build/bin/* /usr/local/bin/

EXPOSE 8545 8546 30303 30303/udp

# Add some metadata labels to help programmatic image consumption
ARG COMMIT=""
ARG VERSION=""
ARG BUILDNUM=""

LABEL commit="$COMMIT" version="$VERSION" buildnum="$BUILDNUM"<|MERGE_RESOLUTION|>--- conflicted
+++ resolved
@@ -13,11 +13,9 @@
 RUN cd /go-ethereum && go mod download
 
 ADD . /go-ethereum
-<<<<<<< HEAD
 # For blst
 ENV CGO_CFLAGS="-O -D__BLST_PORTABLE__" 
 ENV CGO_CFLAGS_ALLOW="-O -D__BLST_PORTABLE__"
-=======
 
 # This is not strictly necessary, but it matches the "Dockerfile" steps, thus
 # makes it so that under certain circumstances, the docker layer can be cached,
@@ -25,7 +23,6 @@
 #
 RUN cd /go-ethereum && go run build/ci.go install -static ./cmd/geth
 
->>>>>>> db6ae7fa
 RUN cd /go-ethereum && go run build/ci.go install -static
 
 # Pull all binaries into a second stage deploy alpine container
