--- conflicted
+++ resolved
@@ -28,18 +28,6 @@
 // - gas limit check
 // - basefee check
 func VerifyEip1559Header(config *params.ChainConfig, parent, header *types.Header) error {
-<<<<<<< HEAD
-
-=======
-	// Verify that the gas limit remains within allowed bounds
-	parentGasLimit := parent.GasLimit
-	if !config.IsLondon(parent.Number) {
-		parentGasLimit = parent.GasLimit * config.ElasticityMultiplier()
-	}
-	if err := VerifyGaslimit(parentGasLimit, header.GasLimit); err != nil {
-		return err
-	}
->>>>>>> ee9ff064
 	// Verify the header is not malformed
 	if header.BaseFee == nil {
 		return fmt.Errorf("header is missing baseFee")
@@ -56,45 +44,5 @@
 
 // CalcBaseFee calculates the basefee of the header.
 func CalcBaseFee(config *params.ChainConfig, parent *types.Header) *big.Int {
-<<<<<<< HEAD
 	return new(big.Int).SetUint64(params.InitialBaseFee)
-=======
-	// If the current block is the first EIP-1559 block, return the InitialBaseFee.
-	if !config.IsLondon(parent.Number) {
-		return new(big.Int).SetUint64(params.InitialBaseFee)
-	}
-
-	parentGasTarget := parent.GasLimit / config.ElasticityMultiplier()
-	// If the parent gasUsed is the same as the target, the baseFee remains unchanged.
-	if parent.GasUsed == parentGasTarget {
-		return new(big.Int).Set(parent.BaseFee)
-	}
-
-	var (
-		num   = new(big.Int)
-		denom = new(big.Int)
-	)
-
-	if parent.GasUsed > parentGasTarget {
-		// If the parent block used more gas than its target, the baseFee should increase.
-		// max(1, parentBaseFee * gasUsedDelta / parentGasTarget / baseFeeChangeDenominator)
-		num.SetUint64(parent.GasUsed - parentGasTarget)
-		num.Mul(num, parent.BaseFee)
-		num.Div(num, denom.SetUint64(parentGasTarget))
-		num.Div(num, denom.SetUint64(config.BaseFeeChangeDenominator()))
-		baseFeeDelta := math.BigMax(num, common.Big1)
-
-		return num.Add(parent.BaseFee, baseFeeDelta)
-	} else {
-		// Otherwise if the parent block used less gas than its target, the baseFee should decrease.
-		// max(0, parentBaseFee * gasUsedDelta / parentGasTarget / baseFeeChangeDenominator)
-		num.SetUint64(parentGasTarget - parent.GasUsed)
-		num.Mul(num, parent.BaseFee)
-		num.Div(num, denom.SetUint64(parentGasTarget))
-		num.Div(num, denom.SetUint64(config.BaseFeeChangeDenominator()))
-		baseFee := num.Sub(parent.BaseFee, num)
-
-		return math.BigMax(baseFee, common.Big0)
-	}
->>>>>>> ee9ff064
 }