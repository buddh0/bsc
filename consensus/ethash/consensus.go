// Copyright 2017 The go-ethereum Authors
// This file is part of the go-ethereum library.
//
// The go-ethereum library is free software: you can redistribute it and/or modify
// it under the terms of the GNU Lesser General Public License as published by
// the Free Software Foundation, either version 3 of the License, or
// (at your option) any later version.
//
// The go-ethereum library is distributed in the hope that it will be useful,
// but WITHOUT ANY WARRANTY; without even the implied warranty of
// MERCHANTABILITY or FITNESS FOR A PARTICULAR PURPOSE. See the
// GNU Lesser General Public License for more details.
//
// You should have received a copy of the GNU Lesser General Public License
// along with the go-ethereum library. If not, see <http://www.gnu.org/licenses/>.

package ethash

import (
	"errors"
	"fmt"
	"math/big"
	"time"

	mapset "github.com/deckarep/golang-set/v2"
	"github.com/ethereum/go-ethereum/common"
	"github.com/ethereum/go-ethereum/common/gopool"
	"github.com/ethereum/go-ethereum/common/math"
	"github.com/ethereum/go-ethereum/consensus"
	"github.com/ethereum/go-ethereum/consensus/misc"
	"github.com/ethereum/go-ethereum/core/state"
	"github.com/ethereum/go-ethereum/core/types"
	"github.com/ethereum/go-ethereum/params"
	"github.com/ethereum/go-ethereum/rlp"
	"github.com/ethereum/go-ethereum/trie"
	"golang.org/x/crypto/sha3"
)

// Ethash proof-of-work protocol constants.
var (
	FrontierBlockReward           = big.NewInt(5e+18) // Block reward in wei for successfully mining a block
	ByzantiumBlockReward          = big.NewInt(3e+18) // Block reward in wei for successfully mining a block upward from Byzantium
	ConstantinopleBlockReward     = big.NewInt(2e+18) // Block reward in wei for successfully mining a block upward from Constantinople
	maxUncles                     = 2                 // Maximum number of uncles allowed in a single block
	allowedFutureBlockTimeSeconds = int64(15)         // Max seconds from current time allowed for blocks, before they're considered future blocks

	// calcDifficultyEip5133 is the difficulty adjustment algorithm as specified by EIP 5133.
	// It offsets the bomb a total of 11.4M blocks.
	// Specification EIP-5133: https://eips.ethereum.org/EIPS/eip-5133
	calcDifficultyEip5133 = makeDifficultyCalculator(big.NewInt(11_400_000))

	// calcDifficultyEip4345 is the difficulty adjustment algorithm as specified by EIP 4345.
	// It offsets the bomb a total of 10.7M blocks.
	// Specification EIP-4345: https://eips.ethereum.org/EIPS/eip-4345
	calcDifficultyEip4345 = makeDifficultyCalculator(big.NewInt(10_700_000))

	// calcDifficultyEip3554 is the difficulty adjustment algorithm as specified by EIP 3554.
	// It offsets the bomb a total of 9.7M blocks.
	// Specification EIP-3554: https://eips.ethereum.org/EIPS/eip-3554
	calcDifficultyEip3554 = makeDifficultyCalculator(big.NewInt(9700000))

	// calcDifficultyEip2384 is the difficulty adjustment algorithm as specified by EIP 2384.
	// It offsets the bomb 4M blocks from Constantinople, so in total 9M blocks.
	// Specification EIP-2384: https://eips.ethereum.org/EIPS/eip-2384
	calcDifficultyEip2384 = makeDifficultyCalculator(big.NewInt(9000000))

	// calcDifficultyConstantinople is the difficulty adjustment algorithm for Constantinople.
	// It returns the difficulty that a new block should have when created at time given the
	// parent block's time and difficulty. The calculation uses the Byzantium rules, but with
	// bomb offset 5M.
	// Specification EIP-1234: https://eips.ethereum.org/EIPS/eip-1234
	calcDifficultyConstantinople = makeDifficultyCalculator(big.NewInt(5000000))

	// calcDifficultyByzantium is the difficulty adjustment algorithm. It returns
	// the difficulty that a new block should have when created at time given the
	// parent block's time and difficulty. The calculation uses the Byzantium rules.
	// Specification EIP-649: https://eips.ethereum.org/EIPS/eip-649
	calcDifficultyByzantium = makeDifficultyCalculator(big.NewInt(3000000))
)

// Various error messages to mark blocks invalid. These should be private to
// prevent engine specific errors from being referenced in the remainder of the
// codebase, inherently breaking if the engine is swapped out. Please put common
// error types into the consensus package.
var (
	errOlderBlockTime  = errors.New("timestamp older than parent")
	errTooManyUncles   = errors.New("too many uncles")
	errDuplicateUncle  = errors.New("duplicate uncle")
	errUncleIsAncestor = errors.New("uncle is ancestor")
	errDanglingUncle   = errors.New("uncle's parent is not ancestor")
)

// Author implements consensus.Engine, returning the header's coinbase as the
// proof-of-work verified author of the block.
func (ethash *Ethash) Author(header *types.Header) (common.Address, error) {
	return header.Coinbase, nil
}

// VerifyHeader checks whether a header conforms to the consensus rules of the
// stock Ethereum ethash engine.
func (ethash *Ethash) VerifyHeader(chain consensus.ChainHeaderReader, header *types.Header) error {
	// Short circuit if the header is known, or its parent not
	number := header.Number.Uint64()
	if chain.GetHeader(header.Hash(), number) != nil {
		return nil
	}
	parent := chain.GetHeader(header.ParentHash, number-1)
	if parent == nil {
		return consensus.ErrUnknownAncestor
	}
	// Sanity checks passed, do a proper verification
	return ethash.verifyHeader(chain, header, parent, false, time.Now().Unix())
}

// VerifyHeaders is similar to VerifyHeader, but verifies a batch of headers
// concurrently. The method returns a quit channel to abort the operations and
// a results channel to retrieve the async verifications.
func (ethash *Ethash) VerifyHeaders(chain consensus.ChainHeaderReader, headers []*types.Header) (chan<- struct{}, <-chan error) {
	// If we're running a full engine faking, accept any input as valid
	if ethash.fakeFull || len(headers) == 0 {
		abort, results := make(chan struct{}), make(chan error, len(headers))
		for i := 0; i < len(headers); i++ {
			results <- nil
		}
		return abort, results
	}
	abort := make(chan struct{})
	results := make(chan error, len(headers))
	unixNow := time.Now().Unix()

<<<<<<< HEAD
	// Spawn as many workers as allowed threads
	workers := runtime.GOMAXPROCS(0)
	if len(headers) < workers {
		workers = len(headers)
	}

	// Create a task channel and spawn the verifiers
	var (
		inputs  = make(chan int)
		done    = make(chan int, workers)
		errors  = make([]error, len(headers))
		abort   = make(chan struct{})
		unixNow = time.Now().Unix()
	)
	for i := 0; i < workers; i++ {
		gopool.Submit(func() {
			for index := range inputs {
				errors[index] = ethash.verifyHeaderWorker(chain, headers, seals, index, unixNow)
				done <- index
			}
		})
	}

	errorsOut := make(chan error, len(headers))
	gopool.Submit(func() {
		defer close(inputs)
		var (
			in, out = 0, 0
			checked = make([]bool, len(headers))
			inputs  = inputs
		)
		for {
=======
	go func() {
		for i, header := range headers {
			var parent *types.Header
			if i == 0 {
				parent = chain.GetHeader(headers[0].ParentHash, headers[0].Number.Uint64()-1)
			} else if headers[i-1].Hash() == headers[i].ParentHash {
				parent = headers[i-1]
			}
			var err error
			if parent == nil {
				err = consensus.ErrUnknownAncestor
			} else {
				err = ethash.verifyHeader(chain, header, parent, false, unixNow)
			}
>>>>>>> 604da5c8
			select {
			case <-abort:
				return
			case results <- err:
			}
		}
<<<<<<< HEAD
	})
	return abort, errorsOut
}

func (ethash *Ethash) verifyHeaderWorker(chain consensus.ChainHeaderReader, headers []*types.Header, seals []bool, index int, unixNow int64) error {
	var parent *types.Header
	if index == 0 {
		parent = chain.GetHeader(headers[0].ParentHash, headers[0].Number.Uint64()-1)
	} else if headers[index-1].Hash() == headers[index].ParentHash {
		parent = headers[index-1]
	}
	if parent == nil {
		return consensus.ErrUnknownAncestor
	}
	return ethash.verifyHeader(chain, headers[index], parent, false, seals[index], unixNow)
=======
	}()
	return abort, results
>>>>>>> 604da5c8
}

// VerifyUncles verifies that the given block's uncles conform to the consensus
// rules of the stock Ethereum ethash engine.
func (ethash *Ethash) VerifyUncles(chain consensus.ChainReader, block *types.Block) error {
	// If we're running a full engine faking, accept any input as valid
	if ethash.fakeFull {
		return nil
	}
	// Verify that there are at most 2 uncles included in this block
	if len(block.Uncles()) > maxUncles {
		return errTooManyUncles
	}
	if len(block.Uncles()) == 0 {
		return nil
	}
	// Gather the set of past uncles and ancestors
	uncles, ancestors := mapset.NewSet[common.Hash](), make(map[common.Hash]*types.Header)

	number, parent := block.NumberU64()-1, block.ParentHash()
	for i := 0; i < 7; i++ {
		ancestorHeader := chain.GetHeader(parent, number)
		if ancestorHeader == nil {
			break
		}
		ancestors[parent] = ancestorHeader
		// If the ancestor doesn't have any uncles, we don't have to iterate them
		if ancestorHeader.UncleHash != types.EmptyUncleHash {
			// Need to add those uncles to the banned list too
			ancestor := chain.GetBlock(parent, number)
			if ancestor == nil {
				break
			}
			for _, uncle := range ancestor.Uncles() {
				uncles.Add(uncle.Hash())
			}
		}
		parent, number = ancestorHeader.ParentHash, number-1
	}
	ancestors[block.Hash()] = block.Header()
	uncles.Add(block.Hash())

	// Verify each of the uncles that it's recent, but not an ancestor
	for _, uncle := range block.Uncles() {
		// Make sure every uncle is rewarded only once
		hash := uncle.Hash()
		if uncles.Contains(hash) {
			return errDuplicateUncle
		}
		uncles.Add(hash)

		// Make sure the uncle has a valid ancestry
		if ancestors[hash] != nil {
			return errUncleIsAncestor
		}
		if ancestors[uncle.ParentHash] == nil || uncle.ParentHash == block.ParentHash() {
			return errDanglingUncle
		}
		if err := ethash.verifyHeader(chain, uncle, ancestors[uncle.ParentHash], true, time.Now().Unix()); err != nil {
			return err
		}
	}
	return nil
}

// verifyHeader checks whether a header conforms to the consensus rules of the
// stock Ethereum ethash engine.
// See YP section 4.3.4. "Block Header Validity"
func (ethash *Ethash) verifyHeader(chain consensus.ChainHeaderReader, header, parent *types.Header, uncle bool, unixNow int64) error {
	// Ensure that the header's extra-data section is of a reasonable size
	if uint64(len(header.Extra)) > params.MaximumExtraDataSize {
		return fmt.Errorf("extra-data too long: %d > %d", len(header.Extra), params.MaximumExtraDataSize)
	}
	// Verify the header's timestamp
	if !uncle {
		if header.Time > uint64(unixNow+allowedFutureBlockTimeSeconds) {
			return consensus.ErrFutureBlock
		}
	}
	if header.Time <= parent.Time {
		return errOlderBlockTime
	}
	// Verify the block's difficulty based on its timestamp and parent's difficulty
	expected := ethash.CalcDifficulty(chain, header.Time, parent)

	if expected.Cmp(header.Difficulty) != 0 {
		return fmt.Errorf("invalid difficulty: have %v, want %v", header.Difficulty, expected)
	}
	// Verify that the gas limit is <= 2^63-1
	if header.GasLimit > params.MaxGasLimit {
		return fmt.Errorf("invalid gasLimit: have %v, max %v", header.GasLimit, params.MaxGasLimit)
	}
	// Verify that the gasUsed is <= gasLimit
	if header.GasUsed > header.GasLimit {
		return fmt.Errorf("invalid gasUsed: have %d, gasLimit %d", header.GasUsed, header.GasLimit)
	}
	// Verify the block's gas usage and (if applicable) verify the base fee.
	if !chain.Config().IsLondon(header.Number) {
		// Verify BaseFee not present before EIP-1559 fork.
		if header.BaseFee != nil {
			return fmt.Errorf("invalid baseFee before fork: have %d, expected 'nil'", header.BaseFee)
		}
		if err := misc.VerifyGaslimit(parent.GasLimit, header.GasLimit); err != nil {
			return err
		}
	} else if err := misc.VerifyEIP1559Header(chain.Config(), parent, header); err != nil {
		// Verify the header's EIP-1559 attributes.
		return err
	}
	// Verify that the block number is parent's +1
	if diff := new(big.Int).Sub(header.Number, parent.Number); diff.Cmp(big.NewInt(1)) != 0 {
		return consensus.ErrInvalidNumber
	}
	if chain.Config().IsShanghai(header.Number, header.Time) {
		return errors.New("ethash does not support shanghai fork")
	}
	if chain.Config().IsCancun(header.Number, header.Time) {
		return errors.New("ethash does not support cancun fork")
	}
	// Add some fake checks for tests
	if ethash.fakeDelay != nil {
		time.Sleep(*ethash.fakeDelay)
	}
	if ethash.fakeFail != nil && *ethash.fakeFail == header.Number.Uint64() {
		return errors.New("invalid tester pow")
	}
	// If all checks passed, validate any special fields for hard forks
	if err := misc.VerifyDAOHeaderExtraData(chain.Config(), header); err != nil {
		return err
	}
	return nil
}

// CalcDifficulty is the difficulty adjustment algorithm. It returns
// the difficulty that a new block should have when created at time
// given the parent block's time and difficulty.
func (ethash *Ethash) CalcDifficulty(chain consensus.ChainHeaderReader, time uint64, parent *types.Header) *big.Int {
	return CalcDifficulty(chain.Config(), time, parent)
}

// CalcDifficulty is the difficulty adjustment algorithm. It returns
// the difficulty that a new block should have when created at time
// given the parent block's time and difficulty.
func CalcDifficulty(config *params.ChainConfig, time uint64, parent *types.Header) *big.Int {
	next := new(big.Int).Add(parent.Number, big1)
	switch {
	case config.IsGrayGlacier(next):
		return calcDifficultyEip5133(time, parent)
	case config.IsArrowGlacier(next):
		return calcDifficultyEip4345(time, parent)
	case config.IsLondon(next):
		return calcDifficultyEip3554(time, parent)
	case config.IsMuirGlacier(next):
		return calcDifficultyEip2384(time, parent)
	case config.IsConstantinople(next):
		return calcDifficultyConstantinople(time, parent)
	case config.IsByzantium(next):
		return calcDifficultyByzantium(time, parent)
	case config.IsHomestead(next):
		return calcDifficultyHomestead(time, parent)
	default:
		return calcDifficultyFrontier(time, parent)
	}
}

// Some weird constants to avoid constant memory allocs for them.
var (
	expDiffPeriod = big.NewInt(100000)
	big1          = big.NewInt(1)
	big2          = big.NewInt(2)
	big9          = big.NewInt(9)
	big10         = big.NewInt(10)
	bigMinus99    = big.NewInt(-99)
)

// makeDifficultyCalculator creates a difficultyCalculator with the given bomb-delay.
// the difficulty is calculated with Byzantium rules, which differs from Homestead in
// how uncles affect the calculation
func makeDifficultyCalculator(bombDelay *big.Int) func(time uint64, parent *types.Header) *big.Int {
	// Note, the calculations below looks at the parent number, which is 1 below
	// the block number. Thus we remove one from the delay given
	bombDelayFromParent := new(big.Int).Sub(bombDelay, big1)
	return func(time uint64, parent *types.Header) *big.Int {
		// https://github.com/ethereum/EIPs/issues/100.
		// algorithm:
		// diff = (parent_diff +
		//         (parent_diff / 2048 * max((2 if len(parent.uncles) else 1) - ((timestamp - parent.timestamp) // 9), -99))
		//        ) + 2^(periodCount - 2)

		bigTime := new(big.Int).SetUint64(time)
		bigParentTime := new(big.Int).SetUint64(parent.Time)

		// holds intermediate values to make the algo easier to read & audit
		x := new(big.Int)
		y := new(big.Int)

		// (2 if len(parent_uncles) else 1) - (block_timestamp - parent_timestamp) // 9
		x.Sub(bigTime, bigParentTime)
		x.Div(x, big9)
		if parent.UncleHash == types.EmptyUncleHash {
			x.Sub(big1, x)
		} else {
			x.Sub(big2, x)
		}
		// max((2 if len(parent_uncles) else 1) - (block_timestamp - parent_timestamp) // 9, -99)
		if x.Cmp(bigMinus99) < 0 {
			x.Set(bigMinus99)
		}
		// parent_diff + (parent_diff / 2048 * max((2 if len(parent.uncles) else 1) - ((timestamp - parent.timestamp) // 9), -99))
		y.Div(parent.Difficulty, params.DifficultyBoundDivisor)
		x.Mul(y, x)
		x.Add(parent.Difficulty, x)

		// minimum difficulty can ever be (before exponential factor)
		if x.Cmp(params.MinimumDifficulty) < 0 {
			x.Set(params.MinimumDifficulty)
		}
		// calculate a fake block number for the ice-age delay
		// Specification: https://eips.ethereum.org/EIPS/eip-1234
		fakeBlockNumber := new(big.Int)
		if parent.Number.Cmp(bombDelayFromParent) >= 0 {
			fakeBlockNumber = fakeBlockNumber.Sub(parent.Number, bombDelayFromParent)
		}
		// for the exponential factor
		periodCount := fakeBlockNumber
		periodCount.Div(periodCount, expDiffPeriod)

		// the exponential factor, commonly referred to as "the bomb"
		// diff = diff + 2^(periodCount - 2)
		if periodCount.Cmp(big1) > 0 {
			y.Sub(periodCount, big2)
			y.Exp(big2, y, nil)
			x.Add(x, y)
		}
		return x
	}
}

// calcDifficultyHomestead is the difficulty adjustment algorithm. It returns
// the difficulty that a new block should have when created at time given the
// parent block's time and difficulty. The calculation uses the Homestead rules.
func calcDifficultyHomestead(time uint64, parent *types.Header) *big.Int {
	// https://github.com/ethereum/EIPs/blob/master/EIPS/eip-2.md
	// algorithm:
	// diff = (parent_diff +
	//         (parent_diff / 2048 * max(1 - (block_timestamp - parent_timestamp) // 10, -99))
	//        ) + 2^(periodCount - 2)

	bigTime := new(big.Int).SetUint64(time)
	bigParentTime := new(big.Int).SetUint64(parent.Time)

	// holds intermediate values to make the algo easier to read & audit
	x := new(big.Int)
	y := new(big.Int)

	// 1 - (block_timestamp - parent_timestamp) // 10
	x.Sub(bigTime, bigParentTime)
	x.Div(x, big10)
	x.Sub(big1, x)

	// max(1 - (block_timestamp - parent_timestamp) // 10, -99)
	if x.Cmp(bigMinus99) < 0 {
		x.Set(bigMinus99)
	}
	// (parent_diff + parent_diff // 2048 * max(1 - (block_timestamp - parent_timestamp) // 10, -99))
	y.Div(parent.Difficulty, params.DifficultyBoundDivisor)
	x.Mul(y, x)
	x.Add(parent.Difficulty, x)

	// minimum difficulty can ever be (before exponential factor)
	if x.Cmp(params.MinimumDifficulty) < 0 {
		x.Set(params.MinimumDifficulty)
	}
	// for the exponential factor
	periodCount := new(big.Int).Add(parent.Number, big1)
	periodCount.Div(periodCount, expDiffPeriod)

	// the exponential factor, commonly referred to as "the bomb"
	// diff = diff + 2^(periodCount - 2)
	if periodCount.Cmp(big1) > 0 {
		y.Sub(periodCount, big2)
		y.Exp(big2, y, nil)
		x.Add(x, y)
	}
	return x
}

// calcDifficultyFrontier is the difficulty adjustment algorithm. It returns the
// difficulty that a new block should have when created at time given the parent
// block's time and difficulty. The calculation uses the Frontier rules.
func calcDifficultyFrontier(time uint64, parent *types.Header) *big.Int {
	diff := new(big.Int)
	adjust := new(big.Int).Div(parent.Difficulty, params.DifficultyBoundDivisor)
	bigTime := new(big.Int)
	bigParentTime := new(big.Int)

	bigTime.SetUint64(time)
	bigParentTime.SetUint64(parent.Time)

	if bigTime.Sub(bigTime, bigParentTime).Cmp(params.DurationLimit) < 0 {
		diff.Add(parent.Difficulty, adjust)
	} else {
		diff.Sub(parent.Difficulty, adjust)
	}
	if diff.Cmp(params.MinimumDifficulty) < 0 {
		diff.Set(params.MinimumDifficulty)
	}

	periodCount := new(big.Int).Add(parent.Number, big1)
	periodCount.Div(periodCount, expDiffPeriod)
	if periodCount.Cmp(big1) > 0 {
		// diff = diff + 2^(periodCount - 2)
		expDiff := periodCount.Sub(periodCount, big2)
		expDiff.Exp(big2, expDiff, nil)
		diff.Add(diff, expDiff)
		diff = math.BigMax(diff, params.MinimumDifficulty)
	}
	return diff
}

// Exported for fuzzing
var FrontierDifficultyCalculator = calcDifficultyFrontier
var HomesteadDifficultyCalculator = calcDifficultyHomestead
var DynamicDifficultyCalculator = makeDifficultyCalculator

// Prepare implements consensus.Engine, initializing the difficulty field of a
// header to conform to the ethash protocol. The changes are done inline.
func (ethash *Ethash) Prepare(chain consensus.ChainHeaderReader, header *types.Header) error {
	parent := chain.GetHeader(header.ParentHash, header.Number.Uint64()-1)
	if parent == nil {
		return consensus.ErrUnknownAncestor
	}
	header.Difficulty = ethash.CalcDifficulty(chain, header.Time, parent)
	return nil
}

// Finalize implements consensus.Engine, accumulating the block and uncle rewards,
// setting the final state on the header
func (ethash *Ethash) Finalize(chain consensus.ChainHeaderReader, header *types.Header, state *state.StateDB, txs []*types.Transaction, uncles []*types.Header, withdrawals []*types.Withdrawal,
	receipts []*types.Receipt, _ []*types.Transaction, _ *uint64) (err error) {
	// Accumulate any block and uncle rewards and commit the final state root
	accumulateRewards(chain.Config(), state, header, uncles)
	return
}

// FinalizeAndAssemble implements consensus.Engine, accumulating the block and
// uncle rewards, setting the final state and assembling the block.
func (ethash *Ethash) FinalizeAndAssemble(chain consensus.ChainHeaderReader, header *types.Header, state *state.StateDB, txs []*types.Transaction, uncles []*types.Header, receipts []*types.Receipt, withdrawals []*types.Withdrawal) (*types.Block, []*types.Receipt, error) {
	if len(withdrawals) > 0 {
		return nil, nil, errors.New("ethash does not support withdrawals")
	}
	// Finalize block
	ethash.Finalize(chain, header, state, txs, uncles, nil, nil, nil, nil)

	// Assign the final state root to header.
	header.Root = state.IntermediateRoot(chain.Config().IsEIP158(header.Number))

	// Header seems complete, assemble into a block and return
	return types.NewBlock(header, txs, uncles, receipts, trie.NewStackTrie(nil)), receipts, nil
}

func (ethash *Ethash) Delay(_ consensus.ChainReader, _ *types.Header, _ *time.Duration) *time.Duration {
	return nil
}

// SealHash returns the hash of a block prior to it being sealed.
func (ethash *Ethash) SealHash(header *types.Header) (hash common.Hash) {
	hasher := sha3.NewLegacyKeccak256()

	enc := []interface{}{
		header.ParentHash,
		header.UncleHash,
		header.Coinbase,
		header.Root,
		header.TxHash,
		header.ReceiptHash,
		header.Bloom,
		header.Difficulty,
		header.Number,
		header.GasLimit,
		header.GasUsed,
		header.Time,
		header.Extra,
	}
	if header.BaseFee != nil {
		enc = append(enc, header.BaseFee)
	}
	if header.WithdrawalsHash != nil {
		panic("withdrawal hash set on ethash")
	}
	rlp.Encode(hasher, enc)
	hasher.Sum(hash[:0])
	return hash
}

// Some weird constants to avoid constant memory allocs for them.
var (
	big8  = big.NewInt(8)
	big32 = big.NewInt(32)
)

// AccumulateRewards credits the coinbase of the given block with the mining
// reward. The total reward consists of the static block reward and rewards for
// included uncles. The coinbase of each uncle block is also rewarded.
func accumulateRewards(config *params.ChainConfig, state *state.StateDB, header *types.Header, uncles []*types.Header) {
	// Select the correct block reward based on chain progression
	blockReward := FrontierBlockReward
	if config.IsByzantium(header.Number) {
		blockReward = ByzantiumBlockReward
	}
	if config.IsConstantinople(header.Number) {
		blockReward = ConstantinopleBlockReward
	}
	// Accumulate the rewards for the miner and any included uncles
	reward := new(big.Int).Set(blockReward)
	r := new(big.Int)
	for _, uncle := range uncles {
		r.Add(uncle.Number, big8)
		r.Sub(r, header.Number)
		r.Mul(r, blockReward)
		r.Div(r, big8)
		state.AddBalance(uncle.Coinbase, r)

		r.Div(blockReward, big32)
		reward.Add(reward, r)
	}
	state.AddBalance(header.Coinbase, reward)
}<|MERGE_RESOLUTION|>--- conflicted
+++ resolved
@@ -24,7 +24,6 @@
 
 	mapset "github.com/deckarep/golang-set/v2"
 	"github.com/ethereum/go-ethereum/common"
-	"github.com/ethereum/go-ethereum/common/gopool"
 	"github.com/ethereum/go-ethereum/common/math"
 	"github.com/ethereum/go-ethereum/consensus"
 	"github.com/ethereum/go-ethereum/consensus/misc"
@@ -128,40 +127,6 @@
 	results := make(chan error, len(headers))
 	unixNow := time.Now().Unix()
 
-<<<<<<< HEAD
-	// Spawn as many workers as allowed threads
-	workers := runtime.GOMAXPROCS(0)
-	if len(headers) < workers {
-		workers = len(headers)
-	}
-
-	// Create a task channel and spawn the verifiers
-	var (
-		inputs  = make(chan int)
-		done    = make(chan int, workers)
-		errors  = make([]error, len(headers))
-		abort   = make(chan struct{})
-		unixNow = time.Now().Unix()
-	)
-	for i := 0; i < workers; i++ {
-		gopool.Submit(func() {
-			for index := range inputs {
-				errors[index] = ethash.verifyHeaderWorker(chain, headers, seals, index, unixNow)
-				done <- index
-			}
-		})
-	}
-
-	errorsOut := make(chan error, len(headers))
-	gopool.Submit(func() {
-		defer close(inputs)
-		var (
-			in, out = 0, 0
-			checked = make([]bool, len(headers))
-			inputs  = inputs
-		)
-		for {
-=======
 	go func() {
 		for i, header := range headers {
 			var parent *types.Header
@@ -176,33 +141,14 @@
 			} else {
 				err = ethash.verifyHeader(chain, header, parent, false, unixNow)
 			}
->>>>>>> 604da5c8
 			select {
 			case <-abort:
 				return
 			case results <- err:
 			}
 		}
-<<<<<<< HEAD
-	})
-	return abort, errorsOut
-}
-
-func (ethash *Ethash) verifyHeaderWorker(chain consensus.ChainHeaderReader, headers []*types.Header, seals []bool, index int, unixNow int64) error {
-	var parent *types.Header
-	if index == 0 {
-		parent = chain.GetHeader(headers[0].ParentHash, headers[0].Number.Uint64()-1)
-	} else if headers[index-1].Hash() == headers[index].ParentHash {
-		parent = headers[index-1]
-	}
-	if parent == nil {
-		return consensus.ErrUnknownAncestor
-	}
-	return ethash.verifyHeader(chain, headers[index], parent, false, seals[index], unixNow)
-=======
 	}()
 	return abort, results
->>>>>>> 604da5c8
 }
 
 // VerifyUncles verifies that the given block's uncles conform to the consensus
