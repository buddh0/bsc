// Copyright 2017 The go-ethereum Authors
// This file is part of the go-ethereum library.
//
// The go-ethereum library is free software: you can redistribute it and/or modify
// it under the terms of the GNU Lesser General Public License as published by
// the Free Software Foundation, either version 3 of the License, or
// (at your option) any later version.
//
// The go-ethereum library is distributed in the hope that it will be useful,
// but WITHOUT ANY WARRANTY; without even the implied warranty of
// MERCHANTABILITY or FITNESS FOR A PARTICULAR PURPOSE. See the
// GNU Lesser General Public License for more details.
//
// You should have received a copy of the GNU Lesser General Public License
// along with the go-ethereum library. If not, see <http://www.gnu.org/licenses/>.

package ethash

import (
	"errors"
	"fmt"
	"math/big"
	"time"

	mapset "github.com/deckarep/golang-set/v2"
	"github.com/ethereum/go-ethereum/common"
	"github.com/ethereum/go-ethereum/common/math"
	"github.com/ethereum/go-ethereum/consensus"
	"github.com/ethereum/go-ethereum/consensus/misc"
	"github.com/ethereum/go-ethereum/consensus/misc/eip1559"
	"github.com/ethereum/go-ethereum/core/state"
	"github.com/ethereum/go-ethereum/core/tracing"
	"github.com/ethereum/go-ethereum/core/types"
	"github.com/ethereum/go-ethereum/params"
	"github.com/ethereum/go-ethereum/rlp"
	"github.com/ethereum/go-ethereum/trie"
	"github.com/holiman/uint256"
	"golang.org/x/crypto/sha3"
)

// Ethash proof-of-work protocol constants.
var (
	FrontierBlockReward           = uint256.NewInt(5e+18) // Block reward in wei for successfully mining a block
	ByzantiumBlockReward          = uint256.NewInt(3e+18) // Block reward in wei for successfully mining a block upward from Byzantium
	ConstantinopleBlockReward     = uint256.NewInt(2e+18) // Block reward in wei for successfully mining a block upward from Constantinople
	maxUncles                     = 2                     // Maximum number of uncles allowed in a single block
	allowedFutureBlockTimeSeconds = int64(15)             // Max seconds from current time allowed for blocks, before they're considered future blocks

	// calcDifficultyEip5133 is the difficulty adjustment algorithm as specified by EIP 5133.
	// It offsets the bomb a total of 11.4M blocks.
	// Specification EIP-5133: https://eips.ethereum.org/EIPS/eip-5133
	calcDifficultyEip5133 = makeDifficultyCalculator(big.NewInt(11_400_000))

	// calcDifficultyEip4345 is the difficulty adjustment algorithm as specified by EIP 4345.
	// It offsets the bomb a total of 10.7M blocks.
	// Specification EIP-4345: https://eips.ethereum.org/EIPS/eip-4345
	calcDifficultyEip4345 = makeDifficultyCalculator(big.NewInt(10_700_000))

	// calcDifficultyEip3554 is the difficulty adjustment algorithm as specified by EIP 3554.
	// It offsets the bomb a total of 9.7M blocks.
	// Specification EIP-3554: https://eips.ethereum.org/EIPS/eip-3554
	calcDifficultyEip3554 = makeDifficultyCalculator(big.NewInt(9700000))

	// calcDifficultyEip2384 is the difficulty adjustment algorithm as specified by EIP 2384.
	// It offsets the bomb 4M blocks from Constantinople, so in total 9M blocks.
	// Specification EIP-2384: https://eips.ethereum.org/EIPS/eip-2384
	calcDifficultyEip2384 = makeDifficultyCalculator(big.NewInt(9000000))

	// calcDifficultyConstantinople is the difficulty adjustment algorithm for Constantinople.
	// It returns the difficulty that a new block should have when created at time given the
	// parent block's time and difficulty. The calculation uses the Byzantium rules, but with
	// bomb offset 5M.
	// Specification EIP-1234: https://eips.ethereum.org/EIPS/eip-1234
	calcDifficultyConstantinople = makeDifficultyCalculator(big.NewInt(5000000))

	// calcDifficultyByzantium is the difficulty adjustment algorithm. It returns
	// the difficulty that a new block should have when created at time given the
	// parent block's time and difficulty. The calculation uses the Byzantium rules.
	// Specification EIP-649: https://eips.ethereum.org/EIPS/eip-649
	calcDifficultyByzantium = makeDifficultyCalculator(big.NewInt(3000000))
)

// Various error messages to mark blocks invalid. These should be private to
// prevent engine specific errors from being referenced in the remainder of the
// codebase, inherently breaking if the engine is swapped out. Please put common
// error types into the consensus package.
var (
	errOlderBlockTime  = errors.New("timestamp older than parent")
	errTooManyUncles   = errors.New("too many uncles")
	errDuplicateUncle  = errors.New("duplicate uncle")
	errUncleIsAncestor = errors.New("uncle is ancestor")
	errDanglingUncle   = errors.New("uncle's parent is not ancestor")
)

// Author implements consensus.Engine, returning the header's coinbase as the
// proof-of-work verified author of the block.
func (ethash *Ethash) Author(header *types.Header) (common.Address, error) {
	return header.Coinbase, nil
}

// VerifyHeader checks whether a header conforms to the consensus rules of the
// stock Ethereum ethash engine.
func (ethash *Ethash) VerifyHeader(chain consensus.ChainHeaderReader, header *types.Header) error {
	// Short circuit if the header is known, or its parent not
	number := header.Number.Uint64()
	if chain.GetHeader(header.Hash(), number) != nil {
		return nil
	}
	parent := chain.GetHeader(header.ParentHash, number-1)
	if parent == nil {
		return consensus.ErrUnknownAncestor
	}
	// Sanity checks passed, do a proper verification
	return ethash.verifyHeader(chain, header, parent, false, time.Now().Unix())
}

// VerifyHeaders is similar to VerifyHeader, but verifies a batch of headers
// concurrently. The method returns a quit channel to abort the operations and
// a results channel to retrieve the async verifications.
func (ethash *Ethash) VerifyHeaders(chain consensus.ChainHeaderReader, headers []*types.Header) (chan<- struct{}, <-chan error) {
	// If we're running a full engine faking, accept any input as valid
	if ethash.fakeFull || len(headers) == 0 {
		abort, results := make(chan struct{}), make(chan error, len(headers))
		for i := 0; i < len(headers); i++ {
			results <- nil
		}
		return abort, results
	}
	abort := make(chan struct{})
	results := make(chan error, len(headers))
	unixNow := time.Now().Unix()

	go func() {
		for i, header := range headers {
			var parent *types.Header
			if i == 0 {
				parent = chain.GetHeader(headers[0].ParentHash, headers[0].Number.Uint64()-1)
			} else if headers[i-1].Hash() == headers[i].ParentHash {
				parent = headers[i-1]
			}
			var err error
			if parent == nil {
				err = consensus.ErrUnknownAncestor
			} else {
				err = ethash.verifyHeader(chain, header, parent, false, unixNow)
			}
			select {
			case <-abort:
				return
			case results <- err:
			}
		}
	}()
	return abort, results
}

// VerifyUncles verifies that the given block's uncles conform to the consensus
// rules of the stock Ethereum ethash engine.
func (ethash *Ethash) VerifyUncles(chain consensus.ChainReader, block *types.Block) error {
	// If we're running a full engine faking, accept any input as valid
	if ethash.fakeFull {
		return nil
	}
	// Verify that there are at most 2 uncles included in this block
	if len(block.Uncles()) > maxUncles {
		return errTooManyUncles
	}
	if len(block.Uncles()) == 0 {
		return nil
	}
	// Gather the set of past uncles and ancestors
	uncles, ancestors := mapset.NewSet[common.Hash](), make(map[common.Hash]*types.Header)

	number, parent := block.NumberU64()-1, block.ParentHash()
	for i := 0; i < 7; i++ {
		ancestorHeader := chain.GetHeader(parent, number)
		if ancestorHeader == nil {
			break
		}
		ancestors[parent] = ancestorHeader
		// If the ancestor doesn't have any uncles, we don't have to iterate them
		if ancestorHeader.UncleHash != types.EmptyUncleHash {
			// Need to add those uncles to the banned list too
			ancestor := chain.GetBlock(parent, number)
			if ancestor == nil {
				break
			}
			for _, uncle := range ancestor.Uncles() {
				uncles.Add(uncle.Hash())
			}
		}
		parent, number = ancestorHeader.ParentHash, number-1
	}
	ancestors[block.Hash()] = block.Header()
	uncles.Add(block.Hash())

	// Verify each of the uncles that it's recent, but not an ancestor
	for _, uncle := range block.Uncles() {
		// Make sure every uncle is rewarded only once
		hash := uncle.Hash()
		if uncles.Contains(hash) {
			return errDuplicateUncle
		}
		uncles.Add(hash)

		// Make sure the uncle has a valid ancestry
		if ancestors[hash] != nil {
			return errUncleIsAncestor
		}
		if ancestors[uncle.ParentHash] == nil || uncle.ParentHash == block.ParentHash() {
			return errDanglingUncle
		}
		if err := ethash.verifyHeader(chain, uncle, ancestors[uncle.ParentHash], true, time.Now().Unix()); err != nil {
			return err
		}
	}
	return nil
}

// verifyHeader checks whether a header conforms to the consensus rules of the
// stock Ethereum ethash engine.
// See YP section 4.3.4. "Block Header Validity"
func (ethash *Ethash) verifyHeader(chain consensus.ChainHeaderReader, header, parent *types.Header, uncle bool, unixNow int64) error {
	// Ensure that the header's extra-data section is of a reasonable size
	if uint64(len(header.Extra)) > params.MaximumExtraDataSize {
		return fmt.Errorf("extra-data too long: %d > %d", len(header.Extra), params.MaximumExtraDataSize)
	}
	// Verify the header's timestamp
	if !uncle {
		if header.Time > uint64(unixNow+allowedFutureBlockTimeSeconds) {
			return consensus.ErrFutureBlock
		}
	}
	if header.Time <= parent.Time {
		return errOlderBlockTime
	}
	// Verify the block's difficulty based on its timestamp and parent's difficulty
	expected := ethash.CalcDifficulty(chain, header.Time, parent)

	if expected.Cmp(header.Difficulty) != 0 {
		return fmt.Errorf("invalid difficulty: have %v, want %v", header.Difficulty, expected)
	}
	// Verify that the gas limit is <= 2^63-1
	if header.GasLimit > params.MaxGasLimit {
		return fmt.Errorf("invalid gasLimit: have %v, max %v", header.GasLimit, params.MaxGasLimit)
	}
	// Verify that the gasUsed is <= gasLimit
	if header.GasUsed > header.GasLimit {
		return fmt.Errorf("invalid gasUsed: have %d, gasLimit %d", header.GasUsed, header.GasLimit)
	}
	// Verify the block's gas usage and (if applicable) verify the base fee.
	if !chain.Config().IsLondon(header.Number) {
		// Verify BaseFee not present before EIP-1559 fork.
		if header.BaseFee != nil {
			return fmt.Errorf("invalid baseFee before fork: have %d, expected 'nil'", header.BaseFee)
		}
		if err := misc.VerifyGaslimit(parent.GasLimit, header.GasLimit); err != nil {
			return err
		}
	} else if err := eip1559.VerifyEIP1559Header(chain.Config(), parent, header); err != nil {
		// Verify the header's EIP-1559 attributes.
		return err
	}
	// Verify that the block number is parent's +1
	if diff := new(big.Int).Sub(header.Number, parent.Number); diff.Cmp(big.NewInt(1)) != 0 {
		return consensus.ErrInvalidNumber
	}
	if chain.Config().IsShanghai(header.Number, header.Time) {
		return errors.New("ethash does not support shanghai fork")
	}
	// Verify the non-existence of withdrawalsHash.
	if header.WithdrawalsHash != nil {
		return fmt.Errorf("invalid withdrawalsHash: have %x, expected nil", header.WithdrawalsHash)
	}
	if chain.Config().IsCancun(header.Number, header.Time) {
		return errors.New("ethash does not support cancun fork")
	}
	// Verify the non-existence of cancun-specific header fields
	switch {
	case header.ExcessBlobGas != nil:
		return fmt.Errorf("invalid excessBlobGas: have %d, expected nil", header.ExcessBlobGas)
	case header.BlobGasUsed != nil:
		return fmt.Errorf("invalid blobGasUsed: have %d, expected nil", header.BlobGasUsed)
	case header.ParentBeaconRoot != nil:
		return fmt.Errorf("invalid parentBeaconRoot, have %#x, expected nil", header.ParentBeaconRoot)
	}
	// Add some fake checks for tests
	if ethash.fakeDelay != nil {
		time.Sleep(*ethash.fakeDelay)
	}
	if ethash.fakeFail != nil && *ethash.fakeFail == header.Number.Uint64() {
		return errors.New("invalid tester pow")
	}
	// If all checks passed, validate any special fields for hard forks
	if err := misc.VerifyDAOHeaderExtraData(chain.Config(), header); err != nil {
		return err
	}
	return nil
}

// CalcDifficulty is the difficulty adjustment algorithm. It returns
// the difficulty that a new block should have when created at time
// given the parent block's time and difficulty.
func (ethash *Ethash) CalcDifficulty(chain consensus.ChainHeaderReader, time uint64, parent *types.Header) *big.Int {
	return CalcDifficulty(chain.Config(), time, parent)
}

// CalcDifficulty is the difficulty adjustment algorithm. It returns
// the difficulty that a new block should have when created at time
// given the parent block's time and difficulty.
func CalcDifficulty(config *params.ChainConfig, time uint64, parent *types.Header) *big.Int {
	next := new(big.Int).Add(parent.Number, big1)
	switch {
	case config.IsGrayGlacier(next):
		return calcDifficultyEip5133(time, parent)
	case config.IsArrowGlacier(next):
		return calcDifficultyEip4345(time, parent)
	case config.IsLondon(next):
		return calcDifficultyEip3554(time, parent)
	case config.IsMuirGlacier(next):
		return calcDifficultyEip2384(time, parent)
	case config.IsConstantinople(next):
		return calcDifficultyConstantinople(time, parent)
	case config.IsByzantium(next):
		return calcDifficultyByzantium(time, parent)
	case config.IsHomestead(next):
		return calcDifficultyHomestead(time, parent)
	default:
		return calcDifficultyFrontier(time, parent)
	}
}

// Some weird constants to avoid constant memory allocs for them.
var (
	expDiffPeriod = big.NewInt(100000)
	big1          = big.NewInt(1)
	big2          = big.NewInt(2)
	big9          = big.NewInt(9)
	big10         = big.NewInt(10)
	bigMinus99    = big.NewInt(-99)
)

// makeDifficultyCalculator creates a difficultyCalculator with the given bomb-delay.
// the difficulty is calculated with Byzantium rules, which differs from Homestead in
// how uncles affect the calculation
func makeDifficultyCalculator(bombDelay *big.Int) func(time uint64, parent *types.Header) *big.Int {
	// Note, the calculations below looks at the parent number, which is 1 below
	// the block number. Thus we remove one from the delay given
	bombDelayFromParent := new(big.Int).Sub(bombDelay, big1)
	return func(time uint64, parent *types.Header) *big.Int {
		// https://github.com/ethereum/EIPs/issues/100.
		// algorithm:
		// diff = (parent_diff +
		//         (parent_diff / 2048 * max((2 if len(parent.uncles) else 1) - ((timestamp - parent.timestamp) // 9), -99))
		//        ) + 2^(periodCount - 2)

		bigTime := new(big.Int).SetUint64(time)
		bigParentTime := new(big.Int).SetUint64(parent.Time)

		// holds intermediate values to make the algo easier to read & audit
		x := new(big.Int)
		y := new(big.Int)

		// (2 if len(parent_uncles) else 1) - (block_timestamp - parent_timestamp) // 9
		x.Sub(bigTime, bigParentTime)
		x.Div(x, big9)
		if parent.UncleHash == types.EmptyUncleHash {
			x.Sub(big1, x)
		} else {
			x.Sub(big2, x)
		}
		// max((2 if len(parent_uncles) else 1) - (block_timestamp - parent_timestamp) // 9, -99)
		if x.Cmp(bigMinus99) < 0 {
			x.Set(bigMinus99)
		}
		// parent_diff + (parent_diff / 2048 * max((2 if len(parent.uncles) else 1) - ((timestamp - parent.timestamp) // 9), -99))
		y.Div(parent.Difficulty, params.DifficultyBoundDivisor)
		x.Mul(y, x)
		x.Add(parent.Difficulty, x)

		// minimum difficulty can ever be (before exponential factor)
		if x.Cmp(params.MinimumDifficulty) < 0 {
			x.Set(params.MinimumDifficulty)
		}
		// calculate a fake block number for the ice-age delay
		// Specification: https://eips.ethereum.org/EIPS/eip-1234
		fakeBlockNumber := new(big.Int)
		if parent.Number.Cmp(bombDelayFromParent) >= 0 {
			fakeBlockNumber = fakeBlockNumber.Sub(parent.Number, bombDelayFromParent)
		}
		// for the exponential factor
		periodCount := fakeBlockNumber
		periodCount.Div(periodCount, expDiffPeriod)

		// the exponential factor, commonly referred to as "the bomb"
		// diff = diff + 2^(periodCount - 2)
		if periodCount.Cmp(big1) > 0 {
			y.Sub(periodCount, big2)
			y.Exp(big2, y, nil)
			x.Add(x, y)
		}
		return x
	}
}

// calcDifficultyHomestead is the difficulty adjustment algorithm. It returns
// the difficulty that a new block should have when created at time given the
// parent block's time and difficulty. The calculation uses the Homestead rules.
func calcDifficultyHomestead(time uint64, parent *types.Header) *big.Int {
	// https://github.com/ethereum/EIPs/blob/master/EIPS/eip-2.md
	// algorithm:
	// diff = (parent_diff +
	//         (parent_diff / 2048 * max(1 - (block_timestamp - parent_timestamp) // 10, -99))
	//        ) + 2^(periodCount - 2)

	bigTime := new(big.Int).SetUint64(time)
	bigParentTime := new(big.Int).SetUint64(parent.Time)

	// holds intermediate values to make the algo easier to read & audit
	x := new(big.Int)
	y := new(big.Int)

	// 1 - (block_timestamp - parent_timestamp) // 10
	x.Sub(bigTime, bigParentTime)
	x.Div(x, big10)
	x.Sub(big1, x)

	// max(1 - (block_timestamp - parent_timestamp) // 10, -99)
	if x.Cmp(bigMinus99) < 0 {
		x.Set(bigMinus99)
	}
	// (parent_diff + parent_diff // 2048 * max(1 - (block_timestamp - parent_timestamp) // 10, -99))
	y.Div(parent.Difficulty, params.DifficultyBoundDivisor)
	x.Mul(y, x)
	x.Add(parent.Difficulty, x)

	// minimum difficulty can ever be (before exponential factor)
	if x.Cmp(params.MinimumDifficulty) < 0 {
		x.Set(params.MinimumDifficulty)
	}
	// for the exponential factor
	periodCount := new(big.Int).Add(parent.Number, big1)
	periodCount.Div(periodCount, expDiffPeriod)

	// the exponential factor, commonly referred to as "the bomb"
	// diff = diff + 2^(periodCount - 2)
	if periodCount.Cmp(big1) > 0 {
		y.Sub(periodCount, big2)
		y.Exp(big2, y, nil)
		x.Add(x, y)
	}
	return x
}

// calcDifficultyFrontier is the difficulty adjustment algorithm. It returns the
// difficulty that a new block should have when created at time given the parent
// block's time and difficulty. The calculation uses the Frontier rules.
func calcDifficultyFrontier(time uint64, parent *types.Header) *big.Int {
	diff := new(big.Int)
	adjust := new(big.Int).Div(parent.Difficulty, params.DifficultyBoundDivisor)
	bigTime := new(big.Int)
	bigParentTime := new(big.Int)

	bigTime.SetUint64(time)
	bigParentTime.SetUint64(parent.Time)

	if bigTime.Sub(bigTime, bigParentTime).Cmp(params.DurationLimit) < 0 {
		diff.Add(parent.Difficulty, adjust)
	} else {
		diff.Sub(parent.Difficulty, adjust)
	}
	if diff.Cmp(params.MinimumDifficulty) < 0 {
		diff.Set(params.MinimumDifficulty)
	}

	periodCount := new(big.Int).Add(parent.Number, big1)
	periodCount.Div(periodCount, expDiffPeriod)
	if periodCount.Cmp(big1) > 0 {
		// diff = diff + 2^(periodCount - 2)
		expDiff := periodCount.Sub(periodCount, big2)
		expDiff.Exp(big2, expDiff, nil)
		diff.Add(diff, expDiff)
		diff = math.BigMax(diff, params.MinimumDifficulty)
	}
	return diff
}

// Exported for fuzzing
var FrontierDifficultyCalculator = calcDifficultyFrontier
var HomesteadDifficultyCalculator = calcDifficultyHomestead
var DynamicDifficultyCalculator = makeDifficultyCalculator

// NextInTurnValidator return the next in-turn validator for header
func (ethash *Ethash) NextInTurnValidator(chain consensus.ChainHeaderReader, header *types.Header) (common.Address, error) {
	return common.Address{}, errors.New("not implemented")
}

// Prepare implements consensus.Engine, initializing the difficulty field of a
// header to conform to the ethash protocol. The changes are done inline.
func (ethash *Ethash) Prepare(chain consensus.ChainHeaderReader, header *types.Header) error {
	parent := chain.GetHeader(header.ParentHash, header.Number.Uint64()-1)
	if parent == nil {
		return consensus.ErrUnknownAncestor
	}
	header.Difficulty = ethash.CalcDifficulty(chain, header.Time, parent)
	return nil
}

// Finalize implements consensus.Engine, accumulating the block and uncle rewards,
// setting the final state on the header
func (ethash *Ethash) Finalize(chain consensus.ChainHeaderReader, header *types.Header, state *state.StateDB, _ *[]*types.Transaction, uncles []*types.Header, withdrawals []*types.Withdrawal,
	_ *[]*types.Receipt, _ *[]*types.Transaction, _ *uint64) (err error) {
	// Accumulate any block and uncle rewards and commit the final state root
	accumulateRewards(chain.Config(), state, header, uncles)
	return
}

// FinalizeAndAssemble implements consensus.Engine, accumulating the block and
// uncle rewards, setting the final state and assembling the block.
func (ethash *Ethash) FinalizeAndAssemble(chain consensus.ChainHeaderReader, header *types.Header, state *state.StateDB, txs []*types.Transaction, uncles []*types.Header, receipts []*types.Receipt, withdrawals []*types.Withdrawal) (*types.Block, []*types.Receipt, error) {
	if len(withdrawals) > 0 {
		return nil, nil, errors.New("ethash does not support withdrawals")
	}
	// Finalize block
	ethash.Finalize(chain, header, state, &txs, uncles, nil, nil, nil, nil)

	// Assign the final state root to header.
	header.Root = state.IntermediateRoot(chain.Config().IsEIP158(header.Number))

	// Header seems complete, assemble into a block and return
<<<<<<< HEAD
	return types.NewBlock(header, txs, uncles, receipts, trie.NewStackTrie(nil)), receipts, nil
}

func (ethash *Ethash) Delay(_ consensus.ChainReader, _ *types.Header, _ *time.Duration) *time.Duration {
	return nil
=======
	return types.NewBlock(header, &types.Body{Transactions: body.Transactions, Uncles: body.Uncles}, receipts, trie.NewStackTrie(nil)), nil
>>>>>>> aadddf3a
}

// SealHash returns the hash of a block prior to it being sealed.
func (ethash *Ethash) SealHash(header *types.Header) (hash common.Hash) {
	hasher := sha3.NewLegacyKeccak256()

	enc := []interface{}{
		header.ParentHash,
		header.UncleHash,
		header.Coinbase,
		header.Root,
		header.TxHash,
		header.ReceiptHash,
		header.Bloom,
		header.Difficulty,
		header.Number,
		header.GasLimit,
		header.GasUsed,
		header.Time,
		header.Extra,
	}
	if header.BaseFee != nil {
		enc = append(enc, header.BaseFee)
	}
	if header.WithdrawalsHash != nil {
		panic("withdrawal hash set on ethash")
	}
	if header.ExcessBlobGas != nil {
		panic("excess blob gas set on ethash")
	}
	if header.BlobGasUsed != nil {
		panic("blob gas used set on ethash")
	}
	if header.ParentBeaconRoot != nil {
		panic("parent beacon root set on ethash")
	}
	rlp.Encode(hasher, enc)
	hasher.Sum(hash[:0])
	return hash
}

// accumulateRewards credits the coinbase of the given block with the mining
// reward. The total reward consists of the static block reward and rewards for
// included uncles. The coinbase of each uncle block is also rewarded.
func accumulateRewards(config *params.ChainConfig, stateDB *state.StateDB, header *types.Header, uncles []*types.Header) {
	// Select the correct block reward based on chain progression
	blockReward := FrontierBlockReward
	if config.IsByzantium(header.Number) {
		blockReward = ByzantiumBlockReward
	}
	if config.IsConstantinople(header.Number) {
		blockReward = ConstantinopleBlockReward
	}
	// Accumulate the rewards for the miner and any included uncles
	reward := new(uint256.Int).Set(blockReward)
	r := new(uint256.Int)
	hNum, _ := uint256.FromBig(header.Number)
	for _, uncle := range uncles {
		uNum, _ := uint256.FromBig(uncle.Number)
		r.AddUint64(uNum, 8)
		r.Sub(r, hNum)
		r.Mul(r, blockReward)
		r.Rsh(r, 3)
		stateDB.AddBalance(uncle.Coinbase, r, tracing.BalanceIncreaseRewardMineUncle)

		r.Rsh(blockReward, 5)
		reward.Add(reward, r)
	}
	stateDB.AddBalance(header.Coinbase, reward, tracing.BalanceIncreaseRewardMineBlock)
}<|MERGE_RESOLUTION|>--- conflicted
+++ resolved
@@ -528,15 +528,11 @@
 	header.Root = state.IntermediateRoot(chain.Config().IsEIP158(header.Number))
 
 	// Header seems complete, assemble into a block and return
-<<<<<<< HEAD
-	return types.NewBlock(header, txs, uncles, receipts, trie.NewStackTrie(nil)), receipts, nil
+	return types.NewBlock(header, &types.Body{Transactions: txs, Uncles: uncles}, receipts, trie.NewStackTrie(nil)), receipts, nil
 }
 
 func (ethash *Ethash) Delay(_ consensus.ChainReader, _ *types.Header, _ *time.Duration) *time.Duration {
 	return nil
-=======
-	return types.NewBlock(header, &types.Body{Transactions: body.Transactions, Uncles: body.Uncles}, receipts, trie.NewStackTrie(nil)), nil
->>>>>>> aadddf3a
 }
 
 // SealHash returns the hash of a block prior to it being sealed.
