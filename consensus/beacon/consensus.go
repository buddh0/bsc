--- conflicted
+++ resolved
@@ -73,8 +73,6 @@
 	return &Beacon{ethone: ethone}
 }
 
-<<<<<<< HEAD
-=======
 // isPostMerge reports whether the given block number is assumed to be post-merge.
 // Here we check the MergeNetsplitBlock to allow configuring networks with a PoW or
 // PoA chain for unit testing purposes.
@@ -83,7 +81,6 @@
 	return mergedAtGenesis || config.MergeNetsplitBlock != nil && block >= config.MergeNetsplitBlock.Uint64()
 }
 
->>>>>>> da71839a
 // Author implements consensus.Engine, returning the verified author of the block.
 func (beacon *Beacon) Author(header *types.Header) (common.Address, error) {
 	if !beacon.IsPoSHeader(header) {
@@ -363,16 +360,7 @@
 // Prepare implements consensus.Engine, initializing the difficulty field of a
 // header to conform to the beacon protocol. The changes are done inline.
 func (beacon *Beacon) Prepare(chain consensus.ChainHeaderReader, header *types.Header) error {
-<<<<<<< HEAD
-	// Transition isn't triggered yet, use the legacy rules for preparation.
-	reached, err := IsTTDReached(chain, header.ParentHash, header.Number.Uint64()-1)
-	if err != nil {
-		return err
-	}
-	if !reached {
-=======
 	if !isPostMerge(chain.Config(), header.Number.Uint64()) {
->>>>>>> da71839a
 		return beacon.ethone.Prepare(chain, header)
 	}
 	header.Difficulty = beaconDifficulty
@@ -489,12 +477,7 @@
 // the difficulty that a new block should have when created at time
 // given the parent block's time and difficulty.
 func (beacon *Beacon) CalcDifficulty(chain consensus.ChainHeaderReader, time uint64, parent *types.Header) *big.Int {
-<<<<<<< HEAD
-	// Transition isn't triggered yet, use the legacy rules for calculation
-	if reached, _ := IsTTDReached(chain, parent.Hash(), parent.Number.Uint64()); !reached {
-=======
 	if !isPostMerge(chain.Config(), parent.Number.Uint64()+1) {
->>>>>>> da71839a
 		return beacon.ethone.CalcDifficulty(chain, time, parent)
 	}
 	return beaconDifficulty
