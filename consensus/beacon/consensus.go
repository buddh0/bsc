--- conflicted
+++ resolved
@@ -400,12 +400,7 @@
 	// Assign the final state root to header.
 	header.Root = state.IntermediateRoot(true)
 
-<<<<<<< HEAD
-	return types.NewBlockWithWithdrawals(header, txs, uncles, receipts, withdrawals, trie.NewStackTrie(nil)), receipts, nil
-=======
-	// Assemble and return the final block.
-	return types.NewBlock(header, body, receipts, trie.NewStackTrie(nil)), nil
->>>>>>> aadddf3a
+	return types.NewBlock(header, &types.Body{Transactions: txs, Uncles: uncles, Withdrawals: withdrawals}, receipts, trie.NewStackTrie(nil)), receipts, nil
 }
 
 // Seal generates a new sealing request for the given input block and pushes
