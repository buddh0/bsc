--- conflicted
+++ resolved
@@ -332,21 +332,12 @@
 }
 
 // Finalize implements consensus.Engine, setting the final state on the header
-<<<<<<< HEAD
-func (beacon *Beacon) Finalize(chain consensus.ChainHeaderReader, header *types.Header, state *state.StateDB, txs *[]*types.Transaction, uncles []*types.Header, _ *[]*types.Receipt, _ *[]*types.Transaction, _ *uint64) error {
+func (beacon *Beacon) Finalize(chain consensus.ChainHeaderReader, header *types.Header, state *state.StateDB, txs []*types.Transaction, uncles []*types.Header, withdrawals []*types.Withdrawal, _ []*types.Receipt, _ []*types.Transaction, _ *uint64) error {
 	// Finalize is different with Prepare, it can be used in both block generation
 	// and verification. So determine the consensus rules by header type.
 	if !beacon.IsPoSHeader(header) {
-		beacon.ethone.Finalize(chain, header, state, txs, uncles, nil, nil, nil)
+		beacon.ethone.Finalize(chain, header, state, txs, uncles, nil, nil, nil, nil)
 		return nil
-=======
-func (beacon *Beacon) Finalize(chain consensus.ChainHeaderReader, header *types.Header, state *state.StateDB, txs []*types.Transaction, uncles []*types.Header, withdrawals []*types.Withdrawal) {
-	// Finalize is different with Prepare, it can be used in both block generation
-	// and verification. So determine the consensus rules by header type.
-	if !beacon.IsPoSHeader(header) {
-		beacon.ethone.Finalize(chain, header, state, txs, uncles, nil)
-		return
->>>>>>> 5ed08c47
 	}
 	// Withdrawals processing.
 	for _, w := range withdrawals {
@@ -363,11 +354,7 @@
 
 // FinalizeAndAssemble implements consensus.Engine, setting the final state and
 // assembling the block.
-<<<<<<< HEAD
-func (beacon *Beacon) FinalizeAndAssemble(chain consensus.ChainHeaderReader, header *types.Header, state *state.StateDB, txs []*types.Transaction, uncles []*types.Header, receipts []*types.Receipt) (*types.Block, []*types.Receipt, error) {
-=======
-func (beacon *Beacon) FinalizeAndAssemble(chain consensus.ChainHeaderReader, header *types.Header, state *state.StateDB, txs []*types.Transaction, uncles []*types.Header, receipts []*types.Receipt, withdrawals []*types.Withdrawal) (*types.Block, error) {
->>>>>>> 5ed08c47
+func (beacon *Beacon) FinalizeAndAssemble(chain consensus.ChainHeaderReader, header *types.Header, state *state.StateDB, txs []*types.Transaction, uncles []*types.Header, receipts []*types.Receipt, withdrawals []*types.Withdrawal) (*types.Block, []*types.Receipt, error) {
 	// FinalizeAndAssemble is different with Prepare, it can be used in both block
 	// generation and verification. So determine the consensus rules by header type.
 	if !beacon.IsPoSHeader(header) {
@@ -381,18 +368,12 @@
 		}
 	} else {
 		if len(withdrawals) > 0 {
-			return nil, errors.New("withdrawals set before Shanghai activation")
-		}
-	}
-<<<<<<< HEAD
-	// Finalize and assemble the block
-	beacon.Finalize(chain, header, state, &txs, uncles, nil, nil, nil)
-	return types.NewBlock(header, txs, uncles, receipts, trie.NewStackTrie(nil)), receipts, nil
-=======
+			return nil, nil, errors.New("withdrawals set before Shanghai activation")
+		}
+	}
 	// Finalize and assemble the block.
-	beacon.Finalize(chain, header, state, txs, uncles, withdrawals)
-	return types.NewBlockWithWithdrawals(header, txs, uncles, receipts, withdrawals, trie.NewStackTrie(nil)), nil
->>>>>>> 5ed08c47
+	beacon.Finalize(chain, header, state, txs, uncles, withdrawals, nil, nil, nil)
+	return types.NewBlockWithWithdrawals(header, txs, uncles, receipts, withdrawals, trie.NewStackTrie(nil)), receipts, nil
 }
 
 // Seal generates a new sealing request for the given input block and pushes
