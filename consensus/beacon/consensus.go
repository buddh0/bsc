// Copyright 2021 The go-ethereum Authors
// This file is part of the go-ethereum library.
//
// The go-ethereum library is free software: you can redistribute it and/or modify
// it under the terms of the GNU Lesser General Public License as published by
// the Free Software Foundation, either version 3 of the License, or
// (at your option) any later version.
//
// The go-ethereum library is distributed in the hope that it will be useful,
// but WITHOUT ANY WARRANTY; without even the implied warranty of
// MERCHANTABILITY or FITNESS FOR A PARTICULAR PURPOSE. See the
// GNU Lesser General Public License for more details.
//
// You should have received a copy of the GNU Lesser General Public License
// along with the go-ethereum library. If not, see <http://www.gnu.org/licenses/>.

package beacon

import (
	"errors"
	"fmt"
	"math/big"
	"time"

	"github.com/ethereum/go-ethereum/common"
	"github.com/ethereum/go-ethereum/consensus"
	"github.com/ethereum/go-ethereum/consensus/misc"
	"github.com/ethereum/go-ethereum/core/state"
	"github.com/ethereum/go-ethereum/core/types"
	"github.com/ethereum/go-ethereum/params"
	"github.com/ethereum/go-ethereum/rpc"
	"github.com/ethereum/go-ethereum/trie"
)

// Proof-of-stake protocol constants.
var (
	beaconDifficulty = common.Big0          // The default block difficulty in the beacon consensus
	beaconNonce      = types.EncodeNonce(0) // The default block nonce in the beacon consensus
)

// Various error messages to mark blocks invalid. These should be private to
// prevent engine specific errors from being referenced in the remainder of the
// codebase, inherently breaking if the engine is swapped out. Please put common
// error types into the consensus package.
var (
	errTooManyUncles    = errors.New("too many uncles")
	errInvalidNonce     = errors.New("invalid nonce")
	errInvalidUncleHash = errors.New("invalid uncle hash")
	errInvalidTimestamp = errors.New("invalid timestamp")
)

// Beacon is a consensus engine that combines the eth1 consensus and proof-of-stake
// algorithm. There is a special flag inside to decide whether to use legacy consensus
// rules or new rules. The transition rule is described in the eth1/2 merge spec.
// https://github.com/ethereum/EIPs/blob/master/EIPS/eip-3675.md
//
// The beacon here is a half-functional consensus engine with partial functions which
// is only used for necessary consensus checks. The legacy consensus engine can be any
// engine implements the consensus interface (except the beacon itself).
type Beacon struct {
	ethone consensus.Engine // Original consensus engine used in eth1, e.g. ethash or clique
}

// New creates a consensus engine with the given embedded eth1 engine.
func New(ethone consensus.Engine) *Beacon {
	if _, ok := ethone.(*Beacon); ok {
		panic("nested consensus engine")
	}
	return &Beacon{ethone: ethone}
}

// Author implements consensus.Engine, returning the verified author of the block.
func (beacon *Beacon) Author(header *types.Header) (common.Address, error) {
	if !beacon.IsPoSHeader(header) {
		return beacon.ethone.Author(header)
	}
	return header.Coinbase, nil
}

// VerifyHeader checks whether a header conforms to the consensus rules of the
// stock Ethereum consensus engine.
func (beacon *Beacon) VerifyHeader(chain consensus.ChainHeaderReader, header *types.Header, seal bool) error {
	reached, _ := IsTTDReached(chain, header.ParentHash, header.Number.Uint64()-1)
	if !reached {
		return beacon.ethone.VerifyHeader(chain, header, seal)
	}
	// Short circuit if the parent is not known
	parent := chain.GetHeader(header.ParentHash, header.Number.Uint64()-1)
	if parent == nil {
		return consensus.ErrUnknownAncestor
	}
	// Sanity checks passed, do a proper verification
	return beacon.verifyHeader(chain, header, parent)
}

// VerifyHeaders is similar to VerifyHeader, but verifies a batch of headers
// concurrently. The method returns a quit channel to abort the operations and
// a results channel to retrieve the async verifications.
// VerifyHeaders expect the headers to be ordered and continuous.
func (beacon *Beacon) VerifyHeaders(chain consensus.ChainHeaderReader, headers []*types.Header, seals []bool) (chan<- struct{}, <-chan error) {
	if !beacon.IsPoSHeader(headers[len(headers)-1]) {
		return beacon.ethone.VerifyHeaders(chain, headers, seals)
	}
	var (
		preHeaders  []*types.Header
		postHeaders []*types.Header
		preSeals    []bool
	)
	for index, header := range headers {
		if beacon.IsPoSHeader(header) {
			preHeaders = headers[:index]
			postHeaders = headers[index:]
			preSeals = seals[:index]
			break
		}
	}

	// All the headers have passed the transition point, use new rules.
	if len(preHeaders) == 0 {
		return beacon.verifyHeaders(chain, headers, nil)
	}

	// The transition point exists in the middle, separate the headers
	// into two batches and apply different verification rules for them.
	var (
		abort   = make(chan struct{})
		results = make(chan error, len(headers))
	)
	go func() {
		var (
			old, new, out      = 0, len(preHeaders), 0
			errors             = make([]error, len(headers))
			done               = make([]bool, len(headers))
			oldDone, oldResult = beacon.ethone.VerifyHeaders(chain, preHeaders, preSeals)
			newDone, newResult = beacon.verifyHeaders(chain, postHeaders, preHeaders[len(preHeaders)-1])
		)
		// Verify that pre-merge headers don't overflow the TTD
		if index, err := verifyTerminalPoWBlock(chain, preHeaders); err != nil {
			// Mark all subsequent pow headers with the error.
			for i := index; i < len(preHeaders); i++ {
				errors[i], done[i] = err, true
			}
		}
		// Collect the results
		for {
			for ; done[out]; out++ {
				results <- errors[out]
				if out == len(headers)-1 {
					return
				}
			}
			select {
			case err := <-oldResult:
				if !done[old] { // skip TTD-verified failures
					errors[old], done[old] = err, true
				}
				old++
			case err := <-newResult:
				errors[new], done[new] = err, true
				new++
			case <-abort:
				close(oldDone)
				close(newDone)
				return
			}
		}
	}()
	return abort, results
}

// verifyTerminalPoWBlock verifies that the preHeaders conform to the specification
// wrt. their total difficulty.
// It expects:
// - preHeaders to be at least 1 element
// - the parent of the header element to be stored in the chain correctly
// - the preHeaders to have a set difficulty
// - the last element to be the terminal block
func verifyTerminalPoWBlock(chain consensus.ChainHeaderReader, preHeaders []*types.Header) (int, error) {
	td := chain.GetTd(preHeaders[0].ParentHash, preHeaders[0].Number.Uint64()-1)
	if td == nil {
		return 0, consensus.ErrUnknownAncestor
	}
	td = new(big.Int).Set(td)
	// Check that all blocks before the last one are below the TTD
	for i, head := range preHeaders {
		if td.Cmp(chain.Config().TerminalTotalDifficulty) >= 0 {
			return i, consensus.ErrInvalidTerminalBlock
		}
		td.Add(td, head.Difficulty)
	}
	// Check that the last block is the terminal block
	if td.Cmp(chain.Config().TerminalTotalDifficulty) < 0 {
		return len(preHeaders) - 1, consensus.ErrInvalidTerminalBlock
	}
	return 0, nil
}

// VerifyUncles verifies that the given block's uncles conform to the consensus
// rules of the Ethereum consensus engine.
func (beacon *Beacon) VerifyUncles(chain consensus.ChainReader, block *types.Block) error {
	if !beacon.IsPoSHeader(block.Header()) {
		return beacon.ethone.VerifyUncles(chain, block)
	}
	// Verify that there is no uncle block. It's explicitly disabled in the beacon
	if len(block.Uncles()) > 0 {
		return errTooManyUncles
	}
	return nil
}

// verifyHeader checks whether a header conforms to the consensus rules of the
// stock Ethereum consensus engine. The difference between the beacon and classic is
// (a) The following fields are expected to be constants:
//   - difficulty is expected to be 0
//   - nonce is expected to be 0
//   - unclehash is expected to be Hash(emptyHeader)
//     to be the desired constants
<<<<<<< HEAD
//
// (b) the timestamp is not verified anymore
=======
// (b) we don't verify if a block is in the future anymore
>>>>>>> 67109427
// (c) the extradata is limited to 32 bytes
func (beacon *Beacon) verifyHeader(chain consensus.ChainHeaderReader, header, parent *types.Header) error {
	// Ensure that the header's extra-data section is of a reasonable size
	if len(header.Extra) > 32 {
		return fmt.Errorf("extra-data longer than 32 bytes (%d)", len(header.Extra))
	}
	// Verify the seal parts. Ensure the nonce and uncle hash are the expected value.
	if header.Nonce != beaconNonce {
		return errInvalidNonce
	}
	if header.UncleHash != types.EmptyUncleHash {
		return errInvalidUncleHash
	}
	// Verify the timestamp
	if header.Time <= parent.Time {
		return errInvalidTimestamp
	}
	// Verify the block's difficulty to ensure it's the default constant
	if beaconDifficulty.Cmp(header.Difficulty) != 0 {
		return fmt.Errorf("invalid difficulty: have %v, want %v", header.Difficulty, beaconDifficulty)
	}
	// Verify that the gas limit is <= 2^63-1
	if header.GasLimit > params.MaxGasLimit {
		return fmt.Errorf("invalid gasLimit: have %v, max %v", header.GasLimit, params.MaxGasLimit)
	}
	// Verify that the gasUsed is <= gasLimit
	if header.GasUsed > header.GasLimit {
		return fmt.Errorf("invalid gasUsed: have %d, gasLimit %d", header.GasUsed, header.GasLimit)
	}
	// Verify that the block number is parent's +1
	if diff := new(big.Int).Sub(header.Number, parent.Number); diff.Cmp(common.Big1) != 0 {
		return consensus.ErrInvalidNumber
	}
	// Verify the header's EIP-1559 attributes.
	return misc.VerifyEip1559Header(chain.Config(), parent, header)
}

// verifyHeaders is similar to verifyHeader, but verifies a batch of headers
// concurrently. The method returns a quit channel to abort the operations and
// a results channel to retrieve the async verifications. An additional parent
// header will be passed if the relevant header is not in the database yet.
func (beacon *Beacon) verifyHeaders(chain consensus.ChainHeaderReader, headers []*types.Header, ancestor *types.Header) (chan<- struct{}, <-chan error) {
	var (
		abort   = make(chan struct{})
		results = make(chan error, len(headers))
	)
	go func() {
		for i, header := range headers {
			var parent *types.Header
			if i == 0 {
				if ancestor != nil {
					parent = ancestor
				} else {
					parent = chain.GetHeader(headers[0].ParentHash, headers[0].Number.Uint64()-1)
				}
			} else if headers[i-1].Hash() == headers[i].ParentHash {
				parent = headers[i-1]
			}
			if parent == nil {
				select {
				case <-abort:
					return
				case results <- consensus.ErrUnknownAncestor:
				}
				continue
			}
			err := beacon.verifyHeader(chain, header, parent)
			select {
			case <-abort:
				return
			case results <- err:
			}
		}
	}()
	return abort, results
}

// Prepare implements consensus.Engine, initializing the difficulty field of a
// header to conform to the beacon protocol. The changes are done inline.
func (beacon *Beacon) Prepare(chain consensus.ChainHeaderReader, header *types.Header) error {
	// Transition isn't triggered yet, use the legacy rules for preparation.
	reached, err := IsTTDReached(chain, header.ParentHash, header.Number.Uint64()-1)
	if err != nil {
		return err
	}
	if !reached {
		return beacon.ethone.Prepare(chain, header)
	}
	header.Difficulty = beaconDifficulty
	return nil
}

func (beacon *Beacon) Delay(_ consensus.ChainReader, _ *types.Header, _ *time.Duration) *time.Duration {
	return nil
}

// Finalize implements consensus.Engine, setting the final state on the header
func (beacon *Beacon) Finalize(chain consensus.ChainHeaderReader, header *types.Header, state *state.StateDB, txs *[]*types.Transaction, uncles []*types.Header, _ *[]*types.Receipt, _ *[]*types.Transaction, _ *uint64) error {
	// Finalize is different with Prepare, it can be used in both block generation
	// and verification. So determine the consensus rules by header type.
	if !beacon.IsPoSHeader(header) {
		beacon.ethone.Finalize(chain, header, state, txs, uncles, nil, nil, nil)
		return nil
	}
	// The block reward is no longer handled here. It's done by the
	// external consensus engine.
	header.Root = state.IntermediateRoot(true)
	return nil
}

// FinalizeAndAssemble implements consensus.Engine, setting the final state and
// assembling the block.
func (beacon *Beacon) FinalizeAndAssemble(chain consensus.ChainHeaderReader, header *types.Header, state *state.StateDB, txs []*types.Transaction, uncles []*types.Header, receipts []*types.Receipt) (*types.Block, []*types.Receipt, error) {
	// FinalizeAndAssemble is different with Prepare, it can be used in both block
	// generation and verification. So determine the consensus rules by header type.
	if !beacon.IsPoSHeader(header) {
		return beacon.ethone.FinalizeAndAssemble(chain, header, state, txs, uncles, receipts)
	}
	// Finalize and assemble the block
	beacon.Finalize(chain, header, state, &txs, uncles, nil, nil, nil)
	return types.NewBlock(header, txs, uncles, receipts, trie.NewStackTrie(nil)), receipts, nil
}

// Seal generates a new sealing request for the given input block and pushes
// the result into the given channel.
//
// Note, the method returns immediately and will send the result async. More
// than one result may also be returned depending on the consensus algorithm.
func (beacon *Beacon) Seal(chain consensus.ChainHeaderReader, block *types.Block, results chan<- *types.Block, stop <-chan struct{}) error {
	if !beacon.IsPoSHeader(block.Header()) {
		return beacon.ethone.Seal(chain, block, results, stop)
	}
	// The seal verification is done by the external consensus engine,
	// return directly without pushing any block back. In another word
	// beacon won't return any result by `results` channel which may
	// blocks the receiver logic forever.
	return nil
}

// SealHash returns the hash of a block prior to it being sealed.
func (beacon *Beacon) SealHash(header *types.Header) common.Hash {
	return beacon.ethone.SealHash(header)
}

// CalcDifficulty is the difficulty adjustment algorithm. It returns
// the difficulty that a new block should have when created at time
// given the parent block's time and difficulty.
func (beacon *Beacon) CalcDifficulty(chain consensus.ChainHeaderReader, time uint64, parent *types.Header) *big.Int {
	// Transition isn't triggered yet, use the legacy rules for calculation
	if reached, _ := IsTTDReached(chain, parent.Hash(), parent.Number.Uint64()); !reached {
		return beacon.ethone.CalcDifficulty(chain, time, parent)
	}
	return beaconDifficulty
}

// APIs implements consensus.Engine, returning the user facing RPC APIs.
func (beacon *Beacon) APIs(chain consensus.ChainHeaderReader) []rpc.API {
	return beacon.ethone.APIs(chain)
}

// Close shutdowns the consensus engine
func (beacon *Beacon) Close() error {
	return beacon.ethone.Close()
}

// IsPoSHeader reports the header belongs to the PoS-stage with some special fields.
// This function is not suitable for a part of APIs like Prepare or CalcDifficulty
// because the header difficulty is not set yet.
func (beacon *Beacon) IsPoSHeader(header *types.Header) bool {
	if header.Difficulty == nil {
		panic("IsPoSHeader called with invalid difficulty")
	}
	return header.Difficulty.Cmp(beaconDifficulty) == 0
}

// InnerEngine returns the embedded eth1 consensus engine.
func (beacon *Beacon) InnerEngine() consensus.Engine {
	return beacon.ethone
}

// SetThreads updates the mining threads. Delegate the call
// to the eth1 engine if it's threaded.
func (beacon *Beacon) SetThreads(threads int) {
	type threaded interface {
		SetThreads(threads int)
	}
	if th, ok := beacon.ethone.(threaded); ok {
		th.SetThreads(threads)
	}
}

// IsTTDReached checks if the TotalTerminalDifficulty has been surpassed on the `parentHash` block.
// It depends on the parentHash already being stored in the database.
// If the parentHash is not stored in the database a UnknownAncestor error is returned.
func IsTTDReached(chain consensus.ChainHeaderReader, parentHash common.Hash, number uint64) (bool, error) {
	if chain.Config().TerminalTotalDifficulty == nil {
		return false, nil
	}
	td := chain.GetTd(parentHash, number)
	if td == nil {
		return false, consensus.ErrUnknownAncestor
	}
	return td.Cmp(chain.Config().TerminalTotalDifficulty) >= 0, nil
}<|MERGE_RESOLUTION|>--- conflicted
+++ resolved
@@ -215,12 +215,8 @@
 //   - nonce is expected to be 0
 //   - unclehash is expected to be Hash(emptyHeader)
 //     to be the desired constants
-<<<<<<< HEAD
-//
-// (b) the timestamp is not verified anymore
-=======
+//
 // (b) we don't verify if a block is in the future anymore
->>>>>>> 67109427
 // (c) the extradata is limited to 32 bytes
 func (beacon *Beacon) verifyHeader(chain consensus.ChainHeaderReader, header, parent *types.Header) error {
 	// Ensure that the header's extra-data section is of a reasonable size
