// Copyright 2017 The go-ethereum Authors
// This file is part of the go-ethereum library.
//
// The go-ethereum library is free software: you can redistribute it and/or modify
// it under the terms of the GNU Lesser General Public License as published by
// the Free Software Foundation, either version 3 of the License, or
// (at your option) any later version.
//
// The go-ethereum library is distributed in the hope that it will be useful,
// but WITHOUT ANY WARRANTY; without even the implied warranty of
// MERCHANTABILITY or FITNESS FOR A PARTICULAR PURPOSE. See the
// GNU Lesser General Public License for more details.
//
// You should have received a copy of the GNU Lesser General Public License
// along with the go-ethereum library. If not, see <http://www.gnu.org/licenses/>.

// Package consensus implements different Ethereum consensus engines.
package consensus

import (
	"math/big"
	"time"

	"github.com/ethereum/go-ethereum/common"
	"github.com/ethereum/go-ethereum/core/state"
	"github.com/ethereum/go-ethereum/core/types"
	"github.com/ethereum/go-ethereum/params"
	"github.com/ethereum/go-ethereum/rpc"
)

var (
	SystemAddress = common.HexToAddress("0xffffFFFfFFffffffffffffffFfFFFfffFFFfFFfE")
)

// ChainHeaderReader defines a small collection of methods needed to access the local
// blockchain during header verification.
type ChainHeaderReader interface {
	// Config retrieves the blockchain's chain configuration.
	Config() *params.ChainConfig

	// GenesisHeader retrieves the chain's genesis block header.
	GenesisHeader() *types.Header

	// CurrentHeader retrieves the current header from the local chain.
	CurrentHeader() *types.Header

	// GetHeader retrieves a block header from the database by hash and number.
	GetHeader(hash common.Hash, number uint64) *types.Header

	// GetHeaderByNumber retrieves a block header from the database by number.
	GetHeaderByNumber(number uint64) *types.Header

	// GetHeaderByHash retrieves a block header from the database by its hash.
	GetHeaderByHash(hash common.Hash) *types.Header

	// GetTd retrieves the total difficulty from the database by hash and number.
	GetTd(hash common.Hash, number uint64) *big.Int

	// GetHighestVerifiedHeader retrieves the highest header verified.
	GetHighestVerifiedHeader() *types.Header

	// GetVerifiedBlockByHash retrieves the highest verified block.
	GetVerifiedBlockByHash(hash common.Hash) *types.Header

	// ChasingHead return the best chain head of peers.
	ChasingHead() *types.Header
}

type VotePool interface {
	FetchVoteByBlockHash(blockHash common.Hash) []*types.VoteEnvelope
}

// ChainReader defines a small collection of methods needed to access the local
// blockchain during header and/or uncle verification.
type ChainReader interface {
	ChainHeaderReader

	// GetBlock retrieves a block from the database by hash and number.
	GetBlock(hash common.Hash, number uint64) *types.Block
}

// Engine is an algorithm agnostic consensus engine.
type Engine interface {
	// Author retrieves the Ethereum address of the account that minted the given
	// block, which may be different from the header's coinbase if a consensus
	// engine is based on signatures.
	Author(header *types.Header) (common.Address, error)

	// VerifyHeader checks whether a header conforms to the consensus rules of a
	// given engine.
	VerifyHeader(chain ChainHeaderReader, header *types.Header) error

	// VerifyHeaders is similar to VerifyHeader, but verifies a batch of headers
	// concurrently. The method returns a quit channel to abort the operations and
	// a results channel to retrieve the async verifications (the order is that of
	// the input slice).
	VerifyHeaders(chain ChainHeaderReader, headers []*types.Header) (chan<- struct{}, <-chan error)

	// VerifyUncles verifies that the given block's uncles conform to the consensus
	// rules of a given engine.
	VerifyUncles(chain ChainReader, block *types.Block) error

	// NextInTurnValidator return the next in-turn validator for header
	NextInTurnValidator(chain ChainHeaderReader, header *types.Header) (common.Address, error)

	// Prepare initializes the consensus fields of a block header according to the
	// rules of a particular engine. The changes are executed inline.
	Prepare(chain ChainHeaderReader, header *types.Header) error

	// Finalize runs any post-transaction state modifications (e.g. block rewards
	// or process withdrawals) but does not assemble the block.
	//
	// Note: The state database might be updated to reflect any consensus rules
	// that happen at finalization (e.g. block rewards).
	Finalize(chain ChainHeaderReader, header *types.Header, state *state.StateDB, txs *[]*types.Transaction,
		uncles []*types.Header, withdrawals []*types.Withdrawal, receipts *[]*types.Receipt, systemTxs *[]*types.Transaction, usedGas *uint64) error

	// FinalizeAndAssemble runs any post-transaction state modifications (e.g. block
	// rewards or process withdrawals) and assembles the final block.
	//
	// Note: The block header and state database might be updated to reflect any
	// consensus rules that happen at finalization (e.g. block rewards).
	FinalizeAndAssemble(chain ChainHeaderReader, header *types.Header, state *state.StateDB, txs []*types.Transaction,
		uncles []*types.Header, receipts []*types.Receipt, withdrawals []*types.Withdrawal) (*types.Block, []*types.Receipt, error)

	// Seal generates a new sealing request for the given input block and pushes
	// the result into the given channel.
	//
	// Note, the method returns immediately and will send the result async. More
	// than one result may also be returned depending on the consensus algorithm.
	Seal(chain ChainHeaderReader, block *types.Block, results chan<- *types.Block, stop <-chan struct{}) error

	// SealHash returns the hash of a block prior to it being sealed.
	SealHash(header *types.Header) common.Hash

	// CalcDifficulty is the difficulty adjustment algorithm. It returns the difficulty
	// that a new block should have.
	CalcDifficulty(chain ChainHeaderReader, time uint64, parent *types.Header) *big.Int

	// APIs returns the RPC APIs this consensus engine provides.
	APIs(chain ChainHeaderReader) []rpc.API

	// Delay returns the max duration the miner can commit txs
	Delay(chain ChainReader, header *types.Header, leftOver *time.Duration) *time.Duration

	// Close terminates any background threads maintained by the consensus engine.
	Close() error
<<<<<<< HEAD
}

// PoW is a consensus engine based on proof-of-work.
type PoW interface {
	Engine

	// Hashrate returns the current mining hashrate of a PoW consensus engine.
	Hashrate() float64
}

type PoSA interface {
	Engine

	IsSystemTransaction(tx *types.Transaction, header *types.Header) (bool, error)
	IsSystemContract(to *common.Address) bool
	EnoughDistance(chain ChainReader, header *types.Header) bool
	IsLocalBlock(header *types.Header) bool
	GetJustifiedNumberAndHash(chain ChainHeaderReader, headers []*types.Header) (uint64, common.Hash, error)
	GetFinalizedHeader(chain ChainHeaderReader, header *types.Header) *types.Header
	VerifyVote(chain ChainHeaderReader, vote *types.VoteEnvelope) error
	IsActiveValidatorAt(chain ChainHeaderReader, header *types.Header, checkVoteKeyFn func(bLSPublicKey *types.BLSPublicKey) bool) bool
=======
>>>>>>> d8e0807d
}<|MERGE_RESOLUTION|>--- conflicted
+++ resolved
@@ -145,15 +145,6 @@
 
 	// Close terminates any background threads maintained by the consensus engine.
 	Close() error
-<<<<<<< HEAD
-}
-
-// PoW is a consensus engine based on proof-of-work.
-type PoW interface {
-	Engine
-
-	// Hashrate returns the current mining hashrate of a PoW consensus engine.
-	Hashrate() float64
 }
 
 type PoSA interface {
@@ -167,6 +158,4 @@
 	GetFinalizedHeader(chain ChainHeaderReader, header *types.Header) *types.Header
 	VerifyVote(chain ChainHeaderReader, vote *types.VoteEnvelope) error
 	IsActiveValidatorAt(chain ChainHeaderReader, header *types.Header, checkVoteKeyFn func(bLSPublicKey *types.BLSPublicKey) bool) bool
-=======
->>>>>>> d8e0807d
 }