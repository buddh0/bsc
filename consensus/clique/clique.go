// Copyright 2017 The go-ethereum Authors
// This file is part of the go-ethereum library.
//
// The go-ethereum library is free software: you can redistribute it and/or modify
// it under the terms of the GNU Lesser General Public License as published by
// the Free Software Foundation, either version 3 of the License, or
// (at your option) any later version.
//
// The go-ethereum library is distributed in the hope that it will be useful,
// but WITHOUT ANY WARRANTY; without even the implied warranty of
// MERCHANTABILITY or FITNESS FOR A PARTICULAR PURPOSE. See the
// GNU Lesser General Public License for more details.
//
// You should have received a copy of the GNU Lesser General Public License
// along with the go-ethereum library. If not, see <http://www.gnu.org/licenses/>.

// Package clique implements the proof-of-authority consensus engine.
package clique

import (
	"bytes"
	"errors"
	"fmt"
	"io"
	"math/big"
	"math/rand"
	"sync"
	"time"

	"github.com/ethereum/go-ethereum/accounts"
	"github.com/ethereum/go-ethereum/common"
	"github.com/ethereum/go-ethereum/common/gopool"
	"github.com/ethereum/go-ethereum/common/hexutil"
	"github.com/ethereum/go-ethereum/common/lru"
	"github.com/ethereum/go-ethereum/consensus"
	"github.com/ethereum/go-ethereum/consensus/misc"
	"github.com/ethereum/go-ethereum/consensus/misc/eip1559"
	"github.com/ethereum/go-ethereum/core/state"
	"github.com/ethereum/go-ethereum/core/types"
	"github.com/ethereum/go-ethereum/crypto"
	"github.com/ethereum/go-ethereum/ethdb"
	"github.com/ethereum/go-ethereum/log"
	"github.com/ethereum/go-ethereum/params"
	"github.com/ethereum/go-ethereum/rlp"
	"github.com/ethereum/go-ethereum/rpc"
	"github.com/ethereum/go-ethereum/trie"
	"golang.org/x/crypto/sha3"
)

const (
	checkpointInterval = 1024 // Number of blocks after which to save the vote snapshot to the database
	inmemorySnapshots  = 128  // Number of recent vote snapshots to keep in memory
	inmemorySignatures = 4096 // Number of recent block signatures to keep in memory

	wiggleTime = 500 * time.Millisecond // Random delay (per signer) to allow concurrent signers
)

// Clique proof-of-authority protocol constants.
var (
	epochLength = uint64(30000) // Default number of blocks after which to checkpoint and reset the pending votes

	extraVanity = 32                     // Fixed number of extra-data prefix bytes reserved for signer vanity
	extraSeal   = crypto.SignatureLength // Fixed number of extra-data suffix bytes reserved for signer seal

	nonceAuthVote = hexutil.MustDecode("0xffffffffffffffff") // Magic nonce number to vote on adding a new signer
	nonceDropVote = hexutil.MustDecode("0x0000000000000000") // Magic nonce number to vote on removing a signer.

	uncleHash = types.CalcUncleHash(nil) // Always Keccak256(RLP([])) as uncles are meaningless outside of PoW.

	diffInTurn = big.NewInt(2) // Block difficulty for in-turn signatures
	diffNoTurn = big.NewInt(1) // Block difficulty for out-of-turn signatures
)

// Various error messages to mark blocks invalid. These should be private to
// prevent engine specific errors from being referenced in the remainder of the
// codebase, inherently breaking if the engine is swapped out. Please put common
// error types into the consensus package.
var (
	// errUnknownBlock is returned when the list of signers is requested for a block
	// that is not part of the local blockchain.
	errUnknownBlock = errors.New("unknown block")

	// errInvalidCheckpointBeneficiary is returned if a checkpoint/epoch transition
	// block has a beneficiary set to non-zeroes.
	errInvalidCheckpointBeneficiary = errors.New("beneficiary in checkpoint block non-zero")

	// errInvalidVote is returned if a nonce value is something else that the two
	// allowed constants of 0x00..0 or 0xff..f.
	errInvalidVote = errors.New("vote nonce not 0x00..0 or 0xff..f")

	// errInvalidCheckpointVote is returned if a checkpoint/epoch transition block
	// has a vote nonce set to non-zeroes.
	errInvalidCheckpointVote = errors.New("vote nonce in checkpoint block non-zero")

	// errMissingVanity is returned if a block's extra-data section is shorter than
	// 32 bytes, which is required to store the signer vanity.
	errMissingVanity = errors.New("extra-data 32 byte vanity prefix missing")

	// errMissingSignature is returned if a block's extra-data section doesn't seem
	// to contain a 65 byte secp256k1 signature.
	errMissingSignature = errors.New("extra-data 65 byte signature suffix missing")

	// errExtraSigners is returned if non-checkpoint block contain signer data in
	// their extra-data fields.
	errExtraSigners = errors.New("non-checkpoint block contains extra signer list")

	// errInvalidCheckpointSigners is returned if a checkpoint block contains an
	// invalid list of signers (i.e. non divisible by 20 bytes).
	errInvalidCheckpointSigners = errors.New("invalid signer list on checkpoint block")

	// errMismatchingCheckpointSigners is returned if a checkpoint block contains a
	// list of signers different than the one the local node calculated.
	errMismatchingCheckpointSigners = errors.New("mismatching signer list on checkpoint block")

	// errInvalidMixDigest is returned if a block's mix digest is non-zero.
	errInvalidMixDigest = errors.New("non-zero mix digest")

	// errInvalidUncleHash is returned if a block contains an non-empty uncle list.
	errInvalidUncleHash = errors.New("non empty uncle hash")

	// errInvalidDifficulty is returned if the difficulty of a block neither 1 or 2.
	errInvalidDifficulty = errors.New("invalid difficulty")

	// errWrongDifficulty is returned if the difficulty of a block doesn't match the
	// turn of the signer.
	errWrongDifficulty = errors.New("wrong difficulty")

	// errInvalidTimestamp is returned if the timestamp of a block is lower than
	// the previous block's timestamp + the minimum block period.
	errInvalidTimestamp = errors.New("invalid timestamp")

	// errInvalidVotingChain is returned if an authorization list is attempted to
	// be modified via out-of-range or non-contiguous headers.
	errInvalidVotingChain = errors.New("invalid voting chain")

	// errUnauthorizedSigner is returned if a header is signed by a non-authorized entity.
	errUnauthorizedSigner = errors.New("unauthorized signer")

	// errRecentlySigned is returned if a header is signed by an authorized entity
	// that already signed a header recently, thus is temporarily not allowed to.
	errRecentlySigned = errors.New("recently signed")
)

// SignerFn hashes and signs the data to be signed by a backing account.
type SignerFn func(signer accounts.Account, mimeType string, message []byte) ([]byte, error)

// ecrecover extracts the Ethereum account address from a signed header.
func ecrecover(header *types.Header, sigcache *sigLRU) (common.Address, error) {
	// If the signature's already cached, return that
	hash := header.Hash()
	if address, known := sigcache.Get(hash); known {
		return address, nil
	}
	// Retrieve the signature from the header extra-data
	if len(header.Extra) < extraSeal {
		return common.Address{}, errMissingSignature
	}
	signature := header.Extra[len(header.Extra)-extraSeal:]

	// Recover the public key and the Ethereum address
	pubkey, err := crypto.Ecrecover(SealHash(header).Bytes(), signature)
	if err != nil {
		return common.Address{}, err
	}
	var signer common.Address
	copy(signer[:], crypto.Keccak256(pubkey[1:])[12:])

	sigcache.Add(hash, signer)
	return signer, nil
}

// Clique is the proof-of-authority consensus engine proposed to support the
// Ethereum testnet following the Ropsten attacks.
type Clique struct {
	config *params.CliqueConfig // Consensus engine configuration parameters
	db     ethdb.Database       // Database to store and retrieve snapshot checkpoints

	recents    *lru.Cache[common.Hash, *Snapshot] // Snapshots for recent block to speed up reorgs
	signatures *sigLRU                            // Signatures of recent blocks to speed up mining

	proposals map[common.Address]bool // Current list of proposals we are pushing

	signer common.Address // Ethereum address of the signing key
	signFn SignerFn       // Signer function to authorize hashes with
	lock   sync.RWMutex   // Protects the signer and proposals fields

	// The fields below are for testing only
	fakeDiff bool // Skip difficulty verifications
}

// New creates a Clique proof-of-authority consensus engine with the initial
// signers set to the ones provided by the user.
func New(config *params.CliqueConfig, db ethdb.Database) *Clique {
	// Set any missing consensus parameters to their defaults
	conf := *config
	if conf.Epoch == 0 {
		conf.Epoch = epochLength
	}
	// Allocate the snapshot caches and create the engine
	recents := lru.NewCache[common.Hash, *Snapshot](inmemorySnapshots)
	signatures := lru.NewCache[common.Hash, common.Address](inmemorySignatures)

	return &Clique{
		config:     &conf,
		db:         db,
		recents:    recents,
		signatures: signatures,
		proposals:  make(map[common.Address]bool),
	}
}

// Author implements consensus.Engine, returning the Ethereum address recovered
// from the signature in the header's extra-data section.
func (c *Clique) Author(header *types.Header) (common.Address, error) {
	return ecrecover(header, c.signatures)
}

// VerifyHeader checks whether a header conforms to the consensus rules.
func (c *Clique) VerifyHeader(chain consensus.ChainHeaderReader, header *types.Header) error {
	return c.verifyHeader(chain, header, nil)
}

// VerifyHeaders is similar to VerifyHeader, but verifies a batch of headers. The
// method returns a quit channel to abort the operations and a results channel to
// retrieve the async verifications (the order is that of the input slice).
func (c *Clique) VerifyHeaders(chain consensus.ChainHeaderReader, headers []*types.Header) (chan<- struct{}, <-chan error) {
	abort := make(chan struct{})
	results := make(chan error, len(headers))

	gopool.Submit(func() {
		for i, header := range headers {
			err := c.verifyHeader(chain, header, headers[:i])

			select {
			case <-abort:
				return
			case results <- err:
			}
		}
	})
	return abort, results
}

// verifyHeader checks whether a header conforms to the consensus rules.The
// caller may optionally pass in a batch of parents (ascending order) to avoid
// looking those up from the database. This is useful for concurrently verifying
// a batch of new headers.
func (c *Clique) verifyHeader(chain consensus.ChainHeaderReader, header *types.Header, parents []*types.Header) error {
	if header.Number == nil {
		return errUnknownBlock
	}
	number := header.Number.Uint64()

	// Don't waste time checking blocks from the future
	if header.Time > uint64(time.Now().Unix()) {
		return consensus.ErrFutureBlock
	}
	// Checkpoint blocks need to enforce zero beneficiary
	checkpoint := (number % c.config.Epoch) == 0
	if checkpoint && header.Coinbase != (common.Address{}) {
		return errInvalidCheckpointBeneficiary
	}
	// Nonces must be 0x00..0 or 0xff..f, zeroes enforced on checkpoints
	if !bytes.Equal(header.Nonce[:], nonceAuthVote) && !bytes.Equal(header.Nonce[:], nonceDropVote) {
		return errInvalidVote
	}
	if checkpoint && !bytes.Equal(header.Nonce[:], nonceDropVote) {
		return errInvalidCheckpointVote
	}
	// Check that the extra-data contains both the vanity and signature
	if len(header.Extra) < extraVanity {
		return errMissingVanity
	}
	if len(header.Extra) < extraVanity+extraSeal {
		return errMissingSignature
	}
	// Ensure that the extra-data contains a signer list on checkpoint, but none otherwise
	signersBytes := len(header.Extra) - extraVanity - extraSeal
	if !checkpoint && signersBytes != 0 {
		return errExtraSigners
	}
	if checkpoint && signersBytes%common.AddressLength != 0 {
		return errInvalidCheckpointSigners
	}
	// Ensure that the mix digest is zero as we don't have fork protection currently
	if header.MixDigest != (common.Hash{}) {
		return errInvalidMixDigest
	}
	// Ensure that the block doesn't contain any uncles which are meaningless in PoA
	if header.UncleHash != uncleHash {
		return errInvalidUncleHash
	}
	// Ensure that the block's difficulty is meaningful (may not be correct at this point)
	if number > 0 {
		if header.Difficulty == nil || (header.Difficulty.Cmp(diffInTurn) != 0 && header.Difficulty.Cmp(diffNoTurn) != 0) {
			return errInvalidDifficulty
		}
	}
	// Verify that the gas limit is <= 2^63-1
	if header.GasLimit > params.MaxGasLimit {
		return fmt.Errorf("invalid gasLimit: have %v, max %v", header.GasLimit, params.MaxGasLimit)
	}
	if chain.Config().IsShanghai(header.Number, header.Time) {
		return errors.New("clique does not support shanghai fork")
	}
	// Verify the non-existence of withdrawalsHash.
	if header.WithdrawalsHash != nil {
		return fmt.Errorf("invalid withdrawalsHash: have %x, expected nil", header.WithdrawalsHash)
	}
	if chain.Config().IsCancun(header.Number, header.Time) {
		return errors.New("clique does not support cancun fork")
	}
	// Verify the non-existence of cancun-specific header fields
	switch {
	case header.ExcessBlobGas != nil:
		return fmt.Errorf("invalid excessBlobGas: have %d, expected nil", header.ExcessBlobGas)
	case header.BlobGasUsed != nil:
		return fmt.Errorf("invalid blobGasUsed: have %d, expected nil", header.BlobGasUsed)
	case header.ParentBeaconRoot != nil:
		return fmt.Errorf("invalid parentBeaconRoot, have %#x, expected nil", header.ParentBeaconRoot)
	}
	// All basic checks passed, verify cascading fields
	return c.verifyCascadingFields(chain, header, parents)
}

// verifyCascadingFields verifies all the header fields that are not standalone,
// rather depend on a batch of previous headers. The caller may optionally pass
// in a batch of parents (ascending order) to avoid looking those up from the
// database. This is useful for concurrently verifying a batch of new headers.
func (c *Clique) verifyCascadingFields(chain consensus.ChainHeaderReader, header *types.Header, parents []*types.Header) error {
	// The genesis block is the always valid dead-end
	number := header.Number.Uint64()
	if number == 0 {
		return nil
	}
	// Ensure that the block's timestamp isn't too close to its parent
	var parent *types.Header
	if len(parents) > 0 {
		parent = parents[len(parents)-1]
	} else {
		parent = chain.GetHeader(header.ParentHash, number-1)
	}
	if parent == nil || parent.Number.Uint64() != number-1 || parent.Hash() != header.ParentHash {
		return consensus.ErrUnknownAncestor
	}
	if parent.Time+c.config.Period > header.Time {
		return errInvalidTimestamp
	}
	// Verify that the gasUsed is <= gasLimit
	if header.GasUsed > header.GasLimit {
		return fmt.Errorf("invalid gasUsed: have %d, gasLimit %d", header.GasUsed, header.GasLimit)
	}
	if !chain.Config().IsLondon(header.Number) {
		// Verify BaseFee not present before EIP-1559 fork.
		if header.BaseFee != nil {
			return fmt.Errorf("invalid baseFee before fork: have %d, want <nil>", header.BaseFee)
		}
		if err := misc.VerifyGaslimit(parent.GasLimit, header.GasLimit); err != nil {
			return err
		}
	} else if err := eip1559.VerifyEIP1559Header(chain.Config(), parent, header); err != nil {
		// Verify the header's EIP-1559 attributes.
		return err
	}
	// Retrieve the snapshot needed to verify this header and cache it
	snap, err := c.snapshot(chain, number-1, header.ParentHash, parents)
	if err != nil {
		return err
	}
	// If the block is a checkpoint block, verify the signer list
	if number%c.config.Epoch == 0 {
		signers := make([]byte, len(snap.Signers)*common.AddressLength)
		for i, signer := range snap.signers() {
			copy(signers[i*common.AddressLength:], signer[:])
		}
		extraSuffix := len(header.Extra) - extraSeal
		if !bytes.Equal(header.Extra[extraVanity:extraSuffix], signers) {
			return errMismatchingCheckpointSigners
		}
	}
	// All basic checks passed, verify the seal and return
	return c.verifySeal(snap, header, parents)
}

// snapshot retrieves the authorization snapshot at a given point in time.
func (c *Clique) snapshot(chain consensus.ChainHeaderReader, number uint64, hash common.Hash, parents []*types.Header) (*Snapshot, error) {
	// Search for a snapshot in memory or on disk for checkpoints
	var (
		headers []*types.Header
		snap    *Snapshot
	)
	for snap == nil {
		// If an in-memory snapshot was found, use that
		if s, ok := c.recents.Get(hash); ok {
			snap = s
			break
		}
		// If an on-disk checkpoint snapshot can be found, use that
		if number%checkpointInterval == 0 {
			if s, err := loadSnapshot(c.config, c.signatures, c.db, hash); err == nil {
				log.Trace("Loaded voting snapshot from disk", "number", number, "hash", hash)
				snap = s
				break
			}
		}
		// If we're at the genesis, snapshot the initial state. Alternatively if we're
		// at a checkpoint block without a parent (light client CHT), or we have piled
		// up more headers than allowed to be reorged (chain reinit from a freezer),
		// consider the checkpoint trusted and snapshot it.
		if number == 0 || (number%c.config.Epoch == 0 && (len(headers) > int(params.FullImmutabilityThreshold) || chain.GetHeaderByNumber(number-1) == nil)) {
			checkpoint := chain.GetHeaderByNumber(number)
			if checkpoint != nil {
				hash := checkpoint.Hash()

				signers := make([]common.Address, (len(checkpoint.Extra)-extraVanity-extraSeal)/common.AddressLength)
				for i := 0; i < len(signers); i++ {
					copy(signers[i][:], checkpoint.Extra[extraVanity+i*common.AddressLength:])
				}
				snap = newSnapshot(c.config, c.signatures, number, hash, signers)
				if err := snap.store(c.db); err != nil {
					return nil, err
				}
				log.Info("Stored checkpoint snapshot to disk", "number", number, "hash", hash)
				break
			}
		}
		// No snapshot for this header, gather the header and move backward
		var header *types.Header
		if len(parents) > 0 {
			// If we have explicit parents, pick from there (enforced)
			header = parents[len(parents)-1]
			if header.Hash() != hash || header.Number.Uint64() != number {
				return nil, consensus.ErrUnknownAncestor
			}
			parents = parents[:len(parents)-1]
		} else {
			// No explicit parents (or no more left), reach out to the database
			header = chain.GetHeader(hash, number)
			if header == nil {
				return nil, consensus.ErrUnknownAncestor
			}
		}
		headers = append(headers, header)
		number, hash = number-1, header.ParentHash
	}
	// Previous snapshot found, apply any pending headers on top of it
	for i := 0; i < len(headers)/2; i++ {
		headers[i], headers[len(headers)-1-i] = headers[len(headers)-1-i], headers[i]
	}
	snap, err := snap.apply(headers)
	if err != nil {
		return nil, err
	}
	c.recents.Add(snap.Hash, snap)

	// If we've generated a new checkpoint snapshot, save to disk
	if snap.Number%checkpointInterval == 0 && len(headers) > 0 {
		if err = snap.store(c.db); err != nil {
			return nil, err
		}
		log.Trace("Stored voting snapshot to disk", "number", snap.Number, "hash", snap.Hash)
	}
	return snap, err
}

// VerifyUncles implements consensus.Engine, always returning an error for any
// uncles as this consensus mechanism doesn't permit uncles.
func (c *Clique) VerifyUncles(chain consensus.ChainReader, block *types.Block) error {
	if len(block.Uncles()) > 0 {
		return errors.New("uncles not allowed")
	}
	return nil
}

// verifySeal checks whether the signature contained in the header satisfies the
// consensus protocol requirements. The method accepts an optional list of parent
// headers that aren't yet part of the local blockchain to generate the snapshots
// from.
func (c *Clique) verifySeal(snap *Snapshot, header *types.Header, parents []*types.Header) error {
	// Verifying the genesis block is not supported
	number := header.Number.Uint64()
	if number == 0 {
		return errUnknownBlock
	}
	// Resolve the authorization key and check against signers
	signer, err := ecrecover(header, c.signatures)
	if err != nil {
		return err
	}
	if _, ok := snap.Signers[signer]; !ok {
		return errUnauthorizedSigner
	}
	for seen, recent := range snap.Recents {
		if recent == signer {
			// Signer is among recents, only fail if the current block doesn't shift it out
			if limit := uint64(len(snap.Signers)/2 + 1); seen > number-limit {
				return errRecentlySigned
			}
		}
	}
	// Ensure that the difficulty corresponds to the turn-ness of the signer
	if !c.fakeDiff {
		inturn := snap.inturn(header.Number.Uint64(), signer)
		if inturn && header.Difficulty.Cmp(diffInTurn) != 0 {
			return errWrongDifficulty
		}
		if !inturn && header.Difficulty.Cmp(diffNoTurn) != 0 {
			return errWrongDifficulty
		}
	}
	return nil
}

// NextInTurnValidator return the next in-turn validator for header
func (c *Clique) NextInTurnValidator(chain consensus.ChainHeaderReader, header *types.Header) (common.Address, error) {
	return common.Address{}, errors.New("not implemented")
}

// Prepare implements consensus.Engine, preparing all the consensus fields of the
// header for running the transactions on top.
func (c *Clique) Prepare(chain consensus.ChainHeaderReader, header *types.Header) error {
	// If the block isn't a checkpoint, cast a random vote (good enough for now)
	header.Coinbase = common.Address{}
	header.Nonce = types.BlockNonce{}

	number := header.Number.Uint64()
	// Assemble the voting snapshot to check which votes make sense
	snap, err := c.snapshot(chain, number-1, header.ParentHash, nil)
	if err != nil {
		return err
	}
	c.lock.RLock()
	if number%c.config.Epoch != 0 {
		// Gather all the proposals that make sense voting on
		addresses := make([]common.Address, 0, len(c.proposals))
		for address, authorize := range c.proposals {
			if snap.validVote(address, authorize) {
				addresses = append(addresses, address)
			}
		}
		// If there's pending proposals, cast a vote on them
		if len(addresses) > 0 {
			header.Coinbase = addresses[rand.Intn(len(addresses))]
			if c.proposals[header.Coinbase] {
				copy(header.Nonce[:], nonceAuthVote)
			} else {
				copy(header.Nonce[:], nonceDropVote)
			}
		}
	}

	// Copy signer protected by mutex to avoid race condition
	signer := c.signer
	c.lock.RUnlock()

	// Set the correct difficulty
	header.Difficulty = calcDifficulty(snap, signer)

	// Ensure the extra data has all its components
	if len(header.Extra) < extraVanity {
		header.Extra = append(header.Extra, bytes.Repeat([]byte{0x00}, extraVanity-len(header.Extra))...)
	}
	header.Extra = header.Extra[:extraVanity]

	if number%c.config.Epoch == 0 {
		for _, signer := range snap.signers() {
			header.Extra = append(header.Extra, signer[:]...)
		}
	}
	header.Extra = append(header.Extra, make([]byte, extraSeal)...)

	// Mix digest is reserved for now, set to empty
	header.MixDigest = common.Hash{}

	// Ensure the timestamp has the correct delay
	parent := chain.GetHeader(header.ParentHash, number-1)
	if parent == nil {
		return consensus.ErrUnknownAncestor
	}
	header.Time = parent.Time + c.config.Period
	if header.Time < uint64(time.Now().Unix()) {
		header.Time = uint64(time.Now().Unix())
	}
	return nil
}

// Finalize implements consensus.Engine, ensuring no uncles are set, nor block
// rewards given.
func (c *Clique) Finalize(chain consensus.ChainHeaderReader, header *types.Header, state *state.StateDB, _ *[]*types.Transaction, uncles []*types.Header, withdrawals []*types.Withdrawal,
	_ *[]*types.Receipt, _ *[]*types.Transaction, _ *uint64) (err error) {
	// No block rewards in PoA, so the state remains as is
	return
}

// FinalizeAndAssemble implements consensus.Engine, ensuring no uncles are set,
// nor block rewards given, and returns the final block.
func (c *Clique) FinalizeAndAssemble(chain consensus.ChainHeaderReader, header *types.Header, state *state.StateDB, txs []*types.Transaction, uncles []*types.Header, receipts []*types.Receipt, withdrawals []*types.Withdrawal) (*types.Block, []*types.Receipt, error) {
	if len(withdrawals) > 0 {
		return nil, nil, errors.New("clique does not support withdrawals")
	}
	// Finalize block
	c.Finalize(chain, header, state, &txs, uncles, nil, nil, nil, nil)

	// Assign the final state root to header.
	header.Root = state.IntermediateRoot(chain.Config().IsEIP158(header.Number))

<<<<<<< HEAD
	// Assemble and return the final block for sealing
	return types.NewBlock(header, txs, nil, receipts, trie.NewStackTrie(nil)), receipts, nil
=======
	// Assemble and return the final block for sealing.
	return types.NewBlock(header, &types.Body{Transactions: body.Transactions}, receipts, trie.NewStackTrie(nil)), nil
>>>>>>> aadddf3a
}

// Authorize injects a private key into the consensus engine to mint new blocks
// with.
func (c *Clique) Authorize(signer common.Address, signFn SignerFn) {
	c.lock.Lock()
	defer c.lock.Unlock()

	c.signer = signer
	c.signFn = signFn
}

func (c *Clique) Delay(chain consensus.ChainReader, header *types.Header, leftOver *time.Duration) *time.Duration {
	return nil
}

// Seal implements consensus.Engine, attempting to create a sealed block using
// the local signing credentials.
func (c *Clique) Seal(chain consensus.ChainHeaderReader, block *types.Block, results chan<- *types.Block, stop <-chan struct{}) error {
	header := block.Header()

	// Sealing the genesis block is not supported
	number := header.Number.Uint64()
	if number == 0 {
		return errUnknownBlock
	}
	// For 0-period chains, refuse to seal empty blocks (no reward but would spin sealing)
	if c.config.Period == 0 && len(block.Transactions()) == 0 {
		return errors.New("sealing paused while waiting for transactions")
	}
	// Don't hold the signer fields for the entire sealing procedure
	c.lock.RLock()
	signer, signFn := c.signer, c.signFn
	c.lock.RUnlock()

	// Bail out if we're unauthorized to sign a block
	snap, err := c.snapshot(chain, number-1, header.ParentHash, nil)
	if err != nil {
		return err
	}
	if _, authorized := snap.Signers[signer]; !authorized {
		return errUnauthorizedSigner
	}
	// If we're amongst the recent signers, wait for the next block
	for seen, recent := range snap.Recents {
		if recent == signer {
			// Signer is among recents, only wait if the current block doesn't shift it out
			if limit := uint64(len(snap.Signers)/2 + 1); number < limit || seen > number-limit {
				return errors.New("signed recently, must wait for others")
			}
		}
	}
	// Sweet, the protocol permits us to sign the block, wait for our time
	delay := time.Unix(int64(header.Time), 0).Sub(time.Now()) // nolint: gosimple
	if header.Difficulty.Cmp(diffNoTurn) == 0 {
		// It's not our turn explicitly to sign, delay it a bit
		wiggle := time.Duration(len(snap.Signers)/2+1) * wiggleTime
		delay += time.Duration(rand.Int63n(int64(wiggle)))

		log.Trace("Out-of-turn signing requested", "wiggle", common.PrettyDuration(wiggle))
	}
	// Sign all the things!
	sighash, err := signFn(accounts.Account{Address: signer}, accounts.MimetypeClique, CliqueRLP(header))
	if err != nil {
		return err
	}
	copy(header.Extra[len(header.Extra)-extraSeal:], sighash)
	// Wait until sealing is terminated or delay timeout.
	log.Trace("Waiting for slot to sign and propagate", "delay", common.PrettyDuration(delay))
	gopool.Submit(func() {
		select {
		case <-stop:
			return
		case <-time.After(delay):
		}

		select {
		case results <- block.WithSeal(header):
		default:
			log.Warn("Sealing result is not read by miner", "sealhash", SealHash(header))
		}
	})

	return nil
}

// CalcDifficulty is the difficulty adjustment algorithm. It returns the difficulty
// that a new block should have:
// * DIFF_NOTURN(2) if BLOCK_NUMBER % SIGNER_COUNT != SIGNER_INDEX
// * DIFF_INTURN(1) if BLOCK_NUMBER % SIGNER_COUNT == SIGNER_INDEX
func (c *Clique) CalcDifficulty(chain consensus.ChainHeaderReader, time uint64, parent *types.Header) *big.Int {
	snap, err := c.snapshot(chain, parent.Number.Uint64(), parent.Hash(), nil)
	if err != nil {
		return nil
	}
	c.lock.RLock()
	signer := c.signer
	c.lock.RUnlock()
	return calcDifficulty(snap, signer)
}

func calcDifficulty(snap *Snapshot, signer common.Address) *big.Int {
	if snap.inturn(snap.Number+1, signer) {
		return new(big.Int).Set(diffInTurn)
	}
	return new(big.Int).Set(diffNoTurn)
}

// SealHash returns the hash of a block prior to it being sealed.
func (c *Clique) SealHash(header *types.Header) common.Hash {
	return SealHash(header)
}

// Close implements consensus.Engine. It's a noop for clique as there are no background threads.
func (c *Clique) Close() error {
	return nil
}

// APIs implements consensus.Engine, returning the user facing RPC API to allow
// controlling the signer voting.
func (c *Clique) APIs(chain consensus.ChainHeaderReader) []rpc.API {
	return []rpc.API{{
		Namespace: "clique",
		Service:   &API{chain: chain, clique: c},
	}}
}

// SealHash returns the hash of a block prior to it being sealed.
func SealHash(header *types.Header) (hash common.Hash) {
	hasher := sha3.NewLegacyKeccak256()
	encodeSigHeader(hasher, header)
	hasher.(crypto.KeccakState).Read(hash[:])
	return hash
}

// CliqueRLP returns the rlp bytes which needs to be signed for the proof-of-authority
// sealing. The RLP to sign consists of the entire header apart from the 65 byte signature
// contained at the end of the extra data.
//
// Note, the method requires the extra data to be at least 65 bytes, otherwise it
// panics. This is done to avoid accidentally using both forms (signature present
// or not), which could be abused to produce different hashes for the same header.
func CliqueRLP(header *types.Header) []byte {
	b := new(bytes.Buffer)
	encodeSigHeader(b, header)
	return b.Bytes()
}

func encodeSigHeader(w io.Writer, header *types.Header) {
	enc := []interface{}{
		header.ParentHash,
		header.UncleHash,
		header.Coinbase,
		header.Root,
		header.TxHash,
		header.ReceiptHash,
		header.Bloom,
		header.Difficulty,
		header.Number,
		header.GasLimit,
		header.GasUsed,
		header.Time,
		header.Extra[:len(header.Extra)-crypto.SignatureLength], // Yes, this will panic if extra is too short
		header.MixDigest,
		header.Nonce,
	}
	if header.BaseFee != nil {
		enc = append(enc, header.BaseFee)
	}
	if header.WithdrawalsHash != nil {
		panic("unexpected withdrawal hash value in clique")
	}
	if header.ExcessBlobGas != nil {
		panic("unexpected excess blob gas value in clique")
	}
	if header.BlobGasUsed != nil {
		panic("unexpected blob gas used value in clique")
	}
	if header.ParentBeaconRoot != nil {
		panic("unexpected parent beacon root value in clique")
	}
	if err := rlp.Encode(w, enc); err != nil {
		panic("can't encode: " + err.Error())
	}
}<|MERGE_RESOLUTION|>--- conflicted
+++ resolved
@@ -604,13 +604,8 @@
 	// Assign the final state root to header.
 	header.Root = state.IntermediateRoot(chain.Config().IsEIP158(header.Number))
 
-<<<<<<< HEAD
-	// Assemble and return the final block for sealing
-	return types.NewBlock(header, txs, nil, receipts, trie.NewStackTrie(nil)), receipts, nil
-=======
 	// Assemble and return the final block for sealing.
-	return types.NewBlock(header, &types.Body{Transactions: body.Transactions}, receipts, trie.NewStackTrie(nil)), nil
->>>>>>> aadddf3a
+	return types.NewBlock(header, &types.Body{Transactions: txs, Uncles: uncles}, receipts, trie.NewStackTrie(nil)), receipts, nil
 }
 
 // Authorize injects a private key into the consensus engine to mint new blocks
