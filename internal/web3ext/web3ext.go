// Copyright 2015 The go-ethereum Authors
// This file is part of the go-ethereum library.
//
// The go-ethereum library is free software: you can redistribute it and/or modify
// it under the terms of the GNU Lesser General Public License as published by
// the Free Software Foundation, either version 3 of the License, or
// (at your option) any later version.
//
// The go-ethereum library is distributed in the hope that it will be useful,
// but WITHOUT ANY WARRANTY; without even the implied warranty of
// MERCHANTABILITY or FITNESS FOR A PARTICULAR PURPOSE. See the
// GNU Lesser General Public License for more details.
//
// You should have received a copy of the GNU Lesser General Public License
// along with the go-ethereum library. If not, see <http://www.gnu.org/licenses/>.

// Package web3ext contains geth specific web3.js extensions.
package web3ext

var Modules = map[string]string{
	"admin":    AdminJs,
	"clique":   CliqueJs,
	"ethash":   EthashJs,
	"debug":    DebugJs,
	"eth":      EthJs,
	"miner":    MinerJs,
	"net":      NetJs,
	"personal": PersonalJs,
	"rpc":      RpcJs,
	"txpool":   TxpoolJs,
	"dev":      DevJs,
}

const CliqueJs = `
web3._extend({
	property: 'clique',
	methods: [
		new web3._extend.Method({
			name: 'getSnapshot',
			call: 'clique_getSnapshot',
			params: 1,
			inputFormatter: [web3._extend.formatters.inputBlockNumberFormatter]
		}),
		new web3._extend.Method({
			name: 'getSnapshotAtHash',
			call: 'clique_getSnapshotAtHash',
			params: 1
		}),
		new web3._extend.Method({
			name: 'getSigners',
			call: 'clique_getSigners',
			params: 1,
			inputFormatter: [web3._extend.formatters.inputBlockNumberFormatter]
		}),
		new web3._extend.Method({
			name: 'getSignersAtHash',
			call: 'clique_getSignersAtHash',
			params: 1
		}),
		new web3._extend.Method({
			name: 'propose',
			call: 'clique_propose',
			params: 2
		}),
		new web3._extend.Method({
			name: 'discard',
			call: 'clique_discard',
			params: 1
		}),
		new web3._extend.Method({
			name: 'status',
			call: 'clique_status',
			params: 0
		}),
		new web3._extend.Method({
			name: 'getSigner',
			call: 'clique_getSigner',
			params: 1,
			inputFormatter: [null]
		}),
	],
	properties: [
		new web3._extend.Property({
			name: 'proposals',
			getter: 'clique_proposals'
		}),
	]
});
`

const EthashJs = `
web3._extend({
	property: 'ethash',
	methods: [
		new web3._extend.Method({
			name: 'getWork',
			call: 'ethash_getWork',
			params: 0
		}),
		new web3._extend.Method({
			name: 'getHashrate',
			call: 'ethash_getHashrate',
			params: 0
		}),
		new web3._extend.Method({
			name: 'submitWork',
			call: 'ethash_submitWork',
			params: 3,
		}),
		new web3._extend.Method({
			name: 'submitHashrate',
			call: 'ethash_submitHashrate',
			params: 2,
		}),
	]
});
`

const AdminJs = `
web3._extend({
	property: 'admin',
	methods: [
		new web3._extend.Method({
			name: 'addPeer',
			call: 'admin_addPeer',
			params: 1
		}),
		new web3._extend.Method({
			name: 'removePeer',
			call: 'admin_removePeer',
			params: 1
		}),
		new web3._extend.Method({
			name: 'addTrustedPeer',
			call: 'admin_addTrustedPeer',
			params: 1
		}),
		new web3._extend.Method({
			name: 'removeTrustedPeer',
			call: 'admin_removeTrustedPeer',
			params: 1
		}),
		new web3._extend.Method({
			name: 'exportChain',
			call: 'admin_exportChain',
			params: 3,
			inputFormatter: [null, null, null]
		}),
		new web3._extend.Method({
			name: 'importChain',
			call: 'admin_importChain',
			params: 1
		}),
		new web3._extend.Method({
			name: 'sleepBlocks',
			call: 'admin_sleepBlocks',
			params: 2
		}),
		new web3._extend.Method({
			name: 'startHTTP',
			call: 'admin_startHTTP',
			params: 5,
			inputFormatter: [null, null, null, null, null]
		}),
		new web3._extend.Method({
			name: 'stopHTTP',
			call: 'admin_stopHTTP'
		}),
		// This method is deprecated.
		new web3._extend.Method({
			name: 'startRPC',
			call: 'admin_startRPC',
			params: 5,
			inputFormatter: [null, null, null, null, null]
		}),
		// This method is deprecated.
		new web3._extend.Method({
			name: 'stopRPC',
			call: 'admin_stopRPC'
		}),
		new web3._extend.Method({
			name: 'startWS',
			call: 'admin_startWS',
			params: 4,
			inputFormatter: [null, null, null, null]
		}),
		new web3._extend.Method({
			name: 'stopWS',
			call: 'admin_stopWS'
		}),
	],
	properties: [
		new web3._extend.Property({
			name: 'nodeInfo',
			getter: 'admin_nodeInfo'
		}),
		new web3._extend.Property({
			name: 'peers',
			getter: 'admin_peers'
		}),
		new web3._extend.Property({
			name: 'datadir',
			getter: 'admin_datadir'
		}),
	]
});
`

const DebugJs = `
web3._extend({
	property: 'debug',
	methods: [
		new web3._extend.Method({
			name: 'accountRange',
			call: 'debug_accountRange',
			params: 6,
			inputFormatter: [web3._extend.formatters.inputDefaultBlockNumberFormatter, null, null, null, null, null],
		}),
		new web3._extend.Method({
			name: 'printBlock',
			call: 'debug_printBlock',
			params: 1,
			outputFormatter: console.log
		}),
		new web3._extend.Method({
			name: 'getRawHeader',
			call: 'debug_getRawHeader',
			params: 1
		}),
		new web3._extend.Method({
			name: 'getRawBlock',
			call: 'debug_getRawBlock',
			params: 1
		}),
		new web3._extend.Method({
			name: 'getRawReceipts',
			call: 'debug_getRawReceipts',
			params: 1
		}),
		new web3._extend.Method({
			name: 'getRawTransaction',
			call: 'debug_getRawTransaction',
			params: 1
		}),
		new web3._extend.Method({
			name: 'setHead',
			call: 'debug_setHead',
			params: 1
		}),
		new web3._extend.Method({
			name: 'seedHash',
			call: 'debug_seedHash',
			params: 1
		}),
		new web3._extend.Method({
			name: 'dumpBlock',
			call: 'debug_dumpBlock',
			params: 1,
			inputFormatter: [web3._extend.formatters.inputBlockNumberFormatter]
		}),
		new web3._extend.Method({
			name: 'chaindbProperty',
			call: 'debug_chaindbProperty',
			params: 1,
			outputFormatter: console.log
		}),
		new web3._extend.Method({
			name: 'chaindbCompact',
			call: 'debug_chaindbCompact',
		}),
		new web3._extend.Method({
			name: 'verbosity',
			call: 'debug_verbosity',
			params: 1
		}),
		new web3._extend.Method({
			name: 'vmodule',
			call: 'debug_vmodule',
			params: 1
		}),
		new web3._extend.Method({
			name: 'backtraceAt',
			call: 'debug_backtraceAt',
			params: 1,
		}),
		new web3._extend.Method({
			name: 'stacks',
			call: 'debug_stacks',
			params: 1,
			inputFormatter: [null],
			outputFormatter: console.log
		}),
		new web3._extend.Method({
			name: 'freeOSMemory',
			call: 'debug_freeOSMemory',
			params: 0,
		}),
		new web3._extend.Method({
			name: 'setGCPercent',
			call: 'debug_setGCPercent',
			params: 1,
		}),
		new web3._extend.Method({
			name: 'memStats',
			call: 'debug_memStats',
			params: 0,
		}),
		new web3._extend.Method({
			name: 'gcStats',
			call: 'debug_gcStats',
			params: 0,
		}),
		new web3._extend.Method({
			name: 'cpuProfile',
			call: 'debug_cpuProfile',
			params: 2
		}),
		new web3._extend.Method({
			name: 'startCPUProfile',
			call: 'debug_startCPUProfile',
			params: 1
		}),
		new web3._extend.Method({
			name: 'stopCPUProfile',
			call: 'debug_stopCPUProfile',
			params: 0
		}),
		new web3._extend.Method({
			name: 'goTrace',
			call: 'debug_goTrace',
			params: 2
		}),
		new web3._extend.Method({
			name: 'startGoTrace',
			call: 'debug_startGoTrace',
			params: 1
		}),
		new web3._extend.Method({
			name: 'stopGoTrace',
			call: 'debug_stopGoTrace',
			params: 0
		}),
		new web3._extend.Method({
			name: 'blockProfile',
			call: 'debug_blockProfile',
			params: 2
		}),
		new web3._extend.Method({
			name: 'setBlockProfileRate',
			call: 'debug_setBlockProfileRate',
			params: 1
		}),
		new web3._extend.Method({
			name: 'writeBlockProfile',
			call: 'debug_writeBlockProfile',
			params: 1
		}),
		new web3._extend.Method({
			name: 'mutexProfile',
			call: 'debug_mutexProfile',
			params: 2
		}),
		new web3._extend.Method({
			name: 'setMutexProfileFraction',
			call: 'debug_setMutexProfileFraction',
			params: 1
		}),
		new web3._extend.Method({
			name: 'writeMutexProfile',
			call: 'debug_writeMutexProfile',
			params: 1
		}),
		new web3._extend.Method({
			name: 'writeMemProfile',
			call: 'debug_writeMemProfile',
			params: 1
		}),
		new web3._extend.Method({
			name: 'traceBlock',
			call: 'debug_traceBlock',
			params: 2,
			inputFormatter: [null, null]
		}),
		new web3._extend.Method({
			name: 'traceBlockFromFile',
			call: 'debug_traceBlockFromFile',
			params: 2,
			inputFormatter: [null, null]
		}),
		new web3._extend.Method({
			name: 'traceBadBlock',
			call: 'debug_traceBadBlock',
			params: 1,
			inputFormatter: [null]
		}),
		new web3._extend.Method({
			name: 'standardTraceBadBlockToFile',
			call: 'debug_standardTraceBadBlockToFile',
			params: 2,
			inputFormatter: [null, null]
		}),
		new web3._extend.Method({
			name: 'intermediateRoots',
			call: 'debug_intermediateRoots',
			params: 2,
			inputFormatter: [null, null]
		}),
		new web3._extend.Method({
			name: 'standardTraceBlockToFile',
			call: 'debug_standardTraceBlockToFile',
			params: 2,
			inputFormatter: [null, null]
		}),
		new web3._extend.Method({
			name: 'traceBlockByNumber',
			call: 'debug_traceBlockByNumber',
			params: 2,
			inputFormatter: [web3._extend.formatters.inputBlockNumberFormatter, null]
		}),
		new web3._extend.Method({
			name: 'traceBlockByHash',
			call: 'debug_traceBlockByHash',
			params: 2,
			inputFormatter: [null, null]
		}),
		new web3._extend.Method({
			name: 'traceTransaction',
			call: 'debug_traceTransaction',
			params: 2,
			inputFormatter: [null, null]
		}),
		new web3._extend.Method({
			name: 'traceCall',
			call: 'debug_traceCall',
			params: 3,
			inputFormatter: [null, null, null]
		}),
		new web3._extend.Method({
			name: 'preimage',
			call: 'debug_preimage',
			params: 1,
			inputFormatter: [null]
		}),
		new web3._extend.Method({
			name: 'getBadBlocks',
			call: 'debug_getBadBlocks',
			params: 0,
		}),
		new web3._extend.Method({
			name: 'storageRangeAt',
			call: 'debug_storageRangeAt',
			params: 5,
		}),
		new web3._extend.Method({
			name: 'getModifiedAccountsByNumber',
			call: 'debug_getModifiedAccountsByNumber',
			params: 2,
			inputFormatter: [null, null],
		}),
		new web3._extend.Method({
			name: 'getModifiedAccountsByHash',
			call: 'debug_getModifiedAccountsByHash',
			params: 2,
			inputFormatter:[null, null],
		}),
		new web3._extend.Method({
			name: 'freezeClient',
			call: 'debug_freezeClient',
			params: 1,
		}),
		new web3._extend.Method({
			name: 'getAccessibleState',
			call: 'debug_getAccessibleState',
			params: 2,
			inputFormatter:[web3._extend.formatters.inputBlockNumberFormatter, web3._extend.formatters.inputBlockNumberFormatter],
		}),
		new web3._extend.Method({
			name: 'dbGet',
			call: 'debug_dbGet',
			params: 1
		}),
		new web3._extend.Method({
			name: 'dbAncient',
			call: 'debug_dbAncient',
			params: 2
		}),
		new web3._extend.Method({
			name: 'dbAncients',
			call: 'debug_dbAncients',
			params: 0
		}),
		new web3._extend.Method({
			name: 'setTrieFlushInterval',
			call: 'debug_setTrieFlushInterval',
			params: 1
		}),
		new web3._extend.Method({
			name: 'getTrieFlushInterval',
			call: 'debug_getTrieFlushInterval',
			params: 0
		}),
	],
	properties: []
});
`

const EthJs = `
web3._extend({
	property: 'eth',
	methods: [
		new web3._extend.Method({
			name: 'chainId',
			call: 'eth_chainId',
			params: 0
		}),
		new web3._extend.Method({
			name: 'sign',
			call: 'eth_sign',
			params: 2,
			inputFormatter: [web3._extend.formatters.inputAddressFormatter, null]
		}),
		new web3._extend.Method({
			name: 'resend',
			call: 'eth_resend',
			params: 3,
			inputFormatter: [web3._extend.formatters.inputTransactionFormatter, web3._extend.utils.fromDecimal, web3._extend.utils.fromDecimal]
		}),
		new web3._extend.Method({
			name: 'signTransaction',
			call: 'eth_signTransaction',
			params: 1,
			inputFormatter: [web3._extend.formatters.inputTransactionFormatter]
		}),
		new web3._extend.Method({
			name: 'estimateGas',
			call: 'eth_estimateGas',
			params: 3,
			inputFormatter: [web3._extend.formatters.inputCallFormatter, web3._extend.formatters.inputBlockNumberFormatter, null],
			outputFormatter: web3._extend.utils.toDecimal
		}),
		new web3._extend.Method({
			name: 'submitTransaction',
			call: 'eth_submitTransaction',
			params: 1,
			inputFormatter: [web3._extend.formatters.inputTransactionFormatter]
		}),
		new web3._extend.Method({
			name: 'fillTransaction',
			call: 'eth_fillTransaction',
			params: 1,
			inputFormatter: [web3._extend.formatters.inputTransactionFormatter]
		}),
		new web3._extend.Method({
			name: 'getHeaderByNumber',
			call: 'eth_getHeaderByNumber',
			params: 1,
			inputFormatter: [web3._extend.formatters.inputBlockNumberFormatter]
		}),
		new web3._extend.Method({
			name: 'getHeaderByHash',
			call: 'eth_getHeaderByHash',
			params: 1
		}),
		new web3._extend.Method({
			name: 'getBlockByNumber',
			call: 'eth_getBlockByNumber',
			params: 2,
			inputFormatter: [web3._extend.formatters.inputBlockNumberFormatter, function (val) { return !!val; }]
		}),
		new web3._extend.Method({
			name: 'getBlockByHash',
			call: 'eth_getBlockByHash',
			params: 2,
			inputFormatter: [null, function (val) { return !!val; }]
		}),
		new web3._extend.Method({
			name: 'getRawTransaction',
			call: 'eth_getRawTransactionByHash',
			params: 1
		}),
		new web3._extend.Method({
			name: 'getRawTransactionFromBlock',
			call: function(args) {
				return (web3._extend.utils.isString(args[0]) && args[0].indexOf('0x') === 0) ? 'eth_getRawTransactionByBlockHashAndIndex' : 'eth_getRawTransactionByBlockNumberAndIndex';
			},
			params: 2,
			inputFormatter: [web3._extend.formatters.inputBlockNumberFormatter, web3._extend.utils.toHex]
		}),
		new web3._extend.Method({
			name: 'getProof',
			call: 'eth_getProof',
			params: 3,
			inputFormatter: [web3._extend.formatters.inputAddressFormatter, null, web3._extend.formatters.inputBlockNumberFormatter]
		}),
		new web3._extend.Method({
			name: 'createAccessList',
			call: 'eth_createAccessList',
			params: 2,
			inputFormatter: [null, web3._extend.formatters.inputBlockNumberFormatter],
		}),
		new web3._extend.Method({
			name: 'getLogs',
			call: 'eth_getLogs',
			params: 1,
		}),
		new web3._extend.Method({
			name: 'call',
			call: 'eth_call',
			params: 4,
			inputFormatter: [web3._extend.formatters.inputCallFormatter, web3._extend.formatters.inputDefaultBlockNumberFormatter, null, null],
		}),
		new web3._extend.Method({
			name: 'getBlockReceipts',
			call: 'eth_getBlockReceipts',
			params: 1,
		}),
		new web3._extend.Method({
			name: 'getBlobSidecars',
			call: 'eth_getBlobSidecars',
			params: 2,
		}),
		new web3._extend.Method({
			name: 'getBlobSidecarByTxHash',
			call: 'eth_getBlobSidecarByTxHash',
			params: 2,
		}),
	],
	properties: [
		new web3._extend.Property({
			name: 'pendingTransactions',
			getter: 'eth_pendingTransactions',
			outputFormatter: function(txs) {
				var formatted = [];
				for (var i = 0; i < txs.length; i++) {
					formatted.push(web3._extend.formatters.outputTransactionFormatter(txs[i]));
					formatted[i].blockHash = null;
				}
				return formatted;
			}
		}),
		new web3._extend.Property({
			name: 'maxPriorityFeePerGas',
			getter: 'eth_maxPriorityFeePerGas',
			outputFormatter: web3._extend.utils.toBigNumber
		}),
	]
});
`

const MinerJs = `
web3._extend({
	property: 'miner',
	methods: [
		new web3._extend.Method({
<<<<<<< HEAD
			name: 'start',
			call: 'miner_start',
		}),
		new web3._extend.Method({
			name: 'stop',
			call: 'miner_stop'
		}),
		new web3._extend.Method({
			name: 'mevRunning',
			call: 'miner_mevRunning'
		}),
		new web3._extend.Method({
			name: 'startMev',
			call: 'miner_startMev'
		}),
		new web3._extend.Method({
			name: 'stopMev',
			call: 'miner_stopMev'
		}),
		new web3._extend.Method({
			name: 'addBuilder',
			call: 'miner_addBuilder',
			params: 2,
			inputFormatter: [web3._extend.formatters.inputAddressFormatter, null]
		}),
		new web3._extend.Method({
			name: 'removeBuilder',
			call: 'miner_removeBuilder',
			params: 1,
			inputFormatter: [web3._extend.formatters.inputAddressFormatter]
		}),
		new web3._extend.Method({
			name: 'setEtherbase',
			call: 'miner_setEtherbase',
			params: 1,
			inputFormatter: [web3._extend.formatters.inputAddressFormatter]
		}),
		new web3._extend.Method({
=======
>>>>>>> d8e0807d
			name: 'setExtra',
			call: 'miner_setExtra',
			params: 1
		}),
		new web3._extend.Method({
			name: 'setGasPrice',
			call: 'miner_setGasPrice',
			params: 1,
			inputFormatter: [web3._extend.utils.fromDecimal]
		}),
		new web3._extend.Method({
			name: 'setGasLimit',
			call: 'miner_setGasLimit',
			params: 1,
			inputFormatter: [web3._extend.utils.fromDecimal]
		}),
	],
	properties: []
});
`

const NetJs = `
web3._extend({
	property: 'net',
	methods: [],
	properties: [
		new web3._extend.Property({
			name: 'version',
			getter: 'net_version'
		}),
	]
});
`

const PersonalJs = `
web3._extend({
	property: 'personal',
	methods: [
		new web3._extend.Method({
			name: 'importRawKey',
			call: 'personal_importRawKey',
			params: 2
		}),
		new web3._extend.Method({
			name: 'sign',
			call: 'personal_sign',
			params: 3,
			inputFormatter: [null, web3._extend.formatters.inputAddressFormatter, null]
		}),
		new web3._extend.Method({
			name: 'ecRecover',
			call: 'personal_ecRecover',
			params: 2
		}),
		new web3._extend.Method({
			name: 'openWallet',
			call: 'personal_openWallet',
			params: 2
		}),
		new web3._extend.Method({
			name: 'deriveAccount',
			call: 'personal_deriveAccount',
			params: 3
		}),
		new web3._extend.Method({
			name: 'signTransaction',
			call: 'personal_signTransaction',
			params: 2,
			inputFormatter: [web3._extend.formatters.inputTransactionFormatter, null]
		}),
		new web3._extend.Method({
			name: 'unpair',
			call: 'personal_unpair',
			params: 2
		}),
		new web3._extend.Method({
			name: 'initializeWallet',
			call: 'personal_initializeWallet',
			params: 1
		})
	],
	properties: [
		new web3._extend.Property({
			name: 'listWallets',
			getter: 'personal_listWallets'
		}),
	]
})
`

const RpcJs = `
web3._extend({
	property: 'rpc',
	methods: [],
	properties: [
		new web3._extend.Property({
			name: 'modules',
			getter: 'rpc_modules'
		}),
	]
});
`

const TxpoolJs = `
web3._extend({
	property: 'txpool',
	methods: [],
	properties:
	[
		new web3._extend.Property({
			name: 'content',
			getter: 'txpool_content'
		}),
		new web3._extend.Property({
			name: 'inspect',
			getter: 'txpool_inspect'
		}),
		new web3._extend.Property({
			name: 'status',
			getter: 'txpool_status',
			outputFormatter: function(status) {
				status.pending = web3._extend.utils.toDecimal(status.pending);
				status.queued = web3._extend.utils.toDecimal(status.queued);
				return status;
			}
		}),
		new web3._extend.Method({
			name: 'contentFrom',
			call: 'txpool_contentFrom',
			params: 1,
		}),
	]
});
`

const DevJs = `
web3._extend({
	property: 'dev',
	methods:
	[
		new web3._extend.Method({
			name: 'addWithdrawal',
			call: 'dev_addWithdrawal',
			params: 1
		}),
		new web3._extend.Method({
			name: 'setFeeRecipient',
			call: 'dev_setFeeRecipient',
			params: 1
		}),
	],
});
`<|MERGE_RESOLUTION|>--- conflicted
+++ resolved
@@ -652,7 +652,6 @@
 	property: 'miner',
 	methods: [
 		new web3._extend.Method({
-<<<<<<< HEAD
 			name: 'start',
 			call: 'miner_start',
 		}),
@@ -691,8 +690,6 @@
 			inputFormatter: [web3._extend.formatters.inputAddressFormatter]
 		}),
 		new web3._extend.Method({
-=======
->>>>>>> d8e0807d
 			name: 'setExtra',
 			call: 'miner_setExtra',
 			params: 1
@@ -708,6 +705,11 @@
 			call: 'miner_setGasLimit',
 			params: 1,
 			inputFormatter: [web3._extend.utils.fromDecimal]
+		}),
+		new web3._extend.Method({
+			name: 'setRecommitInterval',
+			call: 'miner_setRecommitInterval',
+			params: 1,
 		}),
 	],
 	properties: []
