--- conflicted
+++ resolved
@@ -234,14 +234,11 @@
 			params: 1
 		}),
 		new web3._extend.Method({
-<<<<<<< HEAD
-=======
 			name: 'getRawReceipts',
 			call: 'debug_getRawReceipts',
 			params: 1
 		}),
 		new web3._extend.Method({
->>>>>>> 8c0c0434
 			name: 'setHead',
 			call: 'debug_setHead',
 			params: 1
