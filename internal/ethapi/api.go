// Copyright 2015 The go-ethereum Authors
// This file is part of the go-ethereum library.
//
// The go-ethereum library is free software: you can redistribute it and/or modify
// it under the terms of the GNU Lesser General Public License as published by
// the Free Software Foundation, either version 3 of the License, or
// (at your option) any later version.
//
// The go-ethereum library is distributed in the hope that it will be useful,
// but WITHOUT ANY WARRANTY; without even the implied warranty of
// MERCHANTABILITY or FITNESS FOR A PARTICULAR PURPOSE. See the
// GNU Lesser General Public License for more details.
//
// You should have received a copy of the GNU Lesser General Public License
// along with the go-ethereum library. If not, see <http://www.gnu.org/licenses/>.

package ethapi

import (
	"context"
	"errors"
	"fmt"
	"math/big"
	"strings"
	"time"

	"github.com/davecgh/go-spew/spew"

	"github.com/ethereum/go-ethereum/accounts"
	"github.com/ethereum/go-ethereum/accounts/abi"
	"github.com/ethereum/go-ethereum/accounts/keystore"
	"github.com/ethereum/go-ethereum/accounts/scwallet"
	"github.com/ethereum/go-ethereum/common"
	"github.com/ethereum/go-ethereum/common/gopool"
	"github.com/ethereum/go-ethereum/common/hexutil"
	"github.com/ethereum/go-ethereum/common/math"
<<<<<<< HEAD
	"github.com/ethereum/go-ethereum/consensus"
=======
>>>>>>> 8c0c0434
	"github.com/ethereum/go-ethereum/consensus/ethash"
	"github.com/ethereum/go-ethereum/consensus/misc"
	"github.com/ethereum/go-ethereum/core"
	"github.com/ethereum/go-ethereum/core/rawdb"
	"github.com/ethereum/go-ethereum/core/state"
	"github.com/ethereum/go-ethereum/core/types"
	"github.com/ethereum/go-ethereum/core/vm"
	"github.com/ethereum/go-ethereum/crypto"
	"github.com/ethereum/go-ethereum/eth/tracers/logger"
	"github.com/ethereum/go-ethereum/log"
	"github.com/ethereum/go-ethereum/p2p"
	"github.com/ethereum/go-ethereum/params"
	"github.com/ethereum/go-ethereum/rlp"
	"github.com/ethereum/go-ethereum/rpc"
	"github.com/tyler-smith/go-bip39"
)

const UnHealthyTimeout = 5 * time.Second

// PublicEthereumAPI provides an API to access Ethereum related information.
// It offers only methods that operate on public data that is freely available to anyone.
type PublicEthereumAPI struct {
	b Backend
}

// NewPublicEthereumAPI creates a new Ethereum protocol API.
func NewPublicEthereumAPI(b Backend) *PublicEthereumAPI {
	return &PublicEthereumAPI{b}
}

// GasPrice returns a suggestion for a gas price for legacy transactions.
func (s *PublicEthereumAPI) GasPrice(ctx context.Context) (*hexutil.Big, error) {
	tipcap, err := s.b.SuggestGasTipCap(ctx)
	if err != nil {
		return nil, err
	}
	if head := s.b.CurrentHeader(); head.BaseFee != nil {
		tipcap.Add(tipcap, head.BaseFee)
	}
	return (*hexutil.Big)(tipcap), err
}

// MaxPriorityFeePerGas returns a suggestion for a gas tip cap for dynamic fee transactions.
func (s *PublicEthereumAPI) MaxPriorityFeePerGas(ctx context.Context) (*hexutil.Big, error) {
	tipcap, err := s.b.SuggestGasTipCap(ctx)
	if err != nil {
		return nil, err
	}
	return (*hexutil.Big)(tipcap), err
}

type feeHistoryResult struct {
	OldestBlock  *hexutil.Big     `json:"oldestBlock"`
	Reward       [][]*hexutil.Big `json:"reward,omitempty"`
	BaseFee      []*hexutil.Big   `json:"baseFeePerGas,omitempty"`
	GasUsedRatio []float64        `json:"gasUsedRatio"`
}

func (s *PublicEthereumAPI) FeeHistory(ctx context.Context, blockCount rpc.DecimalOrHex, lastBlock rpc.BlockNumber, rewardPercentiles []float64) (*feeHistoryResult, error) {
	oldest, reward, baseFee, gasUsed, err := s.b.FeeHistory(ctx, int(blockCount), lastBlock, rewardPercentiles)
	if err != nil {
		return nil, err
	}
	results := &feeHistoryResult{
		OldestBlock:  (*hexutil.Big)(oldest),
		GasUsedRatio: gasUsed,
	}
	if reward != nil {
		results.Reward = make([][]*hexutil.Big, len(reward))
		for i, w := range reward {
			results.Reward[i] = make([]*hexutil.Big, len(w))
			for j, v := range w {
				results.Reward[i][j] = (*hexutil.Big)(v)
			}
		}
	}
	if baseFee != nil {
		results.BaseFee = make([]*hexutil.Big, len(baseFee))
		for i, v := range baseFee {
			results.BaseFee[i] = (*hexutil.Big)(v)
		}
	}
	return results, nil
}

// Syncing returns false in case the node is currently not syncing with the network. It can be up to date or has not
// yet received the latest block headers from its pears. In case it is synchronizing:
// - startingBlock: block number this node started to synchronise from
// - currentBlock:  block number this node is currently importing
// - highestBlock:  block number of the highest block header this node has received from peers
// - pulledStates:  number of state entries processed until now
// - knownStates:   number of known state entries that still need to be pulled
func (s *PublicEthereumAPI) Syncing() (interface{}, error) {
	progress := s.b.SyncProgress()

	// Return not syncing if the synchronisation already completed
	if progress.CurrentBlock >= progress.HighestBlock {
		return false, nil
	}
	// Otherwise gather the block sync stats
	return map[string]interface{}{
		"startingBlock":       hexutil.Uint64(progress.StartingBlock),
		"currentBlock":        hexutil.Uint64(progress.CurrentBlock),
		"highestBlock":        hexutil.Uint64(progress.HighestBlock),
		"syncedAccounts":      hexutil.Uint64(progress.SyncedAccounts),
		"syncedAccountBytes":  hexutil.Uint64(progress.SyncedAccountBytes),
		"syncedBytecodes":     hexutil.Uint64(progress.SyncedBytecodes),
		"syncedBytecodeBytes": hexutil.Uint64(progress.SyncedBytecodeBytes),
		"syncedStorage":       hexutil.Uint64(progress.SyncedStorage),
		"syncedStorageBytes":  hexutil.Uint64(progress.SyncedStorageBytes),
		"healedTrienodes":     hexutil.Uint64(progress.HealedTrienodes),
		"healedTrienodeBytes": hexutil.Uint64(progress.HealedTrienodeBytes),
		"healedBytecodes":     hexutil.Uint64(progress.HealedBytecodes),
		"healedBytecodeBytes": hexutil.Uint64(progress.HealedBytecodeBytes),
		"healingTrienodes":    hexutil.Uint64(progress.HealingTrienodes),
		"healingBytecode":     hexutil.Uint64(progress.HealingBytecode),
	}, nil
}

// PublicTxPoolAPI offers and API for the transaction pool. It only operates on data that is non confidential.
type PublicTxPoolAPI struct {
	b Backend
}

// NewPublicTxPoolAPI creates a new tx pool service that gives information about the transaction pool.
func NewPublicTxPoolAPI(b Backend) *PublicTxPoolAPI {
	return &PublicTxPoolAPI{b}
}

// Content returns the transactions contained within the transaction pool.
func (s *PublicTxPoolAPI) Content() map[string]map[string]map[string]*RPCTransaction {
	content := map[string]map[string]map[string]*RPCTransaction{
		"pending": make(map[string]map[string]*RPCTransaction),
		"queued":  make(map[string]map[string]*RPCTransaction),
	}
	pending, queue := s.b.TxPoolContent()
	curHeader := s.b.CurrentHeader()
	// Flatten the pending transactions
	for account, txs := range pending {
		dump := make(map[string]*RPCTransaction)
		for _, tx := range txs {
			dump[fmt.Sprintf("%d", tx.Nonce())] = newRPCPendingTransaction(tx, curHeader, s.b.ChainConfig())
		}
		content["pending"][account.Hex()] = dump
	}
	// Flatten the queued transactions
	for account, txs := range queue {
		dump := make(map[string]*RPCTransaction)
		for _, tx := range txs {
			dump[fmt.Sprintf("%d", tx.Nonce())] = newRPCPendingTransaction(tx, curHeader, s.b.ChainConfig())
		}
		content["queued"][account.Hex()] = dump
	}
	return content
}

// ContentFrom returns the transactions contained within the transaction pool.
func (s *PublicTxPoolAPI) ContentFrom(addr common.Address) map[string]map[string]*RPCTransaction {
	content := make(map[string]map[string]*RPCTransaction, 2)
	pending, queue := s.b.TxPoolContentFrom(addr)
	curHeader := s.b.CurrentHeader()

	// Build the pending transactions
	dump := make(map[string]*RPCTransaction, len(pending))
	for _, tx := range pending {
		dump[fmt.Sprintf("%d", tx.Nonce())] = newRPCPendingTransaction(tx, curHeader, s.b.ChainConfig())
	}
	content["pending"] = dump

	// Build the queued transactions
	dump = make(map[string]*RPCTransaction, len(queue))
	for _, tx := range queue {
		dump[fmt.Sprintf("%d", tx.Nonce())] = newRPCPendingTransaction(tx, curHeader, s.b.ChainConfig())
	}
	content["queued"] = dump

	return content
}

// Status returns the number of pending and queued transaction in the pool.
func (s *PublicTxPoolAPI) Status() map[string]hexutil.Uint {
	pending, queue := s.b.Stats()
	return map[string]hexutil.Uint{
		"pending": hexutil.Uint(pending),
		"queued":  hexutil.Uint(queue),
	}
}

// Inspect retrieves the content of the transaction pool and flattens it into an
// easily inspectable list.
func (s *PublicTxPoolAPI) Inspect() map[string]map[string]map[string]string {
	content := map[string]map[string]map[string]string{
		"pending": make(map[string]map[string]string),
		"queued":  make(map[string]map[string]string),
	}
	pending, queue := s.b.TxPoolContent()

	// Define a formatter to flatten a transaction into a string
	var format = func(tx *types.Transaction) string {
		if to := tx.To(); to != nil {
			return fmt.Sprintf("%s: %v wei + %v gas × %v wei", tx.To().Hex(), tx.Value(), tx.Gas(), tx.GasPrice())
		}
		return fmt.Sprintf("contract creation: %v wei + %v gas × %v wei", tx.Value(), tx.Gas(), tx.GasPrice())
	}
	// Flatten the pending transactions
	for account, txs := range pending {
		dump := make(map[string]string)
		for _, tx := range txs {
			dump[fmt.Sprintf("%d", tx.Nonce())] = format(tx)
		}
		content["pending"][account.Hex()] = dump
	}
	// Flatten the queued transactions
	for account, txs := range queue {
		dump := make(map[string]string)
		for _, tx := range txs {
			dump[fmt.Sprintf("%d", tx.Nonce())] = format(tx)
		}
		content["queued"][account.Hex()] = dump
	}
	return content
}

// PublicAccountAPI provides an API to access accounts managed by this node.
// It offers only methods that can retrieve accounts.
type PublicAccountAPI struct {
	am *accounts.Manager
}

// NewPublicAccountAPI creates a new PublicAccountAPI.
func NewPublicAccountAPI(am *accounts.Manager) *PublicAccountAPI {
	return &PublicAccountAPI{am: am}
}

// Accounts returns the collection of accounts this node manages
func (s *PublicAccountAPI) Accounts() []common.Address {
	return s.am.Accounts()
}

// PrivateAccountAPI provides an API to access accounts managed by this node.
// It offers methods to create, (un)lock en list accounts. Some methods accept
// passwords and are therefore considered private by default.
type PrivateAccountAPI struct {
	am        *accounts.Manager
	nonceLock *AddrLocker
	b         Backend
}

// NewPrivateAccountAPI create a new PrivateAccountAPI.
func NewPrivateAccountAPI(b Backend, nonceLock *AddrLocker) *PrivateAccountAPI {
	return &PrivateAccountAPI{
		am:        b.AccountManager(),
		nonceLock: nonceLock,
		b:         b,
	}
}

// ListAccounts will return a list of addresses for accounts this node manages.
func (s *PrivateAccountAPI) ListAccounts() []common.Address {
	return s.am.Accounts()
}

// rawWallet is a JSON representation of an accounts.Wallet interface, with its
// data contents extracted into plain fields.
type rawWallet struct {
	URL      string             `json:"url"`
	Status   string             `json:"status"`
	Failure  string             `json:"failure,omitempty"`
	Accounts []accounts.Account `json:"accounts,omitempty"`
}

// ListWallets will return a list of wallets this node manages.
func (s *PrivateAccountAPI) ListWallets() []rawWallet {
	wallets := make([]rawWallet, 0) // return [] instead of nil if empty
	for _, wallet := range s.am.Wallets() {
		status, failure := wallet.Status()

		raw := rawWallet{
			URL:      wallet.URL().String(),
			Status:   status,
			Accounts: wallet.Accounts(),
		}
		if failure != nil {
			raw.Failure = failure.Error()
		}
		wallets = append(wallets, raw)
	}
	return wallets
}

// OpenWallet initiates a hardware wallet opening procedure, establishing a USB
// connection and attempting to authenticate via the provided passphrase. Note,
// the method may return an extra challenge requiring a second open (e.g. the
// Trezor PIN matrix challenge).
func (s *PrivateAccountAPI) OpenWallet(url string, passphrase *string) error {
	wallet, err := s.am.Wallet(url)
	if err != nil {
		return err
	}
	pass := ""
	if passphrase != nil {
		pass = *passphrase
	}
	return wallet.Open(pass)
}

// DeriveAccount requests a HD wallet to derive a new account, optionally pinning
// it for later reuse.
func (s *PrivateAccountAPI) DeriveAccount(url string, path string, pin *bool) (accounts.Account, error) {
	wallet, err := s.am.Wallet(url)
	if err != nil {
		return accounts.Account{}, err
	}
	derivPath, err := accounts.ParseDerivationPath(path)
	if err != nil {
		return accounts.Account{}, err
	}
	if pin == nil {
		pin = new(bool)
	}
	return wallet.Derive(derivPath, *pin)
}

// NewAccount will create a new account and returns the address for the new account.
func (s *PrivateAccountAPI) NewAccount(password string) (common.Address, error) {
	ks, err := fetchKeystore(s.am)
	if err != nil {
		return common.Address{}, err
	}
	acc, err := ks.NewAccount(password)
	if err == nil {
		log.Info("Your new key was generated", "address", acc.Address)
		log.Warn("Please backup your key file!", "path", acc.URL.Path)
		log.Warn("Please remember your password!")
		return acc.Address, nil
	}
	return common.Address{}, err
}

// fetchKeystore retrieves the encrypted keystore from the account manager.
func fetchKeystore(am *accounts.Manager) (*keystore.KeyStore, error) {
	if ks := am.Backends(keystore.KeyStoreType); len(ks) > 0 {
		return ks[0].(*keystore.KeyStore), nil
	}
	return nil, errors.New("local keystore not used")
}

// ImportRawKey stores the given hex encoded ECDSA key into the key directory,
// encrypting it with the passphrase.
func (s *PrivateAccountAPI) ImportRawKey(privkey string, password string) (common.Address, error) {
	key, err := crypto.HexToECDSA(privkey)
	if err != nil {
		return common.Address{}, err
	}
	ks, err := fetchKeystore(s.am)
	if err != nil {
		return common.Address{}, err
	}
	acc, err := ks.ImportECDSA(key, password)
	return acc.Address, err
}

// UnlockAccount will unlock the account associated with the given address with
// the given password for duration seconds. If duration is nil it will use a
// default of 300 seconds. It returns an indication if the account was unlocked.
func (s *PrivateAccountAPI) UnlockAccount(ctx context.Context, addr common.Address, password string, duration *uint64) (bool, error) {
	// When the API is exposed by external RPC(http, ws etc), unless the user
	// explicitly specifies to allow the insecure account unlocking, otherwise
	// it is disabled.
	if s.b.ExtRPCEnabled() && !s.b.AccountManager().Config().InsecureUnlockAllowed {
		return false, errors.New("account unlock with HTTP access is forbidden")
	}

	const max = uint64(time.Duration(math.MaxInt64) / time.Second)
	var d time.Duration
	if duration == nil {
		d = 300 * time.Second
	} else if *duration > max {
		return false, errors.New("unlock duration too large")
	} else {
		d = time.Duration(*duration) * time.Second
	}
	ks, err := fetchKeystore(s.am)
	if err != nil {
		return false, err
	}
	err = ks.TimedUnlock(accounts.Account{Address: addr}, password, d)
	if err != nil {
		log.Warn("Failed account unlock attempt", "address", addr, "err", err)
	}
	return err == nil, err
}

// LockAccount will lock the account associated with the given address when it's unlocked.
func (s *PrivateAccountAPI) LockAccount(addr common.Address) bool {
	if ks, err := fetchKeystore(s.am); err == nil {
		return ks.Lock(addr) == nil
	}
	return false
}

// signTransaction sets defaults and signs the given transaction
// NOTE: the caller needs to ensure that the nonceLock is held, if applicable,
// and release it after the transaction has been submitted to the tx pool
func (s *PrivateAccountAPI) signTransaction(ctx context.Context, args *TransactionArgs, passwd string) (*types.Transaction, error) {
	// Look up the wallet containing the requested signer
	account := accounts.Account{Address: args.from()}
	wallet, err := s.am.Find(account)
	if err != nil {
		return nil, err
	}
	// Set some sanity defaults and terminate on failure
	if err := args.setDefaults(ctx, s.b); err != nil {
		return nil, err
	}
	// Assemble the transaction and sign with the wallet
	tx := args.toTransaction()

	return wallet.SignTxWithPassphrase(account, passwd, tx, s.b.ChainConfig().ChainID)
}

// SendTransaction will create a transaction from the given arguments and
// tries to sign it with the key associated with args.From. If the given
// passwd isn't able to decrypt the key it fails.
func (s *PrivateAccountAPI) SendTransaction(ctx context.Context, args TransactionArgs, passwd string) (common.Hash, error) {
	if args.Nonce == nil {
		// Hold the addresse's mutex around signing to prevent concurrent assignment of
		// the same nonce to multiple accounts.
		s.nonceLock.LockAddr(args.from())
		defer s.nonceLock.UnlockAddr(args.from())
	}
	signed, err := s.signTransaction(ctx, &args, passwd)
	if err != nil {
		log.Warn("Failed transaction send attempt", "from", args.from(), "to", args.To, "value", args.Value.ToInt(), "err", err)
		return common.Hash{}, err
	}
	return SubmitTransaction(ctx, s.b, signed)
}

// SignTransaction will create a transaction from the given arguments and
// tries to sign it with the key associated with args.From. If the given passwd isn't
// able to decrypt the key it fails. The transaction is returned in RLP-form, not broadcast
// to other nodes
func (s *PrivateAccountAPI) SignTransaction(ctx context.Context, args TransactionArgs, passwd string) (*SignTransactionResult, error) {
	// No need to obtain the noncelock mutex, since we won't be sending this
	// tx into the transaction pool, but right back to the user
	if args.From == nil {
		return nil, fmt.Errorf("sender not specified")
	}
	if args.Gas == nil {
		return nil, fmt.Errorf("gas not specified")
	}
	if args.GasPrice == nil && (args.MaxFeePerGas == nil || args.MaxPriorityFeePerGas == nil) {
		return nil, fmt.Errorf("missing gasPrice or maxFeePerGas/maxPriorityFeePerGas")
	}
	if args.Nonce == nil {
		return nil, fmt.Errorf("nonce not specified")
	}
	// Before actually signing the transaction, ensure the transaction fee is reasonable.
	tx := args.toTransaction()
	if err := checkTxFee(tx.GasPrice(), tx.Gas(), s.b.RPCTxFeeCap()); err != nil {
		return nil, err
	}
	signed, err := s.signTransaction(ctx, &args, passwd)
	if err != nil {
		log.Warn("Failed transaction sign attempt", "from", args.from(), "to", args.To, "value", args.Value.ToInt(), "err", err)
		return nil, err
	}
	data, err := signed.MarshalBinary()
	if err != nil {
		return nil, err
	}
	return &SignTransactionResult{data, signed}, nil
}

// Sign calculates an Ethereum ECDSA signature for:
// keccack256("\x19Ethereum Signed Message:\n" + len(message) + message))
//
// Note, the produced signature conforms to the secp256k1 curve R, S and V values,
// where the V value will be 27 or 28 for legacy reasons.
//
// The key used to calculate the signature is decrypted with the given password.
//
// https://github.com/ethereum/go-ethereum/wiki/Management-APIs#personal_sign
func (s *PrivateAccountAPI) Sign(ctx context.Context, data hexutil.Bytes, addr common.Address, passwd string) (hexutil.Bytes, error) {
	// Look up the wallet containing the requested signer
	account := accounts.Account{Address: addr}

	wallet, err := s.b.AccountManager().Find(account)
	if err != nil {
		return nil, err
	}
	// Assemble sign the data with the wallet
	signature, err := wallet.SignTextWithPassphrase(account, passwd, data)
	if err != nil {
		log.Warn("Failed data sign attempt", "address", addr, "err", err)
		return nil, err
	}
	signature[crypto.RecoveryIDOffset] += 27 // Transform V from 0/1 to 27/28 according to the yellow paper
	return signature, nil
}

// EcRecover returns the address for the account that was used to create the signature.
// Note, this function is compatible with eth_sign and personal_sign. As such it recovers
// the address of:
// hash = keccak256("\x19Ethereum Signed Message:\n"${message length}${message})
// addr = ecrecover(hash, signature)
//
// Note, the signature must conform to the secp256k1 curve R, S and V values, where
// the V value must be 27 or 28 for legacy reasons.
//
// https://github.com/ethereum/go-ethereum/wiki/Management-APIs#personal_ecRecover
func (s *PrivateAccountAPI) EcRecover(ctx context.Context, data, sig hexutil.Bytes) (common.Address, error) {
	if len(sig) != crypto.SignatureLength {
		return common.Address{}, fmt.Errorf("signature must be %d bytes long", crypto.SignatureLength)
	}
	if sig[crypto.RecoveryIDOffset] != 27 && sig[crypto.RecoveryIDOffset] != 28 {
		return common.Address{}, fmt.Errorf("invalid Ethereum signature (V is not 27 or 28)")
	}
	sig[crypto.RecoveryIDOffset] -= 27 // Transform yellow paper V from 27/28 to 0/1

	rpk, err := crypto.SigToPub(accounts.TextHash(data), sig)
	if err != nil {
		return common.Address{}, err
	}
	return crypto.PubkeyToAddress(*rpk), nil
}

// InitializeWallet initializes a new wallet at the provided URL, by generating and returning a new private key.
func (s *PrivateAccountAPI) InitializeWallet(ctx context.Context, url string) (string, error) {
	wallet, err := s.am.Wallet(url)
	if err != nil {
		return "", err
	}

	entropy, err := bip39.NewEntropy(256)
	if err != nil {
		return "", err
	}

	mnemonic, err := bip39.NewMnemonic(entropy)
	if err != nil {
		return "", err
	}

	seed := bip39.NewSeed(mnemonic, "")

	switch wallet := wallet.(type) {
	case *scwallet.Wallet:
		return mnemonic, wallet.Initialize(seed)
	default:
		return "", fmt.Errorf("specified wallet does not support initialization")
	}
}

// Unpair deletes a pairing between wallet and geth.
func (s *PrivateAccountAPI) Unpair(ctx context.Context, url string, pin string) error {
	wallet, err := s.am.Wallet(url)
	if err != nil {
		return err
	}

	switch wallet := wallet.(type) {
	case *scwallet.Wallet:
		return wallet.Unpair([]byte(pin))
	default:
		return fmt.Errorf("specified wallet does not support pairing")
	}
}

// PublicBlockChainAPI provides an API to access the Ethereum blockchain.
// It offers only methods that operate on public data that is freely available to anyone.
type PublicBlockChainAPI struct {
	b Backend
}

// NewPublicBlockChainAPI creates a new Ethereum blockchain API.
func NewPublicBlockChainAPI(b Backend) *PublicBlockChainAPI {
	return &PublicBlockChainAPI{b}
}

// ChainId is the EIP-155 replay-protection chain id for the current ethereum chain config.
func (api *PublicBlockChainAPI) ChainId() (*hexutil.Big, error) {
	// if current block is at or past the EIP-155 replay-protection fork block, return chainID from config
	if config := api.b.ChainConfig(); config.IsEIP155(api.b.CurrentBlock().Number()) {
		return (*hexutil.Big)(config.ChainID), nil
	}
	return nil, fmt.Errorf("chain not synced beyond EIP-155 replay-protection fork block")
}

// BlockNumber returns the block number of the chain head.
func (s *PublicBlockChainAPI) BlockNumber() hexutil.Uint64 {
	header, _ := s.b.HeaderByNumber(context.Background(), rpc.LatestBlockNumber) // latest header should always be available
	return hexutil.Uint64(header.Number.Uint64())
}

// GetBalance returns the amount of wei for the given address in the state of the
// given block number. The rpc.LatestBlockNumber and rpc.PendingBlockNumber meta
// block numbers are also allowed.
func (s *PublicBlockChainAPI) GetBalance(ctx context.Context, address common.Address, blockNrOrHash rpc.BlockNumberOrHash) (*hexutil.Big, error) {
	state, _, err := s.b.StateAndHeaderByNumberOrHash(ctx, blockNrOrHash)
	if state == nil || err != nil {
		return nil, err
	}
	return (*hexutil.Big)(state.GetBalance(address)), state.Error()
}

// Result structs for GetProof
type AccountResult struct {
	Address      common.Address  `json:"address"`
	AccountProof []string        `json:"accountProof"`
	Balance      *hexutil.Big    `json:"balance"`
	CodeHash     common.Hash     `json:"codeHash"`
	Nonce        hexutil.Uint64  `json:"nonce"`
	StorageHash  common.Hash     `json:"storageHash"`
	StorageProof []StorageResult `json:"storageProof"`
}

type StorageResult struct {
	Key   string       `json:"key"`
	Value *hexutil.Big `json:"value"`
	Proof []string     `json:"proof"`
}

// GetProof returns the Merkle-proof for a given account and optionally some storage keys.
func (s *PublicBlockChainAPI) GetProof(ctx context.Context, address common.Address, storageKeys []string, blockNrOrHash rpc.BlockNumberOrHash) (*AccountResult, error) {
	state, _, err := s.b.StateAndHeaderByNumberOrHash(ctx, blockNrOrHash)
	if state == nil || err != nil {
		return nil, err
	}

	storageTrie := state.StorageTrie(address)
	storageHash := types.EmptyRootHash
	codeHash := state.GetCodeHash(address)
	storageProof := make([]StorageResult, len(storageKeys))

	// if we have a storageTrie, (which means the account exists), we can update the storagehash
	if storageTrie != nil {
		storageHash = storageTrie.Hash()
	} else {
		// no storageTrie means the account does not exist, so the codeHash is the hash of an empty bytearray.
		codeHash = crypto.Keccak256Hash(nil)
	}

	// create the proof for the storageKeys
	for i, key := range storageKeys {
		if storageTrie != nil {
			proof, storageError := state.GetStorageProof(address, common.HexToHash(key))
			if storageError != nil {
				return nil, storageError
			}
			storageProof[i] = StorageResult{key, (*hexutil.Big)(state.GetState(address, common.HexToHash(key)).Big()), toHexSlice(proof)}
		} else {
			storageProof[i] = StorageResult{key, &hexutil.Big{}, []string{}}
		}
	}

	// create the accountProof
	accountProof, proofErr := state.GetProof(address)
	if proofErr != nil {
		return nil, proofErr
	}

	return &AccountResult{
		Address:      address,
		AccountProof: toHexSlice(accountProof),
		Balance:      (*hexutil.Big)(state.GetBalance(address)),
		CodeHash:     codeHash,
		Nonce:        hexutil.Uint64(state.GetNonce(address)),
		StorageHash:  storageHash,
		StorageProof: storageProof,
	}, state.Error()
}

// GetHeaderByNumber returns the requested canonical block header.
// * When blockNr is -1 the chain head is returned.
// * When blockNr is -2 the pending chain head is returned.
func (s *PublicBlockChainAPI) GetHeaderByNumber(ctx context.Context, number rpc.BlockNumber) (map[string]interface{}, error) {
	header, err := s.b.HeaderByNumber(ctx, number)
	if header != nil && err == nil {
		response := s.rpcMarshalHeader(ctx, header)
		if number == rpc.PendingBlockNumber {
			// Pending header need to nil out a few fields
			for _, field := range []string{"hash", "nonce", "miner"} {
				response[field] = nil
			}
		}
		return response, err
	}
	return nil, err
}

// GetHeaderByHash returns the requested header by hash.
func (s *PublicBlockChainAPI) GetHeaderByHash(ctx context.Context, hash common.Hash) map[string]interface{} {
	header, _ := s.b.HeaderByHash(ctx, hash)
	if header != nil {
		return s.rpcMarshalHeader(ctx, header)
	}
	return nil
}

// GetBlockByNumber returns the requested canonical block.
//   - When blockNr is -1 the chain head is returned.
//   - When blockNr is -2 the pending chain head is returned.
//   - When fullTx is true all transactions in the block are returned, otherwise
//     only the transaction hash is returned.
func (s *PublicBlockChainAPI) GetBlockByNumber(ctx context.Context, number rpc.BlockNumber, fullTx bool) (map[string]interface{}, error) {
	block, err := s.b.BlockByNumber(ctx, number)
	if block != nil && err == nil {
		response, err := s.rpcMarshalBlock(ctx, block, true, fullTx)
		if err == nil && number == rpc.PendingBlockNumber {
			// Pending blocks need to nil out a few fields
			for _, field := range []string{"hash", "nonce", "miner"} {
				response[field] = nil
			}
		}
		return response, err
	}
	return nil, err
}

// GetBlockByHash returns the requested block. When fullTx is true all transactions in the block are returned in full
// detail, otherwise only the transaction hash is returned.
func (s *PublicBlockChainAPI) GetBlockByHash(ctx context.Context, hash common.Hash, fullTx bool) (map[string]interface{}, error) {
	block, err := s.b.BlockByHash(ctx, hash)
	if block != nil {
		return s.rpcMarshalBlock(ctx, block, true, fullTx)
	}
	return nil, err
}

func (s *PublicBlockChainAPI) Health() bool {
	if rpc.RpcServingTimer != nil {
		return rpc.RpcServingTimer.Percentile(0.75) < float64(UnHealthyTimeout)
	}
	return true
}

// GetUncleByBlockNumberAndIndex returns the uncle block for the given block hash and index.
func (s *PublicBlockChainAPI) GetUncleByBlockNumberAndIndex(ctx context.Context, blockNr rpc.BlockNumber, index hexutil.Uint) (map[string]interface{}, error) {
	block, err := s.b.BlockByNumber(ctx, blockNr)
	if block != nil {
		uncles := block.Uncles()
		if index >= hexutil.Uint(len(uncles)) {
			log.Debug("Requested uncle not found", "number", blockNr, "hash", block.Hash(), "index", index)
			return nil, nil
		}
		block = types.NewBlockWithHeader(uncles[index])
		return s.rpcMarshalBlock(ctx, block, false, false)
	}
	return nil, err
}

// GetUncleByBlockHashAndIndex returns the uncle block for the given block hash and index.
func (s *PublicBlockChainAPI) GetUncleByBlockHashAndIndex(ctx context.Context, blockHash common.Hash, index hexutil.Uint) (map[string]interface{}, error) {
	block, err := s.b.BlockByHash(ctx, blockHash)
	if block != nil {
		uncles := block.Uncles()
		if index >= hexutil.Uint(len(uncles)) {
			log.Debug("Requested uncle not found", "number", block.Number(), "hash", blockHash, "index", index)
			return nil, nil
		}
		block = types.NewBlockWithHeader(uncles[index])
		return s.rpcMarshalBlock(ctx, block, false, false)
	}
	return nil, err
}

// GetUncleCountByBlockNumber returns number of uncles in the block for the given block number
func (s *PublicBlockChainAPI) GetUncleCountByBlockNumber(ctx context.Context, blockNr rpc.BlockNumber) *hexutil.Uint {
	if block, _ := s.b.BlockByNumber(ctx, blockNr); block != nil {
		n := hexutil.Uint(len(block.Uncles()))
		return &n
	}
	return nil
}

// GetUncleCountByBlockHash returns number of uncles in the block for the given block hash
func (s *PublicBlockChainAPI) GetUncleCountByBlockHash(ctx context.Context, blockHash common.Hash) *hexutil.Uint {
	if block, _ := s.b.BlockByHash(ctx, blockHash); block != nil {
		n := hexutil.Uint(len(block.Uncles()))
		return &n
	}
	return nil
}

// GetCode returns the code stored at the given address in the state for the given block number.
func (s *PublicBlockChainAPI) GetCode(ctx context.Context, address common.Address, blockNrOrHash rpc.BlockNumberOrHash) (hexutil.Bytes, error) {
	state, _, err := s.b.StateAndHeaderByNumberOrHash(ctx, blockNrOrHash)
	if state == nil || err != nil {
		return nil, err
	}
	code := state.GetCode(address)
	return code, state.Error()
}

// GetStorageAt returns the storage from the state at the given address, key and
// block number. The rpc.LatestBlockNumber and rpc.PendingBlockNumber meta block
// numbers are also allowed.
func (s *PublicBlockChainAPI) GetStorageAt(ctx context.Context, address common.Address, key string, blockNrOrHash rpc.BlockNumberOrHash) (hexutil.Bytes, error) {
	state, _, err := s.b.StateAndHeaderByNumberOrHash(ctx, blockNrOrHash)
	if state == nil || err != nil {
		return nil, err
	}
	res := state.GetState(address, common.HexToHash(key))
	return res[:], state.Error()
}

// OverrideAccount indicates the overriding fields of account during the execution
// of a message call.
// Note, state and stateDiff can't be specified at the same time. If state is
// set, message execution will only use the data in the given state. Otherwise
// if statDiff is set, all diff will be applied first and then execute the call
// message.
type OverrideAccount struct {
	Nonce     *hexutil.Uint64              `json:"nonce"`
	Code      *hexutil.Bytes               `json:"code"`
	Balance   **hexutil.Big                `json:"balance"`
	State     *map[common.Hash]common.Hash `json:"state"`
	StateDiff *map[common.Hash]common.Hash `json:"stateDiff"`
}

// StateOverride is the collection of overridden accounts.
type StateOverride map[common.Address]OverrideAccount

// Apply overrides the fields of specified accounts into the given state.
func (diff *StateOverride) Apply(state *state.StateDB) error {
	if diff == nil {
		return nil
	}
	for addr, account := range *diff {
		// Override account nonce.
		if account.Nonce != nil {
			state.SetNonce(addr, uint64(*account.Nonce))
		}
		// Override account(contract) code.
		if account.Code != nil {
			state.SetCode(addr, *account.Code)
		}
		// Override account balance.
		if account.Balance != nil {
			state.SetBalance(addr, (*big.Int)(*account.Balance))
		}
		if account.State != nil && account.StateDiff != nil {
			return fmt.Errorf("account %s has both 'state' and 'stateDiff'", addr.Hex())
		}
		// Replace entire state if caller requires.
		if account.State != nil {
			state.SetStorage(addr, *account.State)
		}
		// Apply state diff into specified accounts.
		if account.StateDiff != nil {
			for key, value := range *account.StateDiff {
				state.SetState(addr, key, value)
			}
		}
	}
	return nil
}

func DoCall(ctx context.Context, b Backend, args TransactionArgs, blockNrOrHash rpc.BlockNumberOrHash, overrides *StateOverride, timeout time.Duration, globalGasCap uint64) (*core.ExecutionResult, error) {
	defer func(start time.Time) { log.Debug("Executing EVM call finished", "runtime", time.Since(start)) }(time.Now())

	state, header, err := b.StateAndHeaderByNumberOrHash(ctx, blockNrOrHash)
	if state == nil || err != nil {
		return nil, err
	}
	if err := overrides.Apply(state); err != nil {
		return nil, err
	}
	// Setup context so it may be cancelled the call has completed
	// or, in case of unmetered gas, setup a context with a timeout.
	var cancel context.CancelFunc
	if timeout > 0 {
		ctx, cancel = context.WithTimeout(ctx, timeout)
	} else {
		ctx, cancel = context.WithCancel(ctx)
	}
	// Make sure the context is cancelled when the call has completed
	// this makes sure resources are cleaned up.
	defer cancel()

	// Get a new instance of the EVM.
	msg, err := args.ToMessage(globalGasCap, header.BaseFee)
	if err != nil {
		return nil, err
	}
	evm, vmError, err := b.GetEVM(ctx, msg, state, header, &vm.Config{NoBaseFee: true})
	if err != nil {
		return nil, err
	}
	// Wait for the context to be done and cancel the evm. Even if the
	// EVM has finished, cancelling may be done (repeatedly)
	gopool.Submit(func() {
		<-ctx.Done()
		evm.Cancel()
	})

	// Execute the message.
	gp := new(core.GasPool).AddGas(math.MaxUint64)
	result, err := core.ApplyMessage(evm, msg, gp)
	if err := vmError(); err != nil {
		return nil, err
	}

	// If the timer caused an abort, return an appropriate error message
	if evm.Cancelled() {
		return nil, fmt.Errorf("execution aborted (timeout = %v)", timeout)
	}
	if err != nil {
		return result, fmt.Errorf("err: %w (supplied gas %d)", err, msg.Gas())
	}
	return result, nil
}

func newRevertError(result *core.ExecutionResult) *revertError {
	reason, errUnpack := abi.UnpackRevert(result.Revert())
	err := errors.New("execution reverted")
	if errUnpack == nil {
		err = fmt.Errorf("execution reverted: %v", reason)
	}
	return &revertError{
		error:  err,
		reason: hexutil.Encode(result.Revert()),
	}
}

// revertError is an API error that encompassas an EVM revertal with JSON error
// code and a binary data blob.
type revertError struct {
	error
	reason string // revert reason hex encoded
}

// ErrorCode returns the JSON error code for a revertal.
// See: https://github.com/ethereum/wiki/wiki/JSON-RPC-Error-Codes-Improvement-Proposal
func (e *revertError) ErrorCode() int {
	return 3
}

// ErrorData returns the hex encoded revert reason.
func (e *revertError) ErrorData() interface{} {
	return e.reason
}

// Call executes the given transaction on the state for the given block number.
//
// Additionally, the caller can specify a batch of contract for fields overriding.
//
// Note, this function doesn't make and changes in the state/blockchain and is
// useful to execute and retrieve values.
func (s *PublicBlockChainAPI) Call(ctx context.Context, args TransactionArgs, blockNrOrHash rpc.BlockNumberOrHash, overrides *StateOverride) (hexutil.Bytes, error) {
	result, err := DoCall(ctx, s.b, args, blockNrOrHash, overrides, s.b.RPCEVMTimeout(), s.b.RPCGasCap())
	if err != nil {
		return nil, err
	}
	// If the result contains a revert reason, try to unpack and return it.
	if len(result.Revert()) > 0 {
		return nil, newRevertError(result)
	}
	return result.Return(), result.Err
}

func DoEstimateGas(ctx context.Context, b Backend, args TransactionArgs, blockNrOrHash rpc.BlockNumberOrHash, gasCap uint64) (hexutil.Uint64, error) {
	// Binary search the gas requirement, as it may be higher than the amount used
	var (
		lo  uint64 = params.TxGas - 1
		hi  uint64
		cap uint64
	)
	// Use zero address if sender unspecified.
	if args.From == nil {
		args.From = new(common.Address)
	}
	// Determine the highest gas limit can be used during the estimation.
	if args.Gas != nil && uint64(*args.Gas) >= params.TxGas {
		hi = uint64(*args.Gas)
	} else {
		// Retrieve the block to act as the gas ceiling
		block, err := b.BlockByNumberOrHash(ctx, blockNrOrHash)
		if err != nil {
			return 0, err
		}
		if block == nil {
			return 0, errors.New("block not found")
		}
		hi = block.GasLimit()
	}
	// Normalize the max fee per gas the call is willing to spend.
	var feeCap *big.Int
	if args.GasPrice != nil && (args.MaxFeePerGas != nil || args.MaxPriorityFeePerGas != nil) {
		return 0, errors.New("both gasPrice and (maxFeePerGas or maxPriorityFeePerGas) specified")
	} else if args.GasPrice != nil {
		feeCap = args.GasPrice.ToInt()
	} else if args.MaxFeePerGas != nil {
		feeCap = args.MaxFeePerGas.ToInt()
	} else {
		feeCap = common.Big0
	}
	// Recap the highest gas limit with account's available balance.
	if feeCap.BitLen() != 0 {
		state, _, err := b.StateAndHeaderByNumberOrHash(ctx, blockNrOrHash)
		if err != nil {
			return 0, err
		}
		balance := state.GetBalance(*args.From) // from can't be nil
		available := new(big.Int).Set(balance)
		if args.Value != nil {
			if args.Value.ToInt().Cmp(available) >= 0 {
				return 0, errors.New("insufficient funds for transfer")
			}
			available.Sub(available, args.Value.ToInt())
		}
		allowance := new(big.Int).Div(available, feeCap)

		// If the allowance is larger than maximum uint64, skip checking
		if allowance.IsUint64() && hi > allowance.Uint64() {
			transfer := args.Value
			if transfer == nil {
				transfer = new(hexutil.Big)
			}
			log.Warn("Gas estimation capped by limited funds", "original", hi, "balance", balance,
				"sent", transfer.ToInt(), "maxFeePerGas", feeCap, "fundable", allowance)
			hi = allowance.Uint64()
		}
	}
	// Recap the highest gas allowance with specified gascap.
	if gasCap != 0 && hi > gasCap {
		log.Debug("Caller gas above allowance, capping", "requested", hi, "cap", gasCap)
		hi = gasCap
	}
	cap = hi

	// Create a helper to check if a gas allowance results in an executable transaction
	executable := func(gas uint64) (bool, *core.ExecutionResult, error) {
		args.Gas = (*hexutil.Uint64)(&gas)

		result, err := DoCall(ctx, b, args, blockNrOrHash, nil, 0, gasCap)
		if err != nil {
			if errors.Is(err, core.ErrIntrinsicGas) {
				return true, nil, nil // Special case, raise gas limit
			}
			return true, nil, err // Bail out
		}
		return result.Failed(), result, nil
	}
	// Execute the binary search and hone in on an executable gas limit
	for lo+1 < hi {
		mid := (hi + lo) / 2
		failed, _, err := executable(mid)

		// If the error is not nil(consensus error), it means the provided message
		// call or transaction will never be accepted no matter how much gas it is
		// assigned. Return the error directly, don't struggle any more.
		if err != nil {
			return 0, err
		}
		if failed {
			lo = mid
		} else {
			hi = mid
		}
	}
	// Reject the transaction as invalid if it still fails at the highest allowance
	if hi == cap {
		failed, result, err := executable(hi)
		if err != nil {
			return 0, err
		}
		if failed {
			if result != nil && result.Err != vm.ErrOutOfGas {
				if len(result.Revert()) > 0 {
					return 0, newRevertError(result)
				}
				return 0, result.Err
			}
			// Otherwise, the specified gas cap is too low
			return 0, fmt.Errorf("gas required exceeds allowance (%d)", cap)
		}
	}
	return hexutil.Uint64(hi), nil
}

// EstimateGas returns an estimate of the amount of gas needed to execute the
// given transaction against the current pending block.
func (s *PublicBlockChainAPI) EstimateGas(ctx context.Context, args TransactionArgs, blockNrOrHash *rpc.BlockNumberOrHash) (hexutil.Uint64, error) {
	bNrOrHash := rpc.BlockNumberOrHashWithNumber(rpc.PendingBlockNumber)
	if blockNrOrHash != nil {
		bNrOrHash = *blockNrOrHash
	}
	return DoEstimateGas(ctx, s.b, args, bNrOrHash, s.b.RPCGasCap())
}

<<<<<<< HEAD
// GetDiffAccounts returns changed accounts in a specific block number.
func (s *PublicBlockChainAPI) GetDiffAccounts(ctx context.Context, blockNr rpc.BlockNumber) ([]common.Address, error) {
	if s.b.Chain() == nil {
		return nil, fmt.Errorf("blockchain not support get diff accounts")
	}

	header, err := s.b.HeaderByNumber(ctx, blockNr)
	if err != nil {
		return nil, fmt.Errorf("block not found for block number (%d): %v", blockNr, err)
	}

	accounts, err := s.b.Chain().GetDiffAccounts(header.Hash())
	if err == nil || !errors.Is(err, core.ErrDiffLayerNotFound) {
		return accounts, err
	}

	// Replay the block when diff layer not found, it is very slow.
	block, err := s.b.BlockByNumber(ctx, blockNr)
	if err != nil {
		return nil, fmt.Errorf("block not found for block number (%d): %v", blockNr, err)
	}
	_, statedb, err := s.replay(ctx, block, nil)
	if err != nil {
		return nil, err
	}
	return statedb.GetDirtyAccounts(), nil
}

func (s *PublicBlockChainAPI) needToReplay(ctx context.Context, block *types.Block, accounts []common.Address) (bool, error) {
	receipts, err := s.b.GetReceipts(ctx, block.Hash())
	if err != nil || len(receipts) != len(block.Transactions()) {
		return false, fmt.Errorf("receipt incorrect for block number (%d): %v", block.NumberU64(), err)
	}

	accountSet := make(map[common.Address]struct{}, len(accounts))
	for _, account := range accounts {
		accountSet[account] = struct{}{}
	}
	spendValueMap := make(map[common.Address]int64, len(accounts))
	receiveValueMap := make(map[common.Address]int64, len(accounts))

	signer := types.MakeSigner(s.b.ChainConfig(), block.Number())
	for index, tx := range block.Transactions() {
		receipt := receipts[index]
		from, err := types.Sender(signer, tx)
		if err != nil {
			return false, fmt.Errorf("get sender for tx failed: %v", err)
		}

		if _, exists := accountSet[from]; exists {
			spendValueMap[from] += int64(receipt.GasUsed) * tx.GasPrice().Int64()
			if receipt.Status == types.ReceiptStatusSuccessful {
				spendValueMap[from] += tx.Value().Int64()
			}
		}

		if tx.To() == nil {
			continue
		}

		if _, exists := accountSet[*tx.To()]; exists && receipt.Status == types.ReceiptStatusSuccessful {
			receiveValueMap[*tx.To()] += tx.Value().Int64()
		}
	}

	parent, err := s.b.BlockByHash(ctx, block.ParentHash())
	if err != nil {
		return false, fmt.Errorf("block not found for block number (%d): %v", block.NumberU64()-1, err)
	}
	parentState, err := s.b.Chain().StateAt(parent.Root())
	if err != nil {
		return false, fmt.Errorf("statedb not found for block number (%d): %v", block.NumberU64()-1, err)
	}
	currentState, err := s.b.Chain().StateAt(block.Root())
	if err != nil {
		return false, fmt.Errorf("statedb not found for block number (%d): %v", block.NumberU64(), err)
	}
	for _, account := range accounts {
		parentBalance := parentState.GetBalance(account).Int64()
		currentBalance := currentState.GetBalance(account).Int64()
		if receiveValueMap[account]-spendValueMap[account] != currentBalance-parentBalance {
			return true, nil
		}
	}

	return false, nil
}

func (s *PublicBlockChainAPI) replay(ctx context.Context, block *types.Block, accounts []common.Address) (*types.DiffAccountsInBlock, *state.StateDB, error) {
	result := &types.DiffAccountsInBlock{
		Number:       block.NumberU64(),
		BlockHash:    block.Hash(),
		Transactions: make([]types.DiffAccountsInTx, 0),
	}

	parent, err := s.b.BlockByHash(ctx, block.ParentHash())
	if err != nil {
		return nil, nil, fmt.Errorf("block not found for block number (%d): %v", block.NumberU64()-1, err)
	}
	statedb, err := s.b.Chain().StateAt(parent.Root())
	if err != nil {
		return nil, nil, fmt.Errorf("state not found for block number (%d): %v", block.NumberU64()-1, err)
	}

	accountSet := make(map[common.Address]struct{}, len(accounts))
	for _, account := range accounts {
		accountSet[account] = struct{}{}
	}

	// Recompute transactions.
	signer := types.MakeSigner(s.b.ChainConfig(), block.Number())
	for _, tx := range block.Transactions() {
		// Skip data empty tx and to is one of the interested accounts tx.
		skip := false
		if len(tx.Data()) == 0 {
			skip = true
		} else if to := tx.To(); to != nil {
			if _, exists := accountSet[*to]; exists {
				skip = true
			}
		}

		diffTx := types.DiffAccountsInTx{
			TxHash:   tx.Hash(),
			Accounts: make(map[common.Address]*big.Int, len(accounts)),
		}

		if !skip {
			// Record account balance
			for _, account := range accounts {
				diffTx.Accounts[account] = statedb.GetBalance(account)
			}
		}

		// Apply transaction
		msg, _ := tx.AsMessage(signer, parent.Header().BaseFee)
		txContext := core.NewEVMTxContext(msg)
		context := core.NewEVMBlockContext(block.Header(), s.b.Chain(), nil)
		vmenv := vm.NewEVM(context, txContext, statedb, s.b.ChainConfig(), vm.Config{})

		if posa, ok := s.b.Engine().(consensus.PoSA); ok {
			if isSystem, _ := posa.IsSystemTransaction(tx, block.Header()); isSystem {
				balance := statedb.GetBalance(consensus.SystemAddress)
				if balance.Cmp(common.Big0) > 0 {
					statedb.SetBalance(consensus.SystemAddress, big.NewInt(0))
					statedb.AddBalance(block.Header().Coinbase, balance)
				}
			}
		}

		if _, err := core.ApplyMessage(vmenv, msg, new(core.GasPool).AddGas(tx.Gas())); err != nil {
			return nil, nil, fmt.Errorf("transaction %#x failed: %v", tx.Hash(), err)
		}
		statedb.Finalise(vmenv.ChainConfig().IsEIP158(block.Number()))

		if !skip {
			// Compute account balance diff.
			for _, account := range accounts {
				diffTx.Accounts[account] = new(big.Int).Sub(statedb.GetBalance(account), diffTx.Accounts[account])
				if diffTx.Accounts[account].Cmp(big.NewInt(0)) == 0 {
					delete(diffTx.Accounts, account)
				}
			}

			if len(diffTx.Accounts) != 0 {
				result.Transactions = append(result.Transactions, diffTx)
			}
		}
	}

	return result, statedb, nil
}

// GetDiffAccountsWithScope returns detailed changes of some interested accounts in a specific block number.
func (s *PublicBlockChainAPI) GetDiffAccountsWithScope(ctx context.Context, blockNr rpc.BlockNumber, accounts []common.Address) (*types.DiffAccountsInBlock, error) {
	if s.b.Chain() == nil {
		return nil, fmt.Errorf("blockchain not support get diff accounts")
	}

	block, err := s.b.BlockByNumber(ctx, blockNr)
	if err != nil {
		return nil, fmt.Errorf("block not found for block number (%d): %v", blockNr, err)
	}

	needReplay, err := s.needToReplay(ctx, block, accounts)
	if err != nil {
		return nil, err
	}
	if !needReplay {
		return &types.DiffAccountsInBlock{
			Number:       uint64(blockNr),
			BlockHash:    block.Hash(),
			Transactions: make([]types.DiffAccountsInTx, 0),
		}, nil
	}

	result, _, err := s.replay(ctx, block, accounts)
	return result, err
}

func (s *PublicBlockChainAPI) GetVerifyResult(ctx context.Context, blockNr rpc.BlockNumber, blockHash common.Hash, diffHash common.Hash) *core.VerifyResult {
	return s.b.Chain().GetVerifyResult(uint64(blockNr), blockHash, diffHash)
}

// ExecutionResult groups all structured logs emitted by the EVM
// while replaying a transaction in debug mode as well as transaction
// execution status, the amount of gas used and the return value
type ExecutionResult struct {
	Gas         uint64         `json:"gas"`
	Failed      bool           `json:"failed"`
	ReturnValue string         `json:"returnValue"`
	StructLogs  []StructLogRes `json:"structLogs"`
}

// StructLogRes stores a structured log emitted by the EVM while replaying a
// transaction in debug mode
type StructLogRes struct {
	Pc      uint64             `json:"pc"`
	Op      string             `json:"op"`
	Gas     uint64             `json:"gas"`
	GasCost uint64             `json:"gasCost"`
	Depth   int                `json:"depth"`
	Error   string             `json:"error,omitempty"`
	Stack   *[]string          `json:"stack,omitempty"`
	Memory  *[]string          `json:"memory,omitempty"`
	Storage *map[string]string `json:"storage,omitempty"`
}

// FormatLogs formats EVM returned structured logs for json output
func FormatLogs(logs []logger.StructLog) []StructLogRes {
	formatted := make([]StructLogRes, len(logs))
	for index, trace := range logs {
		formatted[index] = StructLogRes{
			Pc:      trace.Pc,
			Op:      trace.Op.String(),
			Gas:     trace.Gas,
			GasCost: trace.GasCost,
			Depth:   trace.Depth,
			Error:   trace.ErrorString(),
		}
		if trace.Stack != nil {
			stack := make([]string, len(trace.Stack))
			for i, stackValue := range trace.Stack {
				stack[i] = stackValue.Hex()
			}
			formatted[index].Stack = &stack
		}
		if trace.Memory != nil {
			memory := make([]string, 0, (len(trace.Memory)+31)/32)
			for i := 0; i+32 <= len(trace.Memory); i += 32 {
				memory = append(memory, fmt.Sprintf("%x", trace.Memory[i:i+32]))
			}
			formatted[index].Memory = &memory
		}
		if trace.Storage != nil {
			storage := make(map[string]string)
			for i, storageValue := range trace.Storage {
				storage[fmt.Sprintf("%x", i)] = fmt.Sprintf("%x", storageValue)
			}
			formatted[index].Storage = &storage
		}
	}
	return formatted
}

=======
>>>>>>> 8c0c0434
// RPCMarshalHeader converts the given header to the RPC output .
func RPCMarshalHeader(head *types.Header) map[string]interface{} {
	result := map[string]interface{}{
		"number":           (*hexutil.Big)(head.Number),
		"hash":             head.Hash(),
		"parentHash":       head.ParentHash,
		"nonce":            head.Nonce,
		"mixHash":          head.MixDigest,
		"sha3Uncles":       head.UncleHash,
		"logsBloom":        head.Bloom,
		"stateRoot":        head.Root,
		"miner":            head.Coinbase,
		"difficulty":       (*hexutil.Big)(head.Difficulty),
		"extraData":        hexutil.Bytes(head.Extra),
		"size":             hexutil.Uint64(head.Size()),
		"gasLimit":         hexutil.Uint64(head.GasLimit),
		"gasUsed":          hexutil.Uint64(head.GasUsed),
		"timestamp":        hexutil.Uint64(head.Time),
		"transactionsRoot": head.TxHash,
		"receiptsRoot":     head.ReceiptHash,
	}

	if head.BaseFee != nil {
		result["baseFeePerGas"] = (*hexutil.Big)(head.BaseFee)
	}

	return result
}

// RPCMarshalBlock converts the given block to the RPC output which depends on fullTx. If inclTx is true transactions are
// returned. When fullTx is true the returned block contains full transaction details, otherwise it will only contain
// transaction hashes.
func RPCMarshalBlock(block *types.Block, inclTx bool, fullTx bool, config *params.ChainConfig) (map[string]interface{}, error) {
	fields := RPCMarshalHeader(block.Header())
	fields["size"] = hexutil.Uint64(block.Size())

	if inclTx {
		formatTx := func(tx *types.Transaction) (interface{}, error) {
			return tx.Hash(), nil
		}
		if fullTx {
			formatTx = func(tx *types.Transaction) (interface{}, error) {
				return newRPCTransactionFromBlockHash(block, tx.Hash(), config), nil
			}
		}
		txs := block.Transactions()
		transactions := make([]interface{}, len(txs))
		var err error
		for i, tx := range txs {
			if transactions[i], err = formatTx(tx); err != nil {
				return nil, err
			}
		}
		fields["transactions"] = transactions
	}
	uncles := block.Uncles()
	uncleHashes := make([]common.Hash, len(uncles))
	for i, uncle := range uncles {
		uncleHashes[i] = uncle.Hash()
	}
	fields["uncles"] = uncleHashes

	return fields, nil
}

// rpcMarshalHeader uses the generalized output filler, then adds the total difficulty field, which requires
// a `PublicBlockchainAPI`.
func (s *PublicBlockChainAPI) rpcMarshalHeader(ctx context.Context, header *types.Header) map[string]interface{} {
	fields := RPCMarshalHeader(header)
	fields["totalDifficulty"] = (*hexutil.Big)(s.b.GetTd(ctx, header.Hash()))
	return fields
}

// rpcMarshalBlock uses the generalized output filler, then adds the total difficulty field, which requires
// a `PublicBlockchainAPI`.
func (s *PublicBlockChainAPI) rpcMarshalBlock(ctx context.Context, b *types.Block, inclTx bool, fullTx bool) (map[string]interface{}, error) {
	fields, err := RPCMarshalBlock(b, inclTx, fullTx, s.b.ChainConfig())
	if err != nil {
		return nil, err
	}
	if inclTx {
		fields["totalDifficulty"] = (*hexutil.Big)(s.b.GetTd(ctx, b.Hash()))
	}
	return fields, err
}

// RPCTransaction represents a transaction that will serialize to the RPC representation of a transaction
type RPCTransaction struct {
	BlockHash        *common.Hash      `json:"blockHash"`
	BlockNumber      *hexutil.Big      `json:"blockNumber"`
	From             common.Address    `json:"from"`
	Gas              hexutil.Uint64    `json:"gas"`
	GasPrice         *hexutil.Big      `json:"gasPrice"`
	GasFeeCap        *hexutil.Big      `json:"maxFeePerGas,omitempty"`
	GasTipCap        *hexutil.Big      `json:"maxPriorityFeePerGas,omitempty"`
	Hash             common.Hash       `json:"hash"`
	Input            hexutil.Bytes     `json:"input"`
	Nonce            hexutil.Uint64    `json:"nonce"`
	To               *common.Address   `json:"to"`
	TransactionIndex *hexutil.Uint64   `json:"transactionIndex"`
	Value            *hexutil.Big      `json:"value"`
	Type             hexutil.Uint64    `json:"type"`
	Accesses         *types.AccessList `json:"accessList,omitempty"`
	ChainID          *hexutil.Big      `json:"chainId,omitempty"`
	V                *hexutil.Big      `json:"v"`
	R                *hexutil.Big      `json:"r"`
	S                *hexutil.Big      `json:"s"`
}

// newRPCTransaction returns a transaction that will serialize to the RPC
// representation, with the given location metadata set (if available).
func newRPCTransaction(tx *types.Transaction, blockHash common.Hash, blockNumber uint64, index uint64, baseFee *big.Int, config *params.ChainConfig) *RPCTransaction {
	signer := types.MakeSigner(config, new(big.Int).SetUint64(blockNumber))
	from, _ := types.Sender(signer, tx)
	v, r, s := tx.RawSignatureValues()
	result := &RPCTransaction{
		Type:     hexutil.Uint64(tx.Type()),
		From:     from,
		Gas:      hexutil.Uint64(tx.Gas()),
		GasPrice: (*hexutil.Big)(tx.GasPrice()),
		Hash:     tx.Hash(),
		Input:    hexutil.Bytes(tx.Data()),
		Nonce:    hexutil.Uint64(tx.Nonce()),
		To:       tx.To(),
		Value:    (*hexutil.Big)(tx.Value()),
		V:        (*hexutil.Big)(v),
		R:        (*hexutil.Big)(r),
		S:        (*hexutil.Big)(s),
	}
	if blockHash != (common.Hash{}) {
		result.BlockHash = &blockHash
		result.BlockNumber = (*hexutil.Big)(new(big.Int).SetUint64(blockNumber))
		result.TransactionIndex = (*hexutil.Uint64)(&index)
	}
	switch tx.Type() {
	case types.AccessListTxType:
		al := tx.AccessList()
		result.Accesses = &al
		result.ChainID = (*hexutil.Big)(tx.ChainId())
	case types.DynamicFeeTxType:
		al := tx.AccessList()
		result.Accesses = &al
		result.ChainID = (*hexutil.Big)(tx.ChainId())
		result.GasFeeCap = (*hexutil.Big)(tx.GasFeeCap())
		result.GasTipCap = (*hexutil.Big)(tx.GasTipCap())
		// if the transaction has been mined, compute the effective gas price
		if baseFee != nil && blockHash != (common.Hash{}) {
			// price = min(tip, gasFeeCap - baseFee) + baseFee
			price := math.BigMin(new(big.Int).Add(tx.GasTipCap(), baseFee), tx.GasFeeCap())
			result.GasPrice = (*hexutil.Big)(price)
		} else {
			result.GasPrice = (*hexutil.Big)(tx.GasFeeCap())
		}
	}
	return result
}

// newRPCPendingTransaction returns a pending transaction that will serialize to the RPC representation
func newRPCPendingTransaction(tx *types.Transaction, current *types.Header, config *params.ChainConfig) *RPCTransaction {
	var baseFee *big.Int
	blockNumber := uint64(0)
	if current != nil {
		baseFee = misc.CalcBaseFee(config, current)
		blockNumber = current.Number.Uint64()
	}
	return newRPCTransaction(tx, common.Hash{}, blockNumber, 0, baseFee, config)
}

// newRPCTransactionsFromBlockIndex returns transactions that will serialize to the RPC representation.
func newRPCTransactionsFromBlockIndex(b *types.Block, config *params.ChainConfig) []*RPCTransaction {
	txs := b.Transactions()
	result := make([]*RPCTransaction, 0, len(txs))

	for idx, tx := range txs {
		result = append(result, newRPCTransaction(tx, b.Hash(), b.NumberU64(), uint64(idx), b.BaseFee(), config))
	}
	return result
}

// newRPCTransactionFromBlockIndex returns a transaction that will serialize to the RPC representation.
func newRPCTransactionFromBlockIndex(b *types.Block, index uint64, config *params.ChainConfig) *RPCTransaction {
	txs := b.Transactions()
	if index >= uint64(len(txs)) {
		return nil
	}
	return newRPCTransaction(txs[index], b.Hash(), b.NumberU64(), index, b.BaseFee(), config)
}

// newRPCRawTransactionFromBlockIndex returns the bytes of a transaction given a block and a transaction index.
func newRPCRawTransactionFromBlockIndex(b *types.Block, index uint64) hexutil.Bytes {
	txs := b.Transactions()
	if index >= uint64(len(txs)) {
		return nil
	}
	blob, _ := txs[index].MarshalBinary()
	return blob
}

// newRPCTransactionFromBlockHash returns a transaction that will serialize to the RPC representation.
func newRPCTransactionFromBlockHash(b *types.Block, hash common.Hash, config *params.ChainConfig) *RPCTransaction {
	for idx, tx := range b.Transactions() {
		if tx.Hash() == hash {
			return newRPCTransactionFromBlockIndex(b, uint64(idx), config)
		}
	}
	return nil
}

// accessListResult returns an optional accesslist
// Its the result of the `debug_createAccessList` RPC call.
// It contains an error if the transaction itself failed.
type accessListResult struct {
	Accesslist *types.AccessList `json:"accessList"`
	Error      string            `json:"error,omitempty"`
	GasUsed    hexutil.Uint64    `json:"gasUsed"`
}

// CreateAccessList creates a EIP-2930 type AccessList for the given transaction.
// Reexec and BlockNrOrHash can be specified to create the accessList on top of a certain state.
func (s *PublicBlockChainAPI) CreateAccessList(ctx context.Context, args TransactionArgs, blockNrOrHash *rpc.BlockNumberOrHash) (*accessListResult, error) {
	bNrOrHash := rpc.BlockNumberOrHashWithNumber(rpc.PendingBlockNumber)
	if blockNrOrHash != nil {
		bNrOrHash = *blockNrOrHash
	}
	acl, gasUsed, vmerr, err := AccessList(ctx, s.b, bNrOrHash, args)
	if err != nil {
		return nil, err
	}
	result := &accessListResult{Accesslist: &acl, GasUsed: hexutil.Uint64(gasUsed)}
	if vmerr != nil {
		result.Error = vmerr.Error()
	}
	return result, nil
}

// AccessList creates an access list for the given transaction.
// If the accesslist creation fails an error is returned.
// If the transaction itself fails, an vmErr is returned.
func AccessList(ctx context.Context, b Backend, blockNrOrHash rpc.BlockNumberOrHash, args TransactionArgs) (acl types.AccessList, gasUsed uint64, vmErr error, err error) {
	// Retrieve the execution context
	db, header, err := b.StateAndHeaderByNumberOrHash(ctx, blockNrOrHash)
	if db == nil || err != nil {
		return nil, 0, nil, err
	}
	// If the gas amount is not set, extract this as it will depend on access
	// lists and we'll need to reestimate every time
	nogas := args.Gas == nil

	// Ensure any missing fields are filled, extract the recipient and input data
	if err := args.setDefaults(ctx, b); err != nil {
		return nil, 0, nil, err
	}
	var to common.Address
	if args.To != nil {
		to = *args.To
	} else {
		to = crypto.CreateAddress(args.from(), uint64(*args.Nonce))
	}
	isPostMerge := header.Difficulty.Cmp(common.Big0) == 0
	// Retrieve the precompiles since they don't need to be added to the access list
	precompiles := vm.ActivePrecompiles(b.ChainConfig().Rules(header.Number, isPostMerge))

	// Create an initial tracer
	prevTracer := logger.NewAccessListTracer(nil, args.from(), to, precompiles)
	if args.AccessList != nil {
		prevTracer = logger.NewAccessListTracer(*args.AccessList, args.from(), to, precompiles)
	}
	for {
		// Retrieve the current access list to expand
		accessList := prevTracer.AccessList()
		log.Trace("Creating access list", "input", accessList)

		// If no gas amount was specified, each unique access list needs it's own
		// gas calculation. This is quite expensive, but we need to be accurate
		// and it's convered by the sender only anyway.
		if nogas {
			args.Gas = nil
			if err := args.setDefaults(ctx, b); err != nil {
				return nil, 0, nil, err // shouldn't happen, just in case
			}
		}
		// Copy the original db so we don't modify it
		statedb := db.Copy()
		// Set the accesslist to the last al
		args.AccessList = &accessList
		msg, err := args.ToMessage(b.RPCGasCap(), header.BaseFee)
		if err != nil {
			return nil, 0, nil, err
		}

		// Apply the transaction with the access list tracer
		tracer := logger.NewAccessListTracer(accessList, args.from(), to, precompiles)
		config := vm.Config{Tracer: tracer, Debug: true, NoBaseFee: true}
		vmenv, _, err := b.GetEVM(ctx, msg, statedb, header, &config)
		if err != nil {
			return nil, 0, nil, err
		}
		res, err := core.ApplyMessage(vmenv, msg, new(core.GasPool).AddGas(msg.Gas()))
		if err != nil {
			return nil, 0, nil, fmt.Errorf("failed to apply transaction: %v err: %v", args.toTransaction().Hash(), err)
		}
		if tracer.Equal(prevTracer) {
			return accessList, res.UsedGas, res.Err, nil
		}
		prevTracer = tracer
	}
}

// PublicTransactionPoolAPI exposes methods for the RPC interface
type PublicTransactionPoolAPI struct {
	b         Backend
	nonceLock *AddrLocker
	signer    types.Signer
}

// NewPublicTransactionPoolAPI creates a new RPC service with methods specific for the transaction pool.
func NewPublicTransactionPoolAPI(b Backend, nonceLock *AddrLocker) *PublicTransactionPoolAPI {
	// The signer used by the API should always be the 'latest' known one because we expect
	// signers to be backwards-compatible with old transactions.
	signer := types.LatestSigner(b.ChainConfig())
	return &PublicTransactionPoolAPI{b, nonceLock, signer}
}

// GetBlockTransactionCountByNumber returns the number of transactions in the block with the given block number.
func (s *PublicTransactionPoolAPI) GetBlockTransactionCountByNumber(ctx context.Context, blockNr rpc.BlockNumber) *hexutil.Uint {
	if block, _ := s.b.BlockByNumber(ctx, blockNr); block != nil {
		n := hexutil.Uint(len(block.Transactions()))
		return &n
	}
	return nil
}

// GetBlockTransactionCountByHash returns the number of transactions in the block with the given hash.
func (s *PublicTransactionPoolAPI) GetBlockTransactionCountByHash(ctx context.Context, blockHash common.Hash) *hexutil.Uint {
	if block, _ := s.b.BlockByHash(ctx, blockHash); block != nil {
		n := hexutil.Uint(len(block.Transactions()))
		return &n
	}
	return nil
}

// GetTransactionsByBlockNumber returns all the transactions for the given block number.
func (s *PublicTransactionPoolAPI) GetTransactionsByBlockNumber(ctx context.Context, blockNr rpc.BlockNumber) []*RPCTransaction {
	if block, _ := s.b.BlockByNumber(ctx, blockNr); block != nil {
		return newRPCTransactionsFromBlockIndex(block, s.b.ChainConfig())
	}
	return nil
}

// GetTransactionByBlockNumberAndIndex returns the transaction for the given block number and index.
func (s *PublicTransactionPoolAPI) GetTransactionByBlockNumberAndIndex(ctx context.Context, blockNr rpc.BlockNumber, index hexutil.Uint) *RPCTransaction {
	if block, _ := s.b.BlockByNumber(ctx, blockNr); block != nil {
		return newRPCTransactionFromBlockIndex(block, uint64(index), s.b.ChainConfig())
	}
	return nil
}

// GetTransactionByBlockHashAndIndex returns the transaction for the given block hash and index.
func (s *PublicTransactionPoolAPI) GetTransactionByBlockHashAndIndex(ctx context.Context, blockHash common.Hash, index hexutil.Uint) *RPCTransaction {
	if block, _ := s.b.BlockByHash(ctx, blockHash); block != nil {
		return newRPCTransactionFromBlockIndex(block, uint64(index), s.b.ChainConfig())
	}
	return nil
}

// GetRawTransactionByBlockNumberAndIndex returns the bytes of the transaction for the given block number and index.
func (s *PublicTransactionPoolAPI) GetRawTransactionByBlockNumberAndIndex(ctx context.Context, blockNr rpc.BlockNumber, index hexutil.Uint) hexutil.Bytes {
	if block, _ := s.b.BlockByNumber(ctx, blockNr); block != nil {
		return newRPCRawTransactionFromBlockIndex(block, uint64(index))
	}
	return nil
}

// GetRawTransactionByBlockHashAndIndex returns the bytes of the transaction for the given block hash and index.
func (s *PublicTransactionPoolAPI) GetRawTransactionByBlockHashAndIndex(ctx context.Context, blockHash common.Hash, index hexutil.Uint) hexutil.Bytes {
	if block, _ := s.b.BlockByHash(ctx, blockHash); block != nil {
		return newRPCRawTransactionFromBlockIndex(block, uint64(index))
	}
	return nil
}

// GetTransactionCount returns the number of transactions the given address has sent for the given block number
func (s *PublicTransactionPoolAPI) GetTransactionCount(ctx context.Context, address common.Address, blockNrOrHash rpc.BlockNumberOrHash) (*hexutil.Uint64, error) {
	// Ask transaction pool for the nonce which includes pending transactions
	if blockNr, ok := blockNrOrHash.Number(); ok && blockNr == rpc.PendingBlockNumber {
		nonce, err := s.b.GetPoolNonce(ctx, address)
		if err != nil {
			return nil, err
		}
		return (*hexutil.Uint64)(&nonce), nil
	}
	// Resolve block number and use its state to ask for the nonce
	state, _, err := s.b.StateAndHeaderByNumberOrHash(ctx, blockNrOrHash)
	if state == nil || err != nil {
		return nil, err
	}
	nonce := state.GetNonce(address)
	return (*hexutil.Uint64)(&nonce), state.Error()
}

// GetTransactionByHash returns the transaction for the given hash
func (s *PublicTransactionPoolAPI) GetTransactionByHash(ctx context.Context, hash common.Hash) (*RPCTransaction, error) {
	// Try to return an already finalized transaction
	tx, blockHash, blockNumber, index, err := s.b.GetTransaction(ctx, hash)
	if err != nil {
		return nil, err
	}
	if tx != nil {
		header, err := s.b.HeaderByHash(ctx, blockHash)
		if err != nil {
			return nil, err
		}
		return newRPCTransaction(tx, blockHash, blockNumber, index, header.BaseFee, s.b.ChainConfig()), nil
	}
	// No finalized transaction, try to retrieve it from the pool
	if tx := s.b.GetPoolTransaction(hash); tx != nil {
		return newRPCPendingTransaction(tx, s.b.CurrentHeader(), s.b.ChainConfig()), nil
	}

	// Transaction unknown, return as such
	return nil, nil
}

// GetRawTransactionByHash returns the bytes of the transaction for the given hash.
func (s *PublicTransactionPoolAPI) GetRawTransactionByHash(ctx context.Context, hash common.Hash) (hexutil.Bytes, error) {
	// Retrieve a finalized transaction, or a pooled otherwise
	tx, _, _, _, err := s.b.GetTransaction(ctx, hash)
	if err != nil {
		return nil, err
	}
	if tx == nil {
		if tx = s.b.GetPoolTransaction(hash); tx == nil {
			// Transaction not found anywhere, abort
			return nil, nil
		}
	}
	// Serialize to RLP and return
	return tx.MarshalBinary()
}

// GetTransactionReceipt returns the transaction receipt for the given transaction hash.
func (s *PublicTransactionPoolAPI) GetTransactionReceiptsByBlockNumber(ctx context.Context, blockNr rpc.BlockNumber) ([]map[string]interface{}, error) {
	blockNumber := uint64(blockNr.Int64())
	blockHash := rawdb.ReadCanonicalHash(s.b.ChainDb(), blockNumber)

	receipts, err := s.b.GetReceipts(ctx, blockHash)
	if err != nil {
		return nil, err
	}
	if receipts == nil {
		return nil, fmt.Errorf("block %d receipts not found", blockNumber)
	}
	block, err := s.b.BlockByHash(ctx, blockHash)
	if err != nil {
		return nil, err
	}
	if block == nil {
		return nil, fmt.Errorf("block %d not found", blockNumber)
	}
	txs := block.Transactions()
	if len(txs) != len(receipts) {
		return nil, fmt.Errorf("txs length doesn't equal to receipts' length")
	}

	txReceipts := make([]map[string]interface{}, 0, len(txs))
	for idx, receipt := range receipts {
		tx := txs[idx]
		var signer types.Signer = types.FrontierSigner{}
		if tx.Protected() {
			signer = types.NewEIP155Signer(tx.ChainId())
		}
		from, _ := types.Sender(signer, tx)

		fields := map[string]interface{}{
			"blockHash":         blockHash,
			"blockNumber":       hexutil.Uint64(blockNumber),
			"transactionHash":   tx.Hash(),
			"transactionIndex":  hexutil.Uint64(idx),
			"from":              from,
			"to":                tx.To(),
			"gasUsed":           hexutil.Uint64(receipt.GasUsed),
			"cumulativeGasUsed": hexutil.Uint64(receipt.CumulativeGasUsed),
			"contractAddress":   nil,
			"logs":              receipt.Logs,
			"logsBloom":         receipt.Bloom,
		}

		// Assign receipt status or post state.
		if len(receipt.PostState) > 0 {
			fields["root"] = hexutil.Bytes(receipt.PostState)
		} else {
			fields["status"] = hexutil.Uint(receipt.Status)
		}
		if receipt.Logs == nil {
			fields["logs"] = [][]*types.Log{}
		}
		// If the ContractAddress is 20 0x0 bytes, assume it is not a contract creation
		if receipt.ContractAddress != (common.Address{}) {
			fields["contractAddress"] = receipt.ContractAddress
		}

		txReceipts = append(txReceipts, fields)
	}

	return txReceipts, nil
}

// GetTransactionDataAndReceipt returns the original transaction data and transaction receipt for the given transaction hash.
func (s *PublicTransactionPoolAPI) GetTransactionDataAndReceipt(ctx context.Context, hash common.Hash) (map[string]interface{}, error) {
	tx, blockHash, blockNumber, index := rawdb.ReadTransaction(s.b.ChainDb(), hash)
	if tx == nil {
		return nil, nil
	}
	receipts, err := s.b.GetReceipts(ctx, blockHash)
	if err != nil {
		return nil, err
	}
	if len(receipts) <= int(index) {
		return nil, nil
	}
	receipt := receipts[index]

	// Derive the sender.
	bigblock := new(big.Int).SetUint64(blockNumber)
	signer := types.MakeSigner(s.b.ChainConfig(), bigblock)
	from, _ := types.Sender(signer, tx)
	// TODO use nil basefee before landon fork is enabled
	rpcTransaction := newRPCTransaction(tx, blockHash, blockNumber, index, nil, s.b.ChainConfig())

	txData := map[string]interface{}{
		"blockHash":        rpcTransaction.BlockHash.String(),
		"blockNumber":      rpcTransaction.BlockNumber.String(),
		"from":             rpcTransaction.From.String(),
		"gas":              rpcTransaction.Gas.String(),
		"gasPrice":         rpcTransaction.GasPrice.String(),
		"hash":             rpcTransaction.Hash.String(),
		"input":            rpcTransaction.Input.String(),
		"nonce":            rpcTransaction.Nonce.String(),
		"to":               rpcTransaction.To.String(),
		"transactionIndex": rpcTransaction.TransactionIndex.String(),
		"value":            rpcTransaction.Value.String(),
		"v":                rpcTransaction.V.String(),
		"r":                rpcTransaction.R.String(),
		"s":                rpcTransaction.S.String(),
	}

	fields := map[string]interface{}{
		"blockHash":         blockHash,
		"blockNumber":       hexutil.Uint64(blockNumber),
		"transactionHash":   hash,
		"transactionIndex":  hexutil.Uint64(index),
		"from":              from,
		"to":                tx.To(),
		"gasUsed":           hexutil.Uint64(receipt.GasUsed),
		"cumulativeGasUsed": hexutil.Uint64(receipt.CumulativeGasUsed),
		"contractAddress":   nil,
		"logs":              receipt.Logs,
		"logsBloom":         receipt.Bloom,
	}

	// Assign receipt status or post state.
	if len(receipt.PostState) > 0 {
		fields["root"] = hexutil.Bytes(receipt.PostState)
	} else {
		fields["status"] = hexutil.Uint(receipt.Status)
	}
	if receipt.Logs == nil {
		fields["logs"] = []*types.Log{}
	}
	// If the ContractAddress is 20 0x0 bytes, assume it is not a contract creation
	if receipt.ContractAddress != (common.Address{}) {
		fields["contractAddress"] = receipt.ContractAddress
	}
	result := map[string]interface{}{
		"txData":  txData,
		"receipt": fields,
	}
	return result, nil
}

// GetTransactionReceipt returns the transaction receipt for the given transaction hash.
func (s *PublicTransactionPoolAPI) GetTransactionReceipt(ctx context.Context, hash common.Hash) (map[string]interface{}, error) {
	tx, blockHash, blockNumber, index, err := s.b.GetTransaction(ctx, hash)
	if err != nil {
		return nil, nil
	}
	receipts, err := s.b.GetReceipts(ctx, blockHash)
	if err != nil {
		return nil, err
	}
	if len(receipts) <= int(index) {
		return nil, nil
	}
	receipt := receipts[index]

	// Derive the sender.
	bigblock := new(big.Int).SetUint64(blockNumber)
	signer := types.MakeSigner(s.b.ChainConfig(), bigblock)
	from, _ := types.Sender(signer, tx)

	fields := map[string]interface{}{
		"blockHash":         blockHash,
		"blockNumber":       hexutil.Uint64(blockNumber),
		"transactionHash":   hash,
		"transactionIndex":  hexutil.Uint64(index),
		"from":              from,
		"to":                tx.To(),
		"gasUsed":           hexutil.Uint64(receipt.GasUsed),
		"cumulativeGasUsed": hexutil.Uint64(receipt.CumulativeGasUsed),
		"contractAddress":   nil,
		"logs":              receipt.Logs,
		"logsBloom":         receipt.Bloom,
		"type":              hexutil.Uint(tx.Type()),
	}
	// Assign the effective gas price paid
	if !s.b.ChainConfig().IsLondon(bigblock) {
		fields["effectiveGasPrice"] = hexutil.Uint64(tx.GasPrice().Uint64())
	} else {
		header, err := s.b.HeaderByHash(ctx, blockHash)
		if err != nil {
			return nil, err
		}
		gasPrice := new(big.Int).Add(header.BaseFee, tx.EffectiveGasTipValue(header.BaseFee))
		fields["effectiveGasPrice"] = hexutil.Uint64(gasPrice.Uint64())
	}
	// Assign receipt status or post state.
	if len(receipt.PostState) > 0 {
		fields["root"] = hexutil.Bytes(receipt.PostState)
	} else {
		fields["status"] = hexutil.Uint(receipt.Status)
	}
	if receipt.Logs == nil {
		fields["logs"] = []*types.Log{}
	}
	// If the ContractAddress is 20 0x0 bytes, assume it is not a contract creation
	if receipt.ContractAddress != (common.Address{}) {
		fields["contractAddress"] = receipt.ContractAddress
	}
	return fields, nil
}

// sign is a helper function that signs a transaction with the private key of the given address.
func (s *PublicTransactionPoolAPI) sign(addr common.Address, tx *types.Transaction) (*types.Transaction, error) {
	// Look up the wallet containing the requested signer
	account := accounts.Account{Address: addr}

	wallet, err := s.b.AccountManager().Find(account)
	if err != nil {
		return nil, err
	}
	// Request the wallet to sign the transaction
	return wallet.SignTx(account, tx, s.b.ChainConfig().ChainID)
}

// SubmitTransaction is a helper function that submits tx to txPool and logs a message.
func SubmitTransaction(ctx context.Context, b Backend, tx *types.Transaction) (common.Hash, error) {
	// If the transaction fee cap is already specified, ensure the
	// fee of the given transaction is _reasonable_.
	if err := checkTxFee(tx.GasPrice(), tx.Gas(), b.RPCTxFeeCap()); err != nil {
		return common.Hash{}, err
	}
	if !b.UnprotectedAllowed() && !tx.Protected() {
		// Ensure only eip155 signed transactions are submitted if EIP155Required is set.
		return common.Hash{}, errors.New("only replay-protected (EIP-155) transactions allowed over RPC")
	}
	if err := b.SendTx(ctx, tx); err != nil {
		return common.Hash{}, err
	}
	// Print a log with full tx details for manual investigations and interventions
	signer := types.MakeSigner(b.ChainConfig(), b.CurrentBlock().Number())
	from, err := types.Sender(signer, tx)
	if err != nil {
		return common.Hash{}, err
	}
	xForward := ctx.Value("X-Forwarded-For")

	if tx.To() == nil {
		addr := crypto.CreateAddress(from, tx.Nonce())
		log.Info("Submitted contract creation", "hash", tx.Hash().Hex(), "from", from, "nonce", tx.Nonce(), "contract", addr.Hex(), "value", tx.Value(), "x-forward-ip", xForward)
	} else {
		log.Info("Submitted transaction", "hash", tx.Hash().Hex(), "from", from, "nonce", tx.Nonce(), "recipient", tx.To(), "value", tx.Value(), "x-forward-ip", xForward)
	}
	return tx.Hash(), nil
}

// SendTransaction creates a transaction for the given argument, sign it and submit it to the
// transaction pool.
func (s *PublicTransactionPoolAPI) SendTransaction(ctx context.Context, args TransactionArgs) (common.Hash, error) {
	// Look up the wallet containing the requested signer
	account := accounts.Account{Address: args.from()}

	wallet, err := s.b.AccountManager().Find(account)
	if err != nil {
		return common.Hash{}, err
	}

	if args.Nonce == nil {
		// Hold the addresse's mutex around signing to prevent concurrent assignment of
		// the same nonce to multiple accounts.
		s.nonceLock.LockAddr(args.from())
		defer s.nonceLock.UnlockAddr(args.from())
	}

	// Set some sanity defaults and terminate on failure
	if err := args.setDefaults(ctx, s.b); err != nil {
		return common.Hash{}, err
	}
	// Assemble the transaction and sign with the wallet
	tx := args.toTransaction()

	signed, err := wallet.SignTx(account, tx, s.b.ChainConfig().ChainID)
	if err != nil {
		return common.Hash{}, err
	}
	return SubmitTransaction(ctx, s.b, signed)
}

// FillTransaction fills the defaults (nonce, gas, gasPrice or 1559 fields)
// on a given unsigned transaction, and returns it to the caller for further
// processing (signing + broadcast).
func (s *PublicTransactionPoolAPI) FillTransaction(ctx context.Context, args TransactionArgs) (*SignTransactionResult, error) {
	// Set some sanity defaults and terminate on failure
	if err := args.setDefaults(ctx, s.b); err != nil {
		return nil, err
	}
	// Assemble the transaction and obtain rlp
	tx := args.toTransaction()
	data, err := tx.MarshalBinary()
	if err != nil {
		return nil, err
	}
	return &SignTransactionResult{data, tx}, nil
}

// SendRawTransaction will add the signed transaction to the transaction pool.
// The sender is responsible for signing the transaction and using the correct nonce.
func (s *PublicTransactionPoolAPI) SendRawTransaction(ctx context.Context, input hexutil.Bytes) (common.Hash, error) {
	tx := new(types.Transaction)
	if err := tx.UnmarshalBinary(input); err != nil {
		return common.Hash{}, err
	}
	return SubmitTransaction(ctx, s.b, tx)
}

// SendRawTransactionConditional will add the signed transaction to the transaction pool.
// The sender/bundler is responsible for signing the transaction
func (s *PublicTransactionPoolAPI) SendRawTransactionConditional(ctx context.Context, input hexutil.Bytes, opts TransactionOpts) (common.Hash, error) {
	tx := new(types.Transaction)
	if err := tx.UnmarshalBinary(input); err != nil {
		return common.Hash{}, err
	}
	header := s.b.CurrentHeader()
	state, _, err := s.b.StateAndHeaderByNumber(ctx, rpc.BlockNumber(header.Number.Int64()))
	if state == nil || err != nil {
		return common.Hash{}, err
	}
	if err := opts.Check(header.Number.Uint64(), header.Time, state); err != nil {
		return common.Hash{}, err
	}
	return SubmitTransaction(ctx, s.b, tx)
}

// Sign calculates an ECDSA signature for:
// keccack256("\x19Ethereum Signed Message:\n" + len(message) + message).
//
// Note, the produced signature conforms to the secp256k1 curve R, S and V values,
// where the V value will be 27 or 28 for legacy reasons.
//
// The account associated with addr must be unlocked.
//
// https://github.com/ethereum/wiki/wiki/JSON-RPC#eth_sign
func (s *PublicTransactionPoolAPI) Sign(addr common.Address, data hexutil.Bytes) (hexutil.Bytes, error) {
	// Look up the wallet containing the requested signer
	account := accounts.Account{Address: addr}

	wallet, err := s.b.AccountManager().Find(account)
	if err != nil {
		return nil, err
	}
	// Sign the requested hash with the wallet
	signature, err := wallet.SignText(account, data)
	if err == nil {
		signature[64] += 27 // Transform V from 0/1 to 27/28 according to the yellow paper
	}
	return signature, err
}

// SignTransactionResult represents a RLP encoded signed transaction.
type SignTransactionResult struct {
	Raw hexutil.Bytes      `json:"raw"`
	Tx  *types.Transaction `json:"tx"`
}

// SignTransaction will sign the given transaction with the from account.
// The node needs to have the private key of the account corresponding with
// the given from address and it needs to be unlocked.
func (s *PublicTransactionPoolAPI) SignTransaction(ctx context.Context, args TransactionArgs) (*SignTransactionResult, error) {
	if args.Gas == nil {
		return nil, fmt.Errorf("gas not specified")
	}
	if args.GasPrice == nil && (args.MaxPriorityFeePerGas == nil || args.MaxFeePerGas == nil) {
		return nil, fmt.Errorf("missing gasPrice or maxFeePerGas/maxPriorityFeePerGas")
	}
	if args.Nonce == nil {
		return nil, fmt.Errorf("nonce not specified")
	}
	if err := args.setDefaults(ctx, s.b); err != nil {
		return nil, err
	}
	// Before actually sign the transaction, ensure the transaction fee is reasonable.
	tx := args.toTransaction()
	if err := checkTxFee(tx.GasPrice(), tx.Gas(), s.b.RPCTxFeeCap()); err != nil {
		return nil, err
	}
	signed, err := s.sign(args.from(), tx)
	if err != nil {
		return nil, err
	}
	data, err := signed.MarshalBinary()
	if err != nil {
		return nil, err
	}
	return &SignTransactionResult{data, signed}, nil
}

// PendingTransactions returns the transactions that are in the transaction pool
// and have a from address that is one of the accounts this node manages.
func (s *PublicTransactionPoolAPI) PendingTransactions() ([]*RPCTransaction, error) {
	pending, err := s.b.GetPoolTransactions()
	if err != nil {
		return nil, err
	}
	accounts := make(map[common.Address]struct{})
	for _, wallet := range s.b.AccountManager().Wallets() {
		for _, account := range wallet.Accounts() {
			accounts[account.Address] = struct{}{}
		}
	}
	curHeader := s.b.CurrentHeader()
	transactions := make([]*RPCTransaction, 0, len(pending))
	for _, tx := range pending {
		from, _ := types.Sender(s.signer, tx)
		if _, exists := accounts[from]; exists {
			transactions = append(transactions, newRPCPendingTransaction(tx, curHeader, s.b.ChainConfig()))
		}
	}
	return transactions, nil
}

// Resend accepts an existing transaction and a new gas price and limit. It will remove
// the given transaction from the pool and reinsert it with the new gas price and limit.
func (s *PublicTransactionPoolAPI) Resend(ctx context.Context, sendArgs TransactionArgs, gasPrice *hexutil.Big, gasLimit *hexutil.Uint64) (common.Hash, error) {
	if sendArgs.Nonce == nil {
		return common.Hash{}, fmt.Errorf("missing transaction nonce in transaction spec")
	}
	if err := sendArgs.setDefaults(ctx, s.b); err != nil {
		return common.Hash{}, err
	}
	matchTx := sendArgs.toTransaction()

	// Before replacing the old transaction, ensure the _new_ transaction fee is reasonable.
	var price = matchTx.GasPrice()
	if gasPrice != nil {
		price = gasPrice.ToInt()
	}
	var gas = matchTx.Gas()
	if gasLimit != nil {
		gas = uint64(*gasLimit)
	}
	if err := checkTxFee(price, gas, s.b.RPCTxFeeCap()); err != nil {
		return common.Hash{}, err
	}
	// Iterate the pending list for replacement
	pending, err := s.b.GetPoolTransactions()
	if err != nil {
		return common.Hash{}, err
	}
	for _, p := range pending {
		wantSigHash := s.signer.Hash(matchTx)
		pFrom, err := types.Sender(s.signer, p)
		if err == nil && pFrom == sendArgs.from() && s.signer.Hash(p) == wantSigHash {
			// Match. Re-sign and send the transaction.
			if gasPrice != nil && (*big.Int)(gasPrice).Sign() != 0 {
				sendArgs.GasPrice = gasPrice
			}
			if gasLimit != nil && *gasLimit != 0 {
				sendArgs.Gas = gasLimit
			}
			signedTx, err := s.sign(sendArgs.from(), sendArgs.toTransaction())
			if err != nil {
				return common.Hash{}, err
			}
			if err = s.b.SendTx(ctx, signedTx); err != nil {
				return common.Hash{}, err
			}
			return signedTx.Hash(), nil
		}
	}
	return common.Hash{}, fmt.Errorf("transaction %#x not found", matchTx.Hash())
}

// PublicDebugAPI is the collection of Ethereum APIs exposed over the public
// debugging endpoint.
type PublicDebugAPI struct {
	b Backend
}

// NewPublicDebugAPI creates a new API definition for the public debug methods
// of the Ethereum service.
func NewPublicDebugAPI(b Backend) *PublicDebugAPI {
	return &PublicDebugAPI{b: b}
}

// GetHeaderRlp retrieves the RLP encoded for of a single header.
func (api *PublicDebugAPI) GetHeaderRlp(ctx context.Context, number uint64) (hexutil.Bytes, error) {
	header, _ := api.b.HeaderByNumber(ctx, rpc.BlockNumber(number))
	if header == nil {
		return nil, fmt.Errorf("header #%d not found", number)
	}
	return rlp.EncodeToBytes(header)
}

// GetBlockRlp retrieves the RLP encoded for of a single block.
func (api *PublicDebugAPI) GetBlockRlp(ctx context.Context, number uint64) (hexutil.Bytes, error) {
	block, _ := api.b.BlockByNumber(ctx, rpc.BlockNumber(number))
	if block == nil {
		return nil, fmt.Errorf("block #%d not found", number)
	}
	return rlp.EncodeToBytes(block)
}

<<<<<<< HEAD
=======
// GetRawReceipts retrieves the binary-encoded raw receipts of a single block.
func (api *PublicDebugAPI) GetRawReceipts(ctx context.Context, blockNrOrHash rpc.BlockNumberOrHash) ([]hexutil.Bytes, error) {
	var hash common.Hash
	if h, ok := blockNrOrHash.Hash(); ok {
		hash = h
	} else {
		block, err := api.b.BlockByNumberOrHash(ctx, blockNrOrHash)
		if err != nil {
			return nil, err
		}
		hash = block.Hash()
	}
	receipts, err := api.b.GetReceipts(ctx, hash)
	if err != nil {
		return nil, err
	}
	result := make([]hexutil.Bytes, len(receipts))
	for i, receipt := range receipts {
		b, err := receipt.MarshalBinary()
		if err != nil {
			return nil, err
		}
		result[i] = b
	}
	return result, nil
}

>>>>>>> 8c0c0434
// PrintBlock retrieves a block and returns its pretty printed form.
func (api *PublicDebugAPI) PrintBlock(ctx context.Context, number uint64) (string, error) {
	block, _ := api.b.BlockByNumber(ctx, rpc.BlockNumber(number))
	if block == nil {
		return "", fmt.Errorf("block #%d not found", number)
	}
	return spew.Sdump(block), nil
}

// SeedHash retrieves the seed hash of a block.
func (api *PublicDebugAPI) SeedHash(ctx context.Context, number uint64) (string, error) {
	block, _ := api.b.BlockByNumber(ctx, rpc.BlockNumber(number))
	if block == nil {
		return "", fmt.Errorf("block #%d not found", number)
	}
	return fmt.Sprintf("0x%x", ethash.SeedHash(number)), nil
}

// PrivateDebugAPI is the collection of Ethereum APIs exposed over the private
// debugging endpoint.
type PrivateDebugAPI struct {
	b Backend
}

// NewPrivateDebugAPI creates a new API definition for the private debug methods
// of the Ethereum service.
func NewPrivateDebugAPI(b Backend) *PrivateDebugAPI {
	return &PrivateDebugAPI{b: b}
}

// ChaindbProperty returns leveldb properties of the key-value database.
func (api *PrivateDebugAPI) ChaindbProperty(property string) (string, error) {
	if property == "" {
		property = "leveldb.stats"
	} else if !strings.HasPrefix(property, "leveldb.") {
		property = "leveldb." + property
	}
	return api.b.ChainDb().Stat(property)
}

// ChaindbCompact flattens the entire key-value database into a single level,
// removing all unused slots and merging all keys.
func (api *PrivateDebugAPI) ChaindbCompact() error {
	for b := byte(0); b < 255; b++ {
		log.Info("Compacting chain database", "range", fmt.Sprintf("0x%0.2X-0x%0.2X", b, b+1))
		if err := api.b.ChainDb().Compact([]byte{b}, []byte{b + 1}); err != nil {
			log.Error("Database compaction failed", "err", err)
			return err
		}
	}
	return nil
}

// SetHead rewinds the head of the blockchain to a previous block.
func (api *PrivateDebugAPI) SetHead(number hexutil.Uint64) {
	api.b.SetHead(uint64(number))
}

// PublicNetAPI offers network related RPC methods
type PublicNetAPI struct {
	net            *p2p.Server
	networkVersion uint64
}

// NewPublicNetAPI creates a new net API instance.
func NewPublicNetAPI(net *p2p.Server, networkVersion uint64) *PublicNetAPI {
	return &PublicNetAPI{net, networkVersion}
}

// Listening returns an indication if the node is listening for network connections.
func (s *PublicNetAPI) Listening() bool {
	return true // always listening
}

// PeerCount returns the number of connected peers
func (s *PublicNetAPI) PeerCount() hexutil.Uint {
	return hexutil.Uint(s.net.PeerCount())
}

// Version returns the current ethereum protocol version.
func (s *PublicNetAPI) Version() string {
	return fmt.Sprintf("%d", s.networkVersion)
}

// checkTxFee is an internal function used to check whether the fee of
// the given transaction is _reasonable_(under the cap).
func checkTxFee(gasPrice *big.Int, gas uint64, cap float64) error {
	// Short circuit if there is no cap for transaction fee at all.
	if cap == 0 {
		return nil
	}
	feeEth := new(big.Float).Quo(new(big.Float).SetInt(new(big.Int).Mul(gasPrice, new(big.Int).SetUint64(gas))), new(big.Float).SetInt(big.NewInt(params.Ether)))
	feeFloat, _ := feeEth.Float64()
	if feeFloat > cap {
		return fmt.Errorf("tx fee (%.2f ether) exceeds the configured cap (%.2f ether)", feeFloat, cap)
	}
	return nil
}

// toHexSlice creates a slice of hex-strings based on []byte.
func toHexSlice(b [][]byte) []string {
	r := make([]string, len(b))
	for i := range b {
		r[i] = hexutil.Encode(b[i])
	}
	return r
}<|MERGE_RESOLUTION|>--- conflicted
+++ resolved
@@ -34,10 +34,7 @@
 	"github.com/ethereum/go-ethereum/common/gopool"
 	"github.com/ethereum/go-ethereum/common/hexutil"
 	"github.com/ethereum/go-ethereum/common/math"
-<<<<<<< HEAD
 	"github.com/ethereum/go-ethereum/consensus"
-=======
->>>>>>> 8c0c0434
 	"github.com/ethereum/go-ethereum/consensus/ethash"
 	"github.com/ethereum/go-ethereum/consensus/misc"
 	"github.com/ethereum/go-ethereum/core"
@@ -1131,7 +1128,6 @@
 	return DoEstimateGas(ctx, s.b, args, bNrOrHash, s.b.RPCGasCap())
 }
 
-<<<<<<< HEAD
 // GetDiffAccounts returns changed accounts in a specific block number.
 func (s *PublicBlockChainAPI) GetDiffAccounts(ctx context.Context, blockNr rpc.BlockNumber) ([]common.Address, error) {
 	if s.b.Chain() == nil {
@@ -1397,8 +1393,6 @@
 	return formatted
 }
 
-=======
->>>>>>> 8c0c0434
 // RPCMarshalHeader converts the given header to the RPC output .
 func RPCMarshalHeader(head *types.Header) map[string]interface{} {
 	result := map[string]interface{}{
@@ -2330,8 +2324,6 @@
 	return rlp.EncodeToBytes(block)
 }
 
-<<<<<<< HEAD
-=======
 // GetRawReceipts retrieves the binary-encoded raw receipts of a single block.
 func (api *PublicDebugAPI) GetRawReceipts(ctx context.Context, blockNrOrHash rpc.BlockNumberOrHash) ([]hexutil.Bytes, error) {
 	var hash common.Hash
@@ -2359,7 +2351,6 @@
 	return result, nil
 }
 
->>>>>>> 8c0c0434
 // PrintBlock retrieves a block and returns its pretty printed form.
 func (api *PublicDebugAPI) PrintBlock(ctx context.Context, number uint64) (string, error) {
 	block, _ := api.b.BlockByNumber(ctx, rpc.BlockNumber(number))
