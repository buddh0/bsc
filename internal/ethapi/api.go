--- conflicted
+++ resolved
@@ -54,9 +54,6 @@
 	"github.com/tyler-smith/go-bip39"
 )
 
-<<<<<<< HEAD
-const UnHealthyTimeout = 5 * time.Second
-
 // max is a helper function which returns the larger of the two given integers.
 func max(a, b int64) int64 {
 	if a > b {
@@ -65,9 +62,8 @@
 	return b
 }
 
-// PublicEthereumAPI provides an API to access Ethereum related information.
-// It offers only methods that operate on public data that is freely available to anyone.
-=======
+const UnHealthyTimeout = 5 * time.Second
+
 // estimateGasErrorRatio is the amount of overestimation eth_estimateGas is
 // allowed to produce in order to speed up calculations.
 const estimateGasErrorRatio = 0.015
@@ -75,7 +71,6 @@
 var errBlobTxNotSupported = errors.New("signing blob transactions not supported")
 
 // EthereumAPI provides an API to access Ethereum related information.
->>>>>>> 8f7eb9cc
 type EthereumAPI struct {
 	b Backend
 }
@@ -1252,20 +1247,8 @@
 		State:      state,
 		ErrorRatio: estimateGasErrorRatio,
 	}
-<<<<<<< HEAD
-	// Recap the highest gas allowance with specified gascap.
-	if gasCap != 0 && hi > gasCap {
-		log.Debug("Caller gas above allowance, capping", "requested", hi, "cap", gasCap)
-		hi = gasCap
-	}
-
-	// We first execute the transaction at the highest allowable gas limit, since if this fails we
-	// can return error immediately.
-	failed, result, err := executeEstimate(ctx, b, args, state.Copy(), header, gasCap, hi)
-=======
 	// Run the gas estimation andwrap any revertals into a custom return
 	call, err := args.ToMessage(gasCap, header.BaseFee)
->>>>>>> 8f7eb9cc
 	if err != nil {
 		return 0, err
 	}
@@ -1303,8 +1286,8 @@
 	for _, account := range accounts {
 		accountSet[account] = struct{}{}
 	}
-	spendValueMap := make(map[common.Address]int64, len(accounts))
-	receiveValueMap := make(map[common.Address]int64, len(accounts))
+	spendValueMap := make(map[common.Address]uint64, len(accounts))
+	receiveValueMap := make(map[common.Address]uint64, len(accounts))
 
 	signer := types.MakeSigner(s.b.ChainConfig(), block.Number(), block.Time())
 	for index, tx := range block.Transactions() {
@@ -1315,9 +1298,9 @@
 		}
 
 		if _, exists := accountSet[from]; exists {
-			spendValueMap[from] += int64(receipt.GasUsed) * tx.GasPrice().Int64()
+			spendValueMap[from] += receipt.GasUsed * tx.GasPrice().Uint64()
 			if receipt.Status == types.ReceiptStatusSuccessful {
-				spendValueMap[from] += tx.Value().Int64()
+				spendValueMap[from] += tx.Value().Uint64()
 			}
 		}
 
@@ -1326,7 +1309,7 @@
 		}
 
 		if _, exists := accountSet[*tx.To()]; exists && receipt.Status == types.ReceiptStatusSuccessful {
-			receiveValueMap[*tx.To()] += tx.Value().Int64()
+			receiveValueMap[*tx.To()] += tx.Value().Uint64()
 		}
 	}
 
@@ -1343,8 +1326,8 @@
 		return false, fmt.Errorf("statedb not found for block number (%d): %v", block.NumberU64(), err)
 	}
 	for _, account := range accounts {
-		parentBalance := parentState.GetBalance(account).Int64()
-		currentBalance := currentState.GetBalance(account).Int64()
+		parentBalance := parentState.GetBalance(account).Uint64()
+		currentBalance := currentState.GetBalance(account).Uint64()
 		if receiveValueMap[account]-spendValueMap[account] != currentBalance-parentBalance {
 			return true, nil
 		}
@@ -1395,7 +1378,7 @@
 		if !skip {
 			// Record account balance
 			for _, account := range accounts {
-				diffTx.Accounts[account] = statedb.GetBalance(account)
+				diffTx.Accounts[account] = statedb.GetBalance(account).ToBig()
 			}
 		}
 
@@ -1408,8 +1391,8 @@
 		if posa, ok := s.b.Engine().(consensus.PoSA); ok {
 			if isSystem, _ := posa.IsSystemTransaction(tx, block.Header()); isSystem {
 				balance := statedb.GetBalance(consensus.SystemAddress)
-				if balance.Cmp(common.Big0) > 0 {
-					statedb.SetBalance(consensus.SystemAddress, big.NewInt(0))
+				if balance.Cmp(common.U2560) > 0 {
+					statedb.SetBalance(consensus.SystemAddress, uint256.NewInt(0))
 					statedb.AddBalance(block.Header().Coinbase, balance)
 				}
 			}
@@ -1423,7 +1406,7 @@
 		if !skip {
 			// Compute account balance diff.
 			for _, account := range accounts {
-				diffTx.Accounts[account] = new(big.Int).Sub(statedb.GetBalance(account), diffTx.Accounts[account])
+				diffTx.Accounts[account] = new(big.Int).Sub(statedb.GetBalance(account).ToBig(), diffTx.Accounts[account])
 				if diffTx.Accounts[account].Cmp(big.NewInt(0)) == 0 {
 					delete(diffTx.Accounts, account)
 				}
