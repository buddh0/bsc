// Copyright 2023 The go-ethereum Authors
// This file is part of the go-ethereum library.
//
// The go-ethereum library is free software: you can redistribute it and/or modify
// it under the terms of the GNU Lesser General Public License as published by
// the Free Software Foundation, either version 3 of the License, or
// (at your option) any later version.
//
// The go-ethereum library is distributed in the hope that it will be useful,
// but WITHOUT ANY WARRANTY; without even the implied warranty of
// MERCHANTABILITY or FITNESS FOR A PARTICULAR PURPOSE. See the
// GNU Lesser General Public License for more details.
//
// You should have received a copy of the GNU Lesser General Public License
// along with the go-ethereum library. If not, see <http://www.gnu.org/licenses/>.

package ethapi

import (
	"bytes"
	"context"
	"crypto/ecdsa"
	"crypto/sha256"
	"encoding/json"
	"errors"
	"fmt"
	"math/big"
	"os"
	"path/filepath"
	"reflect"
	"slices"
	"testing"
	"time"

	"github.com/holiman/uint256"
	"github.com/stretchr/testify/require"
<<<<<<< HEAD
	"golang.org/x/exp/slices"
=======
>>>>>>> 87246f3c

	"github.com/ethereum/go-ethereum"
	"github.com/ethereum/go-ethereum/accounts"
	"github.com/ethereum/go-ethereum/accounts/keystore"
	"github.com/ethereum/go-ethereum/common"
	"github.com/ethereum/go-ethereum/common/hexutil"
	"github.com/ethereum/go-ethereum/consensus"
	"github.com/ethereum/go-ethereum/consensus/beacon"
	"github.com/ethereum/go-ethereum/consensus/ethash"
	"github.com/ethereum/go-ethereum/core"
	"github.com/ethereum/go-ethereum/core/bloombits"
	"github.com/ethereum/go-ethereum/core/rawdb"
	"github.com/ethereum/go-ethereum/core/state"
	"github.com/ethereum/go-ethereum/core/types"
	"github.com/ethereum/go-ethereum/core/vm"
	"github.com/ethereum/go-ethereum/crypto"
	"github.com/ethereum/go-ethereum/crypto/kzg4844"
	"github.com/ethereum/go-ethereum/ethdb"
	"github.com/ethereum/go-ethereum/event"
	"github.com/ethereum/go-ethereum/internal/blocktest"
	"github.com/ethereum/go-ethereum/params"
	"github.com/ethereum/go-ethereum/rpc"
)

var emptyBlob = kzg4844.Blob{}
var emptyBlobCommit, _ = kzg4844.BlobToCommitment(emptyBlob)
var emptyBlobProof, _ = kzg4844.ComputeBlobProof(emptyBlob, emptyBlobCommit)
var emptyBlobHash common.Hash = kzg4844.CalcBlobHashV1(sha256.New(), &emptyBlobCommit)

func testTransactionMarshal(t *testing.T, tests []txData, config *params.ChainConfig) {
	t.Parallel()
	var (
		signer = types.LatestSigner(config)
		key, _ = crypto.HexToECDSA("b71c71a67e1177ad4e901695e1b4b9ee17ae16c6668d313eac2f96dbcda3f291")
	)

	for i, tt := range tests {
		var tx2 types.Transaction
		tx, err := types.SignNewTx(key, signer, tt.Tx)
		if err != nil {
			t.Fatalf("test %d: signing failed: %v", i, err)
		}
		// Regular transaction
		if data, err := json.Marshal(tx); err != nil {
			t.Fatalf("test %d: marshalling failed; %v", i, err)
		} else if err = tx2.UnmarshalJSON(data); err != nil {
			t.Fatalf("test %d: sunmarshal failed: %v", i, err)
		} else if want, have := tx.Hash(), tx2.Hash(); want != have {
			t.Fatalf("test %d: stx changed, want %x have %x", i, want, have)
		}

		// rpcTransaction
		rpcTx := newRPCTransaction(tx, common.Hash{}, 0, 0, 0, nil, config)
		if data, err := json.Marshal(rpcTx); err != nil {
			t.Fatalf("test %d: marshalling failed; %v", i, err)
		} else if err = tx2.UnmarshalJSON(data); err != nil {
			t.Fatalf("test %d: unmarshal failed: %v", i, err)
		} else if want, have := tx.Hash(), tx2.Hash(); want != have {
			t.Fatalf("test %d: tx changed, want %x have %x", i, want, have)
		} else {
			want, have := tt.Want, string(data)
			require.JSONEqf(t, want, have, "test %d: rpc json not match, want %s have %s", i, want, have)
		}
	}
}

func TestTransaction_RoundTripRpcJSON(t *testing.T) {
	var (
		config = params.AllEthashProtocolChanges
		tests  = allTransactionTypes(common.Address{0xde, 0xad}, config)
	)
	testTransactionMarshal(t, tests, config)
}

func TestTransactionBlobTx(t *testing.T) {
	config := *params.TestChainConfig
	config.ShanghaiTime = new(uint64)
	config.CancunTime = new(uint64)
	tests := allBlobTxs(common.Address{0xde, 0xad}, &config)

	testTransactionMarshal(t, tests, &config)
}

type txData struct {
	Tx   types.TxData
	Want string
}

func allTransactionTypes(addr common.Address, config *params.ChainConfig) []txData {
	return []txData{
		{
			Tx: &types.LegacyTx{
				Nonce:    5,
				GasPrice: big.NewInt(6),
				Gas:      7,
				To:       &addr,
				Value:    big.NewInt(8),
				Data:     []byte{0, 1, 2, 3, 4},
				V:        big.NewInt(9),
				R:        big.NewInt(10),
				S:        big.NewInt(11),
			},
			Want: `{
				"blockHash": null,
				"blockNumber": null,
				"from": "0x71562b71999873db5b286df957af199ec94617f7",
				"gas": "0x7",
				"gasPrice": "0x6",
				"hash": "0x5f3240454cd09a5d8b1c5d651eefae7a339262875bcd2d0e6676f3d989967008",
				"input": "0x0001020304",
				"nonce": "0x5",
				"to": "0xdead000000000000000000000000000000000000",
				"transactionIndex": null,
				"value": "0x8",
				"type": "0x0",
				"chainId": "0x539",
				"v": "0xa96",
				"r": "0xbc85e96592b95f7160825d837abb407f009df9ebe8f1b9158a4b8dd093377f75",
				"s": "0x1b55ea3af5574c536967b039ba6999ef6c89cf22fc04bcb296e0e8b0b9b576f5"
			}`,
		}, {
			Tx: &types.LegacyTx{
				Nonce:    5,
				GasPrice: big.NewInt(6),
				Gas:      7,
				To:       nil,
				Value:    big.NewInt(8),
				Data:     []byte{0, 1, 2, 3, 4},
				V:        big.NewInt(32),
				R:        big.NewInt(10),
				S:        big.NewInt(11),
			},
			Want: `{
				"blockHash": null,
				"blockNumber": null,
				"from": "0x71562b71999873db5b286df957af199ec94617f7",
				"gas": "0x7",
				"gasPrice": "0x6",
				"hash": "0x806e97f9d712b6cb7e781122001380a2837531b0fc1e5f5d78174ad4cb699873",
				"input": "0x0001020304",
				"nonce": "0x5",
				"to": null,
				"transactionIndex": null,
				"value": "0x8",
				"type": "0x0",
				"chainId": "0x539",
				"v": "0xa96",
				"r": "0x9dc28b267b6ad4e4af6fe9289668f9305c2eb7a3241567860699e478af06835a",
				"s": "0xa0b51a071aa9bed2cd70aedea859779dff039e3630ea38497d95202e9b1fec7"
			}`,
		},
		{
			Tx: &types.AccessListTx{
				ChainID:  config.ChainID,
				Nonce:    5,
				GasPrice: big.NewInt(6),
				Gas:      7,
				To:       &addr,
				Value:    big.NewInt(8),
				Data:     []byte{0, 1, 2, 3, 4},
				AccessList: types.AccessList{
					types.AccessTuple{
						Address:     common.Address{0x2},
						StorageKeys: []common.Hash{types.EmptyRootHash},
					},
				},
				V: big.NewInt(32),
				R: big.NewInt(10),
				S: big.NewInt(11),
			},
			Want: `{
				"blockHash": null,
				"blockNumber": null,
				"from": "0x71562b71999873db5b286df957af199ec94617f7",
				"gas": "0x7",
				"gasPrice": "0x6",
				"hash": "0x121347468ee5fe0a29f02b49b4ffd1c8342bc4255146bb686cd07117f79e7129",
				"input": "0x0001020304",
				"nonce": "0x5",
				"to": "0xdead000000000000000000000000000000000000",
				"transactionIndex": null,
				"value": "0x8",
				"type": "0x1",
				"accessList": [
					{
						"address": "0x0200000000000000000000000000000000000000",
						"storageKeys": [
							"0x56e81f171bcc55a6ff8345e692c0f86e5b48e01b996cadc001622fb5e363b421"
						]
					}
				],
				"chainId": "0x539",
				"v": "0x0",
				"r": "0xf372ad499239ae11d91d34c559ffc5dab4daffc0069e03afcabdcdf231a0c16b",
				"s": "0x28573161d1f9472fa0fd4752533609e72f06414f7ab5588699a7141f65d2abf",
				"yParity": "0x0"
			}`,
		}, {
			Tx: &types.AccessListTx{
				ChainID:  config.ChainID,
				Nonce:    5,
				GasPrice: big.NewInt(6),
				Gas:      7,
				To:       nil,
				Value:    big.NewInt(8),
				Data:     []byte{0, 1, 2, 3, 4},
				AccessList: types.AccessList{
					types.AccessTuple{
						Address:     common.Address{0x2},
						StorageKeys: []common.Hash{types.EmptyRootHash},
					},
				},
				V: big.NewInt(32),
				R: big.NewInt(10),
				S: big.NewInt(11),
			},
			Want: `{
				"blockHash": null,
				"blockNumber": null,
				"from": "0x71562b71999873db5b286df957af199ec94617f7",
				"gas": "0x7",
				"gasPrice": "0x6",
				"hash": "0x067c3baebede8027b0f828a9d933be545f7caaec623b00684ac0659726e2055b",
				"input": "0x0001020304",
				"nonce": "0x5",
				"to": null,
				"transactionIndex": null,
				"value": "0x8",
				"type": "0x1",
				"accessList": [
					{
						"address": "0x0200000000000000000000000000000000000000",
						"storageKeys": [
							"0x56e81f171bcc55a6ff8345e692c0f86e5b48e01b996cadc001622fb5e363b421"
						]
					}
				],
				"chainId": "0x539",
				"v": "0x1",
				"r": "0x542981b5130d4613897fbab144796cb36d3cb3d7807d47d9c7f89ca7745b085c",
				"s": "0x7425b9dd6c5deaa42e4ede35d0c4570c4624f68c28d812c10d806ffdf86ce63",
				"yParity": "0x1"
			}`,
		}, {
			Tx: &types.DynamicFeeTx{
				ChainID:   config.ChainID,
				Nonce:     5,
				GasTipCap: big.NewInt(6),
				GasFeeCap: big.NewInt(9),
				Gas:       7,
				To:        &addr,
				Value:     big.NewInt(8),
				Data:      []byte{0, 1, 2, 3, 4},
				AccessList: types.AccessList{
					types.AccessTuple{
						Address:     common.Address{0x2},
						StorageKeys: []common.Hash{types.EmptyRootHash},
					},
				},
				V: big.NewInt(32),
				R: big.NewInt(10),
				S: big.NewInt(11),
			},
			Want: `{
				"blockHash": null,
				"blockNumber": null,
				"from": "0x71562b71999873db5b286df957af199ec94617f7",
				"gas": "0x7",
				"gasPrice": "0x9",
				"maxFeePerGas": "0x9",
				"maxPriorityFeePerGas": "0x6",
				"hash": "0xb63e0b146b34c3e9cb7fbabb5b3c081254a7ded6f1b65324b5898cc0545d79ff",
				"input": "0x0001020304",
				"nonce": "0x5",
				"to": "0xdead000000000000000000000000000000000000",
				"transactionIndex": null,
				"value": "0x8",
				"type": "0x2",
				"accessList": [
					{
						"address": "0x0200000000000000000000000000000000000000",
						"storageKeys": [
							"0x56e81f171bcc55a6ff8345e692c0f86e5b48e01b996cadc001622fb5e363b421"
						]
					}
				],
				"chainId": "0x539",
				"v": "0x1",
				"r": "0x3b167e05418a8932cd53d7578711fe1a76b9b96c48642402bb94978b7a107e80",
				"s": "0x22f98a332d15ea2cc80386c1ebaa31b0afebfa79ebc7d039a1e0074418301fef",
				"yParity": "0x1"
			}`,
		}, {
			Tx: &types.DynamicFeeTx{
				ChainID:    config.ChainID,
				Nonce:      5,
				GasTipCap:  big.NewInt(6),
				GasFeeCap:  big.NewInt(9),
				Gas:        7,
				To:         nil,
				Value:      big.NewInt(8),
				Data:       []byte{0, 1, 2, 3, 4},
				AccessList: types.AccessList{},
				V:          big.NewInt(32),
				R:          big.NewInt(10),
				S:          big.NewInt(11),
			},
			Want: `{
				"blockHash": null,
				"blockNumber": null,
				"from": "0x71562b71999873db5b286df957af199ec94617f7",
				"gas": "0x7",
				"gasPrice": "0x9",
				"maxFeePerGas": "0x9",
				"maxPriorityFeePerGas": "0x6",
				"hash": "0xcbab17ee031a9d5b5a09dff909f0a28aedb9b295ac0635d8710d11c7b806ec68",
				"input": "0x0001020304",
				"nonce": "0x5",
				"to": null,
				"transactionIndex": null,
				"value": "0x8",
				"type": "0x2",
				"accessList": [],
				"chainId": "0x539",
				"v": "0x0",
				"r": "0x6446b8a682db7e619fc6b4f6d1f708f6a17351a41c7fbd63665f469bc78b41b9",
				"s": "0x7626abc15834f391a117c63450047309dbf84c5ce3e8e609b607062641e2de43",
				"yParity": "0x0"
			}`,
		},
	}
}

func allBlobTxs(addr common.Address, config *params.ChainConfig) []txData {
	return []txData{
		{
			Tx: &types.BlobTx{
				Nonce:      6,
				GasTipCap:  uint256.NewInt(1),
				GasFeeCap:  uint256.NewInt(5),
				Gas:        6,
				To:         addr,
				BlobFeeCap: uint256.NewInt(1),
				BlobHashes: []common.Hash{{1}},
				Value:      new(uint256.Int),
				V:          uint256.NewInt(32),
				R:          uint256.NewInt(10),
				S:          uint256.NewInt(11),
			},
			Want: `{
                "blockHash": null,
                "blockNumber": null,
                "from": "0x71562b71999873db5b286df957af199ec94617f7",
                "gas": "0x6",
                "gasPrice": "0x5",
                "maxFeePerGas": "0x5",
                "maxPriorityFeePerGas": "0x1",
                "maxFeePerBlobGas": "0x1",
                "hash": "0x1f2b59a20e61efc615ad0cbe936379d6bbea6f938aafaf35eb1da05d8e7f46a3",
                "input": "0x",
                "nonce": "0x6",
                "to": "0xdead000000000000000000000000000000000000",
                "transactionIndex": null,
                "value": "0x0",
                "type": "0x3",
                "accessList": [],
                "chainId": "0x1",
                "blobVersionedHashes": [
                    "0x0100000000000000000000000000000000000000000000000000000000000000"
                ],
                "v": "0x0",
                "r": "0x618be8908e0e5320f8f3b48042a079fe5a335ebd4ed1422a7d2207cd45d872bc",
                "s": "0x27b2bc6c80e849a8e8b764d4549d8c2efac3441e73cf37054eb0a9b9f8e89b27",
                "yParity": "0x0"
            }`,
		},
	}
}

func newTestAccountManager(t *testing.T) (*accounts.Manager, accounts.Account) {
	var (
		dir        = t.TempDir()
		am         = accounts.NewManager(&accounts.Config{InsecureUnlockAllowed: true})
		b          = keystore.NewKeyStore(dir, 2, 1)
		testKey, _ = crypto.HexToECDSA("b71c71a67e1177ad4e901695e1b4b9ee17ae16c6668d313eac2f96dbcda3f291")
	)
	acc, err := b.ImportECDSA(testKey, "")
	if err != nil {
		t.Fatalf("failed to create test account: %v", err)
	}
	if err := b.Unlock(acc, ""); err != nil {
		t.Fatalf("failed to unlock account: %v\n", err)
	}
	am.AddBackend(b)
	return am, acc
}

type testBackend struct {
	db      ethdb.Database
	chain   *core.BlockChain
	pending *types.Block
	accman  *accounts.Manager
	acc     accounts.Account
}

func newTestBackend(t *testing.T, n int, gspec *core.Genesis, engine consensus.Engine, generator func(i int, b *core.BlockGen)) *testBackend {
	var (
		cacheConfig = &core.CacheConfig{
			TrieCleanLimit:    256,
			TrieDirtyLimit:    256,
			TrieTimeLimit:     5 * time.Minute,
			SnapshotLimit:     0,
			TrieDirtyDisabled: true, // Archive mode
		}
	)
	accman, acc := newTestAccountManager(t)
	gspec.Alloc[acc.Address] = types.Account{Balance: big.NewInt(params.Ether)}
	// Generate blocks for testing
	db, blocks, _ := core.GenerateChainWithGenesis(gspec, engine, n, generator)
	txlookupLimit := uint64(0)
	chain, err := core.NewBlockChain(db, cacheConfig, gspec, nil, engine, vm.Config{}, nil, &txlookupLimit)
	if err != nil {
		t.Fatalf("failed to create tester chain: %v", err)
	}
	if n, err := chain.InsertChain(blocks); err != nil {
		t.Fatalf("block %d: failed to insert into chain: %v", n, err)
	}

	backend := &testBackend{db: db, chain: chain, accman: accman, acc: acc}
	return backend
}

// nolint:unused
func (b *testBackend) setPendingBlock(block *types.Block) {
	b.pending = block
}

func (b testBackend) SyncProgress() ethereum.SyncProgress { return ethereum.SyncProgress{} }
func (b testBackend) SuggestGasTipCap(ctx context.Context) (*big.Int, error) {
	return big.NewInt(0), nil
}
<<<<<<< HEAD

func (b testBackend) Chain() *core.BlockChain {
	return b.chain
}

func (b testBackend) FeeHistory(ctx context.Context, blockCount uint64, lastBlock rpc.BlockNumber, rewardPercentiles []float64) (*big.Int, [][]*big.Int, []*big.Int, []float64, error) {
	return nil, nil, nil, nil, nil
=======
func (b testBackend) FeeHistory(ctx context.Context, blockCount uint64, lastBlock rpc.BlockNumber, rewardPercentiles []float64) (*big.Int, [][]*big.Int, []*big.Int, []float64, []*big.Int, []float64, error) {
	return nil, nil, nil, nil, nil, nil, nil
>>>>>>> 87246f3c
}
func (b testBackend) BlobBaseFee(ctx context.Context) *big.Int { return new(big.Int) }
func (b testBackend) ChainDb() ethdb.Database                  { return b.db }
func (b testBackend) AccountManager() *accounts.Manager        { return b.accman }
func (b testBackend) ExtRPCEnabled() bool                      { return false }
func (b testBackend) RPCGasCap() uint64                        { return 10000000 }
func (b testBackend) RPCEVMTimeout() time.Duration             { return time.Second }
func (b testBackend) RPCTxFeeCap() float64                     { return 0 }
func (b testBackend) UnprotectedAllowed() bool                 { return false }
func (b testBackend) SetHead(number uint64)                    {}
func (b testBackend) HeaderByNumber(ctx context.Context, number rpc.BlockNumber) (*types.Header, error) {
	if number == rpc.LatestBlockNumber {
		return b.chain.CurrentBlock(), nil
	}
	if number == rpc.PendingBlockNumber && b.pending != nil {
		return b.pending.Header(), nil
	}
	return b.chain.GetHeaderByNumber(uint64(number)), nil
}
func (b testBackend) HeaderByHash(ctx context.Context, hash common.Hash) (*types.Header, error) {
	return b.chain.GetHeaderByHash(hash), nil
}
func (b testBackend) HeaderByNumberOrHash(ctx context.Context, blockNrOrHash rpc.BlockNumberOrHash) (*types.Header, error) {
	if blockNr, ok := blockNrOrHash.Number(); ok {
		return b.HeaderByNumber(ctx, blockNr)
	}
	if blockHash, ok := blockNrOrHash.Hash(); ok {
		return b.HeaderByHash(ctx, blockHash)
	}
	panic("unknown type rpc.BlockNumberOrHash")
}
func (b testBackend) CurrentHeader() *types.Header { return b.chain.CurrentBlock() }
func (b testBackend) CurrentBlock() *types.Header  { return b.chain.CurrentBlock() }
func (b testBackend) BlockByNumber(ctx context.Context, number rpc.BlockNumber) (*types.Block, error) {
	if number == rpc.LatestBlockNumber {
		head := b.chain.CurrentBlock()
		return b.chain.GetBlock(head.Hash(), head.Number.Uint64()), nil
	}
	if number == rpc.PendingBlockNumber {
		return b.pending, nil
	}
	return b.chain.GetBlockByNumber(uint64(number)), nil
}
func (b testBackend) BlockByHash(ctx context.Context, hash common.Hash) (*types.Block, error) {
	return b.chain.GetBlockByHash(hash), nil
}
func (b testBackend) BlockByNumberOrHash(ctx context.Context, blockNrOrHash rpc.BlockNumberOrHash) (*types.Block, error) {
	if blockNr, ok := blockNrOrHash.Number(); ok {
		return b.BlockByNumber(ctx, blockNr)
	}
	if blockHash, ok := blockNrOrHash.Hash(); ok {
		return b.BlockByHash(ctx, blockHash)
	}
	panic("unknown type rpc.BlockNumberOrHash")
}
func (b testBackend) GetBody(ctx context.Context, hash common.Hash, number rpc.BlockNumber) (*types.Body, error) {
	return b.chain.GetBlock(hash, uint64(number.Int64())).Body(), nil
}
func (b testBackend) StateAndHeaderByNumber(ctx context.Context, number rpc.BlockNumber) (*state.StateDB, *types.Header, error) {
	if number == rpc.PendingBlockNumber {
		panic("pending state not implemented")
	}
	header, err := b.HeaderByNumber(ctx, number)
	if err != nil {
		return nil, nil, err
	}
	if header == nil {
		return nil, nil, errors.New("header not found")
	}
	stateDb, err := b.chain.StateAt(header.Root)
	return stateDb, header, err
}
func (b testBackend) StateAndHeaderByNumberOrHash(ctx context.Context, blockNrOrHash rpc.BlockNumberOrHash) (*state.StateDB, *types.Header, error) {
	if blockNr, ok := blockNrOrHash.Number(); ok {
		return b.StateAndHeaderByNumber(ctx, blockNr)
	}
	panic("only implemented for number")
}
func (b testBackend) Pending() (*types.Block, types.Receipts, *state.StateDB) { panic("implement me") }
func (b testBackend) GetReceipts(ctx context.Context, hash common.Hash) (types.Receipts, error) {
	header, err := b.HeaderByHash(ctx, hash)
	if header == nil || err != nil {
		return nil, err
	}
	receipts := rawdb.ReadReceipts(b.db, hash, header.Number.Uint64(), header.Time, b.chain.Config())
	return receipts, nil
}

func (b testBackend) GetBlobSidecars(ctx context.Context, hash common.Hash) (types.BlobSidecars, error) {
	header, err := b.HeaderByHash(ctx, hash)
	if header == nil || err != nil {
		return nil, err
	}
	blobSidecars := rawdb.ReadBlobSidecars(b.db, hash, header.Number.Uint64())
	return blobSidecars, nil
}
func (b testBackend) GetTd(ctx context.Context, hash common.Hash) *big.Int {
	if b.pending != nil && hash == b.pending.Hash() {
		return nil
	}
	return big.NewInt(1)
}
func (b testBackend) GetEVM(ctx context.Context, msg *core.Message, state *state.StateDB, header *types.Header, vmConfig *vm.Config, blockContext *vm.BlockContext) *vm.EVM {
	if vmConfig == nil {
		vmConfig = b.chain.GetVMConfig()
	}
	txContext := core.NewEVMTxContext(msg)
	context := core.NewEVMBlockContext(header, b.chain, nil)
	if blockContext != nil {
		context = *blockContext
	}
	return vm.NewEVM(context, txContext, state, b.chain.Config(), *vmConfig)
}
func (b testBackend) SubscribeChainEvent(ch chan<- core.ChainEvent) event.Subscription {
	panic("implement me")
}
func (b testBackend) SubscribeChainHeadEvent(ch chan<- core.ChainHeadEvent) event.Subscription {
	panic("implement me")
}
func (b testBackend) SubscribeChainSideEvent(ch chan<- core.ChainSideEvent) event.Subscription {
	panic("implement me")
}
func (b testBackend) SubscribeFinalizedHeaderEvent(ch chan<- core.FinalizedHeaderEvent) event.Subscription {
	panic("implement me")
}
func (b testBackend) SubscribeNewVoteEvent(ch chan<- core.NewVoteEvent) event.Subscription {
	panic("implement me")
}
func (b testBackend) SendTx(ctx context.Context, signedTx *types.Transaction) error {
	panic("implement me")
}
func (b testBackend) GetTransaction(ctx context.Context, txHash common.Hash) (bool, *types.Transaction, common.Hash, uint64, uint64, error) {
	tx, blockHash, blockNumber, index := rawdb.ReadTransaction(b.db, txHash)
	return true, tx, blockHash, blockNumber, index, nil
}
func (b testBackend) GetPoolTransactions() (types.Transactions, error)         { panic("implement me") }
func (b testBackend) GetPoolTransaction(txHash common.Hash) *types.Transaction { panic("implement me") }
func (b testBackend) GetPoolNonce(ctx context.Context, addr common.Address) (uint64, error) {
	return 0, nil
}
func (b testBackend) Stats() (pending int, queued int) { panic("implement me") }
func (b testBackend) TxPoolContent() (map[common.Address][]*types.Transaction, map[common.Address][]*types.Transaction) {
	panic("implement me")
}
func (b testBackend) TxPoolContentFrom(addr common.Address) ([]*types.Transaction, []*types.Transaction) {
	panic("implement me")
}
func (b testBackend) SubscribeNewTxsEvent(events chan<- core.NewTxsEvent) event.Subscription {
	panic("implement me")
}
func (b testBackend) ChainConfig() *params.ChainConfig             { return b.chain.Config() }
func (b testBackend) Engine() consensus.Engine                     { return b.chain.Engine() }
func (b testBackend) CurrentValidators() ([]common.Address, error) { return []common.Address{}, nil }
func (b testBackend) GetLogs(ctx context.Context, blockHash common.Hash, number uint64) ([][]*types.Log, error) {
	panic("implement me")
}
func (b testBackend) SubscribeRemovedLogsEvent(ch chan<- core.RemovedLogsEvent) event.Subscription {
	panic("implement me")
}
func (b testBackend) SubscribeLogsEvent(ch chan<- []*types.Log) event.Subscription {
	panic("implement me")
}
func (b testBackend) SubscribePendingLogsEvent(ch chan<- []*types.Log) event.Subscription {
	panic("implement me")
}
func (b testBackend) BloomStatus() (uint64, uint64) { panic("implement me") }
func (b testBackend) ServiceFilter(ctx context.Context, session *bloombits.MatcherSession) {
	panic("implement me")
}

func (b *testBackend) MevRunning() bool                       { return false }
func (b *testBackend) HasBuilder(builder common.Address) bool { return false }
func (b *testBackend) MevParams() *types.MevParams {
	return &types.MevParams{}
}
func (b *testBackend) StartMev()                                                  {}
func (b *testBackend) StopMev()                                                   {}
func (b *testBackend) AddBuilder(builder common.Address, builderUrl string) error { return nil }
func (b *testBackend) RemoveBuilder(builder common.Address) error                 { return nil }
func (b *testBackend) SendBid(ctx context.Context, bid *types.BidArgs) (common.Hash, error) {
	panic("implement me")
}
func (b *testBackend) MinerInTurn() bool { return false }
func (b *testBackend) BestBidGasFee(parentHash common.Hash) *big.Int {
	//TODO implement me
	panic("implement me")
}

func TestEstimateGas(t *testing.T) {
	t.Parallel()
	// Initialize test accounts
	var (
		accounts = newAccounts(2)
		genesis  = &core.Genesis{
			Config: params.MergedTestChainConfig,
			Alloc: types.GenesisAlloc{
				accounts[0].addr: {Balance: big.NewInt(params.Ether)},
				accounts[1].addr: {Balance: big.NewInt(params.Ether)},
			},
		}
		genBlocks      = 10
		signer         = types.HomesteadSigner{}
		randomAccounts = newAccounts(2)
	)
	api := NewBlockChainAPI(newTestBackend(t, genBlocks, genesis, beacon.New(ethash.NewFaker()), func(i int, b *core.BlockGen) {
		// Transfer from account[0] to account[1]
		//    value: 1000 wei
		//    fee:   0 wei
		tx, _ := types.SignTx(types.NewTx(&types.LegacyTx{Nonce: uint64(i), To: &accounts[1].addr, Value: big.NewInt(1000), Gas: params.TxGas, GasPrice: b.BaseFee(), Data: nil}), signer, accounts[0].key)
		b.AddTx(tx)
		b.SetPoS()
	}))
	var testSuite = []struct {
		blockNumber rpc.BlockNumber
		call        TransactionArgs
		overrides   StateOverride
		expectErr   error
		want        uint64
	}{
		// simple transfer on latest block
		{
			blockNumber: rpc.LatestBlockNumber,
			call: TransactionArgs{
				From:  &accounts[0].addr,
				To:    &accounts[1].addr,
				Value: (*hexutil.Big)(big.NewInt(1000)),
			},
			expectErr: nil,
			want:      21000,
		},
		// simple transfer with insufficient funds on latest block
		{
			blockNumber: rpc.LatestBlockNumber,
			call: TransactionArgs{
				From:  &randomAccounts[0].addr,
				To:    &accounts[1].addr,
				Value: (*hexutil.Big)(big.NewInt(1000)),
			},
			expectErr: core.ErrInsufficientFunds,
			want:      21000,
		},
		// empty create
		{
			blockNumber: rpc.LatestBlockNumber,
			call:        TransactionArgs{},
			expectErr:   nil,
			want:        53000,
		},
		{
			blockNumber: rpc.LatestBlockNumber,
			call:        TransactionArgs{},
			overrides: StateOverride{
				randomAccounts[0].addr: OverrideAccount{Balance: newRPCBalance(new(big.Int).Mul(big.NewInt(1), big.NewInt(params.Ether)))},
			},
			expectErr: nil,
			want:      53000,
		},
		{
			blockNumber: rpc.LatestBlockNumber,
			call: TransactionArgs{
				From:  &randomAccounts[0].addr,
				To:    &randomAccounts[1].addr,
				Value: (*hexutil.Big)(big.NewInt(1000)),
			},
			overrides: StateOverride{
				randomAccounts[0].addr: OverrideAccount{Balance: newRPCBalance(big.NewInt(0))},
			},
			expectErr: core.ErrInsufficientFunds,
		},
		// Test for a bug where the gas price was set to zero but the basefee non-zero
		//
		// contract BasefeeChecker {
		//    constructor() {
		//        require(tx.gasprice >= block.basefee);
		//        if (tx.gasprice > 0) {
		//            require(block.basefee > 0);
		//        }
		//    }
		//}
		{
			blockNumber: rpc.LatestBlockNumber,
			call: TransactionArgs{
				From:     &accounts[0].addr,
				Input:    hex2Bytes("6080604052348015600f57600080fd5b50483a1015601c57600080fd5b60003a111560315760004811603057600080fd5b5b603f80603e6000396000f3fe6080604052600080fdfea264697066735822122060729c2cee02b10748fae5200f1c9da4661963354973d9154c13a8e9ce9dee1564736f6c63430008130033"),
				GasPrice: (*hexutil.Big)(big.NewInt(1_000_000_000)), // Legacy as pricing
			},
			expectErr: nil,
			want:      67617,
		},
		{
			blockNumber: rpc.LatestBlockNumber,
			call: TransactionArgs{
				From:         &accounts[0].addr,
				Input:        hex2Bytes("6080604052348015600f57600080fd5b50483a1015601c57600080fd5b60003a111560315760004811603057600080fd5b5b603f80603e6000396000f3fe6080604052600080fdfea264697066735822122060729c2cee02b10748fae5200f1c9da4661963354973d9154c13a8e9ce9dee1564736f6c63430008130033"),
				MaxFeePerGas: (*hexutil.Big)(big.NewInt(1_000_000_000)), // 1559 gas pricing
			},
			expectErr: nil,
			want:      67617,
		},
		{
			blockNumber: rpc.LatestBlockNumber,
			call: TransactionArgs{
				From:         &accounts[0].addr,
				Input:        hex2Bytes("6080604052348015600f57600080fd5b50483a1015601c57600080fd5b60003a111560315760004811603057600080fd5b5b603f80603e6000396000f3fe6080604052600080fdfea264697066735822122060729c2cee02b10748fae5200f1c9da4661963354973d9154c13a8e9ce9dee1564736f6c63430008130033"),
				GasPrice:     nil, // No legacy gas pricing
				MaxFeePerGas: nil, // No 1559 gas pricing
			},
			expectErr: nil,
			want:      67595,
		},
		// Blobs should have no effect on gas estimate
		{
			blockNumber: rpc.LatestBlockNumber,
			call: TransactionArgs{
				From:       &accounts[0].addr,
				To:         &accounts[1].addr,
				Value:      (*hexutil.Big)(big.NewInt(1)),
				BlobHashes: []common.Hash{common.Hash{0x01, 0x22}},
				BlobFeeCap: (*hexutil.Big)(big.NewInt(1)),
			},
			want: 21000,
		},
	}
	for i, tc := range testSuite {
		result, err := api.EstimateGas(context.Background(), tc.call, &rpc.BlockNumberOrHash{BlockNumber: &tc.blockNumber}, &tc.overrides)
		if tc.expectErr != nil {
			if err == nil {
				t.Errorf("test %d: want error %v, have nothing", i, tc.expectErr)
				continue
			}
			if !errors.Is(err, tc.expectErr) {
				t.Errorf("test %d: error mismatch, want %v, have %v", i, tc.expectErr, err)
			}
			continue
		}
		if err != nil {
			t.Errorf("test %d: want no error, have %v", i, err)
			continue
		}
		if float64(result) > float64(tc.want)*(1+estimateGasErrorRatio) {
			t.Errorf("test %d, result mismatch, have\n%v\n, want\n%v\n", i, uint64(result), tc.want)
		}
	}
}

func TestCall(t *testing.T) {
	t.Parallel()
	// Initialize test accounts
	var (
		accounts = newAccounts(3)
		genesis  = &core.Genesis{
			Config: params.MergedTestChainConfig,
			Alloc: types.GenesisAlloc{
				accounts[0].addr: {Balance: big.NewInt(params.Ether)},
				accounts[1].addr: {Balance: big.NewInt(params.Ether)},
				accounts[2].addr: {Balance: big.NewInt(params.Ether)},
			},
		}
		genBlocks = 10
		signer    = types.HomesteadSigner{}
	)
	api := NewBlockChainAPI(newTestBackend(t, genBlocks, genesis, beacon.New(ethash.NewFaker()), func(i int, b *core.BlockGen) {
		// Transfer from account[0] to account[1]
		//    value: 1000 wei
		//    fee:   0 wei
		tx, _ := types.SignTx(types.NewTx(&types.LegacyTx{Nonce: uint64(i), To: &accounts[1].addr, Value: big.NewInt(1000), Gas: params.TxGas, GasPrice: b.BaseFee(), Data: nil}), signer, accounts[0].key)
		b.AddTx(tx)
		b.SetPoS()
	}))
	randomAccounts := newAccounts(3)
	var testSuite = []struct {
		blockNumber    rpc.BlockNumber
		overrides      StateOverride
		call           TransactionArgs
		blockOverrides BlockOverrides
		expectErr      error
		want           string
	}{
		// transfer on genesis
		{
			blockNumber: rpc.BlockNumber(0),
			call: TransactionArgs{
				From:  &accounts[0].addr,
				To:    &accounts[1].addr,
				Value: (*hexutil.Big)(big.NewInt(1000)),
			},
			expectErr: nil,
			want:      "0x",
		},
		// transfer on the head
		{
			blockNumber: rpc.BlockNumber(genBlocks),
			call: TransactionArgs{
				From:  &accounts[0].addr,
				To:    &accounts[1].addr,
				Value: (*hexutil.Big)(big.NewInt(1000)),
			},
			expectErr: nil,
			want:      "0x",
		},
		// transfer on a non-existent block, error expects
		{
			blockNumber: rpc.BlockNumber(genBlocks + 1),
			call: TransactionArgs{
				From:  &accounts[0].addr,
				To:    &accounts[1].addr,
				Value: (*hexutil.Big)(big.NewInt(1000)),
			},
			expectErr: errors.New("header not found"),
		},
		// transfer on the latest block
		{
			blockNumber: rpc.LatestBlockNumber,
			call: TransactionArgs{
				From:  &accounts[0].addr,
				To:    &accounts[1].addr,
				Value: (*hexutil.Big)(big.NewInt(1000)),
			},
			expectErr: nil,
			want:      "0x",
		},
		// Call which can only succeed if state is state overridden
		{
			blockNumber: rpc.LatestBlockNumber,
			call: TransactionArgs{
				From:  &randomAccounts[0].addr,
				To:    &randomAccounts[1].addr,
				Value: (*hexutil.Big)(big.NewInt(1000)),
			},
			overrides: StateOverride{
				randomAccounts[0].addr: OverrideAccount{Balance: newRPCBalance(new(big.Int).Mul(big.NewInt(1), big.NewInt(params.Ether)))},
			},
			want: "0x",
		},
		// Invalid call without state overriding
		{
			blockNumber: rpc.LatestBlockNumber,
			call: TransactionArgs{
				From:  &randomAccounts[0].addr,
				To:    &randomAccounts[1].addr,
				Value: (*hexutil.Big)(big.NewInt(1000)),
			},
			expectErr: core.ErrInsufficientFunds,
		},
		// Successful simple contract call
		//
		// // SPDX-License-Identifier: GPL-3.0
		//
		//  pragma solidity >=0.7.0 <0.8.0;
		//
		//  /**
		//   * @title Storage
		//   * @dev Store & retrieve value in a variable
		//   */
		//  contract Storage {
		//      uint256 public number;
		//      constructor() {
		//          number = block.number;
		//      }
		//  }
		{
			blockNumber: rpc.LatestBlockNumber,
			call: TransactionArgs{
				From: &randomAccounts[0].addr,
				To:   &randomAccounts[2].addr,
				Data: hex2Bytes("8381f58a"), // call number()
			},
			overrides: StateOverride{
				randomAccounts[2].addr: OverrideAccount{
					Code:      hex2Bytes("6080604052348015600f57600080fd5b506004361060285760003560e01c80638381f58a14602d575b600080fd5b60336049565b6040518082815260200191505060405180910390f35b6000548156fea2646970667358221220eab35ffa6ab2adfe380772a48b8ba78e82a1b820a18fcb6f59aa4efb20a5f60064736f6c63430007040033"),
					StateDiff: &map[common.Hash]common.Hash{{}: common.BigToHash(big.NewInt(123))},
				},
			},
			want: "0x000000000000000000000000000000000000000000000000000000000000007b",
		},
		// Block overrides should work
		{
			blockNumber: rpc.LatestBlockNumber,
			call: TransactionArgs{
				From: &accounts[1].addr,
				Input: &hexutil.Bytes{
					0x43,             // NUMBER
					0x60, 0x00, 0x52, // MSTORE offset 0
					0x60, 0x20, 0x60, 0x00, 0xf3,
				},
			},
			blockOverrides: BlockOverrides{Number: (*hexutil.Big)(big.NewInt(11))},
			want:           "0x000000000000000000000000000000000000000000000000000000000000000b",
		},
		// Invalid blob tx
		{
			blockNumber: rpc.LatestBlockNumber,
			call: TransactionArgs{
				From:       &accounts[1].addr,
				Input:      &hexutil.Bytes{0x00},
				BlobHashes: []common.Hash{},
			},
			expectErr: core.ErrBlobTxCreate,
		},
		// BLOBHASH opcode
		{
			blockNumber: rpc.LatestBlockNumber,
			call: TransactionArgs{
				From:       &accounts[1].addr,
				To:         &randomAccounts[2].addr,
				BlobHashes: []common.Hash{common.Hash{0x01, 0x22}},
				BlobFeeCap: (*hexutil.Big)(big.NewInt(1)),
			},
			overrides: StateOverride{
				randomAccounts[2].addr: {
					Code: hex2Bytes("60004960005260206000f3"),
				},
			},
			want: "0x0122000000000000000000000000000000000000000000000000000000000000",
		},
	}
	for i, tc := range testSuite {
		result, err := api.Call(context.Background(), tc.call, &rpc.BlockNumberOrHash{BlockNumber: &tc.blockNumber}, &tc.overrides, &tc.blockOverrides)
		if tc.expectErr != nil {
			if err == nil {
				t.Errorf("test %d: want error %v, have nothing", i, tc.expectErr)
				continue
			}
			if !errors.Is(err, tc.expectErr) {
				// Second try
				if !reflect.DeepEqual(err, tc.expectErr) {
					t.Errorf("test %d: error mismatch, want %v, have %v", i, tc.expectErr, err)
				}
			}
			continue
		}
		if err != nil {
			t.Errorf("test %d: want no error, have %v", i, err)
			continue
		}
		if !reflect.DeepEqual(result.String(), tc.want) {
			t.Errorf("test %d, result mismatch, have\n%v\n, want\n%v\n", i, result.String(), tc.want)
		}
	}
}

func TestSignTransaction(t *testing.T) {
	t.Parallel()
	// Initialize test accounts
	var (
		key, _  = crypto.HexToECDSA("8a1f9a8f95be41cd7ccb6168179afb4504aefe388d1e14474d32c45c72ce7b7a")
		to      = crypto.PubkeyToAddress(key.PublicKey)
		genesis = &core.Genesis{
			Config: params.MergedTestChainConfig,
			Alloc:  types.GenesisAlloc{},
		}
	)
	b := newTestBackend(t, 1, genesis, beacon.New(ethash.NewFaker()), func(i int, b *core.BlockGen) {
		b.SetPoS()
	})
	api := NewTransactionAPI(b, nil)
	res, err := api.FillTransaction(context.Background(), TransactionArgs{
		From:  &b.acc.Address,
		To:    &to,
		Value: (*hexutil.Big)(big.NewInt(1)),
	})
	if err != nil {
		t.Fatalf("failed to fill tx defaults: %v\n", err)
	}

	res, err = api.SignTransaction(context.Background(), argsFromTransaction(res.Tx, b.acc.Address))
	if err != nil {
		t.Fatalf("failed to sign tx: %v\n", err)
	}
	tx, err := json.Marshal(res.Tx)
	if err != nil {
		t.Fatal(err)
	}
	expect := `{"type":"0x2","chainId":"0x1","nonce":"0x0","to":"0x703c4b2bd70c169f5717101caee543299fc946c7","gas":"0x5208","gasPrice":null,"maxPriorityFeePerGas":"0x0","maxFeePerGas":"0x684ee180","value":"0x1","input":"0x","accessList":[],"v":"0x0","r":"0x8fabeb142d585dd9247f459f7e6fe77e2520c88d50ba5d220da1533cea8b34e1","s":"0x582dd68b21aef36ba23f34e49607329c20d981d30404daf749077f5606785ce7","yParity":"0x0","hash":"0x93927839207cfbec395da84b8a2bc38b7b65d2cb2819e9fef1f091f5b1d4cc8f"}`
	if !bytes.Equal(tx, []byte(expect)) {
		t.Errorf("result mismatch. Have:\n%s\nWant:\n%s\n", tx, expect)
	}
}

func TestSignBlobTransaction(t *testing.T) {
	t.Parallel()
	// Initialize test accounts
	var (
		key, _  = crypto.HexToECDSA("8a1f9a8f95be41cd7ccb6168179afb4504aefe388d1e14474d32c45c72ce7b7a")
		to      = crypto.PubkeyToAddress(key.PublicKey)
		genesis = &core.Genesis{
			Config: params.MergedTestChainConfig,
			Alloc:  types.GenesisAlloc{},
		}
	)
	b := newTestBackend(t, 1, genesis, beacon.New(ethash.NewFaker()), func(i int, b *core.BlockGen) {
		b.SetPoS()
	})
	api := NewTransactionAPI(b, nil)
	res, err := api.FillTransaction(context.Background(), TransactionArgs{
		From:       &b.acc.Address,
		To:         &to,
		Value:      (*hexutil.Big)(big.NewInt(1)),
		BlobHashes: []common.Hash{{0x01, 0x22}},
	})
	if err != nil {
		t.Fatalf("failed to fill tx defaults: %v\n", err)
	}

	_, err = api.SignTransaction(context.Background(), argsFromTransaction(res.Tx, b.acc.Address))
	if err != nil {
		t.Fatalf("should not fail on blob transaction")
	}
}

func TestSendBlobTransaction(t *testing.T) {
	t.Parallel()
	// Initialize test accounts
	var (
		key, _  = crypto.HexToECDSA("8a1f9a8f95be41cd7ccb6168179afb4504aefe388d1e14474d32c45c72ce7b7a")
		to      = crypto.PubkeyToAddress(key.PublicKey)
		genesis = &core.Genesis{
			Config: params.MergedTestChainConfig,
			Alloc:  types.GenesisAlloc{},
		}
	)
	b := newTestBackend(t, 1, genesis, beacon.New(ethash.NewFaker()), func(i int, b *core.BlockGen) {
		b.SetPoS()
	})
	api := NewTransactionAPI(b, nil)
	res, err := api.FillTransaction(context.Background(), TransactionArgs{
		From:       &b.acc.Address,
		To:         &to,
		Value:      (*hexutil.Big)(big.NewInt(1)),
		BlobHashes: []common.Hash{common.Hash{0x01, 0x22}},
	})
	if err != nil {
		t.Fatalf("failed to fill tx defaults: %v\n", err)
	}

	_, err = api.SendTransaction(context.Background(), argsFromTransaction(res.Tx, b.acc.Address))
	if err == nil {
		t.Errorf("sending tx should have failed")
	} else if !errors.Is(err, errBlobTxNotSupported) {
		t.Errorf("unexpected error. Have %v, want %v\n", err, errBlobTxNotSupported)
	}
}

func TestFillBlobTransaction(t *testing.T) {
	t.Parallel()
	// Initialize test accounts
	var (
		key, _  = crypto.HexToECDSA("8a1f9a8f95be41cd7ccb6168179afb4504aefe388d1e14474d32c45c72ce7b7a")
		to      = crypto.PubkeyToAddress(key.PublicKey)
		genesis = &core.Genesis{
			Config: params.MergedTestChainConfig,
			Alloc:  types.GenesisAlloc{},
		}
<<<<<<< HEAD
=======
		emptyBlob                      = new(kzg4844.Blob)
		emptyBlobs                     = []kzg4844.Blob{*emptyBlob}
		emptyBlobCommit, _             = kzg4844.BlobToCommitment(emptyBlob)
		emptyBlobProof, _              = kzg4844.ComputeBlobProof(emptyBlob, emptyBlobCommit)
		emptyBlobHash      common.Hash = kzg4844.CalcBlobHashV1(sha256.New(), &emptyBlobCommit)
>>>>>>> 87246f3c
	)
	b := newTestBackend(t, 1, genesis, beacon.New(ethash.NewFaker()), func(i int, b *core.BlockGen) {
		b.SetPoS()
	})
	api := NewTransactionAPI(b, nil)
	type result struct {
		Hashes  []common.Hash
		Sidecar *types.BlobTxSidecar
	}
	suite := []struct {
		name string
		args TransactionArgs
		err  string
		want *result
	}{
		{
			name: "TestInvalidParamsCombination1",
			args: TransactionArgs{
				From:   &b.acc.Address,
				To:     &to,
				Value:  (*hexutil.Big)(big.NewInt(1)),
				Blobs:  []kzg4844.Blob{{}},
				Proofs: []kzg4844.Proof{{}},
			},
			err: `blob proofs provided while commitments were not`,
		},
		{
			name: "TestInvalidParamsCombination2",
			args: TransactionArgs{
				From:        &b.acc.Address,
				To:          &to,
				Value:       (*hexutil.Big)(big.NewInt(1)),
				Blobs:       []kzg4844.Blob{{}},
				Commitments: []kzg4844.Commitment{{}},
			},
			err: `blob commitments provided while proofs were not`,
		},
		{
			name: "TestInvalidParamsCount1",
			args: TransactionArgs{
				From:        &b.acc.Address,
				To:          &to,
				Value:       (*hexutil.Big)(big.NewInt(1)),
				Blobs:       []kzg4844.Blob{{}},
				Commitments: []kzg4844.Commitment{{}, {}},
				Proofs:      []kzg4844.Proof{{}, {}},
			},
			err: `number of blobs and commitments mismatch (have=2, want=1)`,
		},
		{
			name: "TestInvalidParamsCount2",
			args: TransactionArgs{
				From:        &b.acc.Address,
				To:          &to,
				Value:       (*hexutil.Big)(big.NewInt(1)),
				Blobs:       []kzg4844.Blob{{}, {}},
				Commitments: []kzg4844.Commitment{{}, {}},
				Proofs:      []kzg4844.Proof{{}},
			},
			err: `number of blobs and proofs mismatch (have=1, want=2)`,
		},
		{
			name: "TestInvalidProofVerification",
			args: TransactionArgs{
				From:        &b.acc.Address,
				To:          &to,
				Value:       (*hexutil.Big)(big.NewInt(1)),
				Blobs:       []kzg4844.Blob{{}, {}},
				Commitments: []kzg4844.Commitment{{}, {}},
				Proofs:      []kzg4844.Proof{{}, {}},
			},
			err: `failed to verify blob proof: short buffer`,
		},
		{
			name: "TestGenerateBlobHashes",
			args: TransactionArgs{
				From:        &b.acc.Address,
				To:          &to,
				Value:       (*hexutil.Big)(big.NewInt(1)),
				Blobs:       emptyBlobs,
				Commitments: []kzg4844.Commitment{emptyBlobCommit},
				Proofs:      []kzg4844.Proof{emptyBlobProof},
			},
			want: &result{
				Hashes: []common.Hash{emptyBlobHash},
				Sidecar: &types.BlobTxSidecar{
					Blobs:       emptyBlobs,
					Commitments: []kzg4844.Commitment{emptyBlobCommit},
					Proofs:      []kzg4844.Proof{emptyBlobProof},
				},
			},
		},
		{
			name: "TestValidBlobHashes",
			args: TransactionArgs{
				From:        &b.acc.Address,
				To:          &to,
				Value:       (*hexutil.Big)(big.NewInt(1)),
				BlobHashes:  []common.Hash{emptyBlobHash},
				Blobs:       emptyBlobs,
				Commitments: []kzg4844.Commitment{emptyBlobCommit},
				Proofs:      []kzg4844.Proof{emptyBlobProof},
			},
			want: &result{
				Hashes: []common.Hash{emptyBlobHash},
				Sidecar: &types.BlobTxSidecar{
					Blobs:       emptyBlobs,
					Commitments: []kzg4844.Commitment{emptyBlobCommit},
					Proofs:      []kzg4844.Proof{emptyBlobProof},
				},
			},
		},
		{
			name: "TestInvalidBlobHashes",
			args: TransactionArgs{
				From:        &b.acc.Address,
				To:          &to,
				Value:       (*hexutil.Big)(big.NewInt(1)),
				BlobHashes:  []common.Hash{{0x01, 0x22}},
				Blobs:       emptyBlobs,
				Commitments: []kzg4844.Commitment{emptyBlobCommit},
				Proofs:      []kzg4844.Proof{emptyBlobProof},
			},
			err: fmt.Sprintf("blob hash verification failed (have=%s, want=%s)", common.Hash{0x01, 0x22}, emptyBlobHash),
		},
		{
			name: "TestGenerateBlobProofs",
			args: TransactionArgs{
				From:  &b.acc.Address,
				To:    &to,
				Value: (*hexutil.Big)(big.NewInt(1)),
				Blobs: emptyBlobs,
			},
			want: &result{
				Hashes: []common.Hash{emptyBlobHash},
				Sidecar: &types.BlobTxSidecar{
					Blobs:       emptyBlobs,
					Commitments: []kzg4844.Commitment{emptyBlobCommit},
					Proofs:      []kzg4844.Proof{emptyBlobProof},
				},
			},
		},
	}
	for _, tc := range suite {
		t.Run(tc.name, func(t *testing.T) {
			res, err := api.FillTransaction(context.Background(), tc.args)
			if len(tc.err) > 0 {
				if err == nil {
					t.Fatalf("missing error. want: %s", tc.err)
				} else if err.Error() != tc.err {
					t.Fatalf("error mismatch. want: %s, have: %s", tc.err, err.Error())
				}
				return
			}
			if err != nil && len(tc.err) == 0 {
				t.Fatalf("expected no error. have: %s", err)
			}
			if res == nil {
				t.Fatal("result missing")
			}
			want, err := json.Marshal(tc.want)
			if err != nil {
				t.Fatalf("failed to encode expected: %v", err)
			}
			have, err := json.Marshal(result{Hashes: res.Tx.BlobHashes(), Sidecar: res.Tx.BlobTxSidecar()})
			if err != nil {
				t.Fatalf("failed to encode computed sidecar: %v", err)
			}
			if !bytes.Equal(have, want) {
				t.Errorf("blob sidecar mismatch. Have: %s, want: %s", have, want)
			}
		})
	}
}

func argsFromTransaction(tx *types.Transaction, from common.Address) TransactionArgs {
	var (
		gas        = tx.Gas()
		nonce      = tx.Nonce()
		input      = tx.Data()
		accessList *types.AccessList
	)
	if acl := tx.AccessList(); acl != nil {
		accessList = &acl
	}
	return TransactionArgs{
		From:                 &from,
		To:                   tx.To(),
		Gas:                  (*hexutil.Uint64)(&gas),
		MaxFeePerGas:         (*hexutil.Big)(tx.GasFeeCap()),
		MaxPriorityFeePerGas: (*hexutil.Big)(tx.GasTipCap()),
		Value:                (*hexutil.Big)(tx.Value()),
		Nonce:                (*hexutil.Uint64)(&nonce),
		Input:                (*hexutil.Bytes)(&input),
		ChainID:              (*hexutil.Big)(tx.ChainId()),
		AccessList:           accessList,
		BlobFeeCap:           (*hexutil.Big)(tx.BlobGasFeeCap()),
		BlobHashes:           tx.BlobHashes(),
	}
}

type account struct {
	key  *ecdsa.PrivateKey
	addr common.Address
}

func newAccounts(n int) (accounts []account) {
	for i := 0; i < n; i++ {
		key, _ := crypto.GenerateKey()
		addr := crypto.PubkeyToAddress(key.PublicKey)
		accounts = append(accounts, account{key: key, addr: addr})
	}
	slices.SortFunc(accounts, func(a, b account) int { return a.addr.Cmp(b.addr) })
	return accounts
}

func newRPCBalance(balance *big.Int) **hexutil.Big {
	rpcBalance := (*hexutil.Big)(balance)
	return &rpcBalance
}

func hex2Bytes(str string) *hexutil.Bytes {
	rpcBytes := hexutil.Bytes(common.Hex2Bytes(str))
	return &rpcBytes
}

func TestRPCMarshalBlock(t *testing.T) {
	t.Parallel()
	var (
		txs []*types.Transaction
		to  = common.BytesToAddress([]byte{0x11})
	)
	for i := uint64(1); i <= 4; i++ {
		var tx *types.Transaction
		if i%2 == 0 {
			tx = types.NewTx(&types.LegacyTx{
				Nonce:    i,
				GasPrice: big.NewInt(11111),
				Gas:      1111,
				To:       &to,
				Value:    big.NewInt(111),
				Data:     []byte{0x11, 0x11, 0x11},
			})
		} else {
			tx = types.NewTx(&types.AccessListTx{
				ChainID:  big.NewInt(1337),
				Nonce:    i,
				GasPrice: big.NewInt(11111),
				Gas:      1111,
				To:       &to,
				Value:    big.NewInt(111),
				Data:     []byte{0x11, 0x11, 0x11},
			})
		}
		txs = append(txs, tx)
	}
	block := types.NewBlock(&types.Header{Number: big.NewInt(100)}, txs, nil, nil, blocktest.NewHasher())

	var testSuite = []struct {
		inclTx bool
		fullTx bool
		want   string
	}{
		// without txs
		{
			inclTx: false,
			fullTx: false,
			want: `{
				"difficulty": "0x0",
				"extraData": "0x",
				"gasLimit": "0x0",
				"gasUsed": "0x0",
				"hash": "0x9b73c83b25d0faf7eab854e3684c7e394336d6e135625aafa5c183f27baa8fee",
				"logsBloom": "0x00000000000000000000000000000000000000000000000000000000000000000000000000000000000000000000000000000000000000000000000000000000000000000000000000000000000000000000000000000000000000000000000000000000000000000000000000000000000000000000000000000000000000000000000000000000000000000000000000000000000000000000000000000000000000000000000000000000000000000000000000000000000000000000000000000000000000000000000000000000000000000000000000000000000000000000000000000000000000000000000000000000000000000000000000000000",
				"miner": "0x0000000000000000000000000000000000000000",
				"mixHash": "0x0000000000000000000000000000000000000000000000000000000000000000",
				"nonce": "0x0000000000000000",
				"number": "0x64",
				"parentHash": "0x0000000000000000000000000000000000000000000000000000000000000000",
				"receiptsRoot": "0x56e81f171bcc55a6ff8345e692c0f86e5b48e01b996cadc001622fb5e363b421",
				"sha3Uncles": "0x1dcc4de8dec75d7aab85b567b6ccd41ad312451b948a7413f0a142fd40d49347",
				"size": "0x296",
				"stateRoot": "0x0000000000000000000000000000000000000000000000000000000000000000",
				"timestamp": "0x0",
				"transactionsRoot": "0x661a9febcfa8f1890af549b874faf9fa274aede26ef489d9db0b25daa569450e",
				"uncles": []
			}`,
		},
		// only tx hashes
		{
			inclTx: true,
			fullTx: false,
			want: `{
				"difficulty": "0x0",
				"extraData": "0x",
				"gasLimit": "0x0",
				"gasUsed": "0x0",
				"hash": "0x9b73c83b25d0faf7eab854e3684c7e394336d6e135625aafa5c183f27baa8fee",
				"logsBloom": "0x00000000000000000000000000000000000000000000000000000000000000000000000000000000000000000000000000000000000000000000000000000000000000000000000000000000000000000000000000000000000000000000000000000000000000000000000000000000000000000000000000000000000000000000000000000000000000000000000000000000000000000000000000000000000000000000000000000000000000000000000000000000000000000000000000000000000000000000000000000000000000000000000000000000000000000000000000000000000000000000000000000000000000000000000000000000",
				"miner": "0x0000000000000000000000000000000000000000",
				"mixHash": "0x0000000000000000000000000000000000000000000000000000000000000000",
				"nonce": "0x0000000000000000",
				"number": "0x64",
				"parentHash": "0x0000000000000000000000000000000000000000000000000000000000000000",
				"receiptsRoot": "0x56e81f171bcc55a6ff8345e692c0f86e5b48e01b996cadc001622fb5e363b421",
				"sha3Uncles": "0x1dcc4de8dec75d7aab85b567b6ccd41ad312451b948a7413f0a142fd40d49347",
				"size": "0x296",
				"stateRoot": "0x0000000000000000000000000000000000000000000000000000000000000000",
				"timestamp": "0x0",
				"transactions": [
					"0x7d39df979e34172322c64983a9ad48302c2b889e55bda35324afecf043a77605",
					"0x9bba4c34e57c875ff57ac8d172805a26ae912006985395dc1bdf8f44140a7bf4",
					"0x98909ea1ff040da6be56bc4231d484de1414b3c1dac372d69293a4beb9032cb5",
					"0x12e1f81207b40c3bdcc13c0ee18f5f86af6d31754d57a0ea1b0d4cfef21abef1"
				],
				"transactionsRoot": "0x661a9febcfa8f1890af549b874faf9fa274aede26ef489d9db0b25daa569450e",
				"uncles": []
			}`,
		},
		// full tx details
		{
			inclTx: true,
			fullTx: true,
			want: `{
				"difficulty": "0x0",
				"extraData": "0x",
				"gasLimit": "0x0",
				"gasUsed": "0x0",
				"hash": "0x9b73c83b25d0faf7eab854e3684c7e394336d6e135625aafa5c183f27baa8fee",
				"logsBloom": "0x00000000000000000000000000000000000000000000000000000000000000000000000000000000000000000000000000000000000000000000000000000000000000000000000000000000000000000000000000000000000000000000000000000000000000000000000000000000000000000000000000000000000000000000000000000000000000000000000000000000000000000000000000000000000000000000000000000000000000000000000000000000000000000000000000000000000000000000000000000000000000000000000000000000000000000000000000000000000000000000000000000000000000000000000000000000",
				"miner": "0x0000000000000000000000000000000000000000",
				"mixHash": "0x0000000000000000000000000000000000000000000000000000000000000000",
				"nonce": "0x0000000000000000",
				"number": "0x64",
				"parentHash": "0x0000000000000000000000000000000000000000000000000000000000000000",
				"receiptsRoot": "0x56e81f171bcc55a6ff8345e692c0f86e5b48e01b996cadc001622fb5e363b421",
				"sha3Uncles": "0x1dcc4de8dec75d7aab85b567b6ccd41ad312451b948a7413f0a142fd40d49347",
				"size": "0x296",
				"stateRoot": "0x0000000000000000000000000000000000000000000000000000000000000000",
				"timestamp": "0x0",
				"transactions": [
					{
						"blockHash": "0x9b73c83b25d0faf7eab854e3684c7e394336d6e135625aafa5c183f27baa8fee",
						"blockNumber": "0x64",
						"from": "0x0000000000000000000000000000000000000000",
						"gas": "0x457",
						"gasPrice": "0x2b67",
						"hash": "0x7d39df979e34172322c64983a9ad48302c2b889e55bda35324afecf043a77605",
						"input": "0x111111",
						"nonce": "0x1",
						"to": "0x0000000000000000000000000000000000000011",
						"transactionIndex": "0x0",
						"value": "0x6f",
						"type": "0x1",
						"accessList": [],
						"chainId": "0x539",
						"v": "0x0",
						"r": "0x0",
						"s": "0x0",
						"yParity": "0x0"
					},
					{
						"blockHash": "0x9b73c83b25d0faf7eab854e3684c7e394336d6e135625aafa5c183f27baa8fee",
						"blockNumber": "0x64",
						"from": "0x0000000000000000000000000000000000000000",
						"gas": "0x457",
						"gasPrice": "0x2b67",
						"hash": "0x9bba4c34e57c875ff57ac8d172805a26ae912006985395dc1bdf8f44140a7bf4",
						"input": "0x111111",
						"nonce": "0x2",
						"to": "0x0000000000000000000000000000000000000011",
						"transactionIndex": "0x1",
						"value": "0x6f",
						"type": "0x0",
						"chainId": "0x7fffffffffffffee",
						"v": "0x0",
						"r": "0x0",
						"s": "0x0"
					},
					{
						"blockHash": "0x9b73c83b25d0faf7eab854e3684c7e394336d6e135625aafa5c183f27baa8fee",
						"blockNumber": "0x64",
						"from": "0x0000000000000000000000000000000000000000",
						"gas": "0x457",
						"gasPrice": "0x2b67",
						"hash": "0x98909ea1ff040da6be56bc4231d484de1414b3c1dac372d69293a4beb9032cb5",
						"input": "0x111111",
						"nonce": "0x3",
						"to": "0x0000000000000000000000000000000000000011",
						"transactionIndex": "0x2",
						"value": "0x6f",
						"type": "0x1",
						"accessList": [],
						"chainId": "0x539",
						"v": "0x0",
						"r": "0x0",
						"s": "0x0",
						"yParity": "0x0"
					},
					{
						"blockHash": "0x9b73c83b25d0faf7eab854e3684c7e394336d6e135625aafa5c183f27baa8fee",
						"blockNumber": "0x64",
						"from": "0x0000000000000000000000000000000000000000",
						"gas": "0x457",
						"gasPrice": "0x2b67",
						"hash": "0x12e1f81207b40c3bdcc13c0ee18f5f86af6d31754d57a0ea1b0d4cfef21abef1",
						"input": "0x111111",
						"nonce": "0x4",
						"to": "0x0000000000000000000000000000000000000011",
						"transactionIndex": "0x3",
						"value": "0x6f",
						"type": "0x0",
						"chainId": "0x7fffffffffffffee",
						"v": "0x0",
						"r": "0x0",
						"s": "0x0"
					}
				],
				"transactionsRoot": "0x661a9febcfa8f1890af549b874faf9fa274aede26ef489d9db0b25daa569450e",
				"uncles": []
			}`,
		},
	}

	for i, tc := range testSuite {
		resp := RPCMarshalBlock(block, tc.inclTx, tc.fullTx, params.MainnetChainConfig)
		out, err := json.Marshal(resp)
		if err != nil {
			t.Errorf("test %d: json marshal error: %v", i, err)
			continue
		}
		require.JSONEqf(t, tc.want, string(out), "test %d", i)
	}
}

func TestRPCGetBlockOrHeader(t *testing.T) {
	t.Parallel()

	// Initialize test accounts
	var (
		acc1Key, _ = crypto.HexToECDSA("8a1f9a8f95be41cd7ccb6168179afb4504aefe388d1e14474d32c45c72ce7b7a")
		acc2Key, _ = crypto.HexToECDSA("49a7b37aa6f6645917e7b807e9d1c00d4fa71f18343b0d4122a4d2df64dd6fee")
		acc1Addr   = crypto.PubkeyToAddress(acc1Key.PublicKey)
		acc2Addr   = crypto.PubkeyToAddress(acc2Key.PublicKey)
		genesis    = &core.Genesis{
			Config: params.TestChainConfig,
			Alloc: types.GenesisAlloc{
				acc1Addr: {Balance: big.NewInt(params.Ether)},
				acc2Addr: {Balance: big.NewInt(params.Ether)},
			},
		}
		genBlocks = 10
		signer    = types.HomesteadSigner{}
		tx        = types.NewTx(&types.LegacyTx{
			Nonce:    11,
			GasPrice: big.NewInt(11111),
			Gas:      1111,
			To:       &acc2Addr,
			Value:    big.NewInt(111),
			Data:     []byte{0x11, 0x11, 0x11},
		})
		withdrawal = &types.Withdrawal{
			Index:     0,
			Validator: 1,
			Address:   common.Address{0x12, 0x34},
			Amount:    10,
		}
		pending = types.NewBlockWithWithdrawals(&types.Header{Number: big.NewInt(11), Time: 42}, []*types.Transaction{tx}, nil, nil, []*types.Withdrawal{withdrawal}, blocktest.NewHasher())
	)
	backend := newTestBackend(t, genBlocks, genesis, ethash.NewFaker(), func(i int, b *core.BlockGen) {
		// Transfer from account[0] to account[1]
		//    value: 1000 wei
		//    fee:   0 wei
		tx, _ := types.SignTx(types.NewTx(&types.LegacyTx{Nonce: uint64(i), To: &acc2Addr, Value: big.NewInt(1000), Gas: params.TxGas, GasPrice: b.BaseFee(), Data: nil}), signer, acc1Key)
		b.AddTx(tx)
	})
	backend.setPendingBlock(pending)
	api := NewBlockChainAPI(backend)
	blockHashes := make([]common.Hash, genBlocks+1)
	ctx := context.Background()
	for i := 0; i <= genBlocks; i++ {
		header, err := backend.HeaderByNumber(ctx, rpc.BlockNumber(i))
		if err != nil {
			t.Errorf("failed to get block: %d err: %v", i, err)
		}
		blockHashes[i] = header.Hash()
	}
	pendingHash := pending.Hash()

	var testSuite = []struct {
		blockNumber rpc.BlockNumber
		blockHash   *common.Hash
		fullTx      bool
		reqHeader   bool
		file        string
		expectErr   error
	}{
		// 0. latest header
		{
			blockNumber: rpc.LatestBlockNumber,
			reqHeader:   true,
			file:        "tag-latest",
		},
		// 1. genesis header
		{
			blockNumber: rpc.BlockNumber(0),
			reqHeader:   true,
			file:        "number-0",
		},
		// 2. #1 header
		{
			blockNumber: rpc.BlockNumber(1),
			reqHeader:   true,
			file:        "number-1",
		},
		// 3. latest-1 header
		{
			blockNumber: rpc.BlockNumber(9),
			reqHeader:   true,
			file:        "number-latest-1",
		},
		// 4. latest+1 header
		{
			blockNumber: rpc.BlockNumber(11),
			reqHeader:   true,
			file:        "number-latest+1",
		},
		// 5. pending header
		{
			blockNumber: rpc.PendingBlockNumber,
			reqHeader:   true,
			file:        "tag-pending",
		},
		// 6. latest block
		{
			blockNumber: rpc.LatestBlockNumber,
			file:        "tag-latest",
		},
		// 7. genesis block
		{
			blockNumber: rpc.BlockNumber(0),
			file:        "number-0",
		},
		// 8. #1 block
		{
			blockNumber: rpc.BlockNumber(1),
			file:        "number-1",
		},
		// 9. latest-1 block
		{
			blockNumber: rpc.BlockNumber(9),
			fullTx:      true,
			file:        "number-latest-1",
		},
		// 10. latest+1 block
		{
			blockNumber: rpc.BlockNumber(11),
			fullTx:      true,
			file:        "number-latest+1",
		},
		// 11. pending block
		{
			blockNumber: rpc.PendingBlockNumber,
			file:        "tag-pending",
		},
		// 12. pending block + fullTx
		{
			blockNumber: rpc.PendingBlockNumber,
			fullTx:      true,
			file:        "tag-pending-fullTx",
		},
		// 13. latest header by hash
		{
			blockHash: &blockHashes[len(blockHashes)-1],
			reqHeader: true,
			file:      "hash-latest",
		},
		// 14. genesis header by hash
		{
			blockHash: &blockHashes[0],
			reqHeader: true,
			file:      "hash-0",
		},
		// 15. #1 header
		{
			blockHash: &blockHashes[1],
			reqHeader: true,
			file:      "hash-1",
		},
		// 16. latest-1 header
		{
			blockHash: &blockHashes[len(blockHashes)-2],
			reqHeader: true,
			file:      "hash-latest-1",
		},
		// 17. empty hash
		{
			blockHash: &common.Hash{},
			reqHeader: true,
			file:      "hash-empty",
		},
		// 18. pending hash
		{
			blockHash: &pendingHash,
			reqHeader: true,
			file:      `hash-pending`,
		},
		// 19. latest block
		{
			blockHash: &blockHashes[len(blockHashes)-1],
			file:      "hash-latest",
		},
		// 20. genesis block
		{
			blockHash: &blockHashes[0],
			file:      "hash-genesis",
		},
		// 21. #1 block
		{
			blockHash: &blockHashes[1],
			file:      "hash-1",
		},
		// 22. latest-1 block
		{
			blockHash: &blockHashes[len(blockHashes)-2],
			fullTx:    true,
			file:      "hash-latest-1-fullTx",
		},
		// 23. empty hash + body
		{
			blockHash: &common.Hash{},
			fullTx:    true,
			file:      "hash-empty-fullTx",
		},
		// 24. pending block
		{
			blockHash: &pendingHash,
			file:      `hash-pending`,
		},
		// 25. pending block + fullTx
		{
			blockHash: &pendingHash,
			fullTx:    true,
			file:      "hash-pending-fullTx",
		},
	}

	for i, tt := range testSuite {
		var (
			result map[string]interface{}
			err    error
			rpc    string
		)
		if tt.blockHash != nil {
			if tt.reqHeader {
				result = api.GetHeaderByHash(context.Background(), *tt.blockHash)
				rpc = "eth_getHeaderByHash"
			} else {
				result, err = api.GetBlockByHash(context.Background(), *tt.blockHash, tt.fullTx)
				rpc = "eth_getBlockByHash"
			}
		} else {
			if tt.reqHeader {
				result, err = api.GetHeaderByNumber(context.Background(), tt.blockNumber)
				rpc = "eth_getHeaderByNumber"
			} else {
				result, err = api.GetBlockByNumber(context.Background(), tt.blockNumber, tt.fullTx)
				rpc = "eth_getBlockByNumber"
			}
		}
		if tt.expectErr != nil {
			if err == nil {
				t.Errorf("test %d: want error %v, have nothing", i, tt.expectErr)
				continue
			}
			if !errors.Is(err, tt.expectErr) {
				t.Errorf("test %d: error mismatch, want %v, have %v", i, tt.expectErr, err)
			}
			continue
		}
		if err != nil {
			t.Errorf("test %d: want no error, have %v", i, err)
			continue
		}

		testRPCResponseWithFile(t, i, result, rpc, tt.file)
	}
}

func setupReceiptBackend(t *testing.T, genBlocks int) (*testBackend, []common.Hash) {
	config := *params.MergedTestChainConfig
	var (
		acc1Key, _ = crypto.HexToECDSA("8a1f9a8f95be41cd7ccb6168179afb4504aefe388d1e14474d32c45c72ce7b7a")
		acc2Key, _ = crypto.HexToECDSA("49a7b37aa6f6645917e7b807e9d1c00d4fa71f18343b0d4122a4d2df64dd6fee")
		acc1Addr   = crypto.PubkeyToAddress(acc1Key.PublicKey)
		acc2Addr   = crypto.PubkeyToAddress(acc2Key.PublicKey)
		contract   = common.HexToAddress("0000000000000000000000000000000000031ec7")
		genesis    = &core.Genesis{
			Config:        &config,
			ExcessBlobGas: new(uint64),
			BlobGasUsed:   new(uint64),
			Alloc: types.GenesisAlloc{
				acc1Addr: {Balance: big.NewInt(params.Ether)},
				acc2Addr: {Balance: big.NewInt(params.Ether)},
				// // SPDX-License-Identifier: GPL-3.0
				// pragma solidity >=0.7.0 <0.9.0;
				//
				// contract Token {
				//     event Transfer(address indexed from, address indexed to, uint256 value);
				//     function transfer(address to, uint256 value) public returns (bool) {
				//         emit Transfer(msg.sender, to, value);
				//         return true;
				//     }
				// }
				contract: {Balance: big.NewInt(params.Ether), Code: common.FromHex("0x608060405234801561001057600080fd5b506004361061002b5760003560e01c8063a9059cbb14610030575b600080fd5b61004a6004803603810190610045919061016a565b610060565b60405161005791906101c5565b60405180910390f35b60008273ffffffffffffffffffffffffffffffffffffffff163373ffffffffffffffffffffffffffffffffffffffff167fddf252ad1be2c89b69c2b068fc378daa952ba7f163c4a11628f55a4df523b3ef846040516100bf91906101ef565b60405180910390a36001905092915050565b600080fd5b600073ffffffffffffffffffffffffffffffffffffffff82169050919050565b6000610101826100d6565b9050919050565b610111816100f6565b811461011c57600080fd5b50565b60008135905061012e81610108565b92915050565b6000819050919050565b61014781610134565b811461015257600080fd5b50565b6000813590506101648161013e565b92915050565b60008060408385031215610181576101806100d1565b5b600061018f8582860161011f565b92505060206101a085828601610155565b9150509250929050565b60008115159050919050565b6101bf816101aa565b82525050565b60006020820190506101da60008301846101b6565b92915050565b6101e981610134565b82525050565b600060208201905061020460008301846101e0565b9291505056fea2646970667358221220b469033f4b77b9565ee84e0a2f04d496b18160d26034d54f9487e57788fd36d564736f6c63430008120033")},
			},
		}
		signer   = types.LatestSignerForChainID(params.TestChainConfig.ChainID)
		txHashes = make([]common.Hash, genBlocks)
	)

	backend := newTestBackend(t, genBlocks, genesis, beacon.New(ethash.NewFaker()), func(i int, b *core.BlockGen) {
		var (
			tx  *types.Transaction
			err error
		)
		b.SetPoS()
		switch i {
		case 0:
			// transfer 1000wei
			tx, err = types.SignTx(types.NewTx(&types.LegacyTx{Nonce: uint64(i), To: &acc2Addr, Value: big.NewInt(1000), Gas: params.TxGas, GasPrice: b.BaseFee(), Data: nil}), types.HomesteadSigner{}, acc1Key)
		case 1:
			// create contract
			tx, err = types.SignTx(types.NewTx(&types.LegacyTx{Nonce: uint64(i), To: nil, Gas: 53100, GasPrice: b.BaseFee(), Data: common.FromHex("0x60806040")}), signer, acc1Key)
		case 2:
			// with logs
			// transfer(address to, uint256 value)
			data := fmt.Sprintf("0xa9059cbb%s%s", common.HexToHash(common.BigToAddress(big.NewInt(int64(i + 1))).Hex()).String()[2:], common.BytesToHash([]byte{byte(i + 11)}).String()[2:])
			tx, err = types.SignTx(types.NewTx(&types.LegacyTx{Nonce: uint64(i), To: &contract, Gas: 60000, GasPrice: b.BaseFee(), Data: common.FromHex(data)}), signer, acc1Key)
		case 3:
			// dynamic fee with logs
			// transfer(address to, uint256 value)
			data := fmt.Sprintf("0xa9059cbb%s%s", common.HexToHash(common.BigToAddress(big.NewInt(int64(i + 1))).Hex()).String()[2:], common.BytesToHash([]byte{byte(i + 11)}).String()[2:])
			fee := big.NewInt(500)
			fee.Add(fee, b.BaseFee())
			tx, err = types.SignTx(types.NewTx(&types.DynamicFeeTx{Nonce: uint64(i), To: &contract, Gas: 60000, Value: big.NewInt(1), GasTipCap: big.NewInt(500), GasFeeCap: fee, Data: common.FromHex(data)}), signer, acc1Key)
		case 4:
			// access list with contract create
			accessList := types.AccessList{{
				Address:     contract,
				StorageKeys: []common.Hash{{0}},
			}}
			tx, err = types.SignTx(types.NewTx(&types.AccessListTx{Nonce: uint64(i), To: nil, Gas: 58100, GasPrice: b.BaseFee(), Data: common.FromHex("0x60806040"), AccessList: accessList}), signer, acc1Key)
		case 5:
			// blob tx
			fee := big.NewInt(500)
			fee.Add(fee, b.BaseFee())
			tx, err = types.SignTx(types.NewTx(&types.BlobTx{
				Nonce:      uint64(i),
				GasTipCap:  uint256.NewInt(1),
				GasFeeCap:  uint256.MustFromBig(fee),
				Gas:        params.TxGas,
				To:         acc2Addr,
				BlobFeeCap: uint256.NewInt(1),
				BlobHashes: []common.Hash{{1}},
				Value:      new(uint256.Int),
			}), signer, acc1Key)

		case 6:
			// blob tx with blobSidecar
			blobSidecars := makeBlkSidecars(1, 1)
			blobHashes := blobSidecars[0].BlobHashes()
			fee := big.NewInt(500)
			fee.Add(fee, b.BaseFee())
			tx, err = types.SignTx(types.NewTx(&types.BlobTx{
				Nonce:      uint64(i),
				GasTipCap:  uint256.NewInt(1),
				GasFeeCap:  uint256.MustFromBig(fee),
				Gas:        params.TxGas,
				To:         acc2Addr,
				BlobFeeCap: uint256.NewInt(1),
				BlobHashes: blobHashes,
				Value:      new(uint256.Int),
			}), signer, acc1Key)
			b.AddBlobSidecar(&types.BlobSidecar{
				BlobTxSidecar: *blobSidecars[0],
				TxHash:        tx.Hash(),
				TxIndex:       0,
			})
		}
		if err != nil {
			t.Errorf("failed to sign tx: %v", err)
		}
		if tx != nil {
			b.AddTx(tx)
			txHashes[i] = tx.Hash()
		}
	})
	return backend, txHashes
}

func TestRPCGetTransactionReceipt(t *testing.T) {
	t.Parallel()

	var (
		backend, txHashes = setupReceiptBackend(t, 6)
		api               = NewTransactionAPI(backend, new(AddrLocker))
	)

	var testSuite = []struct {
		txHash common.Hash
		file   string
	}{
		// 0. normal success
		{
			txHash: txHashes[0],
			file:   "normal-transfer-tx",
		},
		// 1. create contract
		{
			txHash: txHashes[1],
			file:   "create-contract-tx",
		},
		// 2. with logs success
		{
			txHash: txHashes[2],
			file:   "with-logs",
		},
		// 3. dynamic tx with logs success
		{
			txHash: txHashes[3],
			file:   `dynamic-tx-with-logs`,
		},
		// 4. access list tx with create contract
		{
			txHash: txHashes[4],
			file:   "create-contract-with-access-list",
		},
		// 5. txhash empty
		{
			txHash: common.Hash{},
			file:   "txhash-empty",
		},
		// 6. txhash not found
		{
			txHash: common.HexToHash("deadbeef"),
			file:   "txhash-notfound",
		},
		// 7. blob tx
		{
			txHash: txHashes[5],
			file:   "blob-tx",
		},
	}

	for i, tt := range testSuite {
		var (
			result interface{}
			err    error
		)
		result, err = api.GetTransactionReceipt(context.Background(), tt.txHash)
		if err != nil {
			t.Errorf("test %d: want no error, have %v", i, err)
			continue
		}
		testRPCResponseWithFile(t, i, result, "eth_getTransactionReceipt", tt.file)
	}
}

func TestRPCGetBlockReceipts(t *testing.T) {
	t.Parallel()

	var (
		genBlocks  = 6
		backend, _ = setupReceiptBackend(t, genBlocks)
		api        = NewBlockChainAPI(backend)
	)
	blockHashes := make([]common.Hash, genBlocks+1)
	ctx := context.Background()
	for i := 0; i <= genBlocks; i++ {
		header, err := backend.HeaderByNumber(ctx, rpc.BlockNumber(i))
		if err != nil {
			t.Errorf("failed to get block: %d err: %v", i, err)
		}
		blockHashes[i] = header.Hash()
	}

	var testSuite = []struct {
		test rpc.BlockNumberOrHash
		file string
	}{
		// 0. block without any txs(hash)
		{
			test: rpc.BlockNumberOrHashWithHash(blockHashes[0], false),
			file: "number-0",
		},
		// 1. block without any txs(number)
		{
			test: rpc.BlockNumberOrHashWithNumber(0),
			file: "number-1",
		},
		// 2. earliest tag
		{
			test: rpc.BlockNumberOrHashWithNumber(rpc.EarliestBlockNumber),
			file: "tag-earliest",
		},
		// 3. latest tag
		{
			test: rpc.BlockNumberOrHashWithNumber(rpc.LatestBlockNumber),
			file: "tag-latest",
		},
		// 4. block with legacy transfer tx(hash)
		{
			test: rpc.BlockNumberOrHashWithHash(blockHashes[1], false),
			file: "block-with-legacy-transfer-tx",
		},
		// 5. block with contract create tx(number)
		{
			test: rpc.BlockNumberOrHashWithNumber(rpc.BlockNumber(2)),
			file: "block-with-contract-create-tx",
		},
		// 6. block with legacy contract call tx(hash)
		{
			test: rpc.BlockNumberOrHashWithHash(blockHashes[3], false),
			file: "block-with-legacy-contract-call-tx",
		},
		// 7. block with dynamic fee tx(number)
		{
			test: rpc.BlockNumberOrHashWithNumber(rpc.BlockNumber(4)),
			file: "block-with-dynamic-fee-tx",
		},
		// 8. block is empty
		{
			test: rpc.BlockNumberOrHashWithHash(common.Hash{}, false),
			file: "hash-empty",
		},
		// 9. block is not found
		{
			test: rpc.BlockNumberOrHashWithHash(common.HexToHash("deadbeef"), false),
			file: "hash-notfound",
		},
		// 10. block is not found
		{
			test: rpc.BlockNumberOrHashWithNumber(rpc.BlockNumber(genBlocks + 1)),
			file: "block-notfound",
		},
		// 11. block with blob tx
		{
			test: rpc.BlockNumberOrHashWithNumber(rpc.BlockNumber(6)),
			file: "block-with-blob-tx",
		},
	}

	for i, tt := range testSuite {
		var (
			result interface{}
			err    error
		)
		result, err = api.GetBlockReceipts(context.Background(), tt.test)
		if err != nil {
			t.Errorf("test %d: want no error, have %v", i, err)
			continue
		}
		testRPCResponseWithFile(t, i, result, "eth_getBlockReceipts", tt.file)
	}
}

func makeBlkSidecars(n, nPerTx int) []*types.BlobTxSidecar {
	if n <= 0 {
		return nil
	}
	ret := make([]*types.BlobTxSidecar, n)
	for i := 0; i < n; i++ {
		blobs := make([]kzg4844.Blob, nPerTx)
		commitments := make([]kzg4844.Commitment, nPerTx)
		proofs := make([]kzg4844.Proof, nPerTx)
		for i := 0; i < nPerTx; i++ {
			commitments[i], _ = kzg4844.BlobToCommitment(blobs[i])
			proofs[i], _ = kzg4844.ComputeBlobProof(blobs[i], commitments[i])
		}
		ret[i] = &types.BlobTxSidecar{
			Blobs:       blobs,
			Commitments: commitments,
			Proofs:      proofs,
		}
	}
	return ret
}

func TestRPCGetBlobSidecars(t *testing.T) {
	t.Parallel()
	var (
		genBlocks  = 7
		backend, _ = setupReceiptBackend(t, genBlocks)
		api        = NewBlockChainAPI(backend)
	)
	blockHashes := make([]common.Hash, genBlocks+1)
	ctx := context.Background()
	for i := 0; i <= genBlocks; i++ {
		header, err := backend.HeaderByNumber(ctx, rpc.BlockNumber(i))
		if err != nil {
			t.Errorf("failed to get block: %d err: %v", i, err)
		}
		blockHashes[i] = header.Hash()
	}

	var testSuite = []struct {
		test     rpc.BlockNumberOrHash
		fullBlob bool
		file     string
	}{
		// 1. block without any txs(number)
		{
			test:     rpc.BlockNumberOrHashWithNumber(0),
			fullBlob: true,
			file:     "number-1",
		},
		// 2. earliest tag
		{
			test:     rpc.BlockNumberOrHashWithNumber(rpc.EarliestBlockNumber),
			fullBlob: true,
			file:     "tag-earliest",
		},
		// 3. latest tag
		{
			test:     rpc.BlockNumberOrHashWithNumber(rpc.LatestBlockNumber),
			fullBlob: true,
			file:     "tag-latest",
		},
		// 4. block is empty
		{
			test:     rpc.BlockNumberOrHashWithHash(common.Hash{}, false),
			fullBlob: true,
			file:     "hash-empty",
		},
		// 5. block is not found
		{
			test:     rpc.BlockNumberOrHashWithHash(common.HexToHash("deadbeef"), false),
			fullBlob: true,
			file:     "hash-notfound",
		},
		// 6. block is not found
		{
			test:     rpc.BlockNumberOrHashWithNumber(rpc.BlockNumber(genBlocks + 1)),
			fullBlob: true,
			file:     "block-notfound",
		},
		// 7. block with blob tx
		{
			test:     rpc.BlockNumberOrHashWithNumber(rpc.BlockNumber(6)),
			fullBlob: true,
			file:     "block-with-blob-tx",
		},
		// 8. block with sidecar
		{
			test:     rpc.BlockNumberOrHashWithNumber(rpc.BlockNumber(7)),
			fullBlob: true,
			file:     "block-with-blobSidecars",
		},
		// 9. block with sidecar but show little
		{
			test:     rpc.BlockNumberOrHashWithNumber(rpc.BlockNumber(7)),
			fullBlob: false,
			file:     "block-with-blobSidecars-show-little",
		},
	}

	for i, tt := range testSuite {
		var (
			result interface{}
			err    error
		)
		result, err = api.GetBlobSidecars(context.Background(), tt.test, &tt.fullBlob)
		if err != nil {
			t.Errorf("test %d: want no error, have %v", i, err)
			continue
		}
		testRPCResponseWithFile(t, i, result, "eth_getBlobSidecars", tt.file)
	}
}

func TestGetBlobSidecarByTxHash(t *testing.T) {
	t.Parallel()
	var (
		backend, txHashs = setupReceiptBackend(t, 7)
		api              = NewBlockChainAPI(backend)
	)
	var testSuite = []struct {
		test     common.Hash
		fullBlob bool
		file     string
	}{
		// 0. txHash is empty
		{
			test:     common.Hash{},
			fullBlob: true,
			file:     "hash-empty",
		},
		// 1. txHash is not found
		{
			test:     common.HexToHash("deadbeef"),
			fullBlob: true,
			file:     "hash-notfound",
		},
		// 2. txHash is not blob tx
		{
			test:     common.HexToHash("deadbeef"),
			fullBlob: true,
			file:     "not-blob-tx",
		},
		// 3. block with blob tx without sidecar
		{
			test:     txHashs[5],
			fullBlob: true,
			file:     "block-with-blob-tx",
		},
		// 4. block with sidecar
		{
			test:     txHashs[6],
			fullBlob: true,
			file:     "block-with-blobSidecars",
		},
		// 5. block show part blobs
		{
			test:     txHashs[6],
			fullBlob: false,
			file:     "block-with-blobSidecars-show-little",
		},
	}

	for i, tt := range testSuite {
		var (
			result interface{}
			err    error
		)
		result, err = api.GetBlobSidecarByTxHash(context.Background(), tt.test, &tt.fullBlob)
		if err != nil {
			t.Errorf("test %d: want no error, have %v", i, err)
			continue
		}
		testRPCResponseWithFile(t, i, result, "eth_getBlobSidecarByTxHash", tt.file)
	}
}

func testRPCResponseWithFile(t *testing.T, testid int, result interface{}, rpc string, file string) {
	data, err := json.MarshalIndent(result, "", "  ")
	if err != nil {
		t.Errorf("test %d: json marshal error", testid)
		return
	}
	outputFile := filepath.Join("testdata", fmt.Sprintf("%s-%s.json", rpc, file))
	if os.Getenv("WRITE_TEST_FILES") != "" {
		os.WriteFile(outputFile, data, 0644)
	}
	want, err := os.ReadFile(outputFile)
	if err != nil {
		t.Fatalf("error reading expected test file: %s output: %v", outputFile, err)
	}
	require.JSONEqf(t, string(want), string(data), "test %d: json not match, want: %s, have: %s", testid, string(want), string(data))
}<|MERGE_RESOLUTION|>--- conflicted
+++ resolved
@@ -34,10 +34,7 @@
 
 	"github.com/holiman/uint256"
 	"github.com/stretchr/testify/require"
-<<<<<<< HEAD
 	"golang.org/x/exp/slices"
-=======
->>>>>>> 87246f3c
 
 	"github.com/ethereum/go-ethereum"
 	"github.com/ethereum/go-ethereum/accounts"
@@ -479,18 +476,13 @@
 func (b testBackend) SuggestGasTipCap(ctx context.Context) (*big.Int, error) {
 	return big.NewInt(0), nil
 }
-<<<<<<< HEAD
 
 func (b testBackend) Chain() *core.BlockChain {
 	return b.chain
 }
 
-func (b testBackend) FeeHistory(ctx context.Context, blockCount uint64, lastBlock rpc.BlockNumber, rewardPercentiles []float64) (*big.Int, [][]*big.Int, []*big.Int, []float64, error) {
-	return nil, nil, nil, nil, nil
-=======
 func (b testBackend) FeeHistory(ctx context.Context, blockCount uint64, lastBlock rpc.BlockNumber, rewardPercentiles []float64) (*big.Int, [][]*big.Int, []*big.Int, []float64, []*big.Int, []float64, error) {
 	return nil, nil, nil, nil, nil, nil, nil
->>>>>>> 87246f3c
 }
 func (b testBackend) BlobBaseFee(ctx context.Context) *big.Int { return new(big.Int) }
 func (b testBackend) ChainDb() ethdb.Database                  { return b.db }
@@ -1144,14 +1136,11 @@
 			Config: params.MergedTestChainConfig,
 			Alloc:  types.GenesisAlloc{},
 		}
-<<<<<<< HEAD
-=======
 		emptyBlob                      = new(kzg4844.Blob)
 		emptyBlobs                     = []kzg4844.Blob{*emptyBlob}
 		emptyBlobCommit, _             = kzg4844.BlobToCommitment(emptyBlob)
 		emptyBlobProof, _              = kzg4844.ComputeBlobProof(emptyBlob, emptyBlobCommit)
 		emptyBlobHash      common.Hash = kzg4844.CalcBlobHashV1(sha256.New(), &emptyBlobCommit)
->>>>>>> 87246f3c
 	)
 	b := newTestBackend(t, 1, genesis, beacon.New(ethash.NewFaker()), func(i int, b *core.BlockGen) {
 		b.SetPoS()
