// Copyright 2023 The go-ethereum Authors
// This file is part of the go-ethereum library.
//
// The go-ethereum library is free software: you can redistribute it and/or modify
// it under the terms of the GNU Lesser General Public License as published by
// the Free Software Foundation, either version 3 of the License, or
// (at your option) any later version.
//
// The go-ethereum library is distributed in the hope that it will be useful,
// but WITHOUT ANY WARRANTY; without even the implied warranty of
// MERCHANTABILITY or FITNESS FOR A PARTICULAR PURPOSE. See the
// GNU Lesser General Public License for more details.
//
// You should have received a copy of the GNU Lesser General Public License
// along with the go-ethereum library. If not, see <http://www.gnu.org/licenses/>.

package ethapi

import (
	"bytes"
	"context"
	"crypto/ecdsa"
	"crypto/sha256"
	"encoding/json"
	"errors"
	"fmt"
	"maps"
	"math/big"
	"os"
	"path/filepath"
	"reflect"
	"slices"
	"strings"
	"testing"
	"time"

<<<<<<< HEAD
	"github.com/holiman/uint256"
	"github.com/stretchr/testify/require"
	"golang.org/x/exp/slices"

=======
>>>>>>> db6ae7fa
	"github.com/ethereum/go-ethereum"
	"github.com/ethereum/go-ethereum/accounts"
	"github.com/ethereum/go-ethereum/accounts/keystore"
	"github.com/ethereum/go-ethereum/common"
	"github.com/ethereum/go-ethereum/common/hexutil"
	"github.com/ethereum/go-ethereum/consensus"
	"github.com/ethereum/go-ethereum/consensus/beacon"
	"github.com/ethereum/go-ethereum/consensus/ethash"
	"github.com/ethereum/go-ethereum/core"
	"github.com/ethereum/go-ethereum/core/bloombits"
	"github.com/ethereum/go-ethereum/core/rawdb"
	"github.com/ethereum/go-ethereum/core/state"
	"github.com/ethereum/go-ethereum/core/types"
	"github.com/ethereum/go-ethereum/core/vm"
	"github.com/ethereum/go-ethereum/crypto"
	"github.com/ethereum/go-ethereum/crypto/kzg4844"
	"github.com/ethereum/go-ethereum/ethdb"
	"github.com/ethereum/go-ethereum/event"
	"github.com/ethereum/go-ethereum/internal/blocktest"
	"github.com/ethereum/go-ethereum/params"
	"github.com/ethereum/go-ethereum/rpc"
	"github.com/ethereum/go-ethereum/triedb"
	"github.com/holiman/uint256"
	"github.com/stretchr/testify/require"
)

var emptyBlob = kzg4844.Blob{}
var emptyBlobCommit, _ = kzg4844.BlobToCommitment(emptyBlob)
var emptyBlobProof, _ = kzg4844.ComputeBlobProof(emptyBlob, emptyBlobCommit)
var emptyBlobHash common.Hash = kzg4844.CalcBlobHashV1(sha256.New(), &emptyBlobCommit)

func testTransactionMarshal(t *testing.T, tests []txData, config *params.ChainConfig) {
	var (
		signer = types.LatestSigner(config)
		key, _ = crypto.HexToECDSA("b71c71a67e1177ad4e901695e1b4b9ee17ae16c6668d313eac2f96dbcda3f291")
	)

	for i, tt := range tests {
		var tx2 types.Transaction
		tx, err := types.SignNewTx(key, signer, tt.Tx)
		if err != nil {
			t.Fatalf("test %d: signing failed: %v", i, err)
		}
		// Regular transaction
		if data, err := json.Marshal(tx); err != nil {
			t.Fatalf("test %d: marshalling failed; %v", i, err)
		} else if err = tx2.UnmarshalJSON(data); err != nil {
			t.Fatalf("test %d: sunmarshal failed: %v", i, err)
		} else if want, have := tx.Hash(), tx2.Hash(); want != have {
			t.Fatalf("test %d: stx changed, want %x have %x", i, want, have)
		}

		// rpcTransaction
		rpcTx := newRPCTransaction(tx, common.Hash{}, 0, 0, 0, nil, config)
		if data, err := json.Marshal(rpcTx); err != nil {
			t.Fatalf("test %d: marshalling failed; %v", i, err)
		} else if err = tx2.UnmarshalJSON(data); err != nil {
			t.Fatalf("test %d: unmarshal failed: %v", i, err)
		} else if want, have := tx.Hash(), tx2.Hash(); want != have {
			t.Fatalf("test %d: tx changed, want %x have %x", i, want, have)
		} else {
			want, have := tt.Want, string(data)
			require.JSONEqf(t, want, have, "test %d: rpc json not match, want %s have %s", i, want, have)
		}
	}
}

func TestTransaction_RoundTripRpcJSON(t *testing.T) {
	t.Parallel()

	var (
		config = params.AllEthashProtocolChanges
		tests  = allTransactionTypes(common.Address{0xde, 0xad}, config)
	)
	testTransactionMarshal(t, tests, config)
}

func TestTransactionBlobTx(t *testing.T) {
	t.Parallel()

	config := *params.TestChainConfig
	config.ShanghaiTime = new(uint64)
	config.CancunTime = new(uint64)
	tests := allBlobTxs(common.Address{0xde, 0xad}, &config)

	testTransactionMarshal(t, tests, &config)
}

type txData struct {
	Tx   types.TxData
	Want string
}

func allTransactionTypes(addr common.Address, config *params.ChainConfig) []txData {
	return []txData{
		{
			Tx: &types.LegacyTx{
				Nonce:    5,
				GasPrice: big.NewInt(6),
				Gas:      7,
				To:       &addr,
				Value:    big.NewInt(8),
				Data:     []byte{0, 1, 2, 3, 4},
				V:        big.NewInt(9),
				R:        big.NewInt(10),
				S:        big.NewInt(11),
			},
			Want: `{
				"blockHash": null,
				"blockNumber": null,
				"from": "0x71562b71999873db5b286df957af199ec94617f7",
				"gas": "0x7",
				"gasPrice": "0x6",
				"hash": "0x5f3240454cd09a5d8b1c5d651eefae7a339262875bcd2d0e6676f3d989967008",
				"input": "0x0001020304",
				"nonce": "0x5",
				"to": "0xdead000000000000000000000000000000000000",
				"transactionIndex": null,
				"value": "0x8",
				"type": "0x0",
				"chainId": "0x539",
				"v": "0xa96",
				"r": "0xbc85e96592b95f7160825d837abb407f009df9ebe8f1b9158a4b8dd093377f75",
				"s": "0x1b55ea3af5574c536967b039ba6999ef6c89cf22fc04bcb296e0e8b0b9b576f5"
			}`,
		}, {
			Tx: &types.LegacyTx{
				Nonce:    5,
				GasPrice: big.NewInt(6),
				Gas:      7,
				To:       nil,
				Value:    big.NewInt(8),
				Data:     []byte{0, 1, 2, 3, 4},
				V:        big.NewInt(32),
				R:        big.NewInt(10),
				S:        big.NewInt(11),
			},
			Want: `{
				"blockHash": null,
				"blockNumber": null,
				"from": "0x71562b71999873db5b286df957af199ec94617f7",
				"gas": "0x7",
				"gasPrice": "0x6",
				"hash": "0x806e97f9d712b6cb7e781122001380a2837531b0fc1e5f5d78174ad4cb699873",
				"input": "0x0001020304",
				"nonce": "0x5",
				"to": null,
				"transactionIndex": null,
				"value": "0x8",
				"type": "0x0",
				"chainId": "0x539",
				"v": "0xa96",
				"r": "0x9dc28b267b6ad4e4af6fe9289668f9305c2eb7a3241567860699e478af06835a",
				"s": "0xa0b51a071aa9bed2cd70aedea859779dff039e3630ea38497d95202e9b1fec7"
			}`,
		},
		{
			Tx: &types.AccessListTx{
				ChainID:  config.ChainID,
				Nonce:    5,
				GasPrice: big.NewInt(6),
				Gas:      7,
				To:       &addr,
				Value:    big.NewInt(8),
				Data:     []byte{0, 1, 2, 3, 4},
				AccessList: types.AccessList{
					types.AccessTuple{
						Address:     common.Address{0x2},
						StorageKeys: []common.Hash{types.EmptyRootHash},
					},
				},
				V: big.NewInt(32),
				R: big.NewInt(10),
				S: big.NewInt(11),
			},
			Want: `{
				"blockHash": null,
				"blockNumber": null,
				"from": "0x71562b71999873db5b286df957af199ec94617f7",
				"gas": "0x7",
				"gasPrice": "0x6",
				"hash": "0x121347468ee5fe0a29f02b49b4ffd1c8342bc4255146bb686cd07117f79e7129",
				"input": "0x0001020304",
				"nonce": "0x5",
				"to": "0xdead000000000000000000000000000000000000",
				"transactionIndex": null,
				"value": "0x8",
				"type": "0x1",
				"accessList": [
					{
						"address": "0x0200000000000000000000000000000000000000",
						"storageKeys": [
							"0x56e81f171bcc55a6ff8345e692c0f86e5b48e01b996cadc001622fb5e363b421"
						]
					}
				],
				"chainId": "0x539",
				"v": "0x0",
				"r": "0xf372ad499239ae11d91d34c559ffc5dab4daffc0069e03afcabdcdf231a0c16b",
				"s": "0x28573161d1f9472fa0fd4752533609e72f06414f7ab5588699a7141f65d2abf",
				"yParity": "0x0"
			}`,
		}, {
			Tx: &types.AccessListTx{
				ChainID:  config.ChainID,
				Nonce:    5,
				GasPrice: big.NewInt(6),
				Gas:      7,
				To:       nil,
				Value:    big.NewInt(8),
				Data:     []byte{0, 1, 2, 3, 4},
				AccessList: types.AccessList{
					types.AccessTuple{
						Address:     common.Address{0x2},
						StorageKeys: []common.Hash{types.EmptyRootHash},
					},
				},
				V: big.NewInt(32),
				R: big.NewInt(10),
				S: big.NewInt(11),
			},
			Want: `{
				"blockHash": null,
				"blockNumber": null,
				"from": "0x71562b71999873db5b286df957af199ec94617f7",
				"gas": "0x7",
				"gasPrice": "0x6",
				"hash": "0x067c3baebede8027b0f828a9d933be545f7caaec623b00684ac0659726e2055b",
				"input": "0x0001020304",
				"nonce": "0x5",
				"to": null,
				"transactionIndex": null,
				"value": "0x8",
				"type": "0x1",
				"accessList": [
					{
						"address": "0x0200000000000000000000000000000000000000",
						"storageKeys": [
							"0x56e81f171bcc55a6ff8345e692c0f86e5b48e01b996cadc001622fb5e363b421"
						]
					}
				],
				"chainId": "0x539",
				"v": "0x1",
				"r": "0x542981b5130d4613897fbab144796cb36d3cb3d7807d47d9c7f89ca7745b085c",
				"s": "0x7425b9dd6c5deaa42e4ede35d0c4570c4624f68c28d812c10d806ffdf86ce63",
				"yParity": "0x1"
			}`,
		}, {
			Tx: &types.DynamicFeeTx{
				ChainID:   config.ChainID,
				Nonce:     5,
				GasTipCap: big.NewInt(6),
				GasFeeCap: big.NewInt(9),
				Gas:       7,
				To:        &addr,
				Value:     big.NewInt(8),
				Data:      []byte{0, 1, 2, 3, 4},
				AccessList: types.AccessList{
					types.AccessTuple{
						Address:     common.Address{0x2},
						StorageKeys: []common.Hash{types.EmptyRootHash},
					},
				},
				V: big.NewInt(32),
				R: big.NewInt(10),
				S: big.NewInt(11),
			},
			Want: `{
				"blockHash": null,
				"blockNumber": null,
				"from": "0x71562b71999873db5b286df957af199ec94617f7",
				"gas": "0x7",
				"gasPrice": "0x9",
				"maxFeePerGas": "0x9",
				"maxPriorityFeePerGas": "0x6",
				"hash": "0xb63e0b146b34c3e9cb7fbabb5b3c081254a7ded6f1b65324b5898cc0545d79ff",
				"input": "0x0001020304",
				"nonce": "0x5",
				"to": "0xdead000000000000000000000000000000000000",
				"transactionIndex": null,
				"value": "0x8",
				"type": "0x2",
				"accessList": [
					{
						"address": "0x0200000000000000000000000000000000000000",
						"storageKeys": [
							"0x56e81f171bcc55a6ff8345e692c0f86e5b48e01b996cadc001622fb5e363b421"
						]
					}
				],
				"chainId": "0x539",
				"v": "0x1",
				"r": "0x3b167e05418a8932cd53d7578711fe1a76b9b96c48642402bb94978b7a107e80",
				"s": "0x22f98a332d15ea2cc80386c1ebaa31b0afebfa79ebc7d039a1e0074418301fef",
				"yParity": "0x1"
			}`,
		}, {
			Tx: &types.DynamicFeeTx{
				ChainID:    config.ChainID,
				Nonce:      5,
				GasTipCap:  big.NewInt(6),
				GasFeeCap:  big.NewInt(9),
				Gas:        7,
				To:         nil,
				Value:      big.NewInt(8),
				Data:       []byte{0, 1, 2, 3, 4},
				AccessList: types.AccessList{},
				V:          big.NewInt(32),
				R:          big.NewInt(10),
				S:          big.NewInt(11),
			},
			Want: `{
				"blockHash": null,
				"blockNumber": null,
				"from": "0x71562b71999873db5b286df957af199ec94617f7",
				"gas": "0x7",
				"gasPrice": "0x9",
				"maxFeePerGas": "0x9",
				"maxPriorityFeePerGas": "0x6",
				"hash": "0xcbab17ee031a9d5b5a09dff909f0a28aedb9b295ac0635d8710d11c7b806ec68",
				"input": "0x0001020304",
				"nonce": "0x5",
				"to": null,
				"transactionIndex": null,
				"value": "0x8",
				"type": "0x2",
				"accessList": [],
				"chainId": "0x539",
				"v": "0x0",
				"r": "0x6446b8a682db7e619fc6b4f6d1f708f6a17351a41c7fbd63665f469bc78b41b9",
				"s": "0x7626abc15834f391a117c63450047309dbf84c5ce3e8e609b607062641e2de43",
				"yParity": "0x0"
			}`,
		},
	}
}

func allBlobTxs(addr common.Address, config *params.ChainConfig) []txData {
	return []txData{
		{
			Tx: &types.BlobTx{
				Nonce:      6,
				GasTipCap:  uint256.NewInt(1),
				GasFeeCap:  uint256.NewInt(5),
				Gas:        6,
				To:         addr,
				BlobFeeCap: uint256.NewInt(1),
				BlobHashes: []common.Hash{{1}},
				Value:      new(uint256.Int),
				V:          uint256.NewInt(32),
				R:          uint256.NewInt(10),
				S:          uint256.NewInt(11),
			},
			Want: `{
                "blockHash": null,
                "blockNumber": null,
                "from": "0x71562b71999873db5b286df957af199ec94617f7",
                "gas": "0x6",
                "gasPrice": "0x5",
                "maxFeePerGas": "0x5",
                "maxPriorityFeePerGas": "0x1",
                "maxFeePerBlobGas": "0x1",
                "hash": "0x1f2b59a20e61efc615ad0cbe936379d6bbea6f938aafaf35eb1da05d8e7f46a3",
                "input": "0x",
                "nonce": "0x6",
                "to": "0xdead000000000000000000000000000000000000",
                "transactionIndex": null,
                "value": "0x0",
                "type": "0x3",
                "accessList": [],
                "chainId": "0x1",
                "blobVersionedHashes": [
                    "0x0100000000000000000000000000000000000000000000000000000000000000"
                ],
                "v": "0x0",
                "r": "0x618be8908e0e5320f8f3b48042a079fe5a335ebd4ed1422a7d2207cd45d872bc",
                "s": "0x27b2bc6c80e849a8e8b764d4549d8c2efac3441e73cf37054eb0a9b9f8e89b27",
                "yParity": "0x0"
            }`,
		},
	}
}

func newTestAccountManager(t *testing.T) (*accounts.Manager, accounts.Account) {
	var (
		dir        = t.TempDir()
		am         = accounts.NewManager(&accounts.Config{InsecureUnlockAllowed: true})
		b          = keystore.NewKeyStore(dir, 2, 1)
		testKey, _ = crypto.HexToECDSA("b71c71a67e1177ad4e901695e1b4b9ee17ae16c6668d313eac2f96dbcda3f291")
	)
	acc, err := b.ImportECDSA(testKey, "")
	if err != nil {
		t.Fatalf("failed to create test account: %v", err)
	}
	if err := b.Unlock(acc, ""); err != nil {
		t.Fatalf("failed to unlock account: %v\n", err)
	}
	am.AddBackend(b)
	return am, acc
}

type testBackend struct {
	db      ethdb.Database
	chain   *core.BlockChain
	pending *types.Block
	accman  *accounts.Manager
	acc     accounts.Account
}

func newTestBackend(t *testing.T, n int, gspec *core.Genesis, engine consensus.Engine, generator func(i int, b *core.BlockGen)) *testBackend {
	var (
		cacheConfig = &core.CacheConfig{
			TrieCleanLimit:    256,
			TrieDirtyLimit:    256,
			TrieTimeLimit:     5 * time.Minute,
			SnapshotLimit:     0,
			TrieDirtyDisabled: true, // Archive mode
		}
	)
	accman, acc := newTestAccountManager(t)
	gspec.Alloc[acc.Address] = types.Account{Balance: big.NewInt(params.Ether)}
	// Generate blocks for testing
	db, blocks, _ := core.GenerateChainWithGenesis(gspec, engine, n, generator)
	txlookupLimit := uint64(0)
	chain, err := core.NewBlockChain(db, cacheConfig, gspec, nil, engine, vm.Config{}, nil, &txlookupLimit)
	if err != nil {
		t.Fatalf("failed to create tester chain: %v", err)
	}
	if n, err := chain.InsertChain(blocks); err != nil {
		t.Fatalf("block %d: failed to insert into chain: %v", n, err)
	}

	backend := &testBackend{db: db, chain: chain, accman: accman, acc: acc}
	return backend
}

// nolint:unused
func (b *testBackend) setPendingBlock(block *types.Block) {
	b.pending = block
}

func (b testBackend) SyncProgress() ethereum.SyncProgress { return ethereum.SyncProgress{} }
func (b testBackend) SuggestGasTipCap(ctx context.Context) (*big.Int, error) {
	return big.NewInt(0), nil
}

func (b testBackend) Chain() *core.BlockChain {
	return b.chain
}

func (b testBackend) FeeHistory(ctx context.Context, blockCount uint64, lastBlock rpc.BlockNumber, rewardPercentiles []float64) (*big.Int, [][]*big.Int, []*big.Int, []float64, []*big.Int, []float64, error) {
	return nil, nil, nil, nil, nil, nil, nil
}
func (b testBackend) BlobBaseFee(ctx context.Context) *big.Int { return new(big.Int) }
func (b testBackend) ChainDb() ethdb.Database                  { return b.db }
func (b testBackend) AccountManager() *accounts.Manager        { return b.accman }
func (b testBackend) ExtRPCEnabled() bool                      { return false }
func (b testBackend) RPCGasCap() uint64                        { return 10000000 }
func (b testBackend) RPCEVMTimeout() time.Duration             { return time.Second }
func (b testBackend) RPCTxFeeCap() float64                     { return 0 }
func (b testBackend) UnprotectedAllowed() bool                 { return false }
func (b testBackend) SetHead(number uint64)                    {}
func (b testBackend) HeaderByNumber(ctx context.Context, number rpc.BlockNumber) (*types.Header, error) {
	if number == rpc.LatestBlockNumber {
		return b.chain.CurrentBlock(), nil
	}
	if number == rpc.PendingBlockNumber && b.pending != nil {
		return b.pending.Header(), nil
	}
	return b.chain.GetHeaderByNumber(uint64(number)), nil
}
func (b testBackend) HeaderByHash(ctx context.Context, hash common.Hash) (*types.Header, error) {
	return b.chain.GetHeaderByHash(hash), nil
}
func (b testBackend) HeaderByNumberOrHash(ctx context.Context, blockNrOrHash rpc.BlockNumberOrHash) (*types.Header, error) {
	if blockNr, ok := blockNrOrHash.Number(); ok {
		return b.HeaderByNumber(ctx, blockNr)
	}
	if blockHash, ok := blockNrOrHash.Hash(); ok {
		return b.HeaderByHash(ctx, blockHash)
	}
	panic("unknown type rpc.BlockNumberOrHash")
}

func (b testBackend) CurrentHeader() *types.Header { return b.chain.CurrentHeader() }
func (b testBackend) CurrentBlock() *types.Header  { return b.chain.CurrentBlock() }
func (b testBackend) BlockByNumber(ctx context.Context, number rpc.BlockNumber) (*types.Block, error) {
	if number == rpc.LatestBlockNumber {
		head := b.chain.CurrentBlock()
		return b.chain.GetBlock(head.Hash(), head.Number.Uint64()), nil
	}
	if number == rpc.PendingBlockNumber {
		return b.pending, nil
	}
	return b.chain.GetBlockByNumber(uint64(number)), nil
}
func (b testBackend) BlockByHash(ctx context.Context, hash common.Hash) (*types.Block, error) {
	return b.chain.GetBlockByHash(hash), nil
}
func (b testBackend) BlockByNumberOrHash(ctx context.Context, blockNrOrHash rpc.BlockNumberOrHash) (*types.Block, error) {
	if blockNr, ok := blockNrOrHash.Number(); ok {
		return b.BlockByNumber(ctx, blockNr)
	}
	if blockHash, ok := blockNrOrHash.Hash(); ok {
		return b.BlockByHash(ctx, blockHash)
	}
	panic("unknown type rpc.BlockNumberOrHash")
}
func (b testBackend) GetBody(ctx context.Context, hash common.Hash, number rpc.BlockNumber) (*types.Body, error) {
	return b.chain.GetBlock(hash, uint64(number.Int64())).Body(), nil
}
func (b testBackend) StateAndHeaderByNumber(ctx context.Context, number rpc.BlockNumber) (*state.StateDB, *types.Header, error) {
	if number == rpc.PendingBlockNumber {
		panic("pending state not implemented")
	}
	header, err := b.HeaderByNumber(ctx, number)
	if err != nil {
		return nil, nil, err
	}
	if header == nil {
		return nil, nil, errors.New("header not found")
	}
	stateDb, err := b.chain.StateAt(header.Root)
	return stateDb, header, err
}
func (b testBackend) StateAndHeaderByNumberOrHash(ctx context.Context, blockNrOrHash rpc.BlockNumberOrHash) (*state.StateDB, *types.Header, error) {
	if blockNr, ok := blockNrOrHash.Number(); ok {
		return b.StateAndHeaderByNumber(ctx, blockNr)
	}
	panic("only implemented for number")
}
func (b testBackend) Pending() (*types.Block, types.Receipts, *state.StateDB) { panic("implement me") }
func (b testBackend) GetReceipts(ctx context.Context, hash common.Hash) (types.Receipts, error) {
	header, err := b.HeaderByHash(ctx, hash)
	if header == nil || err != nil {
		return nil, err
	}
	receipts := rawdb.ReadReceipts(b.db, hash, header.Number.Uint64(), header.Time, b.chain.Config())
	return receipts, nil
}

func (b testBackend) GetBlobSidecars(ctx context.Context, hash common.Hash) (types.BlobSidecars, error) {
	header, err := b.HeaderByHash(ctx, hash)
	if header == nil || err != nil {
		return nil, err
	}
	blobSidecars := rawdb.ReadBlobSidecars(b.db, hash, header.Number.Uint64())
	return blobSidecars, nil
}
func (b testBackend) GetTd(ctx context.Context, hash common.Hash) *big.Int {
	if b.pending != nil && hash == b.pending.Hash() {
		return nil
	}
	return big.NewInt(1)
}
func (b testBackend) GetEVM(ctx context.Context, msg *core.Message, state *state.StateDB, header *types.Header, vmConfig *vm.Config, blockContext *vm.BlockContext) *vm.EVM {
	if vmConfig == nil {
		vmConfig = b.chain.GetVMConfig()
	}
	txContext := core.NewEVMTxContext(msg)
	context := core.NewEVMBlockContext(header, b.chain, nil)
	if blockContext != nil {
		context = *blockContext
	}
	return vm.NewEVM(context, txContext, state, b.chain.Config(), *vmConfig)
}
func (b testBackend) SubscribeChainEvent(ch chan<- core.ChainEvent) event.Subscription {
	panic("implement me")
}
func (b testBackend) SubscribeChainHeadEvent(ch chan<- core.ChainHeadEvent) event.Subscription {
	panic("implement me")
}
func (b testBackend) SubscribeChainSideEvent(ch chan<- core.ChainSideEvent) event.Subscription {
	panic("implement me")
}
func (b testBackend) SubscribeFinalizedHeaderEvent(ch chan<- core.FinalizedHeaderEvent) event.Subscription {
	panic("implement me")
}
func (b testBackend) SubscribeNewVoteEvent(ch chan<- core.NewVoteEvent) event.Subscription {
	panic("implement me")
}
func (b testBackend) SendTx(ctx context.Context, signedTx *types.Transaction) error {
	panic("implement me")
}
func (b testBackend) GetTransaction(ctx context.Context, txHash common.Hash) (bool, *types.Transaction, common.Hash, uint64, uint64, error) {
	tx, blockHash, blockNumber, index := rawdb.ReadTransaction(b.db, txHash)
	return true, tx, blockHash, blockNumber, index, nil
}
func (b testBackend) GetPoolTransactions() (types.Transactions, error)         { panic("implement me") }
func (b testBackend) GetPoolTransaction(txHash common.Hash) *types.Transaction { panic("implement me") }
func (b testBackend) GetPoolNonce(ctx context.Context, addr common.Address) (uint64, error) {
	return 0, nil
}
func (b testBackend) Stats() (pending int, queued int) { panic("implement me") }
func (b testBackend) TxPoolContent() (map[common.Address][]*types.Transaction, map[common.Address][]*types.Transaction) {
	panic("implement me")
}
func (b testBackend) TxPoolContentFrom(addr common.Address) ([]*types.Transaction, []*types.Transaction) {
	panic("implement me")
}
func (b testBackend) SubscribeNewTxsEvent(events chan<- core.NewTxsEvent) event.Subscription {
	panic("implement me")
}
func (b testBackend) ChainConfig() *params.ChainConfig             { return b.chain.Config() }
func (b testBackend) Engine() consensus.Engine                     { return b.chain.Engine() }
func (b testBackend) CurrentValidators() ([]common.Address, error) { return []common.Address{}, nil }
func (b testBackend) GetLogs(ctx context.Context, blockHash common.Hash, number uint64) ([][]*types.Log, error) {
	panic("implement me")
}
func (b testBackend) SubscribeRemovedLogsEvent(ch chan<- core.RemovedLogsEvent) event.Subscription {
	panic("implement me")
}
func (b testBackend) SubscribeLogsEvent(ch chan<- []*types.Log) event.Subscription {
	panic("implement me")
}
func (b testBackend) SubscribePendingLogsEvent(ch chan<- []*types.Log) event.Subscription {
	panic("implement me")
}
func (b testBackend) BloomStatus() (uint64, uint64) { panic("implement me") }
func (b testBackend) ServiceFilter(ctx context.Context, session *bloombits.MatcherSession) {
	panic("implement me")
}

func (b *testBackend) MevRunning() bool                       { return false }
func (b *testBackend) HasBuilder(builder common.Address) bool { return false }
func (b *testBackend) MevParams() *types.MevParams {
	return &types.MevParams{}
}
func (b *testBackend) StartMev()                                                  {}
func (b *testBackend) StopMev()                                                   {}
func (b *testBackend) AddBuilder(builder common.Address, builderUrl string) error { return nil }
func (b *testBackend) RemoveBuilder(builder common.Address) error                 { return nil }
func (b *testBackend) SendBid(ctx context.Context, bid *types.BidArgs) (common.Hash, error) {
	panic("implement me")
}
func (b *testBackend) MinerInTurn() bool { return false }
func (b *testBackend) BestBidGasFee(parentHash common.Hash) *big.Int {
	//TODO implement me
	panic("implement me")
}

func TestEstimateGas(t *testing.T) {
	t.Parallel()
	// Initialize test accounts
	var (
		accounts = newAccounts(2)
		genesis  = &core.Genesis{
			Config: params.MergedTestChainConfig,
			Alloc: types.GenesisAlloc{
				accounts[0].addr: {Balance: big.NewInt(params.Ether)},
				accounts[1].addr: {Balance: big.NewInt(params.Ether)},
			},
		}
		genBlocks      = 10
		signer         = types.HomesteadSigner{}
		randomAccounts = newAccounts(2)
	)
	api := NewBlockChainAPI(newTestBackend(t, genBlocks, genesis, beacon.New(ethash.NewFaker()), func(i int, b *core.BlockGen) {
		// Transfer from account[0] to account[1]
		//    value: 1000 wei
		//    fee:   0 wei
		tx, _ := types.SignTx(types.NewTx(&types.LegacyTx{Nonce: uint64(i), To: &accounts[1].addr, Value: big.NewInt(1000), Gas: params.TxGas, GasPrice: b.BaseFee(), Data: nil}), signer, accounts[0].key)
		b.AddTx(tx)
		b.SetPoS()
	}))
	var testSuite = []struct {
		blockNumber rpc.BlockNumber
		call        TransactionArgs
		overrides   StateOverride
		expectErr   error
		want        uint64
	}{
		// simple transfer on latest block
		{
			blockNumber: rpc.LatestBlockNumber,
			call: TransactionArgs{
				From:  &accounts[0].addr,
				To:    &accounts[1].addr,
				Value: (*hexutil.Big)(big.NewInt(1000)),
			},
			expectErr: nil,
			want:      21000,
		},
		// simple transfer with insufficient funds on latest block
		{
			blockNumber: rpc.LatestBlockNumber,
			call: TransactionArgs{
				From:  &randomAccounts[0].addr,
				To:    &accounts[1].addr,
				Value: (*hexutil.Big)(big.NewInt(1000)),
			},
			expectErr: core.ErrInsufficientFunds,
			want:      21000,
		},
		// empty create
		{
			blockNumber: rpc.LatestBlockNumber,
			call:        TransactionArgs{},
			expectErr:   nil,
			want:        53000,
		},
		{
			blockNumber: rpc.LatestBlockNumber,
			call:        TransactionArgs{},
			overrides: StateOverride{
				randomAccounts[0].addr: OverrideAccount{Balance: newRPCBalance(new(big.Int).Mul(big.NewInt(1), big.NewInt(params.Ether)))},
			},
			expectErr: nil,
			want:      53000,
		},
		{
			blockNumber: rpc.LatestBlockNumber,
			call: TransactionArgs{
				From:  &randomAccounts[0].addr,
				To:    &randomAccounts[1].addr,
				Value: (*hexutil.Big)(big.NewInt(1000)),
			},
			overrides: StateOverride{
				randomAccounts[0].addr: OverrideAccount{Balance: newRPCBalance(big.NewInt(0))},
			},
			expectErr: core.ErrInsufficientFunds,
		},
		// Test for a bug where the gas price was set to zero but the basefee non-zero
		//
		// contract BasefeeChecker {
		//    constructor() {
		//        require(tx.gasprice >= block.basefee);
		//        if (tx.gasprice > 0) {
		//            require(block.basefee > 0);
		//        }
		//    }
		//}
		{
			blockNumber: rpc.LatestBlockNumber,
			call: TransactionArgs{
				From:     &accounts[0].addr,
				Input:    hex2Bytes("6080604052348015600f57600080fd5b50483a1015601c57600080fd5b60003a111560315760004811603057600080fd5b5b603f80603e6000396000f3fe6080604052600080fdfea264697066735822122060729c2cee02b10748fae5200f1c9da4661963354973d9154c13a8e9ce9dee1564736f6c63430008130033"),
				GasPrice: (*hexutil.Big)(big.NewInt(1_000_000_000)), // Legacy as pricing
			},
			expectErr: nil,
			want:      67617,
		},
		{
			blockNumber: rpc.LatestBlockNumber,
			call: TransactionArgs{
				From:         &accounts[0].addr,
				Input:        hex2Bytes("6080604052348015600f57600080fd5b50483a1015601c57600080fd5b60003a111560315760004811603057600080fd5b5b603f80603e6000396000f3fe6080604052600080fdfea264697066735822122060729c2cee02b10748fae5200f1c9da4661963354973d9154c13a8e9ce9dee1564736f6c63430008130033"),
				MaxFeePerGas: (*hexutil.Big)(big.NewInt(1_000_000_000)), // 1559 gas pricing
			},
			expectErr: nil,
			want:      67617,
		},
		{
			blockNumber: rpc.LatestBlockNumber,
			call: TransactionArgs{
				From:         &accounts[0].addr,
				Input:        hex2Bytes("6080604052348015600f57600080fd5b50483a1015601c57600080fd5b60003a111560315760004811603057600080fd5b5b603f80603e6000396000f3fe6080604052600080fdfea264697066735822122060729c2cee02b10748fae5200f1c9da4661963354973d9154c13a8e9ce9dee1564736f6c63430008130033"),
				GasPrice:     nil, // No legacy gas pricing
				MaxFeePerGas: nil, // No 1559 gas pricing
			},
			expectErr: nil,
			want:      67595,
		},
		// Blobs should have no effect on gas estimate
		{
			blockNumber: rpc.LatestBlockNumber,
			call: TransactionArgs{
				From:       &accounts[0].addr,
				To:         &accounts[1].addr,
				Value:      (*hexutil.Big)(big.NewInt(1)),
				BlobHashes: []common.Hash{{0x01, 0x22}},
				BlobFeeCap: (*hexutil.Big)(big.NewInt(1)),
			},
			want: 21000,
		},
	}
	for i, tc := range testSuite {
		result, err := api.EstimateGas(context.Background(), tc.call, &rpc.BlockNumberOrHash{BlockNumber: &tc.blockNumber}, &tc.overrides)
		if tc.expectErr != nil {
			if err == nil {
				t.Errorf("test %d: want error %v, have nothing", i, tc.expectErr)
				continue
			}
			if !errors.Is(err, tc.expectErr) {
				t.Errorf("test %d: error mismatch, want %v, have %v", i, tc.expectErr, err)
			}
			continue
		}
		if err != nil {
			t.Errorf("test %d: want no error, have %v", i, err)
			continue
		}
		if float64(result) > float64(tc.want)*(1+estimateGasErrorRatio) {
			t.Errorf("test %d, result mismatch, have\n%v\n, want\n%v\n", i, uint64(result), tc.want)
		}
	}
}

func TestCall(t *testing.T) {
	t.Parallel()

	// Initialize test accounts
	var (
		accounts = newAccounts(3)
		dad      = common.HexToAddress("0x0000000000000000000000000000000000000dad")
		genesis  = &core.Genesis{
			Config: params.MergedTestChainConfig,
			Alloc: types.GenesisAlloc{
				accounts[0].addr: {Balance: big.NewInt(params.Ether)},
				accounts[1].addr: {Balance: big.NewInt(params.Ether)},
				accounts[2].addr: {Balance: big.NewInt(params.Ether)},
				dad: {
					Balance: big.NewInt(params.Ether),
					Nonce:   1,
					Storage: map[common.Hash]common.Hash{
						common.Hash{}: common.HexToHash("0x0000000000000000000000000000000000000000000000000000000000000001"),
					},
				},
			},
		}
		genBlocks = 10
		signer    = types.HomesteadSigner{}
	)
	api := NewBlockChainAPI(newTestBackend(t, genBlocks, genesis, beacon.New(ethash.NewFaker()), func(i int, b *core.BlockGen) {
		// Transfer from account[0] to account[1]
		//    value: 1000 wei
		//    fee:   0 wei
		tx, _ := types.SignTx(types.NewTx(&types.LegacyTx{Nonce: uint64(i), To: &accounts[1].addr, Value: big.NewInt(1000), Gas: params.TxGas, GasPrice: b.BaseFee(), Data: nil}), signer, accounts[0].key)
		b.AddTx(tx)
		b.SetPoS()
	}))
	randomAccounts := newAccounts(3)
	var testSuite = []struct {
		name           string
		blockNumber    rpc.BlockNumber
		overrides      StateOverride
		call           TransactionArgs
		blockOverrides BlockOverrides
		expectErr      error
		want           string
	}{
		// transfer on genesis
		{
			name:        "transfer-on-genesis",
			blockNumber: rpc.BlockNumber(0),
			call: TransactionArgs{
				From:  &accounts[0].addr,
				To:    &accounts[1].addr,
				Value: (*hexutil.Big)(big.NewInt(1000)),
			},
			expectErr: nil,
			want:      "0x",
		},
		// transfer on the head
		{
			name:        "transfer-on-the-head",
			blockNumber: rpc.BlockNumber(genBlocks),
			call: TransactionArgs{
				From:  &accounts[0].addr,
				To:    &accounts[1].addr,
				Value: (*hexutil.Big)(big.NewInt(1000)),
			},
			expectErr: nil,
			want:      "0x",
		},
		// transfer on a non-existent block, error expects
		{
			name:        "transfer-non-existent-block",
			blockNumber: rpc.BlockNumber(genBlocks + 1),
			call: TransactionArgs{
				From:  &accounts[0].addr,
				To:    &accounts[1].addr,
				Value: (*hexutil.Big)(big.NewInt(1000)),
			},
			expectErr: errors.New("header not found"),
		},
		// transfer on the latest block
		{
			name:        "transfer-latest-block",
			blockNumber: rpc.LatestBlockNumber,
			call: TransactionArgs{
				From:  &accounts[0].addr,
				To:    &accounts[1].addr,
				Value: (*hexutil.Big)(big.NewInt(1000)),
			},
			expectErr: nil,
			want:      "0x",
		},
		// Call which can only succeed if state is state overridden
		{
			name:        "state-override-success",
			blockNumber: rpc.LatestBlockNumber,
			call: TransactionArgs{
				From:  &randomAccounts[0].addr,
				To:    &randomAccounts[1].addr,
				Value: (*hexutil.Big)(big.NewInt(1000)),
			},
			overrides: StateOverride{
				randomAccounts[0].addr: OverrideAccount{Balance: newRPCBalance(new(big.Int).Mul(big.NewInt(1), big.NewInt(params.Ether)))},
			},
			want: "0x",
		},
		// Invalid call without state overriding
		{
			name:        "insufficient-funds-simple",
			blockNumber: rpc.LatestBlockNumber,
			call: TransactionArgs{
				From:  &randomAccounts[0].addr,
				To:    &randomAccounts[1].addr,
				Value: (*hexutil.Big)(big.NewInt(1000)),
			},
			expectErr: core.ErrInsufficientFunds,
		},
		// Successful simple contract call
		//
		// // SPDX-License-Identifier: GPL-3.0
		//
		//  pragma solidity >=0.7.0 <0.8.0;
		//
		//  /**
		//   * @title Storage
		//   * @dev Store & retrieve value in a variable
		//   */
		//  contract Storage {
		//      uint256 public number;
		//      constructor() {
		//          number = block.number;
		//      }
		//  }
		{
			name:        "simple-contract-call",
			blockNumber: rpc.LatestBlockNumber,
			call: TransactionArgs{
				From: &randomAccounts[0].addr,
				To:   &randomAccounts[2].addr,
				Data: hex2Bytes("8381f58a"), // call number()
			},
			overrides: StateOverride{
				randomAccounts[2].addr: OverrideAccount{
					Code:      hex2Bytes("6080604052348015600f57600080fd5b506004361060285760003560e01c80638381f58a14602d575b600080fd5b60336049565b6040518082815260200191505060405180910390f35b6000548156fea2646970667358221220eab35ffa6ab2adfe380772a48b8ba78e82a1b820a18fcb6f59aa4efb20a5f60064736f6c63430007040033"),
					StateDiff: map[common.Hash]common.Hash{{}: common.BigToHash(big.NewInt(123))},
				},
			},
			want: "0x000000000000000000000000000000000000000000000000000000000000007b",
		},
		// Block overrides should work
		{
			name:        "block-override",
			blockNumber: rpc.LatestBlockNumber,
			call: TransactionArgs{
				From: &accounts[1].addr,
				Input: &hexutil.Bytes{
					0x43,             // NUMBER
					0x60, 0x00, 0x52, // MSTORE offset 0
					0x60, 0x20, 0x60, 0x00, 0xf3,
				},
			},
			blockOverrides: BlockOverrides{Number: (*hexutil.Big)(big.NewInt(11))},
			want:           "0x000000000000000000000000000000000000000000000000000000000000000b",
		},
		// Clear storage trie
		{
			name:        "clear-storage-trie",
			blockNumber: rpc.LatestBlockNumber,
			call: TransactionArgs{
				From: &accounts[1].addr,
				// Yul:
				// object "Test" {
				//    code {
				//        let dad := 0x0000000000000000000000000000000000000dad
				//        if eq(balance(dad), 0) {
				//            revert(0, 0)
				//        }
				//        let slot := sload(0)
				//        mstore(0, slot)
				//        return(0, 32)
				//    }
				// }
				Input: hex2Bytes("610dad6000813103600f57600080fd5b6000548060005260206000f3"),
			},
			overrides: StateOverride{
				dad: OverrideAccount{
					State: map[common.Hash]common.Hash{},
				},
			},
			want: "0x0000000000000000000000000000000000000000000000000000000000000000",
		},
		// Invalid blob tx
		{
			name:        "invalid-blob-tx",
			blockNumber: rpc.LatestBlockNumber,
			call: TransactionArgs{
				From:       &accounts[1].addr,
				Input:      &hexutil.Bytes{0x00},
				BlobHashes: []common.Hash{},
			},
			expectErr: core.ErrBlobTxCreate,
		},
		// BLOBHASH opcode
		{
			name:        "blobhash-opcode",
			blockNumber: rpc.LatestBlockNumber,
			call: TransactionArgs{
				From:       &accounts[1].addr,
				To:         &randomAccounts[2].addr,
				BlobHashes: []common.Hash{{0x01, 0x22}},
				BlobFeeCap: (*hexutil.Big)(big.NewInt(1)),
			},
			overrides: StateOverride{
				randomAccounts[2].addr: {
					Code: hex2Bytes("60004960005260206000f3"),
				},
			},
			want: "0x0122000000000000000000000000000000000000000000000000000000000000",
		},
		// Clear the entire storage set
		{
			blockNumber: rpc.LatestBlockNumber,
			call: TransactionArgs{
				From: &accounts[1].addr,
				// Yul:
				// object "Test" {
				//    code {
				//        let dad := 0x0000000000000000000000000000000000000dad
				//        if eq(balance(dad), 0) {
				//            revert(0, 0)
				//        }
				//        let slot := sload(0)
				//        mstore(0, slot)
				//        return(0, 32)
				//    }
				// }
				Input: hex2Bytes("610dad6000813103600f57600080fd5b6000548060005260206000f3"),
			},
			overrides: StateOverride{
				dad: OverrideAccount{
					State: map[common.Hash]common.Hash{},
				},
			},
			want: "0x0000000000000000000000000000000000000000000000000000000000000000",
		},
	}
	for _, tc := range testSuite {
		result, err := api.Call(context.Background(), tc.call, &rpc.BlockNumberOrHash{BlockNumber: &tc.blockNumber}, &tc.overrides, &tc.blockOverrides)
		if tc.expectErr != nil {
			if err == nil {
				t.Errorf("test %s: want error %v, have nothing", tc.name, tc.expectErr)
				continue
			}
			if !errors.Is(err, tc.expectErr) {
				// Second try
				if !reflect.DeepEqual(err, tc.expectErr) {
					t.Errorf("test %s: error mismatch, want %v, have %v", tc.name, tc.expectErr, err)
				}
			}
			continue
		}
		if err != nil {
			t.Errorf("test %s: want no error, have %v", tc.name, err)
			continue
		}
		if !reflect.DeepEqual(result.String(), tc.want) {
			t.Errorf("test %s, result mismatch, have\n%v\n, want\n%v\n", tc.name, result.String(), tc.want)
		}
	}
}

func TestSimulateV1(t *testing.T) {
	t.Parallel()
	// Initialize test accounts
	var (
		accounts     = newAccounts(3)
		fixedAccount = newTestAccount()
		genBlocks    = 10
		signer       = types.HomesteadSigner{}
		cac          = common.HexToAddress("0x0000000000000000000000000000000000000cac")
		bab          = common.HexToAddress("0x0000000000000000000000000000000000000bab")
		coinbase     = "0x000000000000000000000000000000000000ffff"
		genesis      = &core.Genesis{
			Config: params.TestChainConfig,
			Alloc: types.GenesisAlloc{
				accounts[0].addr: {Balance: big.NewInt(params.Ether)},
				accounts[1].addr: {Balance: big.NewInt(params.Ether)},
				accounts[2].addr: {Balance: big.NewInt(params.Ether)},
				// Yul:
				// object "Test" {
				//     code {
				//         let dad := 0x0000000000000000000000000000000000000dad
				//         selfdestruct(dad)
				//     }
				// }
				cac: {Balance: big.NewInt(params.Ether), Code: common.Hex2Bytes("610dad80ff")},
				bab: {
					Balance: big.NewInt(1),
					// object "Test" {
					//    code {
					//        let value1 := sload(1)
					//        let value2 := sload(2)
					//
					//        // Shift value1 by 128 bits to the left by multiplying it with 2^128
					//        value1 := mul(value1, 0x100000000000000000000000000000000)
					//
					//        // Concatenate value1 and value2
					//        let concatenatedValue := add(value1, value2)
					//
					//        // Store the result in memory and return it
					//        mstore(0, concatenatedValue)
					//        return(0, 0x20)
					//    }
					// }
					Code: common.FromHex("0x600154600254700100000000000000000000000000000000820291508082018060005260206000f3"),
					Storage: map[common.Hash]common.Hash{
						common.BigToHash(big.NewInt(1)): common.BigToHash(big.NewInt(10)),
						common.BigToHash(big.NewInt(2)): common.BigToHash(big.NewInt(12)),
					},
				},
			},
		}
		sha256Address = common.BytesToAddress([]byte{0x02})
	)
	api := NewBlockChainAPI(newTestBackend(t, genBlocks, genesis, ethash.NewFaker(), func(i int, b *core.BlockGen) {
		b.SetCoinbase(common.HexToAddress(coinbase))
		// Transfer from account[0] to account[1]
		//    value: 1000 wei
		//    fee:   0 wei
		tx, _ := types.SignTx(types.NewTx(&types.LegacyTx{
			Nonce:    uint64(i),
			To:       &accounts[1].addr,
			Value:    big.NewInt(1000),
			Gas:      params.TxGas,
			GasPrice: b.BaseFee(),
			Data:     nil,
		}), signer, accounts[0].key)
		b.AddTx(tx)
	}))
	var (
		randomAccounts   = newAccounts(4)
		latest           = rpc.BlockNumberOrHashWithNumber(rpc.LatestBlockNumber)
		includeTransfers = true
		validation       = true
	)
	type log struct {
		Address     common.Address `json:"address"`
		Topics      []common.Hash  `json:"topics"`
		Data        hexutil.Bytes  `json:"data"`
		BlockNumber hexutil.Uint64 `json:"blockNumber"`
		// Skip txHash
		//TxHash common.Hash `json:"transactionHash" gencodec:"required"`
		TxIndex hexutil.Uint `json:"transactionIndex"`
		//BlockHash common.Hash  `json:"blockHash"`
		Index hexutil.Uint `json:"logIndex"`
	}
	type callErr struct {
		Message string
		Code    int
	}
	type callRes struct {
		ReturnValue string `json:"returnData"`
		Error       callErr
		Logs        []log
		GasUsed     string
		Status      string
	}
	type blockRes struct {
		Number string
		//Hash   string
		// Ignore timestamp
		GasLimit      string
		GasUsed       string
		Miner         string
		BaseFeePerGas string
		Calls         []callRes
	}
	var testSuite = []struct {
		name             string
		blocks           []simBlock
		tag              rpc.BlockNumberOrHash
		includeTransfers *bool
		validation       *bool
		expectErr        error
		want             []blockRes
	}{
		// State build-up over calls:
		// First value transfer OK after state override.
		// Second one should succeed because of first transfer.
		{
			name: "simple",
			tag:  latest,
			blocks: []simBlock{{
				StateOverrides: &StateOverride{
					randomAccounts[0].addr: OverrideAccount{Balance: newRPCBalance(big.NewInt(1000))},
				},
				Calls: []TransactionArgs{{
					From:  &randomAccounts[0].addr,
					To:    &randomAccounts[1].addr,
					Value: (*hexutil.Big)(big.NewInt(1000)),
				}, {
					From:  &randomAccounts[1].addr,
					To:    &randomAccounts[2].addr,
					Value: (*hexutil.Big)(big.NewInt(1000)),
				}, {
					To: &randomAccounts[3].addr,
				}},
			}},
			want: []blockRes{{
				Number:        "0xb",
				GasLimit:      "0x47e7c4",
				GasUsed:       "0xf618",
				Miner:         coinbase,
				BaseFeePerGas: "0x0",
				Calls: []callRes{{
					ReturnValue: "0x",
					GasUsed:     "0x5208",
					Logs:        []log{},
					Status:      "0x1",
				}, {
					ReturnValue: "0x",
					GasUsed:     "0x5208",
					Logs:        []log{},
					Status:      "0x1",
				}, {
					ReturnValue: "0x",
					GasUsed:     "0x5208",
					Logs:        []log{},
					Status:      "0x1",
				}},
			}},
		}, {
			// State build-up over blocks.
			name: "simple-multi-block",
			tag:  latest,
			blocks: []simBlock{{
				StateOverrides: &StateOverride{
					randomAccounts[0].addr: OverrideAccount{Balance: newRPCBalance(big.NewInt(2000))},
				},
				Calls: []TransactionArgs{
					{
						From:  &randomAccounts[0].addr,
						To:    &randomAccounts[1].addr,
						Value: (*hexutil.Big)(big.NewInt(1000)),
					}, {
						From:  &randomAccounts[0].addr,
						To:    &randomAccounts[3].addr,
						Value: (*hexutil.Big)(big.NewInt(1000)),
					},
				},
			}, {
				StateOverrides: &StateOverride{
					randomAccounts[3].addr: OverrideAccount{Balance: newRPCBalance(big.NewInt(0))},
				},
				Calls: []TransactionArgs{
					{
						From:  &randomAccounts[1].addr,
						To:    &randomAccounts[2].addr,
						Value: (*hexutil.Big)(big.NewInt(1000)),
					},
				},
			}},
			want: []blockRes{{
				Number:        "0xb",
				GasLimit:      "0x47e7c4",
				GasUsed:       "0xa410",
				Miner:         coinbase,
				BaseFeePerGas: "0x0",
				Calls: []callRes{{
					ReturnValue: "0x",
					GasUsed:     "0x5208",
					Logs:        []log{},
					Status:      "0x1",
				}, {
					ReturnValue: "0x",
					GasUsed:     "0x5208",
					Logs:        []log{},
					Status:      "0x1",
				}},
			}, {
				Number:        "0xc",
				GasLimit:      "0x47e7c4",
				GasUsed:       "0x5208",
				Miner:         coinbase,
				BaseFeePerGas: "0x0",
				Calls: []callRes{{
					ReturnValue: "0x",
					GasUsed:     "0x5208",
					Logs:        []log{},
					Status:      "0x1",
				}},
			}},
		}, {
			// insufficient funds
			name: "insufficient-funds",
			tag:  latest,
			blocks: []simBlock{{
				Calls: []TransactionArgs{{
					From:  &randomAccounts[0].addr,
					To:    &randomAccounts[1].addr,
					Value: (*hexutil.Big)(big.NewInt(1000)),
				}},
			}},
			want:      nil,
			expectErr: &invalidTxError{Message: fmt.Sprintf("err: insufficient funds for gas * price + value: address %s have 0 want 1000 (supplied gas 4712388)", randomAccounts[0].addr.String()), Code: errCodeInsufficientFunds},
		}, {
			// EVM error
			name: "evm-error",
			tag:  latest,
			blocks: []simBlock{{
				StateOverrides: &StateOverride{
					randomAccounts[2].addr: OverrideAccount{Code: hex2Bytes("f3")},
				},
				Calls: []TransactionArgs{{
					From: &randomAccounts[0].addr,
					To:   &randomAccounts[2].addr,
				}},
			}},
			want: []blockRes{{
				Number:        "0xb",
				GasLimit:      "0x47e7c4",
				GasUsed:       "0x47e7c4",
				Miner:         coinbase,
				BaseFeePerGas: "0x0",
				Calls: []callRes{{
					ReturnValue: "0x",
					Error:       callErr{Message: "stack underflow (0 <=> 2)", Code: errCodeVMError},
					GasUsed:     "0x47e7c4",
					Logs:        []log{},
					Status:      "0x0",
				}},
			}},
		}, {
			// Block overrides should work, each call is simulated on a different block number
			name: "block-overrides",
			tag:  latest,
			blocks: []simBlock{{
				BlockOverrides: &BlockOverrides{
					Number:       (*hexutil.Big)(big.NewInt(11)),
					FeeRecipient: &cac,
				},
				Calls: []TransactionArgs{
					{
						From: &accounts[0].addr,
						Input: &hexutil.Bytes{
							0x43,             // NUMBER
							0x60, 0x00, 0x52, // MSTORE offset 0
							0x60, 0x20, 0x60, 0x00, 0xf3, // RETURN
						},
					},
				},
			}, {
				BlockOverrides: &BlockOverrides{
					Number: (*hexutil.Big)(big.NewInt(12)),
				},
				Calls: []TransactionArgs{{
					From: &accounts[1].addr,
					Input: &hexutil.Bytes{
						0x43,             // NUMBER
						0x60, 0x00, 0x52, // MSTORE offset 0
						0x60, 0x20, 0x60, 0x00, 0xf3,
					},
				}},
			}},
			want: []blockRes{{
				Number:        "0xb",
				GasLimit:      "0x47e7c4",
				GasUsed:       "0xe891",
				Miner:         strings.ToLower(cac.String()),
				BaseFeePerGas: "0x0",
				Calls: []callRes{{
					ReturnValue: "0x000000000000000000000000000000000000000000000000000000000000000b",
					GasUsed:     "0xe891",
					Logs:        []log{},
					Status:      "0x1",
				}},
			}, {
				Number:        "0xc",
				GasLimit:      "0x47e7c4",
				GasUsed:       "0xe891",
				Miner:         strings.ToLower(cac.String()),
				BaseFeePerGas: "0x0",
				Calls: []callRes{{
					ReturnValue: "0x000000000000000000000000000000000000000000000000000000000000000c",
					GasUsed:     "0xe891",
					Logs:        []log{},
					Status:      "0x1",
				}},
			}},
		},
		// Block numbers must be in order.
		{
			name: "block-number-order",
			tag:  latest,
			blocks: []simBlock{{
				BlockOverrides: &BlockOverrides{
					Number: (*hexutil.Big)(big.NewInt(12)),
				},
				Calls: []TransactionArgs{{
					From: &accounts[1].addr,
					Input: &hexutil.Bytes{
						0x43,             // NUMBER
						0x60, 0x00, 0x52, // MSTORE offset 0
						0x60, 0x20, 0x60, 0x00, 0xf3, // RETURN
					},
				}},
			}, {
				BlockOverrides: &BlockOverrides{
					Number: (*hexutil.Big)(big.NewInt(11)),
				},
				Calls: []TransactionArgs{{
					From: &accounts[0].addr,
					Input: &hexutil.Bytes{
						0x43,             // NUMBER
						0x60, 0x00, 0x52, // MSTORE offset 0
						0x60, 0x20, 0x60, 0x00, 0xf3, // RETURN
					},
				}},
			}},
			want:      []blockRes{},
			expectErr: &invalidBlockNumberError{message: "block numbers must be in order: 11 <= 12"},
		},
		// Test on solidity storage example. Set value in one call, read in next.
		{
			name: "storage-contract",
			tag:  latest,
			blocks: []simBlock{{
				StateOverrides: &StateOverride{
					randomAccounts[2].addr: OverrideAccount{
						Code: hex2Bytes("608060405234801561001057600080fd5b50600436106100365760003560e01c80632e64cec11461003b5780636057361d14610059575b600080fd5b610043610075565b60405161005091906100d9565b60405180910390f35b610073600480360381019061006e919061009d565b61007e565b005b60008054905090565b8060008190555050565b60008135905061009781610103565b92915050565b6000602082840312156100b3576100b26100fe565b5b60006100c184828501610088565b91505092915050565b6100d3816100f4565b82525050565b60006020820190506100ee60008301846100ca565b92915050565b6000819050919050565b600080fd5b61010c816100f4565b811461011757600080fd5b5056fea2646970667358221220404e37f487a89a932dca5e77faaf6ca2de3b991f93d230604b1b8daaef64766264736f6c63430008070033"),
					},
				},
				Calls: []TransactionArgs{{
					// Set value to 5
					From:  &randomAccounts[0].addr,
					To:    &randomAccounts[2].addr,
					Input: hex2Bytes("6057361d0000000000000000000000000000000000000000000000000000000000000005"),
				}, {
					// Read value
					From:  &randomAccounts[0].addr,
					To:    &randomAccounts[2].addr,
					Input: hex2Bytes("2e64cec1"),
				},
				},
			}},
			want: []blockRes{{
				Number:        "0xb",
				GasLimit:      "0x47e7c4",
				GasUsed:       "0x10683",
				Miner:         coinbase,
				BaseFeePerGas: "0x0",
				Calls: []callRes{{
					ReturnValue: "0x",
					GasUsed:     "0xaacc",
					Logs:        []log{},
					Status:      "0x1",
				}, {
					ReturnValue: "0x0000000000000000000000000000000000000000000000000000000000000005",
					GasUsed:     "0x5bb7",
					Logs:        []log{},
					Status:      "0x1",
				}},
			}},
		},
		// Test logs output.
		{
			name: "logs",
			tag:  latest,
			blocks: []simBlock{{
				StateOverrides: &StateOverride{
					randomAccounts[2].addr: OverrideAccount{
						// Yul code:
						// object "Test" {
						//    code {
						//        let hash:u256 := 0xffffffffffffffffffffffffffffffffffffffffffffffffffffffffffffffff
						//        log1(0, 0, hash)
						//        return (0, 0)
						//    }
						// }
						Code: hex2Bytes("7fffffffffffffffffffffffffffffffffffffffffffffffffffffffffffffffff80600080a1600080f3"),
					},
				},
				Calls: []TransactionArgs{{
					From: &randomAccounts[0].addr,
					To:   &randomAccounts[2].addr,
				}},
			}},
			want: []blockRes{{
				Number:        "0xb",
				GasLimit:      "0x47e7c4",
				GasUsed:       "0x5508",
				Miner:         coinbase,
				BaseFeePerGas: "0x0",
				Calls: []callRes{{
					ReturnValue: "0x",
					Logs: []log{{
						Address:     randomAccounts[2].addr,
						Topics:      []common.Hash{common.HexToHash("0xffffffffffffffffffffffffffffffffffffffffffffffffffffffffffffffff")},
						BlockNumber: hexutil.Uint64(11),
						Data:        hexutil.Bytes{},
					}},
					GasUsed: "0x5508",
					Status:  "0x1",
				}},
			}},
		},
		// Test ecrecover override
		{
			name: "ecrecover-override",
			tag:  latest,
			blocks: []simBlock{{
				StateOverrides: &StateOverride{
					randomAccounts[2].addr: OverrideAccount{
						// Yul code that returns ecrecover(0, 0, 0, 0).
						// object "Test" {
						//    code {
						//        // Free memory pointer
						//        let free_ptr := mload(0x40)
						//
						//        // Initialize inputs with zeros
						//        mstore(free_ptr, 0)  // Hash
						//        mstore(add(free_ptr, 0x20), 0)  // v
						//        mstore(add(free_ptr, 0x40), 0)  // r
						//        mstore(add(free_ptr, 0x60), 0)  // s
						//
						//        // Call ecrecover precompile (at address 1) with all 0 inputs
						//        let success := staticcall(gas(), 1, free_ptr, 0x80, free_ptr, 0x20)
						//
						//        // Check if the call was successful
						//        if eq(success, 0) {
						//            revert(0, 0)
						//        }
						//
						//        // Return the recovered address
						//        return(free_ptr, 0x14)
						//    }
						// }
						Code: hex2Bytes("6040516000815260006020820152600060408201526000606082015260208160808360015afa60008103603157600080fd5b601482f3"),
					},
					common.BytesToAddress([]byte{0x01}): OverrideAccount{
						// Yul code that returns the address of the caller.
						// object "Test" {
						//    code {
						//        let c := caller()
						//        mstore(0, c)
						//        return(0xc, 0x14)
						//    }
						// }
						Code: hex2Bytes("33806000526014600cf3"),
					},
				},
				Calls: []TransactionArgs{{
					From: &randomAccounts[0].addr,
					To:   &randomAccounts[2].addr,
				}},
			}},
			want: []blockRes{{
				Number:        "0xb",
				GasLimit:      "0x47e7c4",
				GasUsed:       "0x52f6",
				Miner:         coinbase,
				BaseFeePerGas: "0x0",
				Calls: []callRes{{
					// Caller is in this case the contract that invokes ecrecover.
					ReturnValue: strings.ToLower(randomAccounts[2].addr.String()),
					GasUsed:     "0x52f6",
					Logs:        []log{},
					Status:      "0x1",
				}},
			}},
		},
		// Test moving the sha256 precompile.
		{
			name: "precompile-move",
			tag:  latest,
			blocks: []simBlock{{
				StateOverrides: &StateOverride{
					sha256Address: OverrideAccount{
						// Yul code that returns the calldata.
						// object "Test" {
						//    code {
						//        let size := calldatasize() // Get the size of the calldata
						//
						//        // Allocate memory to store the calldata
						//        let memPtr := msize()
						//
						//        // Copy calldata to memory
						//        calldatacopy(memPtr, 0, size)
						//
						//        // Return the calldata from memory
						//        return(memPtr, size)
						//    }
						// }
						Code:             hex2Bytes("365981600082378181f3"),
						MovePrecompileTo: &randomAccounts[2].addr,
					},
				},
				Calls: []TransactionArgs{{
					From:  &randomAccounts[0].addr,
					To:    &randomAccounts[2].addr,
					Input: hex2Bytes("0000000000000000000000000000000000000000000000000000000000000001"),
				}, {
					From:  &randomAccounts[0].addr,
					To:    &sha256Address,
					Input: hex2Bytes("0000000000000000000000000000000000000000000000000000000000000001"),
				}},
			}},
			want: []blockRes{{
				Number:        "0xb",
				GasLimit:      "0x47e7c4",
				GasUsed:       "0xa58c",
				Miner:         coinbase,
				BaseFeePerGas: "0x0",
				Calls: []callRes{{
					ReturnValue: "0xec4916dd28fc4c10d78e287ca5d9cc51ee1ae73cbfde08c6b37324cbfaac8bc5",
					GasUsed:     "0x52dc",
					Logs:        []log{},
					Status:      "0x1",
				}, {
					ReturnValue: "0x0000000000000000000000000000000000000000000000000000000000000001",
					GasUsed:     "0x52b0",
					Logs:        []log{},
					Status:      "0x1",
				}},
			}},
		},
		// Test ether transfers.
		{
			name: "transfer-logs",
			tag:  latest,
			blocks: []simBlock{{
				StateOverrides: &StateOverride{
					randomAccounts[0].addr: OverrideAccount{
						Balance: newRPCBalance(big.NewInt(100)),
						// Yul code that transfers 100 wei to address passed in calldata:
						// object "Test" {
						//    code {
						//        let recipient := shr(96, calldataload(0))
						//        let value := 100
						//        let success := call(gas(), recipient, value, 0, 0, 0, 0)
						//        if eq(success, 0) {
						//            revert(0, 0)
						//        }
						//    }
						// }
						Code: hex2Bytes("60003560601c606460008060008084865af160008103601d57600080fd5b505050"),
					},
				},
				Calls: []TransactionArgs{{
					From:  &accounts[0].addr,
					To:    &randomAccounts[0].addr,
					Value: (*hexutil.Big)(big.NewInt(50)),
					Input: hex2Bytes(strings.TrimPrefix(fixedAccount.addr.String(), "0x")),
				}},
			}},
			includeTransfers: &includeTransfers,
			want: []blockRes{{
				Number:        "0xb",
				GasLimit:      "0x47e7c4",
				GasUsed:       "0x77dc",
				Miner:         coinbase,
				BaseFeePerGas: "0x0",
				Calls: []callRes{{
					ReturnValue: "0x",
					GasUsed:     "0x77dc",
					Logs: []log{{
						Address: transferAddress,
						Topics: []common.Hash{
							transferTopic,
							addressToHash(accounts[0].addr),
							addressToHash(randomAccounts[0].addr),
						},
						Data:        hexutil.Bytes(common.BigToHash(big.NewInt(50)).Bytes()),
						BlockNumber: hexutil.Uint64(11),
					}, {
						Address: transferAddress,
						Topics: []common.Hash{
							transferTopic,
							addressToHash(randomAccounts[0].addr),
							addressToHash(fixedAccount.addr),
						},
						Data:        hexutil.Bytes(common.BigToHash(big.NewInt(100)).Bytes()),
						BlockNumber: hexutil.Uint64(11),
						Index:       hexutil.Uint(1),
					}},
					Status: "0x1",
				}},
			}},
		},
		// Tests selfdestructed contract.
		{
			name: "selfdestruct",
			tag:  latest,
			blocks: []simBlock{{
				Calls: []TransactionArgs{{
					From: &accounts[0].addr,
					To:   &cac,
				}, {
					From: &accounts[0].addr,
					// Check that cac is selfdestructed and balance transferred to dad.
					// object "Test" {
					//    code {
					//        let cac := 0x0000000000000000000000000000000000000cac
					//        let dad := 0x0000000000000000000000000000000000000dad
					//        if gt(balance(cac), 0) {
					//            revert(0, 0)
					//        }
					//        if gt(extcodesize(cac), 0) {
					//            revert(0, 0)
					//        }
					//        if eq(balance(dad), 0) {
					//            revert(0, 0)
					//        }
					//    }
					// }
					Input: hex2Bytes("610cac610dad600082311115601357600080fd5b6000823b1115602157600080fd5b6000813103602e57600080fd5b5050"),
				}},
			}, {
				Calls: []TransactionArgs{{
					From:  &accounts[0].addr,
					Input: hex2Bytes("610cac610dad600082311115601357600080fd5b6000823b1115602157600080fd5b6000813103602e57600080fd5b5050"),
				}},
			}},
			want: []blockRes{{
				Number:        "0xb",
				GasLimit:      "0x47e7c4",
				GasUsed:       "0x1b83f",
				Miner:         coinbase,
				BaseFeePerGas: "0x0",
				Calls: []callRes{{
					ReturnValue: "0x",
					GasUsed:     "0xd166",
					Logs:        []log{},
					Status:      "0x1",
				}, {
					ReturnValue: "0x",
					GasUsed:     "0xe6d9",
					Logs:        []log{},
					Status:      "0x1",
				}},
			}, {
				Number:        "0xc",
				GasLimit:      "0x47e7c4",
				GasUsed:       "0xe6d9",
				Miner:         coinbase,
				BaseFeePerGas: "0x0",
				Calls: []callRes{{
					ReturnValue: "0x",
					GasUsed:     "0xe6d9",
					Logs:        []log{},
					Status:      "0x1",
				}},
			}},
		},
		// Enable validation checks.
		{
			name: "validation-checks",
			tag:  latest,
			blocks: []simBlock{{
				Calls: []TransactionArgs{{
					From:  &accounts[2].addr,
					To:    &cac,
					Nonce: newUint64(2),
				}},
			}},
			validation: &validation,
			want:       nil,
			expectErr:  &invalidTxError{Message: fmt.Sprintf("err: nonce too high: address %s, tx: 2 state: 0 (supplied gas 4712388)", accounts[2].addr), Code: errCodeNonceTooHigh},
		},
		// Contract sends tx in validation mode.
		{
			name: "validation-checks-from-contract",
			tag:  latest,
			blocks: []simBlock{{
				StateOverrides: &StateOverride{
					randomAccounts[2].addr: OverrideAccount{
						Balance: newRPCBalance(big.NewInt(2098640803896784)),
						Code:    hex2Bytes("00"),
						Nonce:   newUint64(1),
					},
				},
				Calls: []TransactionArgs{{
					From:                 &randomAccounts[2].addr,
					To:                   &cac,
					Nonce:                newUint64(1),
					MaxFeePerGas:         newInt(233138868),
					MaxPriorityFeePerGas: newInt(1),
				}},
			}},
			validation: &validation,
			want: []blockRes{{
				Number:        "0xb",
				GasLimit:      "0x47e7c4",
				GasUsed:       "0xd166",
				Miner:         coinbase,
				BaseFeePerGas: "0xde56ab3",
				Calls: []callRes{{
					ReturnValue: "0x",
					GasUsed:     "0xd166",
					Logs:        []log{},
					Status:      "0x1",
				}},
			}},
		},
		// Successful validation
		{
			name: "validation-checks-success",
			tag:  latest,
			blocks: []simBlock{{
				BlockOverrides: &BlockOverrides{
					BaseFeePerGas: (*hexutil.Big)(big.NewInt(1)),
				},
				StateOverrides: &StateOverride{
					randomAccounts[0].addr: OverrideAccount{Balance: newRPCBalance(big.NewInt(10000000))},
				},
				Calls: []TransactionArgs{{
					From:         &randomAccounts[0].addr,
					To:           &randomAccounts[1].addr,
					Value:        (*hexutil.Big)(big.NewInt(1000)),
					MaxFeePerGas: (*hexutil.Big)(big.NewInt(2)),
				}},
			}},
			validation: &validation,
			want: []blockRes{{
				Number:        "0xb",
				GasLimit:      "0x47e7c4",
				GasUsed:       "0x5208",
				Miner:         coinbase,
				BaseFeePerGas: "0x1",
				Calls: []callRes{{
					ReturnValue: "0x",
					GasUsed:     "0x5208",
					Logs:        []log{},
					Status:      "0x1",
				}},
			}},
		},
		// Clear storage.
		{
			name: "clear-storage",
			tag:  latest,
			blocks: []simBlock{{
				StateOverrides: &StateOverride{
					randomAccounts[2].addr: {
						Code: newBytes(genesis.Alloc[bab].Code),
						StateDiff: map[common.Hash]common.Hash{
							common.BigToHash(big.NewInt(1)): common.BigToHash(big.NewInt(2)),
							common.BigToHash(big.NewInt(2)): common.BigToHash(big.NewInt(3)),
						},
					},
					bab: {
						State: map[common.Hash]common.Hash{
							common.BigToHash(big.NewInt(1)): common.BigToHash(big.NewInt(1)),
						},
					},
				},
				Calls: []TransactionArgs{{
					From: &accounts[0].addr,
					To:   &randomAccounts[2].addr,
				}, {
					From: &accounts[0].addr,
					To:   &bab,
				}},
			}, {
				StateOverrides: &StateOverride{
					randomAccounts[2].addr: {
						State: map[common.Hash]common.Hash{
							common.BigToHash(big.NewInt(1)): common.BigToHash(big.NewInt(5)),
						},
					},
				},
				Calls: []TransactionArgs{{
					From: &accounts[0].addr,
					To:   &randomAccounts[2].addr,
				}},
			}},
			want: []blockRes{{
				Number:        "0xb",
				GasLimit:      "0x47e7c4",
				GasUsed:       "0xc542",
				Miner:         coinbase,
				BaseFeePerGas: "0x0",
				Calls: []callRes{{
					ReturnValue: "0x0000000000000000000000000000000200000000000000000000000000000003",
					GasUsed:     "0x62a1",
					Logs:        []log{},
					Status:      "0x1",
				}, {
					ReturnValue: "0x0000000000000000000000000000000100000000000000000000000000000000",
					GasUsed:     "0x62a1",
					Logs:        []log{},
					Status:      "0x1",
				}},
			}, {
				Number:        "0xc",
				GasLimit:      "0x47e7c4",
				GasUsed:       "0x62a1",
				Miner:         coinbase,
				BaseFeePerGas: "0x0",
				Calls: []callRes{{
					ReturnValue: "0x0000000000000000000000000000000500000000000000000000000000000000",
					GasUsed:     "0x62a1",
					Logs:        []log{},
					Status:      "0x1",
				}},
			}},
		},
		{
			name: "blockhash-opcode",
			tag:  latest,
			blocks: []simBlock{{
				BlockOverrides: &BlockOverrides{
					Number: (*hexutil.Big)(big.NewInt(12)),
				},
				StateOverrides: &StateOverride{
					randomAccounts[2].addr: {
						Code: hex2Bytes("600035804060008103601057600080fd5b5050"),
					},
				},
				Calls: []TransactionArgs{{
					From: &accounts[0].addr,
					To:   &randomAccounts[2].addr,
					// Phantom block after base.
					Input: uint256ToBytes(uint256.NewInt(11)),
				}, {
					From: &accounts[0].addr,
					To:   &randomAccounts[2].addr,
					// Canonical block.
					Input: uint256ToBytes(uint256.NewInt(8)),
				}, {
					From: &accounts[0].addr,
					To:   &randomAccounts[2].addr,
					// base block.
					Input: uint256ToBytes(uint256.NewInt(10)),
				}},
			}, {
				BlockOverrides: &BlockOverrides{
					Number: (*hexutil.Big)(big.NewInt(16)),
				},
				Calls: []TransactionArgs{{
					From: &accounts[0].addr,
					To:   &randomAccounts[2].addr,
					// blocks[0]
					Input: uint256ToBytes(uint256.NewInt(12)),
				}, {
					From: &accounts[0].addr,
					To:   &randomAccounts[2].addr,
					// Phantom after blocks[0]
					Input: uint256ToBytes(uint256.NewInt(13)),
				}},
			}},
			want: []blockRes{{
				Number:        "0xb",
				GasLimit:      "0x47e7c4",
				GasUsed:       "0x0",
				Miner:         coinbase,
				BaseFeePerGas: "0x0",
				Calls:         []callRes{},
			}, {
				Number:        "0xc",
				GasLimit:      "0x47e7c4",
				GasUsed:       "0xf864",
				Miner:         coinbase,
				BaseFeePerGas: "0x0",
				Calls: []callRes{{
					ReturnValue: "0x",
					GasUsed:     "0x52cc",
					Logs:        []log{},
					Status:      "0x1",
				}, {
					ReturnValue: "0x",
					GasUsed:     "0x52cc",
					Logs:        []log{},
					Status:      "0x1",
				}, {

					ReturnValue: "0x",
					GasUsed:     "0x52cc",
					Logs:        []log{},
					Status:      "0x1",
				}},
			}, {
				Number:        "0xd",
				GasLimit:      "0x47e7c4",
				GasUsed:       "0x0",
				Miner:         coinbase,
				BaseFeePerGas: "0x0",
				Calls:         []callRes{},
			}, {
				Number:        "0xe",
				GasLimit:      "0x47e7c4",
				GasUsed:       "0x0",
				Miner:         coinbase,
				BaseFeePerGas: "0x0",
				Calls:         []callRes{},
			}, {
				Number:        "0xf",
				GasLimit:      "0x47e7c4",
				GasUsed:       "0x0",
				Miner:         coinbase,
				BaseFeePerGas: "0x0",
				Calls:         []callRes{},
			}, {
				Number:        "0x10",
				GasLimit:      "0x47e7c4",
				GasUsed:       "0xa598",
				Miner:         coinbase,
				BaseFeePerGas: "0x0",
				Calls: []callRes{{
					ReturnValue: "0x",
					GasUsed:     "0x52cc",
					Logs:        []log{},
					Status:      "0x1",
				}, {

					ReturnValue: "0x",
					GasUsed:     "0x52cc",
					Logs:        []log{},
					Status:      "0x1",
				}},
			}},
		},
		{
			name: "basefee-non-validation",
			tag:  latest,
			blocks: []simBlock{{
				StateOverrides: &StateOverride{
					randomAccounts[2].addr: {
						// Yul code:
						// object "Test" {
						//    code {
						//        // Get the gas price from the transaction
						//        let gasPrice := gasprice()
						//
						//        // Get the base fee from the block
						//        let baseFee := basefee()
						//
						//        // Store gasPrice and baseFee in memory
						//        mstore(0x0, gasPrice)
						//        mstore(0x20, baseFee)
						//
						//        // Return the data
						//        return(0x0, 0x40)
						//    }
						// }
						Code: hex2Bytes("3a489060005260205260406000f3"),
					},
				},
				Calls: []TransactionArgs{{
					From: &accounts[0].addr,
					To:   &randomAccounts[2].addr,
					// 0 gas price
				}, {
					From: &accounts[0].addr,
					To:   &randomAccounts[2].addr,
					// non-zero gas price
					MaxPriorityFeePerGas: newInt(1),
					MaxFeePerGas:         newInt(2),
				},
				},
			}, {
				BlockOverrides: &BlockOverrides{
					BaseFeePerGas: (*hexutil.Big)(big.NewInt(1)),
				},
				Calls: []TransactionArgs{{
					From: &accounts[0].addr,
					To:   &randomAccounts[2].addr,
					// 0 gas price
				}, {
					From: &accounts[0].addr,
					To:   &randomAccounts[2].addr,
					// non-zero gas price
					MaxPriorityFeePerGas: newInt(1),
					MaxFeePerGas:         newInt(2),
				},
				},
			}, {
				// Base fee should be 0 to zero even if it was set in previous block.
				Calls: []TransactionArgs{{
					From: &accounts[0].addr,
					To:   &randomAccounts[2].addr,
				}},
			}},
			want: []blockRes{{
				Number:        "0xb",
				GasLimit:      "0x47e7c4",
				GasUsed:       "0xa44e",
				Miner:         coinbase,
				BaseFeePerGas: "0x0",
				Calls: []callRes{{
					ReturnValue: "0x00000000000000000000000000000000000000000000000000000000000000000000000000000000000000000000000000000000000000000000000000000000",
					GasUsed:     "0x5227",
					Logs:        []log{},
					Status:      "0x1",
				}, {
					ReturnValue: "0x00000000000000000000000000000000000000000000000000000000000000010000000000000000000000000000000000000000000000000000000000000000",
					GasUsed:     "0x5227",
					Logs:        []log{},
					Status:      "0x1",
				}},
			}, {
				Number:        "0xc",
				GasLimit:      "0x47e7c4",
				GasUsed:       "0xa44e",
				Miner:         coinbase,
				BaseFeePerGas: "0x1",
				Calls: []callRes{{
					ReturnValue: "0x00000000000000000000000000000000000000000000000000000000000000000000000000000000000000000000000000000000000000000000000000000001",
					GasUsed:     "0x5227",
					Logs:        []log{},
					Status:      "0x1",
				}, {
					ReturnValue: "0x00000000000000000000000000000000000000000000000000000000000000020000000000000000000000000000000000000000000000000000000000000001",
					GasUsed:     "0x5227",
					Logs:        []log{},
					Status:      "0x1",
				}},
			}, {
				Number:        "0xd",
				GasLimit:      "0x47e7c4",
				GasUsed:       "0x5227",
				Miner:         coinbase,
				BaseFeePerGas: "0x0",
				Calls: []callRes{{
					ReturnValue: "0x00000000000000000000000000000000000000000000000000000000000000000000000000000000000000000000000000000000000000000000000000000000",
					GasUsed:     "0x5227",
					Logs:        []log{},
					Status:      "0x1",
				}},
			}},
		}, {
			name: "basefee-validation-mode",
			tag:  latest,
			blocks: []simBlock{{
				StateOverrides: &StateOverride{
					randomAccounts[2].addr: {
						// Yul code:
						// object "Test" {
						//    code {
						//        // Get the gas price from the transaction
						//        let gasPrice := gasprice()
						//
						//        // Get the base fee from the block
						//        let baseFee := basefee()
						//
						//        // Store gasPrice and baseFee in memory
						//        mstore(0x0, gasPrice)
						//        mstore(0x20, baseFee)
						//
						//        // Return the data
						//        return(0x0, 0x40)
						//    }
						// }
						Code: hex2Bytes("3a489060005260205260406000f3"),
					},
				},
				Calls: []TransactionArgs{{
					From:                 &accounts[0].addr,
					To:                   &randomAccounts[2].addr,
					MaxFeePerGas:         newInt(233138868),
					MaxPriorityFeePerGas: newInt(1),
				}},
			}},
			validation: &validation,
			want: []blockRes{{
				Number:        "0xb",
				GasLimit:      "0x47e7c4",
				GasUsed:       "0x5227",
				Miner:         coinbase,
				BaseFeePerGas: "0xde56ab3",
				Calls: []callRes{{
					ReturnValue: "0x000000000000000000000000000000000000000000000000000000000de56ab4000000000000000000000000000000000000000000000000000000000de56ab3",
					GasUsed:     "0x5227",
					Logs:        []log{},
					Status:      "0x1",
				}},
			}},
		},
	}

	for _, tc := range testSuite {
		t.Run(tc.name, func(t *testing.T) {
			opts := simOpts{BlockStateCalls: tc.blocks}
			if tc.includeTransfers != nil && *tc.includeTransfers {
				opts.TraceTransfers = true
			}
			if tc.validation != nil && *tc.validation {
				opts.Validation = true
			}
			result, err := api.SimulateV1(context.Background(), opts, &tc.tag)
			if tc.expectErr != nil {
				if err == nil {
					t.Fatalf("test %s: want error %v, have nothing", tc.name, tc.expectErr)
				}
				if !errors.Is(err, tc.expectErr) {
					// Second try
					if !reflect.DeepEqual(err, tc.expectErr) {
						t.Errorf("test %s: error mismatch, want %v, have %v", tc.name, tc.expectErr, err)
					}
				}
				return
			}
			if err != nil {
				t.Fatalf("test %s: want no error, have %v", tc.name, err)
			}
			// Turn result into res-struct
			var have []blockRes
			resBytes, _ := json.Marshal(result)
			if err := json.Unmarshal(resBytes, &have); err != nil {
				t.Fatalf("failed to unmarshal result: %v", err)
			}
			if !reflect.DeepEqual(have, tc.want) {
				t.Errorf("test %s, result mismatch, have\n%v\n, want\n%v\n", tc.name, have, tc.want)
			}
		})
	}
}

func TestSignTransaction(t *testing.T) {
	t.Parallel()
	// Initialize test accounts
	var (
		key, _  = crypto.HexToECDSA("8a1f9a8f95be41cd7ccb6168179afb4504aefe388d1e14474d32c45c72ce7b7a")
		to      = crypto.PubkeyToAddress(key.PublicKey)
		genesis = &core.Genesis{
			Config: params.MergedTestChainConfig,
			Alloc:  types.GenesisAlloc{},
		}
	)
	b := newTestBackend(t, 1, genesis, beacon.New(ethash.NewFaker()), func(i int, b *core.BlockGen) {
		b.SetPoS()
	})
	api := NewTransactionAPI(b, nil)
	res, err := api.FillTransaction(context.Background(), TransactionArgs{
		From:  &b.acc.Address,
		To:    &to,
		Value: (*hexutil.Big)(big.NewInt(1)),
	})
	if err != nil {
		t.Fatalf("failed to fill tx defaults: %v\n", err)
	}

	res, err = api.SignTransaction(context.Background(), argsFromTransaction(res.Tx, b.acc.Address))
	if err != nil {
		t.Fatalf("failed to sign tx: %v\n", err)
	}
	tx, err := json.Marshal(res.Tx)
	if err != nil {
		t.Fatal(err)
	}
	expect := `{"type":"0x2","chainId":"0x1","nonce":"0x0","to":"0x703c4b2bd70c169f5717101caee543299fc946c7","gas":"0x5208","gasPrice":null,"maxPriorityFeePerGas":"0x0","maxFeePerGas":"0x684ee180","value":"0x1","input":"0x","accessList":[],"v":"0x0","r":"0x8fabeb142d585dd9247f459f7e6fe77e2520c88d50ba5d220da1533cea8b34e1","s":"0x582dd68b21aef36ba23f34e49607329c20d981d30404daf749077f5606785ce7","yParity":"0x0","hash":"0x93927839207cfbec395da84b8a2bc38b7b65d2cb2819e9fef1f091f5b1d4cc8f"}`
	if !bytes.Equal(tx, []byte(expect)) {
		t.Errorf("result mismatch. Have:\n%s\nWant:\n%s\n", tx, expect)
	}
}

func TestSignBlobTransaction(t *testing.T) {
	t.Parallel()
	// Initialize test accounts
	var (
		key, _  = crypto.HexToECDSA("8a1f9a8f95be41cd7ccb6168179afb4504aefe388d1e14474d32c45c72ce7b7a")
		to      = crypto.PubkeyToAddress(key.PublicKey)
		genesis = &core.Genesis{
			Config: params.MergedTestChainConfig,
			Alloc:  types.GenesisAlloc{},
		}
	)
	b := newTestBackend(t, 1, genesis, beacon.New(ethash.NewFaker()), func(i int, b *core.BlockGen) {
		b.SetPoS()
	})
	api := NewTransactionAPI(b, nil)
	res, err := api.FillTransaction(context.Background(), TransactionArgs{
		From:       &b.acc.Address,
		To:         &to,
		Value:      (*hexutil.Big)(big.NewInt(1)),
		BlobHashes: []common.Hash{{0x01, 0x22}},
	})
	if err != nil {
		t.Fatalf("failed to fill tx defaults: %v\n", err)
	}

	_, err = api.SignTransaction(context.Background(), argsFromTransaction(res.Tx, b.acc.Address))
	if err != nil {
		t.Fatalf("should not fail on blob transaction")
	}
}

func TestSendBlobTransaction(t *testing.T) {
	t.Parallel()
	// Initialize test accounts
	var (
		key, _  = crypto.HexToECDSA("8a1f9a8f95be41cd7ccb6168179afb4504aefe388d1e14474d32c45c72ce7b7a")
		to      = crypto.PubkeyToAddress(key.PublicKey)
		genesis = &core.Genesis{
			Config: params.MergedTestChainConfig,
			Alloc:  types.GenesisAlloc{},
		}
	)
	b := newTestBackend(t, 1, genesis, beacon.New(ethash.NewFaker()), func(i int, b *core.BlockGen) {
		b.SetPoS()
	})
	api := NewTransactionAPI(b, nil)
	res, err := api.FillTransaction(context.Background(), TransactionArgs{
		From:       &b.acc.Address,
		To:         &to,
		Value:      (*hexutil.Big)(big.NewInt(1)),
		BlobHashes: []common.Hash{{0x01, 0x22}},
	})
	if err != nil {
		t.Fatalf("failed to fill tx defaults: %v\n", err)
	}

	_, err = api.SendTransaction(context.Background(), argsFromTransaction(res.Tx, b.acc.Address))
	if err == nil {
		t.Errorf("sending tx should have failed")
	} else if !errors.Is(err, errBlobTxNotSupported) {
		t.Errorf("unexpected error. Have %v, want %v\n", err, errBlobTxNotSupported)
	}
}

func TestFillBlobTransaction(t *testing.T) {
	t.Parallel()
	// Initialize test accounts
	var (
		key, _  = crypto.HexToECDSA("8a1f9a8f95be41cd7ccb6168179afb4504aefe388d1e14474d32c45c72ce7b7a")
		to      = crypto.PubkeyToAddress(key.PublicKey)
		genesis = &core.Genesis{
			Config: params.MergedTestChainConfig,
			Alloc:  types.GenesisAlloc{},
		}
		emptyBlob                      = new(kzg4844.Blob)
		emptyBlobs                     = []kzg4844.Blob{*emptyBlob}
		emptyBlobCommit, _             = kzg4844.BlobToCommitment(emptyBlob)
		emptyBlobProof, _              = kzg4844.ComputeBlobProof(emptyBlob, emptyBlobCommit)
		emptyBlobHash      common.Hash = kzg4844.CalcBlobHashV1(sha256.New(), &emptyBlobCommit)
	)
	b := newTestBackend(t, 1, genesis, beacon.New(ethash.NewFaker()), func(i int, b *core.BlockGen) {
		b.SetPoS()
	})
	api := NewTransactionAPI(b, nil)
	type result struct {
		Hashes  []common.Hash
		Sidecar *types.BlobTxSidecar
	}
	suite := []struct {
		name string
		args TransactionArgs
		err  string
		want *result
	}{
		{
			name: "TestInvalidParamsCombination1",
			args: TransactionArgs{
				From:   &b.acc.Address,
				To:     &to,
				Value:  (*hexutil.Big)(big.NewInt(1)),
				Blobs:  []kzg4844.Blob{{}},
				Proofs: []kzg4844.Proof{{}},
			},
			err: `blob proofs provided while commitments were not`,
		},
		{
			name: "TestInvalidParamsCombination2",
			args: TransactionArgs{
				From:        &b.acc.Address,
				To:          &to,
				Value:       (*hexutil.Big)(big.NewInt(1)),
				Blobs:       []kzg4844.Blob{{}},
				Commitments: []kzg4844.Commitment{{}},
			},
			err: `blob commitments provided while proofs were not`,
		},
		{
			name: "TestInvalidParamsCount1",
			args: TransactionArgs{
				From:        &b.acc.Address,
				To:          &to,
				Value:       (*hexutil.Big)(big.NewInt(1)),
				Blobs:       []kzg4844.Blob{{}},
				Commitments: []kzg4844.Commitment{{}, {}},
				Proofs:      []kzg4844.Proof{{}, {}},
			},
			err: `number of blobs and commitments mismatch (have=2, want=1)`,
		},
		{
			name: "TestInvalidParamsCount2",
			args: TransactionArgs{
				From:        &b.acc.Address,
				To:          &to,
				Value:       (*hexutil.Big)(big.NewInt(1)),
				Blobs:       []kzg4844.Blob{{}, {}},
				Commitments: []kzg4844.Commitment{{}, {}},
				Proofs:      []kzg4844.Proof{{}},
			},
			err: `number of blobs and proofs mismatch (have=1, want=2)`,
		},
		{
			name: "TestInvalidProofVerification",
			args: TransactionArgs{
				From:        &b.acc.Address,
				To:          &to,
				Value:       (*hexutil.Big)(big.NewInt(1)),
				Blobs:       []kzg4844.Blob{{}, {}},
				Commitments: []kzg4844.Commitment{{}, {}},
				Proofs:      []kzg4844.Proof{{}, {}},
			},
			err: `failed to verify blob proof: short buffer`,
		},
		{
			name: "TestGenerateBlobHashes",
			args: TransactionArgs{
				From:        &b.acc.Address,
				To:          &to,
				Value:       (*hexutil.Big)(big.NewInt(1)),
				Blobs:       emptyBlobs,
				Commitments: []kzg4844.Commitment{emptyBlobCommit},
				Proofs:      []kzg4844.Proof{emptyBlobProof},
			},
			want: &result{
				Hashes: []common.Hash{emptyBlobHash},
				Sidecar: &types.BlobTxSidecar{
					Blobs:       emptyBlobs,
					Commitments: []kzg4844.Commitment{emptyBlobCommit},
					Proofs:      []kzg4844.Proof{emptyBlobProof},
				},
			},
		},
		{
			name: "TestValidBlobHashes",
			args: TransactionArgs{
				From:        &b.acc.Address,
				To:          &to,
				Value:       (*hexutil.Big)(big.NewInt(1)),
				BlobHashes:  []common.Hash{emptyBlobHash},
				Blobs:       emptyBlobs,
				Commitments: []kzg4844.Commitment{emptyBlobCommit},
				Proofs:      []kzg4844.Proof{emptyBlobProof},
			},
			want: &result{
				Hashes: []common.Hash{emptyBlobHash},
				Sidecar: &types.BlobTxSidecar{
					Blobs:       emptyBlobs,
					Commitments: []kzg4844.Commitment{emptyBlobCommit},
					Proofs:      []kzg4844.Proof{emptyBlobProof},
				},
			},
		},
		{
			name: "TestInvalidBlobHashes",
			args: TransactionArgs{
				From:        &b.acc.Address,
				To:          &to,
				Value:       (*hexutil.Big)(big.NewInt(1)),
				BlobHashes:  []common.Hash{{0x01, 0x22}},
				Blobs:       emptyBlobs,
				Commitments: []kzg4844.Commitment{emptyBlobCommit},
				Proofs:      []kzg4844.Proof{emptyBlobProof},
			},
			err: fmt.Sprintf("blob hash verification failed (have=%s, want=%s)", common.Hash{0x01, 0x22}, emptyBlobHash),
		},
		{
			name: "TestGenerateBlobProofs",
			args: TransactionArgs{
				From:  &b.acc.Address,
				To:    &to,
				Value: (*hexutil.Big)(big.NewInt(1)),
				Blobs: emptyBlobs,
			},
			want: &result{
				Hashes: []common.Hash{emptyBlobHash},
				Sidecar: &types.BlobTxSidecar{
					Blobs:       emptyBlobs,
					Commitments: []kzg4844.Commitment{emptyBlobCommit},
					Proofs:      []kzg4844.Proof{emptyBlobProof},
				},
			},
		},
	}
	for _, tc := range suite {
		t.Run(tc.name, func(t *testing.T) {
			t.Parallel()

			res, err := api.FillTransaction(context.Background(), tc.args)
			if len(tc.err) > 0 {
				if err == nil {
					t.Fatalf("missing error. want: %s", tc.err)
				} else if err.Error() != tc.err {
					t.Fatalf("error mismatch. want: %s, have: %s", tc.err, err.Error())
				}
				return
			}
			if err != nil && len(tc.err) == 0 {
				t.Fatalf("expected no error. have: %s", err)
			}
			if res == nil {
				t.Fatal("result missing")
			}
			want, err := json.Marshal(tc.want)
			if err != nil {
				t.Fatalf("failed to encode expected: %v", err)
			}
			have, err := json.Marshal(result{Hashes: res.Tx.BlobHashes(), Sidecar: res.Tx.BlobTxSidecar()})
			if err != nil {
				t.Fatalf("failed to encode computed sidecar: %v", err)
			}
			if !bytes.Equal(have, want) {
				t.Errorf("blob sidecar mismatch. Have: %s, want: %s", have, want)
			}
		})
	}
}

func argsFromTransaction(tx *types.Transaction, from common.Address) TransactionArgs {
	var (
		gas        = tx.Gas()
		nonce      = tx.Nonce()
		input      = tx.Data()
		accessList *types.AccessList
	)
	if acl := tx.AccessList(); acl != nil {
		accessList = &acl
	}
	return TransactionArgs{
		From:                 &from,
		To:                   tx.To(),
		Gas:                  (*hexutil.Uint64)(&gas),
		MaxFeePerGas:         (*hexutil.Big)(tx.GasFeeCap()),
		MaxPriorityFeePerGas: (*hexutil.Big)(tx.GasTipCap()),
		Value:                (*hexutil.Big)(tx.Value()),
		Nonce:                (*hexutil.Uint64)(&nonce),
		Input:                (*hexutil.Bytes)(&input),
		ChainID:              (*hexutil.Big)(tx.ChainId()),
		AccessList:           accessList,
		BlobFeeCap:           (*hexutil.Big)(tx.BlobGasFeeCap()),
		BlobHashes:           tx.BlobHashes(),
	}
}

type account struct {
	key  *ecdsa.PrivateKey
	addr common.Address
}

func newAccounts(n int) (accounts []account) {
	for i := 0; i < n; i++ {
		key, _ := crypto.GenerateKey()
		addr := crypto.PubkeyToAddress(key.PublicKey)
		accounts = append(accounts, account{key: key, addr: addr})
	}
	slices.SortFunc(accounts, func(a, b account) int { return a.addr.Cmp(b.addr) })
	return accounts
}

func newTestAccount() account {
	// testKey is a private key to use for funding a tester account.
	key, _ := crypto.HexToECDSA("b71c71a67e1177ad4e901695e1b4b9ee17ae16c6668d313eac2f96dbcda3f291")
	// testAddr is the Ethereum address of the tester account.
	addr := crypto.PubkeyToAddress(key.PublicKey)
	return account{key: key, addr: addr}
}

func newRPCBalance(balance *big.Int) *hexutil.Big {
	rpcBalance := (*hexutil.Big)(balance)
	return rpcBalance
}

func hex2Bytes(str string) *hexutil.Bytes {
	rpcBytes := hexutil.Bytes(common.FromHex(str))
	return &rpcBytes
}

func newUint64(v uint64) *hexutil.Uint64 {
	rpcUint64 := hexutil.Uint64(v)
	return &rpcUint64
}

func newBytes(b []byte) *hexutil.Bytes {
	rpcBytes := hexutil.Bytes(b)
	return &rpcBytes
}

func uint256ToBytes(v *uint256.Int) *hexutil.Bytes {
	b := v.Bytes32()
	r := hexutil.Bytes(b[:])
	return &r
}

func TestRPCMarshalBlock(t *testing.T) {
	t.Parallel()
	var (
		txs []*types.Transaction
		to  = common.BytesToAddress([]byte{0x11})
	)
	for i := uint64(1); i <= 4; i++ {
		var tx *types.Transaction
		if i%2 == 0 {
			tx = types.NewTx(&types.LegacyTx{
				Nonce:    i,
				GasPrice: big.NewInt(11111),
				Gas:      1111,
				To:       &to,
				Value:    big.NewInt(111),
				Data:     []byte{0x11, 0x11, 0x11},
			})
		} else {
			tx = types.NewTx(&types.AccessListTx{
				ChainID:  big.NewInt(1337),
				Nonce:    i,
				GasPrice: big.NewInt(11111),
				Gas:      1111,
				To:       &to,
				Value:    big.NewInt(111),
				Data:     []byte{0x11, 0x11, 0x11},
			})
		}
		txs = append(txs, tx)
	}
	block := types.NewBlock(&types.Header{Number: big.NewInt(100)}, &types.Body{Transactions: txs}, nil, blocktest.NewHasher())

	var testSuite = []struct {
		inclTx bool
		fullTx bool
		want   string
	}{
		// without txs
		{
			inclTx: false,
			fullTx: false,
			want: `{
				"difficulty": "0x0",
				"extraData": "0x",
				"gasLimit": "0x0",
				"gasUsed": "0x0",
				"hash": "0x9b73c83b25d0faf7eab854e3684c7e394336d6e135625aafa5c183f27baa8fee",
				"logsBloom": "0x00000000000000000000000000000000000000000000000000000000000000000000000000000000000000000000000000000000000000000000000000000000000000000000000000000000000000000000000000000000000000000000000000000000000000000000000000000000000000000000000000000000000000000000000000000000000000000000000000000000000000000000000000000000000000000000000000000000000000000000000000000000000000000000000000000000000000000000000000000000000000000000000000000000000000000000000000000000000000000000000000000000000000000000000000000000",
				"miner": "0x0000000000000000000000000000000000000000",
				"mixHash": "0x0000000000000000000000000000000000000000000000000000000000000000",
				"nonce": "0x0000000000000000",
				"number": "0x64",
				"parentHash": "0x0000000000000000000000000000000000000000000000000000000000000000",
				"receiptsRoot": "0x56e81f171bcc55a6ff8345e692c0f86e5b48e01b996cadc001622fb5e363b421",
				"sha3Uncles": "0x1dcc4de8dec75d7aab85b567b6ccd41ad312451b948a7413f0a142fd40d49347",
				"size": "0x296",
				"stateRoot": "0x0000000000000000000000000000000000000000000000000000000000000000",
				"timestamp": "0x0",
				"transactionsRoot": "0x661a9febcfa8f1890af549b874faf9fa274aede26ef489d9db0b25daa569450e",
				"uncles": []
			}`,
		},
		// only tx hashes
		{
			inclTx: true,
			fullTx: false,
			want: `{
				"difficulty": "0x0",
				"extraData": "0x",
				"gasLimit": "0x0",
				"gasUsed": "0x0",
				"hash": "0x9b73c83b25d0faf7eab854e3684c7e394336d6e135625aafa5c183f27baa8fee",
				"logsBloom": "0x00000000000000000000000000000000000000000000000000000000000000000000000000000000000000000000000000000000000000000000000000000000000000000000000000000000000000000000000000000000000000000000000000000000000000000000000000000000000000000000000000000000000000000000000000000000000000000000000000000000000000000000000000000000000000000000000000000000000000000000000000000000000000000000000000000000000000000000000000000000000000000000000000000000000000000000000000000000000000000000000000000000000000000000000000000000",
				"miner": "0x0000000000000000000000000000000000000000",
				"mixHash": "0x0000000000000000000000000000000000000000000000000000000000000000",
				"nonce": "0x0000000000000000",
				"number": "0x64",
				"parentHash": "0x0000000000000000000000000000000000000000000000000000000000000000",
				"receiptsRoot": "0x56e81f171bcc55a6ff8345e692c0f86e5b48e01b996cadc001622fb5e363b421",
				"sha3Uncles": "0x1dcc4de8dec75d7aab85b567b6ccd41ad312451b948a7413f0a142fd40d49347",
				"size": "0x296",
				"stateRoot": "0x0000000000000000000000000000000000000000000000000000000000000000",
				"timestamp": "0x0",
				"transactions": [
					"0x7d39df979e34172322c64983a9ad48302c2b889e55bda35324afecf043a77605",
					"0x9bba4c34e57c875ff57ac8d172805a26ae912006985395dc1bdf8f44140a7bf4",
					"0x98909ea1ff040da6be56bc4231d484de1414b3c1dac372d69293a4beb9032cb5",
					"0x12e1f81207b40c3bdcc13c0ee18f5f86af6d31754d57a0ea1b0d4cfef21abef1"
				],
				"transactionsRoot": "0x661a9febcfa8f1890af549b874faf9fa274aede26ef489d9db0b25daa569450e",
				"uncles": []
			}`,
		},
		// full tx details
		{
			inclTx: true,
			fullTx: true,
			want: `{
				"difficulty": "0x0",
				"extraData": "0x",
				"gasLimit": "0x0",
				"gasUsed": "0x0",
				"hash": "0x9b73c83b25d0faf7eab854e3684c7e394336d6e135625aafa5c183f27baa8fee",
				"logsBloom": "0x00000000000000000000000000000000000000000000000000000000000000000000000000000000000000000000000000000000000000000000000000000000000000000000000000000000000000000000000000000000000000000000000000000000000000000000000000000000000000000000000000000000000000000000000000000000000000000000000000000000000000000000000000000000000000000000000000000000000000000000000000000000000000000000000000000000000000000000000000000000000000000000000000000000000000000000000000000000000000000000000000000000000000000000000000000000",
				"miner": "0x0000000000000000000000000000000000000000",
				"mixHash": "0x0000000000000000000000000000000000000000000000000000000000000000",
				"nonce": "0x0000000000000000",
				"number": "0x64",
				"parentHash": "0x0000000000000000000000000000000000000000000000000000000000000000",
				"receiptsRoot": "0x56e81f171bcc55a6ff8345e692c0f86e5b48e01b996cadc001622fb5e363b421",
				"sha3Uncles": "0x1dcc4de8dec75d7aab85b567b6ccd41ad312451b948a7413f0a142fd40d49347",
				"size": "0x296",
				"stateRoot": "0x0000000000000000000000000000000000000000000000000000000000000000",
				"timestamp": "0x0",
				"transactions": [
					{
						"blockHash": "0x9b73c83b25d0faf7eab854e3684c7e394336d6e135625aafa5c183f27baa8fee",
						"blockNumber": "0x64",
						"from": "0x0000000000000000000000000000000000000000",
						"gas": "0x457",
						"gasPrice": "0x2b67",
						"hash": "0x7d39df979e34172322c64983a9ad48302c2b889e55bda35324afecf043a77605",
						"input": "0x111111",
						"nonce": "0x1",
						"to": "0x0000000000000000000000000000000000000011",
						"transactionIndex": "0x0",
						"value": "0x6f",
						"type": "0x1",
						"accessList": [],
						"chainId": "0x539",
						"v": "0x0",
						"r": "0x0",
						"s": "0x0",
						"yParity": "0x0"
					},
					{
						"blockHash": "0x9b73c83b25d0faf7eab854e3684c7e394336d6e135625aafa5c183f27baa8fee",
						"blockNumber": "0x64",
						"from": "0x0000000000000000000000000000000000000000",
						"gas": "0x457",
						"gasPrice": "0x2b67",
						"hash": "0x9bba4c34e57c875ff57ac8d172805a26ae912006985395dc1bdf8f44140a7bf4",
						"input": "0x111111",
						"nonce": "0x2",
						"to": "0x0000000000000000000000000000000000000011",
						"transactionIndex": "0x1",
						"value": "0x6f",
						"type": "0x0",
						"chainId": "0x7fffffffffffffee",
						"v": "0x0",
						"r": "0x0",
						"s": "0x0"
					},
					{
						"blockHash": "0x9b73c83b25d0faf7eab854e3684c7e394336d6e135625aafa5c183f27baa8fee",
						"blockNumber": "0x64",
						"from": "0x0000000000000000000000000000000000000000",
						"gas": "0x457",
						"gasPrice": "0x2b67",
						"hash": "0x98909ea1ff040da6be56bc4231d484de1414b3c1dac372d69293a4beb9032cb5",
						"input": "0x111111",
						"nonce": "0x3",
						"to": "0x0000000000000000000000000000000000000011",
						"transactionIndex": "0x2",
						"value": "0x6f",
						"type": "0x1",
						"accessList": [],
						"chainId": "0x539",
						"v": "0x0",
						"r": "0x0",
						"s": "0x0",
						"yParity": "0x0"
					},
					{
						"blockHash": "0x9b73c83b25d0faf7eab854e3684c7e394336d6e135625aafa5c183f27baa8fee",
						"blockNumber": "0x64",
						"from": "0x0000000000000000000000000000000000000000",
						"gas": "0x457",
						"gasPrice": "0x2b67",
						"hash": "0x12e1f81207b40c3bdcc13c0ee18f5f86af6d31754d57a0ea1b0d4cfef21abef1",
						"input": "0x111111",
						"nonce": "0x4",
						"to": "0x0000000000000000000000000000000000000011",
						"transactionIndex": "0x3",
						"value": "0x6f",
						"type": "0x0",
						"chainId": "0x7fffffffffffffee",
						"v": "0x0",
						"r": "0x0",
						"s": "0x0"
					}
				],
				"transactionsRoot": "0x661a9febcfa8f1890af549b874faf9fa274aede26ef489d9db0b25daa569450e",
				"uncles": []
			}`,
		},
	}

	for i, tc := range testSuite {
		resp := RPCMarshalBlock(block, tc.inclTx, tc.fullTx, params.MainnetChainConfig)
		out, err := json.Marshal(resp)
		if err != nil {
			t.Errorf("test %d: json marshal error: %v", i, err)
			continue
		}
		require.JSONEqf(t, tc.want, string(out), "test %d", i)
	}
}

func TestRPCGetBlockOrHeader(t *testing.T) {
	t.Parallel()

	// Initialize test accounts
	var (
		acc1Key, _ = crypto.HexToECDSA("8a1f9a8f95be41cd7ccb6168179afb4504aefe388d1e14474d32c45c72ce7b7a")
		acc2Key, _ = crypto.HexToECDSA("49a7b37aa6f6645917e7b807e9d1c00d4fa71f18343b0d4122a4d2df64dd6fee")
		acc1Addr   = crypto.PubkeyToAddress(acc1Key.PublicKey)
		acc2Addr   = crypto.PubkeyToAddress(acc2Key.PublicKey)
		genesis    = &core.Genesis{
			Config: params.TestChainConfig,
			Alloc: types.GenesisAlloc{
				acc1Addr: {Balance: big.NewInt(params.Ether)},
				acc2Addr: {Balance: big.NewInt(params.Ether)},
			},
		}
		genBlocks = 10
		signer    = types.HomesteadSigner{}
		tx        = types.NewTx(&types.LegacyTx{
			Nonce:    11,
			GasPrice: big.NewInt(11111),
			Gas:      1111,
			To:       &acc2Addr,
			Value:    big.NewInt(111),
			Data:     []byte{0x11, 0x11, 0x11},
		})
		withdrawal = &types.Withdrawal{
			Index:     0,
			Validator: 1,
			Address:   common.Address{0x12, 0x34},
			Amount:    10,
		}
		pending = types.NewBlock(&types.Header{Number: big.NewInt(11), Time: 42}, &types.Body{Transactions: types.Transactions{tx}, Withdrawals: types.Withdrawals{withdrawal}}, nil, blocktest.NewHasher())
	)
	backend := newTestBackend(t, genBlocks, genesis, ethash.NewFaker(), func(i int, b *core.BlockGen) {
		// Transfer from account[0] to account[1]
		//    value: 1000 wei
		//    fee:   0 wei
		tx, _ := types.SignTx(types.NewTx(&types.LegacyTx{Nonce: uint64(i), To: &acc2Addr, Value: big.NewInt(1000), Gas: params.TxGas, GasPrice: b.BaseFee(), Data: nil}), signer, acc1Key)
		b.AddTx(tx)
	})
	backend.setPendingBlock(pending)
	api := NewBlockChainAPI(backend)
	blockHashes := make([]common.Hash, genBlocks+1)
	ctx := context.Background()
	for i := 0; i <= genBlocks; i++ {
		header, err := backend.HeaderByNumber(ctx, rpc.BlockNumber(i))
		if err != nil {
			t.Errorf("failed to get block: %d err: %v", i, err)
		}
		blockHashes[i] = header.Hash()
	}
	pendingHash := pending.Hash()

	var testSuite = []struct {
		blockNumber rpc.BlockNumber
		blockHash   *common.Hash
		fullTx      bool
		reqHeader   bool
		file        string
		expectErr   error
	}{
		// 0. latest header
		{
			blockNumber: rpc.LatestBlockNumber,
			reqHeader:   true,
			file:        "tag-latest",
		},
		// 1. genesis header
		{
			blockNumber: rpc.BlockNumber(0),
			reqHeader:   true,
			file:        "number-0",
		},
		// 2. #1 header
		{
			blockNumber: rpc.BlockNumber(1),
			reqHeader:   true,
			file:        "number-1",
		},
		// 3. latest-1 header
		{
			blockNumber: rpc.BlockNumber(9),
			reqHeader:   true,
			file:        "number-latest-1",
		},
		// 4. latest+1 header
		{
			blockNumber: rpc.BlockNumber(11),
			reqHeader:   true,
			file:        "number-latest+1",
		},
		// 5. pending header
		{
			blockNumber: rpc.PendingBlockNumber,
			reqHeader:   true,
			file:        "tag-pending",
		},
		// 6. latest block
		{
			blockNumber: rpc.LatestBlockNumber,
			file:        "tag-latest",
		},
		// 7. genesis block
		{
			blockNumber: rpc.BlockNumber(0),
			file:        "number-0",
		},
		// 8. #1 block
		{
			blockNumber: rpc.BlockNumber(1),
			file:        "number-1",
		},
		// 9. latest-1 block
		{
			blockNumber: rpc.BlockNumber(9),
			fullTx:      true,
			file:        "number-latest-1",
		},
		// 10. latest+1 block
		{
			blockNumber: rpc.BlockNumber(11),
			fullTx:      true,
			file:        "number-latest+1",
		},
		// 11. pending block
		{
			blockNumber: rpc.PendingBlockNumber,
			file:        "tag-pending",
		},
		// 12. pending block + fullTx
		{
			blockNumber: rpc.PendingBlockNumber,
			fullTx:      true,
			file:        "tag-pending-fullTx",
		},
		// 13. latest header by hash
		{
			blockHash: &blockHashes[len(blockHashes)-1],
			reqHeader: true,
			file:      "hash-latest",
		},
		// 14. genesis header by hash
		{
			blockHash: &blockHashes[0],
			reqHeader: true,
			file:      "hash-0",
		},
		// 15. #1 header
		{
			blockHash: &blockHashes[1],
			reqHeader: true,
			file:      "hash-1",
		},
		// 16. latest-1 header
		{
			blockHash: &blockHashes[len(blockHashes)-2],
			reqHeader: true,
			file:      "hash-latest-1",
		},
		// 17. empty hash
		{
			blockHash: &common.Hash{},
			reqHeader: true,
			file:      "hash-empty",
		},
		// 18. pending hash
		{
			blockHash: &pendingHash,
			reqHeader: true,
			file:      `hash-pending`,
		},
		// 19. latest block
		{
			blockHash: &blockHashes[len(blockHashes)-1],
			file:      "hash-latest",
		},
		// 20. genesis block
		{
			blockHash: &blockHashes[0],
			file:      "hash-genesis",
		},
		// 21. #1 block
		{
			blockHash: &blockHashes[1],
			file:      "hash-1",
		},
		// 22. latest-1 block
		{
			blockHash: &blockHashes[len(blockHashes)-2],
			fullTx:    true,
			file:      "hash-latest-1-fullTx",
		},
		// 23. empty hash + body
		{
			blockHash: &common.Hash{},
			fullTx:    true,
			file:      "hash-empty-fullTx",
		},
		// 24. pending block
		{
			blockHash: &pendingHash,
			file:      `hash-pending`,
		},
		// 25. pending block + fullTx
		{
			blockHash: &pendingHash,
			fullTx:    true,
			file:      "hash-pending-fullTx",
		},
	}

	for i, tt := range testSuite {
		var (
			result map[string]interface{}
			err    error
			rpc    string
		)
		if tt.blockHash != nil {
			if tt.reqHeader {
				result = api.GetHeaderByHash(context.Background(), *tt.blockHash)
				rpc = "eth_getHeaderByHash"
			} else {
				result, err = api.GetBlockByHash(context.Background(), *tt.blockHash, tt.fullTx)
				rpc = "eth_getBlockByHash"
			}
		} else {
			if tt.reqHeader {
				result, err = api.GetHeaderByNumber(context.Background(), tt.blockNumber)
				rpc = "eth_getHeaderByNumber"
			} else {
				result, err = api.GetBlockByNumber(context.Background(), tt.blockNumber, tt.fullTx)
				rpc = "eth_getBlockByNumber"
			}
		}
		if tt.expectErr != nil {
			if err == nil {
				t.Errorf("test %d: want error %v, have nothing", i, tt.expectErr)
				continue
			}
			if !errors.Is(err, tt.expectErr) {
				t.Errorf("test %d: error mismatch, want %v, have %v", i, tt.expectErr, err)
			}
			continue
		}
		if err != nil {
			t.Errorf("test %d: want no error, have %v", i, err)
			continue
		}

		testRPCResponseWithFile(t, i, result, rpc, tt.file)
	}
}

func setupReceiptBackend(t *testing.T, genBlocks int) (*testBackend, []common.Hash) {
	config := *params.MergedTestChainConfig
	var (
		acc1Key, _ = crypto.HexToECDSA("8a1f9a8f95be41cd7ccb6168179afb4504aefe388d1e14474d32c45c72ce7b7a")
		acc2Key, _ = crypto.HexToECDSA("49a7b37aa6f6645917e7b807e9d1c00d4fa71f18343b0d4122a4d2df64dd6fee")
		acc1Addr   = crypto.PubkeyToAddress(acc1Key.PublicKey)
		acc2Addr   = crypto.PubkeyToAddress(acc2Key.PublicKey)
		contract   = common.HexToAddress("0000000000000000000000000000000000031ec7")
		genesis    = &core.Genesis{
			Config:        &config,
			ExcessBlobGas: new(uint64),
			BlobGasUsed:   new(uint64),
			Alloc: types.GenesisAlloc{
				acc1Addr: {Balance: big.NewInt(params.Ether)},
				acc2Addr: {Balance: big.NewInt(params.Ether)},
				// // SPDX-License-Identifier: GPL-3.0
				// pragma solidity >=0.7.0 <0.9.0;
				//
				// contract Token {
				//     event Transfer(address indexed from, address indexed to, uint256 value);
				//     function transfer(address to, uint256 value) public returns (bool) {
				//         emit Transfer(msg.sender, to, value);
				//         return true;
				//     }
				// }
				contract: {Balance: big.NewInt(params.Ether), Code: common.FromHex("0x608060405234801561001057600080fd5b506004361061002b5760003560e01c8063a9059cbb14610030575b600080fd5b61004a6004803603810190610045919061016a565b610060565b60405161005791906101c5565b60405180910390f35b60008273ffffffffffffffffffffffffffffffffffffffff163373ffffffffffffffffffffffffffffffffffffffff167fddf252ad1be2c89b69c2b068fc378daa952ba7f163c4a11628f55a4df523b3ef846040516100bf91906101ef565b60405180910390a36001905092915050565b600080fd5b600073ffffffffffffffffffffffffffffffffffffffff82169050919050565b6000610101826100d6565b9050919050565b610111816100f6565b811461011c57600080fd5b50565b60008135905061012e81610108565b92915050565b6000819050919050565b61014781610134565b811461015257600080fd5b50565b6000813590506101648161013e565b92915050565b60008060408385031215610181576101806100d1565b5b600061018f8582860161011f565b92505060206101a085828601610155565b9150509250929050565b60008115159050919050565b6101bf816101aa565b82525050565b60006020820190506101da60008301846101b6565b92915050565b6101e981610134565b82525050565b600060208201905061020460008301846101e0565b9291505056fea2646970667358221220b469033f4b77b9565ee84e0a2f04d496b18160d26034d54f9487e57788fd36d564736f6c63430008120033")},
			},
		}
		signer   = types.LatestSignerForChainID(params.TestChainConfig.ChainID)
		txHashes = make([]common.Hash, genBlocks)
	)

	backend := newTestBackend(t, genBlocks, genesis, beacon.New(ethash.NewFaker()), func(i int, b *core.BlockGen) {
		var (
			tx  *types.Transaction
			err error
		)
		b.SetPoS()
		switch i {
		case 0:
			// transfer 1000wei
			tx, err = types.SignTx(types.NewTx(&types.LegacyTx{Nonce: uint64(i), To: &acc2Addr, Value: big.NewInt(1000), Gas: params.TxGas, GasPrice: b.BaseFee(), Data: nil}), types.HomesteadSigner{}, acc1Key)
		case 1:
			// create contract
			tx, err = types.SignTx(types.NewTx(&types.LegacyTx{Nonce: uint64(i), To: nil, Gas: 53100, GasPrice: b.BaseFee(), Data: common.FromHex("0x60806040")}), signer, acc1Key)
		case 2:
			// with logs
			// transfer(address to, uint256 value)
			data := fmt.Sprintf("0xa9059cbb%s%s", common.HexToHash(common.BigToAddress(big.NewInt(int64(i + 1))).Hex()).String()[2:], common.BytesToHash([]byte{byte(i + 11)}).String()[2:])
			tx, err = types.SignTx(types.NewTx(&types.LegacyTx{Nonce: uint64(i), To: &contract, Gas: 60000, GasPrice: b.BaseFee(), Data: common.FromHex(data)}), signer, acc1Key)
		case 3:
			// dynamic fee with logs
			// transfer(address to, uint256 value)
			data := fmt.Sprintf("0xa9059cbb%s%s", common.HexToHash(common.BigToAddress(big.NewInt(int64(i + 1))).Hex()).String()[2:], common.BytesToHash([]byte{byte(i + 11)}).String()[2:])
			fee := big.NewInt(500)
			fee.Add(fee, b.BaseFee())
			tx, err = types.SignTx(types.NewTx(&types.DynamicFeeTx{Nonce: uint64(i), To: &contract, Gas: 60000, Value: big.NewInt(1), GasTipCap: big.NewInt(500), GasFeeCap: fee, Data: common.FromHex(data)}), signer, acc1Key)
		case 4:
			// access list with contract create
			accessList := types.AccessList{{
				Address:     contract,
				StorageKeys: []common.Hash{{0}},
			}}
			tx, err = types.SignTx(types.NewTx(&types.AccessListTx{Nonce: uint64(i), To: nil, Gas: 58100, GasPrice: b.BaseFee(), Data: common.FromHex("0x60806040"), AccessList: accessList}), signer, acc1Key)
		case 5:
			// blob tx
			fee := big.NewInt(500)
			fee.Add(fee, b.BaseFee())
			tx, err = types.SignTx(types.NewTx(&types.BlobTx{
				Nonce:      uint64(i),
				GasTipCap:  uint256.NewInt(1),
				GasFeeCap:  uint256.MustFromBig(fee),
				Gas:        params.TxGas,
				To:         acc2Addr,
				BlobFeeCap: uint256.NewInt(1),
				BlobHashes: []common.Hash{{1}},
				Value:      new(uint256.Int),
			}), signer, acc1Key)

		case 6:
			// blob tx with blobSidecar
			blobSidecars := makeBlkSidecars(1, 1)
			blobHashes := blobSidecars[0].BlobHashes()
			fee := big.NewInt(500)
			fee.Add(fee, b.BaseFee())
			tx, err = types.SignTx(types.NewTx(&types.BlobTx{
				Nonce:      uint64(i),
				GasTipCap:  uint256.NewInt(1),
				GasFeeCap:  uint256.MustFromBig(fee),
				Gas:        params.TxGas,
				To:         acc2Addr,
				BlobFeeCap: uint256.NewInt(1),
				BlobHashes: blobHashes,
				Value:      new(uint256.Int),
			}), signer, acc1Key)
			b.AddBlobSidecar(&types.BlobSidecar{
				BlobTxSidecar: *blobSidecars[0],
				TxHash:        tx.Hash(),
				TxIndex:       0,
			})
		}
		if err != nil {
			t.Errorf("failed to sign tx: %v", err)
		}
		if tx != nil {
			b.AddTx(tx)
			txHashes[i] = tx.Hash()
		}
	})
	return backend, txHashes
}

func TestRPCGetTransactionReceipt(t *testing.T) {
	t.Parallel()

	var (
		backend, txHashes = setupReceiptBackend(t, 6)
		api               = NewTransactionAPI(backend, new(AddrLocker))
	)

	var testSuite = []struct {
		txHash common.Hash
		file   string
	}{
		// 0. normal success
		{
			txHash: txHashes[0],
			file:   "normal-transfer-tx",
		},
		// 1. create contract
		{
			txHash: txHashes[1],
			file:   "create-contract-tx",
		},
		// 2. with logs success
		{
			txHash: txHashes[2],
			file:   "with-logs",
		},
		// 3. dynamic tx with logs success
		{
			txHash: txHashes[3],
			file:   `dynamic-tx-with-logs`,
		},
		// 4. access list tx with create contract
		{
			txHash: txHashes[4],
			file:   "create-contract-with-access-list",
		},
		// 5. txhash empty
		{
			txHash: common.Hash{},
			file:   "txhash-empty",
		},
		// 6. txhash not found
		{
			txHash: common.HexToHash("deadbeef"),
			file:   "txhash-notfound",
		},
		// 7. blob tx
		{
			txHash: txHashes[5],
			file:   "blob-tx",
		},
	}

	for i, tt := range testSuite {
		var (
			result interface{}
			err    error
		)
		result, err = api.GetTransactionReceipt(context.Background(), tt.txHash)
		if err != nil {
			t.Errorf("test %d: want no error, have %v", i, err)
			continue
		}
		testRPCResponseWithFile(t, i, result, "eth_getTransactionReceipt", tt.file)
	}
}

func TestRPCGetBlockReceipts(t *testing.T) {
	t.Parallel()

	var (
		genBlocks  = 6
		backend, _ = setupReceiptBackend(t, genBlocks)
		api        = NewBlockChainAPI(backend)
	)
	blockHashes := make([]common.Hash, genBlocks+1)
	ctx := context.Background()
	for i := 0; i <= genBlocks; i++ {
		header, err := backend.HeaderByNumber(ctx, rpc.BlockNumber(i))
		if err != nil {
			t.Errorf("failed to get block: %d err: %v", i, err)
		}
		blockHashes[i] = header.Hash()
	}

	var testSuite = []struct {
		test rpc.BlockNumberOrHash
		file string
	}{
		// 0. block without any txs(hash)
		{
			test: rpc.BlockNumberOrHashWithHash(blockHashes[0], false),
			file: "number-0",
		},
		// 1. block without any txs(number)
		{
			test: rpc.BlockNumberOrHashWithNumber(0),
			file: "number-1",
		},
		// 2. earliest tag
		{
			test: rpc.BlockNumberOrHashWithNumber(rpc.EarliestBlockNumber),
			file: "tag-earliest",
		},
		// 3. latest tag
		{
			test: rpc.BlockNumberOrHashWithNumber(rpc.LatestBlockNumber),
			file: "tag-latest",
		},
		// 4. block with legacy transfer tx(hash)
		{
			test: rpc.BlockNumberOrHashWithHash(blockHashes[1], false),
			file: "block-with-legacy-transfer-tx",
		},
		// 5. block with contract create tx(number)
		{
			test: rpc.BlockNumberOrHashWithNumber(rpc.BlockNumber(2)),
			file: "block-with-contract-create-tx",
		},
		// 6. block with legacy contract call tx(hash)
		{
			test: rpc.BlockNumberOrHashWithHash(blockHashes[3], false),
			file: "block-with-legacy-contract-call-tx",
		},
		// 7. block with dynamic fee tx(number)
		{
			test: rpc.BlockNumberOrHashWithNumber(rpc.BlockNumber(4)),
			file: "block-with-dynamic-fee-tx",
		},
		// 8. block is empty
		{
			test: rpc.BlockNumberOrHashWithHash(common.Hash{}, false),
			file: "hash-empty",
		},
		// 9. block is not found
		{
			test: rpc.BlockNumberOrHashWithHash(common.HexToHash("deadbeef"), false),
			file: "hash-notfound",
		},
		// 10. block is not found
		{
			test: rpc.BlockNumberOrHashWithNumber(rpc.BlockNumber(genBlocks + 1)),
			file: "block-notfound",
		},
		// 11. block with blob tx
		{
			test: rpc.BlockNumberOrHashWithNumber(rpc.BlockNumber(6)),
			file: "block-with-blob-tx",
		},
	}

	for i, tt := range testSuite {
		var (
			result interface{}
			err    error
		)
		result, err = api.GetBlockReceipts(context.Background(), tt.test)
		if err != nil {
			t.Errorf("test %d: want no error, have %v", i, err)
			continue
		}
		testRPCResponseWithFile(t, i, result, "eth_getBlockReceipts", tt.file)
	}
}

<<<<<<< HEAD
func makeBlkSidecars(n, nPerTx int) []*types.BlobTxSidecar {
	if n <= 0 {
		return nil
	}
	ret := make([]*types.BlobTxSidecar, n)
	for i := 0; i < n; i++ {
		blobs := make([]kzg4844.Blob, nPerTx)
		commitments := make([]kzg4844.Commitment, nPerTx)
		proofs := make([]kzg4844.Proof, nPerTx)
		for i := 0; i < nPerTx; i++ {
			commitments[i], _ = kzg4844.BlobToCommitment(blobs[i])
			proofs[i], _ = kzg4844.ComputeBlobProof(blobs[i], commitments[i])
		}
		ret[i] = &types.BlobTxSidecar{
			Blobs:       blobs,
			Commitments: commitments,
			Proofs:      proofs,
		}
	}
	return ret
}

func TestRPCGetBlobSidecars(t *testing.T) {
	t.Parallel()
	var (
		genBlocks  = 7
		backend, _ = setupReceiptBackend(t, genBlocks)
		api        = NewBlockChainAPI(backend)
	)
	blockHashes := make([]common.Hash, genBlocks+1)
	ctx := context.Background()
	for i := 0; i <= genBlocks; i++ {
		header, err := backend.HeaderByNumber(ctx, rpc.BlockNumber(i))
		if err != nil {
			t.Errorf("failed to get block: %d err: %v", i, err)
		}
		blockHashes[i] = header.Hash()
	}

	var testSuite = []struct {
		test     rpc.BlockNumberOrHash
		fullBlob bool
		file     string
	}{
		// 1. block without any txs(number)
		{
			test:     rpc.BlockNumberOrHashWithNumber(0),
			fullBlob: true,
			file:     "number-1",
		},
		// 2. earliest tag
		{
			test:     rpc.BlockNumberOrHashWithNumber(rpc.EarliestBlockNumber),
			fullBlob: true,
			file:     "tag-earliest",
		},
		// 3. latest tag
		{
			test:     rpc.BlockNumberOrHashWithNumber(rpc.LatestBlockNumber),
			fullBlob: true,
			file:     "tag-latest",
		},
		// 4. block is empty
		{
			test:     rpc.BlockNumberOrHashWithHash(common.Hash{}, false),
			fullBlob: true,
			file:     "hash-empty",
		},
		// 5. block is not found
		{
			test:     rpc.BlockNumberOrHashWithHash(common.HexToHash("deadbeef"), false),
			fullBlob: true,
			file:     "hash-notfound",
		},
		// 6. block is not found
		{
			test:     rpc.BlockNumberOrHashWithNumber(rpc.BlockNumber(genBlocks + 1)),
			fullBlob: true,
			file:     "block-notfound",
		},
		// 7. block with blob tx
		{
			test:     rpc.BlockNumberOrHashWithNumber(rpc.BlockNumber(6)),
			fullBlob: true,
			file:     "block-with-blob-tx",
		},
		// 8. block with sidecar
		{
			test:     rpc.BlockNumberOrHashWithNumber(rpc.BlockNumber(7)),
			fullBlob: true,
			file:     "block-with-blobSidecars",
		},
		// 9. block with sidecar but show little
		{
			test:     rpc.BlockNumberOrHashWithNumber(rpc.BlockNumber(7)),
			fullBlob: false,
			file:     "block-with-blobSidecars-show-little",
=======
type precompileContract struct{}

func (p *precompileContract) RequiredGas(input []byte) uint64 { return 0 }

func (p *precompileContract) Run(input []byte) ([]byte, error) { return nil, nil }

func TestStateOverrideMovePrecompile(t *testing.T) {
	db := state.NewDatabase(triedb.NewDatabase(rawdb.NewMemoryDatabase(), nil), nil)
	statedb, err := state.New(common.Hash{}, db)
	if err != nil {
		t.Fatalf("failed to create statedb: %v", err)
	}
	precompiles := map[common.Address]vm.PrecompiledContract{
		common.BytesToAddress([]byte{0x1}): &precompileContract{},
		common.BytesToAddress([]byte{0x2}): &precompileContract{},
	}
	bytes2Addr := func(b []byte) *common.Address {
		a := common.BytesToAddress(b)
		return &a
	}
	var testSuite = []struct {
		overrides           StateOverride
		expectedPrecompiles map[common.Address]struct{}
		fail                bool
	}{
		{
			overrides: StateOverride{
				common.BytesToAddress([]byte{0x1}): {
					Code:             hex2Bytes("0xff"),
					MovePrecompileTo: bytes2Addr([]byte{0x2}),
				},
				common.BytesToAddress([]byte{0x2}): {
					Code: hex2Bytes("0x00"),
				},
			},
			// 0x2 has already been touched by the moveTo.
			fail: true,
		}, {
			overrides: StateOverride{
				common.BytesToAddress([]byte{0x1}): {
					Code:             hex2Bytes("0xff"),
					MovePrecompileTo: bytes2Addr([]byte{0xff}),
				},
				common.BytesToAddress([]byte{0x3}): {
					Code:             hex2Bytes("0x00"),
					MovePrecompileTo: bytes2Addr([]byte{0xfe}),
				},
			},
			// 0x3 is not a precompile.
			fail: true,
		}, {
			overrides: StateOverride{
				common.BytesToAddress([]byte{0x1}): {
					Code:             hex2Bytes("0xff"),
					MovePrecompileTo: bytes2Addr([]byte{0xff}),
				},
				common.BytesToAddress([]byte{0x2}): {
					Code:             hex2Bytes("0x00"),
					MovePrecompileTo: bytes2Addr([]byte{0xfe}),
				},
			},
			expectedPrecompiles: map[common.Address]struct{}{common.BytesToAddress([]byte{0xfe}): {}, common.BytesToAddress([]byte{0xff}): {}},
>>>>>>> db6ae7fa
		},
	}

	for i, tt := range testSuite {
<<<<<<< HEAD
		var (
			result interface{}
			err    error
		)
		result, err = api.GetBlobSidecars(context.Background(), tt.test, &tt.fullBlob)
		if err != nil {
			t.Errorf("test %d: want no error, have %v", i, err)
			continue
		}
		testRPCResponseWithFile(t, i, result, "eth_getBlobSidecars", tt.file)
	}
}

func TestGetBlobSidecarByTxHash(t *testing.T) {
	t.Parallel()
	var (
		backend, txHashs = setupReceiptBackend(t, 7)
		api              = NewBlockChainAPI(backend)
	)
	var testSuite = []struct {
		test     common.Hash
		fullBlob bool
		file     string
	}{
		// 0. txHash is empty
		{
			test:     common.Hash{},
			fullBlob: true,
			file:     "hash-empty",
		},
		// 1. txHash is not found
		{
			test:     common.HexToHash("deadbeef"),
			fullBlob: true,
			file:     "hash-notfound",
		},
		// 2. txHash is not blob tx
		{
			test:     common.HexToHash("deadbeef"),
			fullBlob: true,
			file:     "not-blob-tx",
		},
		// 3. block with blob tx without sidecar
		{
			test:     txHashs[5],
			fullBlob: true,
			file:     "block-with-blob-tx",
		},
		// 4. block with sidecar
		{
			test:     txHashs[6],
			fullBlob: true,
			file:     "block-with-blobSidecars",
		},
		// 5. block show part blobs
		{
			test:     txHashs[6],
			fullBlob: false,
			file:     "block-with-blobSidecars-show-little",
		},
	}

	for i, tt := range testSuite {
		var (
			result interface{}
			err    error
		)
		result, err = api.GetBlobSidecarByTxHash(context.Background(), tt.test, &tt.fullBlob)
=======
		cpy := maps.Clone(precompiles)
		// Apply overrides
		err := tt.overrides.Apply(statedb, cpy)
		if tt.fail {
			if err == nil {
				t.Errorf("test %d: want error, have nothing", i)
			}
			continue
		}
>>>>>>> db6ae7fa
		if err != nil {
			t.Errorf("test %d: want no error, have %v", i, err)
			continue
		}
<<<<<<< HEAD
		testRPCResponseWithFile(t, i, result, "eth_getBlobSidecarByTxHash", tt.file)
=======
		// Precompile keys
		if len(cpy) != len(tt.expectedPrecompiles) {
			t.Errorf("test %d: precompile mismatch, want %d, have %d", i, len(tt.expectedPrecompiles), len(cpy))
		}
		for k := range tt.expectedPrecompiles {
			if _, ok := cpy[k]; !ok {
				t.Errorf("test %d: precompile not found: %s", i, k.String())
			}
		}
>>>>>>> db6ae7fa
	}
}

func testRPCResponseWithFile(t *testing.T, testid int, result interface{}, rpc string, file string) {
	data, err := json.MarshalIndent(result, "", "  ")
	if err != nil {
		t.Errorf("test %d: json marshal error", testid)
		return
	}
	outputFile := filepath.Join("testdata", fmt.Sprintf("%s-%s.json", rpc, file))
	if os.Getenv("WRITE_TEST_FILES") != "" {
		os.WriteFile(outputFile, data, 0644)
	}
	want, err := os.ReadFile(outputFile)
	if err != nil {
		t.Fatalf("error reading expected test file: %s output: %v", outputFile, err)
	}
	require.JSONEqf(t, string(want), string(data), "test %d: json not match, want: %s, have: %s", testid, string(want), string(data))
}

func addressToHash(a common.Address) common.Hash {
	return common.BytesToHash(a.Bytes())
}<|MERGE_RESOLUTION|>--- conflicted
+++ resolved
@@ -34,13 +34,10 @@
 	"testing"
 	"time"
 
-<<<<<<< HEAD
 	"github.com/holiman/uint256"
 	"github.com/stretchr/testify/require"
 	"golang.org/x/exp/slices"
 
-=======
->>>>>>> db6ae7fa
 	"github.com/ethereum/go-ethereum"
 	"github.com/ethereum/go-ethereum/accounts"
 	"github.com/ethereum/go-ethereum/accounts/keystore"
@@ -3366,7 +3363,6 @@
 	}
 }
 
-<<<<<<< HEAD
 func makeBlkSidecars(n, nPerTx int) []*types.BlobTxSidecar {
 	if n <= 0 {
 		return nil
@@ -3464,75 +3460,11 @@
 			test:     rpc.BlockNumberOrHashWithNumber(rpc.BlockNumber(7)),
 			fullBlob: false,
 			file:     "block-with-blobSidecars-show-little",
-=======
-type precompileContract struct{}
-
-func (p *precompileContract) RequiredGas(input []byte) uint64 { return 0 }
-
-func (p *precompileContract) Run(input []byte) ([]byte, error) { return nil, nil }
-
-func TestStateOverrideMovePrecompile(t *testing.T) {
-	db := state.NewDatabase(triedb.NewDatabase(rawdb.NewMemoryDatabase(), nil), nil)
-	statedb, err := state.New(common.Hash{}, db)
-	if err != nil {
-		t.Fatalf("failed to create statedb: %v", err)
-	}
-	precompiles := map[common.Address]vm.PrecompiledContract{
-		common.BytesToAddress([]byte{0x1}): &precompileContract{},
-		common.BytesToAddress([]byte{0x2}): &precompileContract{},
-	}
-	bytes2Addr := func(b []byte) *common.Address {
-		a := common.BytesToAddress(b)
-		return &a
-	}
-	var testSuite = []struct {
-		overrides           StateOverride
-		expectedPrecompiles map[common.Address]struct{}
-		fail                bool
-	}{
-		{
-			overrides: StateOverride{
-				common.BytesToAddress([]byte{0x1}): {
-					Code:             hex2Bytes("0xff"),
-					MovePrecompileTo: bytes2Addr([]byte{0x2}),
-				},
-				common.BytesToAddress([]byte{0x2}): {
-					Code: hex2Bytes("0x00"),
-				},
-			},
-			// 0x2 has already been touched by the moveTo.
-			fail: true,
-		}, {
-			overrides: StateOverride{
-				common.BytesToAddress([]byte{0x1}): {
-					Code:             hex2Bytes("0xff"),
-					MovePrecompileTo: bytes2Addr([]byte{0xff}),
-				},
-				common.BytesToAddress([]byte{0x3}): {
-					Code:             hex2Bytes("0x00"),
-					MovePrecompileTo: bytes2Addr([]byte{0xfe}),
-				},
-			},
-			// 0x3 is not a precompile.
-			fail: true,
-		}, {
-			overrides: StateOverride{
-				common.BytesToAddress([]byte{0x1}): {
-					Code:             hex2Bytes("0xff"),
-					MovePrecompileTo: bytes2Addr([]byte{0xff}),
-				},
-				common.BytesToAddress([]byte{0x2}): {
-					Code:             hex2Bytes("0x00"),
-					MovePrecompileTo: bytes2Addr([]byte{0xfe}),
-				},
-			},
-			expectedPrecompiles: map[common.Address]struct{}{common.BytesToAddress([]byte{0xfe}): {}, common.BytesToAddress([]byte{0xff}): {}},
->>>>>>> db6ae7fa
+			file:     "block-with-blobSidecars-show-little",
 		},
 	}
 
 	for i, tt := range testSuite {
-<<<<<<< HEAD
 		var (
 			result interface{}
 			err    error
@@ -3543,6 +3475,97 @@
 			continue
 		}
 		testRPCResponseWithFile(t, i, result, "eth_getBlobSidecars", tt.file)
+	}
+}
+
+type precompileContract struct{}
+
+func (p *precompileContract) RequiredGas(input []byte) uint64 { return 0 }
+
+func (p *precompileContract) Run(input []byte) ([]byte, error) { return nil, nil }
+
+func TestStateOverrideMovePrecompile(t *testing.T) {
+	db := state.NewDatabase(triedb.NewDatabase(rawdb.NewMemoryDatabase(), nil), nil)
+	statedb, err := state.New(common.Hash{}, db)
+	if err != nil {
+		t.Fatalf("failed to create statedb: %v", err)
+	}
+	precompiles := map[common.Address]vm.PrecompiledContract{
+		common.BytesToAddress([]byte{0x1}): &precompileContract{},
+		common.BytesToAddress([]byte{0x2}): &precompileContract{},
+	}
+	bytes2Addr := func(b []byte) *common.Address {
+		a := common.BytesToAddress(b)
+		return &a
+	}
+	var testSuite = []struct {
+		overrides           StateOverride
+		expectedPrecompiles map[common.Address]struct{}
+		fail                bool
+	}{
+		{
+			overrides: StateOverride{
+				common.BytesToAddress([]byte{0x1}): {
+					Code:             hex2Bytes("0xff"),
+					MovePrecompileTo: bytes2Addr([]byte{0x2}),
+				},
+				common.BytesToAddress([]byte{0x2}): {
+					Code: hex2Bytes("0x00"),
+				},
+			},
+			// 0x2 has already been touched by the moveTo.
+			fail: true,
+		}, {
+			overrides: StateOverride{
+				common.BytesToAddress([]byte{0x1}): {
+					Code:             hex2Bytes("0xff"),
+					MovePrecompileTo: bytes2Addr([]byte{0xff}),
+				},
+				common.BytesToAddress([]byte{0x3}): {
+					Code:             hex2Bytes("0x00"),
+					MovePrecompileTo: bytes2Addr([]byte{0xfe}),
+				},
+			},
+			// 0x3 is not a precompile.
+			fail: true,
+		}, {
+			overrides: StateOverride{
+				common.BytesToAddress([]byte{0x1}): {
+					Code:             hex2Bytes("0xff"),
+					MovePrecompileTo: bytes2Addr([]byte{0xff}),
+				},
+				common.BytesToAddress([]byte{0x2}): {
+					Code:             hex2Bytes("0x00"),
+					MovePrecompileTo: bytes2Addr([]byte{0xfe}),
+				},
+			},
+			expectedPrecompiles: map[common.Address]struct{}{common.BytesToAddress([]byte{0xfe}): {}, common.BytesToAddress([]byte{0xff}): {}},
+		},
+	}
+
+	for i, tt := range testSuite {
+		cpy := maps.Clone(precompiles)
+		// Apply overrides
+		err := tt.overrides.Apply(statedb, cpy)
+		if tt.fail {
+			if err == nil {
+				t.Errorf("test %d: want error, have nothing", i)
+			}
+			continue
+		}
+		if err != nil {
+			t.Errorf("test %d: want no error, have %v", i, err)
+			continue
+		}
+		// Precompile keys
+		if len(cpy) != len(tt.expectedPrecompiles) {
+			t.Errorf("test %d: precompile mismatch, want %d, have %d", i, len(tt.expectedPrecompiles), len(cpy))
+		}
+		for k := range tt.expectedPrecompiles {
+			if _, ok := cpy[k]; !ok {
+				t.Errorf("test %d: precompile not found: %s", i, k.String())
+			}
+		}
 	}
 }
 
@@ -3601,34 +3624,11 @@
 			err    error
 		)
 		result, err = api.GetBlobSidecarByTxHash(context.Background(), tt.test, &tt.fullBlob)
-=======
-		cpy := maps.Clone(precompiles)
-		// Apply overrides
-		err := tt.overrides.Apply(statedb, cpy)
-		if tt.fail {
-			if err == nil {
-				t.Errorf("test %d: want error, have nothing", i)
-			}
-			continue
-		}
->>>>>>> db6ae7fa
 		if err != nil {
 			t.Errorf("test %d: want no error, have %v", i, err)
 			continue
 		}
-<<<<<<< HEAD
 		testRPCResponseWithFile(t, i, result, "eth_getBlobSidecarByTxHash", tt.file)
-=======
-		// Precompile keys
-		if len(cpy) != len(tt.expectedPrecompiles) {
-			t.Errorf("test %d: precompile mismatch, want %d, have %d", i, len(tt.expectedPrecompiles), len(cpy))
-		}
-		for k := range tt.expectedPrecompiles {
-			if _, ok := cpy[k]; !ok {
-				t.Errorf("test %d: precompile not found: %s", i, k.String())
-			}
-		}
->>>>>>> db6ae7fa
 	}
 }
 
