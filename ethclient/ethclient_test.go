--- conflicted
+++ resolved
@@ -311,13 +311,9 @@
 		t.Fatalf("can't create new node: %v", err)
 	}
 	// Create Ethereum Service
-<<<<<<< HEAD
-	config := &ethconfig.Config{Genesis: genesis}
+	config := &ethconfig.Config{Genesis: genesis, RPCGasCap: 1000000}
 	config.SnapshotCache = 256
 	config.TriesInMemory = 128
-=======
-	config := &ethconfig.Config{Genesis: genesis, RPCGasCap: 1000000}
->>>>>>> db6ae7fa
 	ethservice, err := eth.New(n, config)
 	if err != nil {
 		t.Fatalf("can't create new ethereum service: %v", err)
