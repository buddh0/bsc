--- conflicted
+++ resolved
@@ -297,13 +297,12 @@
 }
 
 func generateTestChain() []*types.Block {
-<<<<<<< HEAD
 	signer := types.HomesteadSigner{}
 	// Create a database pre-initialize with a genesis block
 	db := rawdb.NewMemoryDatabase()
 	db.SetDiffStore(memorydb.New())
 	genesis.MustCommit(db)
-	chain, _ := core.NewBlockChain(db, nil, params.TestChainConfig, ethash.NewFaker(), vm.Config{}, nil, nil, core.EnablePersistDiff(860000))
+	chain, _ := core.NewBlockChain(db, nil, genesis, nil, ethash.NewFaker(), vm.Config{}, nil, nil, core.EnablePersistDiff(860000))
 	generate := func(i int, block *core.BlockGen) {
 		block.OffsetTime(5)
 		block.SetExtra([]byte("test"))
@@ -343,19 +342,6 @@
 	blocks, _ := core.GenerateChain(genesis.Config, gblock, engine, db, testBlockNum, generate)
 	blocks = append([]*types.Block{gblock}, blocks...)
 	return blocks
-=======
-	generate := func(i int, g *core.BlockGen) {
-		g.OffsetTime(5)
-		g.SetExtra([]byte("test"))
-		if i == 1 {
-			// Test transactions are included in block #2.
-			g.AddTx(testTx1)
-			g.AddTx(testTx2)
-		}
-	}
-	_, blocks, _ := core.GenerateChainWithGenesis(genesis, ethash.NewFaker(), 2, generate)
-	return append([]*types.Block{genesis.ToBlock()}, blocks...)
->>>>>>> 3ec6fe61
 }
 
 func TestEthClient(t *testing.T) {
