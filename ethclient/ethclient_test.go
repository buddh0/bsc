--- conflicted
+++ resolved
@@ -454,17 +454,12 @@
 			if err != nil {
 				t.Fatalf("Error serializing wanted block header.")
 			}
-<<<<<<< HEAD
 
 			// Instead of comparing the Header's compare the serialized bytes,
 			// because reflect.DeepEqual(*types.Header, *types.Header) sometimes
 			// returns false even though the underlying field values are exactly the same.
 			if !reflect.DeepEqual(gotBytes, wantBytes) {
-				t.Fatalf("HeaderByNumber(%v)\n   = %v\nwant %v", tt.block, got, tt.want)
-=======
-			if !reflect.DeepEqual(got, tt.want) {
 				t.Fatalf("HeaderByNumber(%v) got = %v, want %v", tt.block, got, tt.want)
->>>>>>> 8f7eb9cc
 			}
 		})
 	}
