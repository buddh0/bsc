--- conflicted
+++ resolved
@@ -57,24 +57,6 @@
 }
 
 // ForkchoiceUpdatedV1 has several responsibilities:
-<<<<<<< HEAD
-// If the method is called with an empty head block:
-//
-//	we return success, which can be used to check if the catalyst mode is enabled
-//
-// If the total difficulty was not reached:
-//
-//	we return INVALID
-//
-// If the finalizedBlockHash is set:
-//
-//	we check if we have the finalizedBlockHash in our db, if not we start a sync
-//
-// We try to set our blockchain to the headBlock
-// If there are payloadAttributes:
-//
-//	we return an error since block creation is not supported in les mode
-=======
 //
 // We try to set our blockchain to the headBlock.
 //
@@ -88,7 +70,6 @@
 //
 // If there are payloadAttributes: we return an error since block creation is not
 // supported in les mode.
->>>>>>> 3ec6fe61
 func (api *ConsensusAPI) ForkchoiceUpdatedV1(heads beacon.ForkchoiceStateV1, payloadAttributes *beacon.PayloadAttributesV1) (beacon.ForkChoiceResponse, error) {
 	if heads.HeadBlockHash == (common.Hash{}) {
 		log.Warn("Forkchoice requested update to zero hash")
