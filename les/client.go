--- conflicted
+++ resolved
@@ -32,6 +32,7 @@
 	"github.com/ethereum/go-ethereum/core/rawdb"
 	"github.com/ethereum/go-ethereum/core/types"
 	"github.com/ethereum/go-ethereum/eth/ethconfig"
+	"github.com/ethereum/go-ethereum/eth/filters"
 	"github.com/ethereum/go-ethereum/eth/gasprice"
 	"github.com/ethereum/go-ethereum/event"
 	"github.com/ethereum/go-ethereum/internal/ethapi"
@@ -92,11 +93,7 @@
 	if err != nil {
 		return nil, err
 	}
-<<<<<<< HEAD
-	chainConfig, genesisHash, genesisErr := core.SetupGenesisBlockWithOverride(chainDb, config.Genesis, config.OverrideBerlin, config.OverrideArrowGlacier, config.OverrideTerminalTotalDifficulty)
-=======
 	chainConfig, genesisHash, genesisErr := core.SetupGenesisBlockWithOverride(chainDb, config.Genesis, config.OverrideTerminalTotalDifficulty, config.OverrideTerminalTotalDifficultyPassed)
->>>>>>> 2de49b04
 	if _, isCompat := genesisErr.(*params.ConfigCompatError); genesisErr != nil && !isCompat {
 		return nil, genesisErr
 	}
@@ -302,12 +299,9 @@
 			Namespace: "eth",
 			Service:   downloader.NewDownloaderAPI(s.handler.downloader, s.eventMux),
 		}, {
-<<<<<<< HEAD
 			Namespace: "eth",
-			Service:   filters.NewFilterAPI(s.ApiBackend, true, 5*time.Minute, s.config.RangeLimit),
-		}, {
-=======
->>>>>>> 2de49b04
+			Service:   filters.NewFilterAPI(filters.NewFilterSystem(s.ApiBackend, filters.Config{}), true, s.config.RangeLimit),
+		}, {
 			Namespace: "net",
 			Service:   s.netRPCService,
 		}, {
