--- conflicted
+++ resolved
@@ -295,15 +295,9 @@
 			Namespace: "eth",
 			Service:   &LightDummyAPI{},
 		}, {
-<<<<<<< HEAD
-			Namespace: "eth",
-			Service:   downloader.NewDownloaderAPI(s.handler.downloader, s.eventMux),
-		}, {
 			Namespace: "eth",
 			Service:   filters.NewFilterAPI(filters.NewFilterSystem(s.ApiBackend, filters.Config{}), true, s.config.RangeLimit),
 		}, {
-=======
->>>>>>> bed84606
 			Namespace: "net",
 			Service:   s.netRPCService,
 		}, {
