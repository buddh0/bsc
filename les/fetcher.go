--- conflicted
+++ resolved
@@ -244,28 +244,17 @@
 // mainloop is the main event loop of the light fetcher, which is responsible for
 //
 //   - announcement maintenance(ulc)
-<<<<<<< HEAD
+//
 //     If we are running in ultra light client mode, then all announcements from
 //     the trusted servers are maintained. If the same announcements from trusted
 //     servers reach the threshold, then the relevant header is requested for retrieval.
 //
-=======
-//
-//     If we are running in ultra light client mode, then all announcements from
-//     the trusted servers are maintained. If the same announcements from trusted
-//     servers reach the threshold, then the relevant header is requested for retrieval.
-//
->>>>>>> 3ec6fe61
 //   - block header retrieval
 //     Whenever we receive announce with higher td compared with local chain, the
 //     request will be made for header retrieval.
 //
 //   - re-sync trigger
-<<<<<<< HEAD
-//     If the local chain lags too much, then the fetcher will enter "synnchronise"
-=======
 //     If the local chain lags too much, then the fetcher will enter "synchronise"
->>>>>>> 3ec6fe61
 //     mode to retrieve missing headers in batch.
 func (f *lightFetcher) mainloop() {
 	defer f.wg.Done()
