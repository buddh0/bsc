--- conflicted
+++ resolved
@@ -694,15 +694,9 @@
 // common ancestor.
 // It returns parameters to be used for peer.RequestHeadersByNumber:
 //
-<<<<<<< HEAD
-//	from - starting block number
-//	count - number of headers to request
-//	skip - number of headers to skip
-=======
 //	from  - starting block number
 //	count - number of headers to request
 //	skip  - number of headers to skip
->>>>>>> 3ec6fe61
 //
 // and also returns 'max', the last block which is expected to be returned by the remote peers,
 // given the (from,count,skip)
