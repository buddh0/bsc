language: go
go_import_path: github.com/ethereum/go-ethereum
sudo: false
jobs:
  allow_failures:
    - stage: build
      os: osx
      env:
        - azure-osx

  include:
    # This builder only tests code linters on latest version of Go
    - stage: lint
      os: linux
      dist: bionic
      go: 1.21.x
      env:
        - lint
      git:
        submodules: false # avoid cloning ethereum/tests
      script:
        - go run build/ci.go lint

    # These builders create the Docker sub-images for multi-arch push and each
    # will attempt to push the multi-arch image if they are the last builder
    - stage: build
      if: type = push
      os: linux
      arch: amd64
      dist: bionic
      go: 1.21.x
      env:
        - docker
      services:
        - docker
      git:
        submodules: false # avoid cloning ethereum/tests
      before_install:
        - export DOCKER_CLI_EXPERIMENTAL=enabled
      script:
        - go run build/ci.go docker -image -manifest amd64,arm64 -upload ethereum/client-go

    - stage: build
      if: type = push
      os: linux
      arch: arm64
      dist: bionic
      go: 1.21.x
      env:
        - docker
      services:
        - docker
      git:
        submodules: false # avoid cloning ethereum/tests
      before_install:
        - export DOCKER_CLI_EXPERIMENTAL=enabled
      script:
        - go run build/ci.go docker -image -manifest amd64,arm64 -upload ethereum/client-go

    # This builder does the Linux Azure uploads
    - stage: build
      if: type = push
      os: linux
      dist: bionic
      sudo: required
      go: 1.21.x
      env:
        - azure-linux
      git:
        submodules: false # avoid cloning ethereum/tests
      addons:
        apt:
          packages:
            - gcc-multilib
      script:
        # Build for the primary platforms that Trusty can manage
        - go run build/ci.go install -dlgo
        - go run build/ci.go archive -type tar -signer LINUX_SIGNING_KEY -signify SIGNIFY_KEY -upload gethstore/builds
        - go run build/ci.go install -dlgo -arch 386
        - go run build/ci.go archive -arch 386 -type tar -signer LINUX_SIGNING_KEY -signify SIGNIFY_KEY -upload gethstore/builds

        # Switch over GCC to cross compilation (breaks 386, hence why do it here only)
        - sudo -E apt-get -yq --no-install-suggests --no-install-recommends --force-yes install gcc-arm-linux-gnueabi libc6-dev-armel-cross gcc-arm-linux-gnueabihf libc6-dev-armhf-cross gcc-aarch64-linux-gnu libc6-dev-arm64-cross
        - sudo ln -s /usr/include/asm-generic /usr/include/asm

        - GOARM=5 go run build/ci.go install -dlgo -arch arm -cc arm-linux-gnueabi-gcc
        - GOARM=5 go run build/ci.go archive -arch arm -type tar -signer LINUX_SIGNING_KEY -signify SIGNIFY_KEY -upload gethstore/builds
        - GOARM=6 go run build/ci.go install -dlgo -arch arm -cc arm-linux-gnueabi-gcc
        - GOARM=6 go run build/ci.go archive -arch arm -type tar -signer LINUX_SIGNING_KEY -signify SIGNIFY_KEY -upload gethstore/builds
        - GOARM=7 go run build/ci.go install -dlgo -arch arm -cc arm-linux-gnueabihf-gcc
        - GOARM=7 go run build/ci.go archive -arch arm -type tar -signer LINUX_SIGNING_KEY -signify SIGNIFY_KEY -upload gethstore/builds
        - go run build/ci.go install -dlgo -arch arm64 -cc aarch64-linux-gnu-gcc
        - go run build/ci.go archive -arch arm64 -type tar -signer LINUX_SIGNING_KEY -signify SIGNIFY_KEY -upload gethstore/builds

    # This builder does the OSX Azure uploads
    - stage: build
      if: type = push
      os: osx
      go: 1.21.x
      env:
        - azure-osx
      git:
        submodules: false # avoid cloning ethereum/tests
      script:
        - go run build/ci.go install -dlgo
        - go run build/ci.go archive -type tar -signer OSX_SIGNING_KEY -signify SIGNIFY_KEY -upload gethstore/builds

    # These builders run the tests
    - stage: build
      os: linux
      arch: amd64
      dist: bionic
      go: 1.21.x
<<<<<<< HEAD
      env:
        - GO111MODULE=on
=======
>>>>>>> 3f40e65c
      script:
        - travis_wait 30 go run build/ci.go test $TEST_PACKAGES

    - stage: build
      if: type = pull_request
      os: linux
      arch: arm64
      dist: bionic
      go: 1.20.x
<<<<<<< HEAD
      env:
        - GO111MODULE=on
=======
>>>>>>> 3f40e65c
      script:
        - travis_wait 30 go run build/ci.go test $TEST_PACKAGES

    - stage: build
      os: linux
      dist: bionic
      go: 1.20.x
<<<<<<< HEAD
      env:
        - GO111MODULE=on
=======
>>>>>>> 3f40e65c
      script:
        - travis_wait 30 go run build/ci.go test $TEST_PACKAGES

    # This builder does the Ubuntu PPA nightly uploads
    - stage: build
      if: type = cron || (type = push && tag ~= /^v[0-9]/)
      os: linux
      dist: bionic
      go: 1.21.x
      env:
        - ubuntu-ppa
      git:
        submodules: false # avoid cloning ethereum/tests
      addons:
        apt:
          packages:
            - devscripts
            - debhelper
            - dput
            - fakeroot
            - python-bzrlib
            - python-paramiko
      script:
        - echo '|1|7SiYPr9xl3uctzovOTj4gMwAC1M=|t6ReES75Bo/PxlOPJ6/GsGbTrM0= ssh-rsa AAAAB3NzaC1yc2EAAAABIwAAAQEA0aKz5UTUndYgIGG7dQBV+HaeuEZJ2xPHo2DS2iSKvUL4xNMSAY4UguNW+pX56nAQmZKIZZ8MaEvSj6zMEDiq6HFfn5JcTlM80UwlnyKe8B8p7Nk06PPQLrnmQt5fh0HmEcZx+JU9TZsfCHPnX7MNz4ELfZE6cFsclClrKim3BHUIGq//t93DllB+h4O9LHjEUsQ1Sr63irDLSutkLJD6RXchjROXkNirlcNVHH/jwLWR5RcYilNX7S5bIkK8NlWPjsn/8Ua5O7I9/YoE97PpO6i73DTGLh5H9JN/SITwCKBkgSDWUt61uPK3Y11Gty7o2lWsBjhBUm2Y38CBsoGmBw==' >> ~/.ssh/known_hosts
        - go run build/ci.go debsrc -upload ethereum/ethereum -sftp-user geth-ci -signer "Go Ethereum Linux Builder <geth-ci@ethereum.org>"

    # This builder does the Azure archive purges to avoid accumulating junk
    - stage: build
      if: type = cron
      os: linux
      dist: bionic
      go: 1.21.x
      env:
        - azure-purge
      git:
        submodules: false # avoid cloning ethereum/tests
      script:
        - go run build/ci.go purge -store gethstore/builds -days 14

    # This builder executes race tests
    - stage: build
      if: type = cron
      os: linux
      dist: bionic
      go: 1.21.x
<<<<<<< HEAD
      env:
        - GO111MODULE=on
=======
>>>>>>> 3f40e65c
      script:
        - travis_wait 30 go run build/ci.go test  -race $TEST_PACKAGES
<|MERGE_RESOLUTION|>--- conflicted
+++ resolved
@@ -111,11 +111,6 @@
       arch: amd64
       dist: bionic
       go: 1.21.x
-<<<<<<< HEAD
-      env:
-        - GO111MODULE=on
-=======
->>>>>>> 3f40e65c
       script:
         - travis_wait 30 go run build/ci.go test $TEST_PACKAGES
 
@@ -125,11 +120,6 @@
       arch: arm64
       dist: bionic
       go: 1.20.x
-<<<<<<< HEAD
-      env:
-        - GO111MODULE=on
-=======
->>>>>>> 3f40e65c
       script:
         - travis_wait 30 go run build/ci.go test $TEST_PACKAGES
 
@@ -137,11 +127,6 @@
       os: linux
       dist: bionic
       go: 1.20.x
-<<<<<<< HEAD
-      env:
-        - GO111MODULE=on
-=======
->>>>>>> 3f40e65c
       script:
         - travis_wait 30 go run build/ci.go test $TEST_PACKAGES
 
@@ -187,10 +172,5 @@
       os: linux
       dist: bionic
       go: 1.21.x
-<<<<<<< HEAD
-      env:
-        - GO111MODULE=on
-=======
->>>>>>> 3f40e65c
       script:
         - travis_wait 30 go run build/ci.go test  -race $TEST_PACKAGES
