// Copyright 2015 The go-ethereum Authors
// This file is part of the go-ethereum library.
//
// The go-ethereum library is free software: you can redistribute it and/or modify
// it under the terms of the GNU Lesser General Public License as published by
// the Free Software Foundation, either version 3 of the License, or
// (at your option) any later version.
//
// The go-ethereum library is distributed in the hope that it will be useful,
// but WITHOUT ANY WARRANTY; without even the implied warranty of
// MERCHANTABILITY or FITNESS FOR A PARTICULAR PURPOSE. See the
// GNU Lesser General Public License for more details.
//
// You should have received a copy of the GNU Lesser General Public License
// along with the go-ethereum library. If not, see <http://www.gnu.org/licenses/>.

package params

import (
	"math/big"

	"github.com/ethereum/go-ethereum/common"
)

const (
	GasLimitBoundDivisor uint64 = 256                // The bound divisor of the gas limit, used in update calculations.
	MinGasLimit          uint64 = 5000               // Minimum the gas limit may ever be.
	MaxGasLimit          uint64 = 0x7fffffffffffffff // Maximum the gas limit (2^63-1).
	GenesisGasLimit      uint64 = 4712388            // Gas limit of the Genesis block.

	MaximumExtraDataSize  uint64 = 32     // Maximum size extra data may be after Genesis.
	ForkIDSize            uint64 = 4      // The length of fork id
	ExpByteGas            uint64 = 10     // Times ceil(log256(exponent)) for the EXP instruction.
	SloadGas              uint64 = 50     // Multiplied by the number of 32-byte words that are copied (round up) for any *COPY operation and added.
	CallValueTransferGas  uint64 = 9000   // Paid for CALL when the value transfer is non-zero.
	CallNewAccountGas     uint64 = 25000  // Paid for CALL when the destination address didn't exist prior.
	TxGas                 uint64 = 21000  // Per transaction not creating a contract. NOTE: Not payable on data of calls between transactions.
	SystemTxsGas          uint64 = 500000 // The gas reserved for system txs; only for parlia consensus
	TxGasContractCreation uint64 = 53000  // Per transaction that creates a contract. NOTE: Not payable on data of calls between transactions.
	TxDataZeroGas         uint64 = 4      // Per byte of data attached to a transaction that equals zero. NOTE: Not payable on data of calls between transactions.
	QuadCoeffDiv          uint64 = 512    // Divisor for the quadratic particle of the memory cost equation.
	LogDataGas            uint64 = 8      // Per byte in a LOG* operation's data.
	CallStipend           uint64 = 2300   // Free gas given at beginning of call.

	Keccak256Gas     uint64 = 30 // Once per KECCAK256 operation.
	Keccak256WordGas uint64 = 6  // Once per word of the KECCAK256 operation's data.
	InitCodeWordGas  uint64 = 2  // Once per word of the init code when creating a contract.

	SstoreSetGas    uint64 = 20000 // Once per SSTORE operation.
	SstoreResetGas  uint64 = 5000  // Once per SSTORE operation if the zeroness changes from zero.
	SstoreClearGas  uint64 = 5000  // Once per SSTORE operation if the zeroness doesn't change.
	SstoreRefundGas uint64 = 15000 // Once per SSTORE operation if the zeroness changes to zero.

	NetSstoreNoopGas  uint64 = 200   // Once per SSTORE operation if the value doesn't change.
	NetSstoreInitGas  uint64 = 20000 // Once per SSTORE operation from clean zero.
	NetSstoreCleanGas uint64 = 5000  // Once per SSTORE operation from clean non-zero.
	NetSstoreDirtyGas uint64 = 200   // Once per SSTORE operation from dirty.

	NetSstoreClearRefund      uint64 = 15000 // Once per SSTORE operation for clearing an originally existing storage slot
	NetSstoreResetRefund      uint64 = 4800  // Once per SSTORE operation for resetting to the original non-zero value
	NetSstoreResetClearRefund uint64 = 19800 // Once per SSTORE operation for resetting to the original zero value

	SstoreSentryGasEIP2200            uint64 = 2300  // Minimum gas required to be present for an SSTORE call, not consumed
	SstoreSetGasEIP2200               uint64 = 20000 // Once per SSTORE operation from clean zero to non-zero
	SstoreResetGasEIP2200             uint64 = 5000  // Once per SSTORE operation from clean non-zero to something else
	SstoreClearsScheduleRefundEIP2200 uint64 = 15000 // Once per SSTORE operation for clearing an originally existing storage slot

	ColdAccountAccessCostEIP2929 = uint64(2600) // COLD_ACCOUNT_ACCESS_COST
	ColdSloadCostEIP2929         = uint64(2100) // COLD_SLOAD_COST
	WarmStorageReadCostEIP2929   = uint64(100)  // WARM_STORAGE_READ_COST

	// In EIP-2200: SstoreResetGas was 5000.
	// In EIP-2929: SstoreResetGas was changed to '5000 - COLD_SLOAD_COST'.
	// In EIP-3529: SSTORE_CLEARS_SCHEDULE is defined as SSTORE_RESET_GAS + ACCESS_LIST_STORAGE_KEY_COST
	// Which becomes: 5000 - 2100 + 1900 = 4800
	SstoreClearsScheduleRefundEIP3529 uint64 = SstoreResetGasEIP2200 - ColdSloadCostEIP2929 + TxAccessListStorageKeyGas

	JumpdestGas   uint64 = 1     // Once per JUMPDEST operation.
	EpochDuration uint64 = 30000 // Duration between proof-of-work epochs.

	CreateDataGas         uint64 = 200   //
	CallCreateDepth       uint64 = 1024  // Maximum depth of call/create stack.
	ExpGas                uint64 = 10    // Once per EXP instruction
	LogGas                uint64 = 375   // Per LOG* operation.
	CopyGas               uint64 = 3     //
	StackLimit            uint64 = 1024  // Maximum size of VM stack allowed.
	TierStepGas           uint64 = 0     // Once per operation, for a selection of them.
	LogTopicGas           uint64 = 375   // Multiplied by the * of the LOG*, per LOG transaction. e.g. LOG0 incurs 0 * c_txLogTopicGas, LOG4 incurs 4 * c_txLogTopicGas.
	CreateGas             uint64 = 32000 // Once per CREATE operation & contract-creation transaction.
	Create2Gas            uint64 = 32000 // Once per CREATE2 operation
	SelfdestructRefundGas uint64 = 24000 // Refunded following a selfdestruct operation.
	MemoryGas             uint64 = 3     // Times the address of the (highest referenced byte in memory + 1). NOTE: referencing happens on read, write and in instructions such as RETURN and CALL.

	TxDataNonZeroGasFrontier  uint64 = 68   // Per byte of data attached to a transaction that is not equal to zero. NOTE: Not payable on data of calls between transactions.
	TxDataNonZeroGasEIP2028   uint64 = 16   // Per byte of non zero data attached to a transaction after EIP 2028 (part in Istanbul)
	TxAccessListAddressGas    uint64 = 2400 // Per address specified in EIP 2930 access list
	TxAccessListStorageKeyGas uint64 = 1900 // Per storage key specified in EIP 2930 access list

	// These have been changed during the course of the chain
	CallGasFrontier              uint64 = 40  // Once per CALL operation & message call transaction.
	CallGasEIP150                uint64 = 700 // Static portion of gas for CALL-derivates after EIP 150 (Tangerine)
	BalanceGasFrontier           uint64 = 20  // The cost of a BALANCE operation
	BalanceGasEIP150             uint64 = 400 // The cost of a BALANCE operation after Tangerine
	BalanceGasEIP1884            uint64 = 700 // The cost of a BALANCE operation after EIP 1884 (part of Istanbul)
	ExtcodeSizeGasFrontier       uint64 = 20  // Cost of EXTCODESIZE before EIP 150 (Tangerine)
	ExtcodeSizeGasEIP150         uint64 = 700 // Cost of EXTCODESIZE after EIP 150 (Tangerine)
	SloadGasFrontier             uint64 = 50
	SloadGasEIP150               uint64 = 200
	SloadGasEIP1884              uint64 = 800  // Cost of SLOAD after EIP 1884 (part of Istanbul)
	SloadGasEIP2200              uint64 = 800  // Cost of SLOAD after EIP 2200 (part of Istanbul)
	ExtcodeHashGasConstantinople uint64 = 400  // Cost of EXTCODEHASH (introduced in Constantinople)
	ExtcodeHashGasEIP1884        uint64 = 700  // Cost of EXTCODEHASH after EIP 1884 (part in Istanbul)
	SelfdestructGasEIP150        uint64 = 5000 // Cost of SELFDESTRUCT post EIP 150 (Tangerine)

	// EXP has a dynamic portion depending on the size of the exponent
	ExpByteFrontier uint64 = 10 // was set to 10 in Frontier
	ExpByteEIP158   uint64 = 50 // was raised to 50 during Eip158 (Spurious Dragon)

	// Extcodecopy has a dynamic AND a static cost. This represents only the
	// static portion of the gas. It was changed during EIP 150 (Tangerine)
	ExtcodeCopyBaseFrontier uint64 = 20
	ExtcodeCopyBaseEIP150   uint64 = 700

	// CreateBySelfdestructGas is used when the refunded account is one that does
	// not exist. This logic is similar to call.
	// Introduced in Tangerine Whistle (Eip 150)
	CreateBySelfdestructGas uint64 = 25000

	DefaultBaseFeeChangeDenominator = 8 // Bounds the amount the base fee can change between blocks.
	DefaultElasticityMultiplier     = 2 // Bounds the maximum gas limit an EIP-1559 block may have.
	InitialBaseFee                  = 0 // Initial base fee for EIP-1559 blocks.

	MaxCodeSize     = 24576           // Maximum bytecode to permit for a contract
	MaxInitCodeSize = 2 * MaxCodeSize // Maximum initcode to permit in a creation transaction and create instructions

	// Precompiled contract gas prices

	TendermintHeaderValidateGas   uint64 = 3000 // Gas for validate tendermiint consensus state
	IAVLMerkleProofValidateGas    uint64 = 3000 // Gas for validate merkle proof
	CometBFTLightBlockValidateGas uint64 = 3000 // Gas for validate cometBFT light block

	EcrecoverGas                uint64 = 3000 // Elliptic curve sender recovery gas price
	Sha256BaseGas               uint64 = 60   // Base price for a SHA256 operation
	Sha256PerWordGas            uint64 = 12   // Per-word price for a SHA256 operation
	Ripemd160BaseGas            uint64 = 600  // Base price for a RIPEMD160 operation
	Ripemd160PerWordGas         uint64 = 120  // Per-word price for a RIPEMD160 operation
	IdentityBaseGas             uint64 = 15   // Base price for a data copy operation
	IdentityPerWordGas          uint64 = 3    // Per-work price for a data copy operation
	BlsSignatureVerifyBaseGas   uint64 = 1000 // base price for a BLS signature verify operation
	BlsSignatureVerifyPerKeyGas uint64 = 3500 // Per-key price for a BLS signature verify operation

	Bn256AddGasByzantium             uint64 = 500    // Byzantium gas needed for an elliptic curve addition
	Bn256AddGasIstanbul              uint64 = 150    // Gas needed for an elliptic curve addition
	Bn256ScalarMulGasByzantium       uint64 = 40000  // Byzantium gas needed for an elliptic curve scalar multiplication
	Bn256ScalarMulGasIstanbul        uint64 = 6000   // Gas needed for an elliptic curve scalar multiplication
	Bn256PairingBaseGasByzantium     uint64 = 100000 // Byzantium base price for an elliptic curve pairing check
	Bn256PairingBaseGasIstanbul      uint64 = 45000  // Base price for an elliptic curve pairing check
	Bn256PairingPerPointGasByzantium uint64 = 80000  // Byzantium per-point price for an elliptic curve pairing check
	Bn256PairingPerPointGasIstanbul  uint64 = 34000  // Per-point price for an elliptic curve pairing check

	Bls12381G1AddGas          uint64 = 600    // Price for BLS12-381 elliptic curve G1 point addition
	Bls12381G1MulGas          uint64 = 12000  // Price for BLS12-381 elliptic curve G1 point scalar multiplication
	Bls12381G2AddGas          uint64 = 4500   // Price for BLS12-381 elliptic curve G2 point addition
	Bls12381G2MulGas          uint64 = 55000  // Price for BLS12-381 elliptic curve G2 point scalar multiplication
	Bls12381PairingBaseGas    uint64 = 115000 // Base gas price for BLS12-381 elliptic curve pairing check
	Bls12381PairingPerPairGas uint64 = 23000  // Per-point pair gas price for BLS12-381 elliptic curve pairing check
	Bls12381MapG1Gas          uint64 = 5500   // Gas price for BLS12-381 mapping field element to G1 operation
	Bls12381MapG2Gas          uint64 = 110000 // Gas price for BLS12-381 mapping field element to G2 operation

	// The Refund Quotient is the cap on how much of the used gas can be refunded. Before EIP-3529,
	// up to half the consumed gas could be refunded. Redefined as 1/5th in EIP-3529
	RefundQuotient        uint64 = 2
	RefundQuotientEIP3529 uint64 = 5

	BlobTxBytesPerFieldElement         = 32      // Size in bytes of a field element
	BlobTxFieldElementsPerBlob         = 4096    // Number of field elements stored in a single data blob
	BlobTxHashVersion                  = 0x01    // Version byte of the commitment hash
	BlobTxBlobGasPerBlob               = 1 << 17 // Gas consumption of a single data blob (== blob byte size)
	BlobTxMinBlobGasprice              = 1       // Minimum gas price for data blobs
	BlobTxBlobGaspriceUpdateFraction   = 3338477 // Controls the maximum rate of change for blob gas price
	BlobTxPointEvaluationPrecompileGas = 50000   // Gas price for the point evaluation precompile.

<<<<<<< HEAD
	// used for test
	InitialBaseFeeForEthMainnet = int64(1000000000) // Initial base fee for EIP-1559 blocks on Eth hMainnet
=======
	BlobTxTargetBlobGasPerBlock = 3 * BlobTxBlobGasPerBlob // Target consumable blob gas for data blobs per block (for 1559-like pricing)
	MaxBlobGasPerBlock          = 6 * BlobTxBlobGasPerBlob // Maximum consumable blob gas for data blobs per block
>>>>>>> 3f40e65c
)

// Gas discount table for BLS12-381 G1 and G2 multi exponentiation operations
var Bls12381MultiExpDiscountTable = [128]uint64{1200, 888, 764, 641, 594, 547, 500, 453, 438, 423, 408, 394, 379, 364, 349, 334, 330, 326, 322, 318, 314, 310, 306, 302, 298, 294, 289, 285, 281, 277, 273, 269, 268, 266, 265, 263, 262, 260, 259, 257, 256, 254, 253, 251, 250, 248, 247, 245, 244, 242, 241, 239, 238, 236, 235, 233, 232, 231, 229, 228, 226, 225, 223, 222, 221, 220, 219, 219, 218, 217, 216, 216, 215, 214, 213, 213, 212, 211, 211, 210, 209, 208, 208, 207, 206, 205, 205, 204, 203, 202, 202, 201, 200, 199, 199, 198, 197, 196, 196, 195, 194, 193, 193, 192, 191, 191, 190, 189, 188, 188, 187, 186, 185, 185, 184, 183, 182, 182, 181, 180, 179, 179, 178, 177, 176, 176, 175, 174}

var (
	DifficultyBoundDivisor = big.NewInt(2048)   // The bound divisor of the difficulty, used in the update calculations.
	GenesisDifficulty      = big.NewInt(131072) // Difficulty of the Genesis block.
	MinimumDifficulty      = big.NewInt(131072) // The minimum that the difficulty may ever be.
	DurationLimit          = big.NewInt(13)     // The decision boundary on the blocktime duration used to determine whether difficulty should go up or not.

	// BeaconRootsStorageAddress is the address where historical beacon roots are stored as per EIP-4788
	BeaconRootsStorageAddress = common.HexToAddress("0xbEac00dDB15f3B6d645C48263dC93862413A222D")
	// SystemAddress is where the system-transaction is sent from as per EIP-4788
	SystemAddress common.Address = common.HexToAddress("0xfffffffffffffffffffffffffffffffffffffffe")
)<|MERGE_RESOLUTION|>--- conflicted
+++ resolved
@@ -172,21 +172,18 @@
 	RefundQuotient        uint64 = 2
 	RefundQuotientEIP3529 uint64 = 5
 
-	BlobTxBytesPerFieldElement         = 32      // Size in bytes of a field element
-	BlobTxFieldElementsPerBlob         = 4096    // Number of field elements stored in a single data blob
-	BlobTxHashVersion                  = 0x01    // Version byte of the commitment hash
-	BlobTxBlobGasPerBlob               = 1 << 17 // Gas consumption of a single data blob (== blob byte size)
-	BlobTxMinBlobGasprice              = 1       // Minimum gas price for data blobs
-	BlobTxBlobGaspriceUpdateFraction   = 3338477 // Controls the maximum rate of change for blob gas price
-	BlobTxPointEvaluationPrecompileGas = 50000   // Gas price for the point evaluation precompile.
-
-<<<<<<< HEAD
+	BlobTxBytesPerFieldElement         = 32                       // Size in bytes of a field element
+	BlobTxFieldElementsPerBlob         = 4096                     // Number of field elements stored in a single data blob
+	BlobTxHashVersion                  = 0x01                     // Version byte of the commitment hash
+	BlobTxBlobGasPerBlob               = 1 << 17                  // Gas consumption of a single data blob (== blob byte size)
+	BlobTxMinBlobGasprice              = 1                        // Minimum gas price for data blobs
+	BlobTxBlobGaspriceUpdateFraction   = 3338477                  // Controls the maximum rate of change for blob gas price
+	BlobTxPointEvaluationPrecompileGas = 50000                    // Gas price for the point evaluation precompile.
+	BlobTxTargetBlobGasPerBlock        = 3 * BlobTxBlobGasPerBlob // Target consumable blob gas for data blobs per block (for 1559-like pricing)
+	MaxBlobGasPerBlock                 = 6 * BlobTxBlobGasPerBlob // Maximum consumable blob gas for data blobs per block
+
 	// used for test
 	InitialBaseFeeForEthMainnet = int64(1000000000) // Initial base fee for EIP-1559 blocks on Eth hMainnet
-=======
-	BlobTxTargetBlobGasPerBlock = 3 * BlobTxBlobGasPerBlob // Target consumable blob gas for data blobs per block (for 1559-like pricing)
-	MaxBlobGasPerBlock          = 6 * BlobTxBlobGasPerBlob // Maximum consumable blob gas for data blobs per block
->>>>>>> 3f40e65c
 )
 
 // Gas discount table for BLS12-381 G1 and G2 multi exponentiation operations
