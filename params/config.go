--- conflicted
+++ resolved
@@ -488,15 +488,10 @@
 	TerminalTotalDifficultyPassed bool `json:"terminalTotalDifficultyPassed,omitempty"`
 
 	// Various consensus engines
-<<<<<<< HEAD
-	Ethash *EthashConfig `json:"ethash,omitempty" toml:",omitempty"`
-	Clique *CliqueConfig `json:"clique,omitempty" toml:",omitempty"`
-	Parlia *ParliaConfig `json:"parlia,omitempty" toml:",omitempty"`
-=======
-	Ethash    *EthashConfig `json:"ethash,omitempty"`
-	Clique    *CliqueConfig `json:"clique,omitempty"`
+	Ethash    *EthashConfig `json:"ethash,omitempty" toml:",omitempty"`
+	Clique    *CliqueConfig `json:"clique,omitempty" toml:",omitempty"`
+	Parlia    *ParliaConfig `json:"parlia,omitempty" toml:",omitempty"`
 	IsDevMode bool          `json:"isDev,omitempty"`
->>>>>>> bed84606
 }
 
 // EthashConfig is the consensus engine configs for proof-of-work based sealing.
@@ -548,7 +543,6 @@
 		engine = "unknown"
 	}
 
-<<<<<<< HEAD
 	return fmt.Sprintf("{ChainID: %v Homestead: %v DAO: %v DAOSupport: %v EIP150: %v EIP155: %v EIP158: %v Byzantium: %v Constantinople: %v Petersburg: %v Istanbul: %v, Muir Glacier: %v, Ramanujan: %v, Niels: %v, MirrorSync: %v, Bruno: %v, Berlin: %v, YOLO v3: %v, CatalystBlock: %v, London: %v, ArrowGlacier: %v, MergeFork:%v, Euler: %v, Gibbs: %v, Nano: %v, Moran: %v, Planck: %v,Luban: %v, Plato: %v, Hertz: %v, Engine: %v}",
 		c.ChainID,
 		c.HomesteadBlock,
@@ -582,23 +576,6 @@
 		c.HertzBlock,
 		engine,
 	)
-=======
-	// Create a list of forks post-merge
-	banner += "Post-Merge hard forks (timestamp based):\n"
-	if c.ShanghaiTime != nil {
-		banner += fmt.Sprintf(" - Shanghai:                    @%-10v (https://github.com/ethereum/execution-specs/blob/master/network-upgrades/mainnet-upgrades/shanghai.md)\n", *c.ShanghaiTime)
-	}
-	if c.CancunTime != nil {
-		banner += fmt.Sprintf(" - Cancun:                      @%-10v\n", *c.CancunTime)
-	}
-	if c.PragueTime != nil {
-		banner += fmt.Sprintf(" - Prague:                      @%-10v\n", *c.PragueTime)
-	}
-	if c.VerkleTime != nil {
-		banner += fmt.Sprintf(" - Verkle:                      @%-10v\n", *c.VerkleTime)
-	}
-	return banner
->>>>>>> bed84606
 }
 
 // IsHomestead returns whether num is either equal to the homestead block or greater.
@@ -1145,7 +1122,6 @@
 	IsHomestead, IsEIP150, IsEIP155, IsEIP158               bool
 	IsByzantium, IsConstantinople, IsPetersburg, IsIstanbul bool
 	IsBerlin, IsLondon                                      bool
-<<<<<<< HEAD
 	IsMerge                                                 bool
 	IsNano                                                  bool
 	IsMoran                                                 bool
@@ -1153,13 +1129,8 @@
 	IsLuban                                                 bool
 	IsPlato                                                 bool
 	IsHertz                                                 bool
-	IsShanghai                                              bool
-	IsCancun                                                bool
-	IsPrague                                                bool
-=======
-	IsMerge, IsShanghai, IsCancun, IsPrague                 bool
+	IsShanghai, IsCancun, IsPrague                          bool
 	IsVerkle                                                bool
->>>>>>> bed84606
 }
 
 // Rules ensures c's ChainID is not nil.
