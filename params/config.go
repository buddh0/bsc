--- conflicted
+++ resolved
@@ -20,42 +20,18 @@
 	"fmt"
 	"math/big"
 
-<<<<<<< HEAD
-	"golang.org/x/crypto/sha3"
-
-=======
->>>>>>> 604da5c8
 	"github.com/ethereum/go-ethereum/common"
 )
 
 // Genesis hashes to enforce below configs on.
 var (
 	MainnetGenesisHash = common.HexToHash("0xd4e56740f876aef8c010b86a40d5f56745a118d0906a34e69aec8c0db1cb8fa3")
-<<<<<<< HEAD
 
 	BSCGenesisHash    = common.HexToHash("0x0d21840abff46b96c84b2ac9e10e4f5cdaeb5693cb665db62a2f3b02d2d57b5b")
 	ChapelGenesisHash = common.HexToHash("0x6d3c66c5357ec91d5c43af47e234a939b22557cbb552dc45bebbceeed90fbe34")
 	RialtoGenesisHash = common.HexToHash("0xee835a629f9cf5510b48b6ba41d69e0ff7d6ef10f977166ef939db41f59f5501")
 )
 
-// TrustedCheckpoints associates each known checkpoint with the genesis hash of
-// the chain it belongs to.
-var TrustedCheckpoints = map[common.Hash]*TrustedCheckpoint{
-	MainnetGenesisHash: MainnetTrustedCheckpoint,
-}
-
-// CheckpointOracles associates each known checkpoint oracles with the genesis hash of
-// the chain it belongs to.
-var CheckpointOracles = map[common.Hash]*CheckpointOracleConfig{
-	MainnetGenesisHash: MainnetCheckpointOracle,
-}
-
-=======
-	SepoliaGenesisHash = common.HexToHash("0x25a5cc106eea7138acab33231d7160d69cb777ee0c2c553fcddf5138993e6dd9")
-	GoerliGenesisHash  = common.HexToHash("0xbf7e331f7f7c1dd2e05159666b3bf8bc7a8a3a9eb1d518969eab529dd9b88c1a")
-)
-
->>>>>>> 604da5c8
 func newUint64(val uint64) *uint64 { return &val }
 
 var (
@@ -89,7 +65,6 @@
 		ShanghaiTime:                  newUint64(1681338455),
 		Ethash:                        new(EthashConfig),
 	}
-<<<<<<< HEAD
 
 	// just for prysm compile pass
 	// RopstenChainConfig contains the chain parameters to run a node on the Ropsten test network.
@@ -164,27 +139,6 @@
 		},
 	}
 
-	// MainnetTrustedCheckpoint contains the light client trusted checkpoint for the main network.
-	MainnetTrustedCheckpoint = &TrustedCheckpoint{
-		SectionIndex: 506,
-		SectionHead:  common.HexToHash("0x3d1a139a6fc7764211236ef7c64d9e8c1fe55b358d7414e25277bac1144486cd"),
-		CHTRoot:      common.HexToHash("0xef7fc3321a239a54238593bdf68d82933d903cb533b0d03228a8d958cd35ea77"),
-		BloomRoot:    common.HexToHash("0x51d7bfe7c6397b1caa8b1cb046de4aeaf7e7fbd3fb6c726b60bf750de78809e8"),
-	}
-
-	// MainnetCheckpointOracle contains a set of configs for the main network oracle.
-	MainnetCheckpointOracle = &CheckpointOracleConfig{
-		Address: common.HexToAddress("0x9a9070028361F7AAbeB3f2F2Dc07F82C4a98A02a"),
-		Signers: []common.Address{
-			common.HexToAddress("0x1b2C260efc720BE89101890E4Db589b44E950527"), // Peter
-			common.HexToAddress("0x78d1aD571A1A09D60D9BBf25894b44e4C8859595"), // Martin
-			common.HexToAddress("0x286834935f4A8Cfb4FF4C77D5770C2775aE2b0E7"), // Zsolt
-			common.HexToAddress("0xb86e2B0Ab5A4B1373e40c51A7C712c70Ba2f9f8E"), // Gary
-			common.HexToAddress("0x0DF8fa387C602AE62559cC4aFa4972A7045d6707"), // Guillaume
-		},
-		Threshold: 2,
-	}
-
 	BSCChainConfig = &ChainConfig{
 		ChainID:             big.NewInt(56),
 		HomesteadBlock:      big.NewInt(0),
@@ -326,55 +280,6 @@
 		},
 	}
 
-=======
-	// SepoliaChainConfig contains the chain parameters to run a node on the Sepolia test network.
-	SepoliaChainConfig = &ChainConfig{
-		ChainID:                       big.NewInt(11155111),
-		HomesteadBlock:                big.NewInt(0),
-		DAOForkBlock:                  nil,
-		DAOForkSupport:                true,
-		EIP150Block:                   big.NewInt(0),
-		EIP155Block:                   big.NewInt(0),
-		EIP158Block:                   big.NewInt(0),
-		ByzantiumBlock:                big.NewInt(0),
-		ConstantinopleBlock:           big.NewInt(0),
-		PetersburgBlock:               big.NewInt(0),
-		IstanbulBlock:                 big.NewInt(0),
-		MuirGlacierBlock:              big.NewInt(0),
-		BerlinBlock:                   big.NewInt(0),
-		LondonBlock:                   big.NewInt(0),
-		TerminalTotalDifficulty:       big.NewInt(17_000_000_000_000_000),
-		TerminalTotalDifficultyPassed: true,
-		MergeNetsplitBlock:            big.NewInt(1735371),
-		ShanghaiTime:                  newUint64(1677557088),
-		Ethash:                        new(EthashConfig),
-	}
-	// GoerliChainConfig contains the chain parameters to run a node on the Görli test network.
-	GoerliChainConfig = &ChainConfig{
-		ChainID:                       big.NewInt(5),
-		HomesteadBlock:                big.NewInt(0),
-		DAOForkBlock:                  nil,
-		DAOForkSupport:                true,
-		EIP150Block:                   big.NewInt(0),
-		EIP155Block:                   big.NewInt(0),
-		EIP158Block:                   big.NewInt(0),
-		ByzantiumBlock:                big.NewInt(0),
-		ConstantinopleBlock:           big.NewInt(0),
-		PetersburgBlock:               big.NewInt(0),
-		IstanbulBlock:                 big.NewInt(1_561_651),
-		MuirGlacierBlock:              nil,
-		BerlinBlock:                   big.NewInt(4_460_644),
-		LondonBlock:                   big.NewInt(5_062_605),
-		ArrowGlacierBlock:             nil,
-		TerminalTotalDifficulty:       big.NewInt(10_790_000),
-		TerminalTotalDifficultyPassed: true,
-		ShanghaiTime:                  newUint64(1678832736),
-		Clique: &CliqueConfig{
-			Period: 15,
-			Epoch:  30000,
-		},
-	}
->>>>>>> 604da5c8
 	// AllEthashProtocolChanges contains every protocol change (EIPs) introduced
 	// and accepted by the Ethereum core developers into the Ethash consensus.
 	AllEthashProtocolChanges = &ChainConfig{
@@ -496,11 +401,6 @@
 // NetworkNames are user friendly names to use in the chain spec banner.
 var NetworkNames = map[string]string{
 	MainnetChainConfig.ChainID.String(): "mainnet",
-<<<<<<< HEAD
-=======
-	GoerliChainConfig.ChainID.String():  "goerli",
-	SepoliaChainConfig.ChainID.String(): "sepolia",
->>>>>>> 604da5c8
 }
 
 // ChainConfig is the core config which determines the blockchain settings.
@@ -1217,20 +1117,14 @@
 		IsBerlin:         c.IsBerlin(num),
 		IsLondon:         c.IsLondon(num),
 		IsMerge:          isMerge,
-<<<<<<< HEAD
 		IsNano:           c.IsNano(num),
 		IsMoran:          c.IsMoran(num),
 		IsPlanck:         c.IsPlanck(num),
 		IsLuban:          c.IsLuban(num),
 		IsPlato:          c.IsPlato(num),
 		IsHertz:          c.IsHertz(num),
-		IsShanghai:       c.IsShanghai(timestamp),
-		IsCancun:         c.IsCancun(timestamp),
-		IsPrague:         c.IsPrague(timestamp),
-=======
 		IsShanghai:       c.IsShanghai(num, timestamp),
 		IsCancun:         c.IsCancun(num, timestamp),
 		IsPrague:         c.IsPrague(num, timestamp),
->>>>>>> 604da5c8
 	}
 }