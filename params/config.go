// Copyright 2016 The go-ethereum Authors
// This file is part of the go-ethereum library.
//
// The go-ethereum library is free software: you can redistribute it and/or modify
// it under the terms of the GNU Lesser General Public License as published by
// the Free Software Foundation, either version 3 of the License, or
// (at your option) any later version.
//
// The go-ethereum library is distributed in the hope that it will be useful,
// but WITHOUT ANY WARRANTY; without even the implied warranty of
// MERCHANTABILITY or FITNESS FOR A PARTICULAR PURPOSE. See the
// GNU Lesser General Public License for more details.
//
// You should have received a copy of the GNU Lesser General Public License
// along with the go-ethereum library. If not, see <http://www.gnu.org/licenses/>.

package params

import (
	"encoding/binary"
	"fmt"
	"math/big"

	"golang.org/x/crypto/sha3"

	"github.com/ethereum/go-ethereum/common"
)

// Genesis hashes to enforce below configs on.
var (
	MainnetGenesisHash = common.HexToHash("0xd4e56740f876aef8c010b86a40d5f56745a118d0906a34e69aec8c0db1cb8fa3")

	BSCGenesisHash    = common.HexToHash("0x0d21840abff46b96c84b2ac9e10e4f5cdaeb5693cb665db62a2f3b02d2d57b5b")
	ChapelGenesisHash = common.HexToHash("0x6d3c66c5357ec91d5c43af47e234a939b22557cbb552dc45bebbceeed90fbe34")
	RialtoGenesisHash = common.HexToHash("0xee835a629f9cf5510b48b6ba41d69e0ff7d6ef10f977166ef939db41f59f5501")
)

// TrustedCheckpoints associates each known checkpoint with the genesis hash of
// the chain it belongs to.
var TrustedCheckpoints = map[common.Hash]*TrustedCheckpoint{
	MainnetGenesisHash: MainnetTrustedCheckpoint,
}

// CheckpointOracles associates each known checkpoint oracles with the genesis hash of
// the chain it belongs to.
var CheckpointOracles = map[common.Hash]*CheckpointOracleConfig{
	MainnetGenesisHash: MainnetCheckpointOracle,
}

var (
	MainnetTerminalTotalDifficulty, _ = new(big.Int).SetString("58_750_000_000_000_000_000_000", 0)

	// MainnetChainConfig is the chain parameters to run a node on the main network.
	MainnetChainConfig = &ChainConfig{
<<<<<<< HEAD
		ChainID:                 big.NewInt(1),
		HomesteadBlock:          big.NewInt(1_150_000),
		DAOForkBlock:            big.NewInt(1_920_000),
		DAOForkSupport:          true,
		EIP150Block:             big.NewInt(2_463_000),
		EIP150Hash:              common.HexToHash("0x2086799aeebeae135c246c65021c82b4e15a2c451340993aacfd2751886514f0"),
		EIP155Block:             big.NewInt(2_675_000),
		EIP158Block:             big.NewInt(2_675_000),
		ByzantiumBlock:          big.NewInt(4_370_000),
		ConstantinopleBlock:     big.NewInt(7_280_000),
		PetersburgBlock:         big.NewInt(7_280_000),
		IstanbulBlock:           big.NewInt(9_069_000),
		MuirGlacierBlock:        big.NewInt(9_200_000),
		RamanujanBlock:          big.NewInt(0),
		NielsBlock:              big.NewInt(0),
		MirrorSyncBlock:         big.NewInt(0),
		BrunoBlock:              big.NewInt(0),
		EulerBlock:              big.NewInt(0),
		BerlinBlock:             big.NewInt(12_244_000),
		LondonBlock:             big.NewInt(12_965_000),
		ArrowGlacierBlock:       big.NewInt(13_773_000),
		GrayGlacierBlock:        big.NewInt(15_050_000),
		TerminalTotalDifficulty: MainnetTerminalTotalDifficulty, // 58_750_000_000_000_000_000_000
		Ethash:                  new(EthashConfig),
=======
		ChainID:                       big.NewInt(1),
		HomesteadBlock:                big.NewInt(1_150_000),
		DAOForkBlock:                  big.NewInt(1_920_000),
		DAOForkSupport:                true,
		EIP150Block:                   big.NewInt(2_463_000),
		EIP150Hash:                    common.HexToHash("0x2086799aeebeae135c246c65021c82b4e15a2c451340993aacfd2751886514f0"),
		EIP155Block:                   big.NewInt(2_675_000),
		EIP158Block:                   big.NewInt(2_675_000),
		ByzantiumBlock:                big.NewInt(4_370_000),
		ConstantinopleBlock:           big.NewInt(7_280_000),
		PetersburgBlock:               big.NewInt(7_280_000),
		IstanbulBlock:                 big.NewInt(9_069_000),
		MuirGlacierBlock:              big.NewInt(9_200_000),
		BerlinBlock:                   big.NewInt(12_244_000),
		LondonBlock:                   big.NewInt(12_965_000),
		ArrowGlacierBlock:             big.NewInt(13_773_000),
		GrayGlacierBlock:              big.NewInt(15_050_000),
		TerminalTotalDifficulty:       MainnetTerminalTotalDifficulty, // 58_750_000_000_000_000_000_000
		TerminalTotalDifficultyPassed: true,
		Ethash:                        new(EthashConfig),
>>>>>>> e5eb32ac
	}

	// just for prysm compile pass
	// RopstenChainConfig contains the chain parameters to run a node on the Ropsten test network.
	RopstenChainConfig = &ChainConfig{
		ChainID:                 big.NewInt(3),
		HomesteadBlock:          big.NewInt(0),
		DAOForkBlock:            nil,
		DAOForkSupport:          true,
		EIP150Block:             big.NewInt(0),
		EIP150Hash:              common.HexToHash("0x41941023680923e0fe4d74a34bdac8141f2540e3ae90623718e47d66d1ca4a2d"),
		EIP155Block:             big.NewInt(10),
		EIP158Block:             big.NewInt(10),
		ByzantiumBlock:          big.NewInt(1_700_000),
		ConstantinopleBlock:     big.NewInt(4_230_000),
		PetersburgBlock:         big.NewInt(4_939_394),
		IstanbulBlock:           big.NewInt(6_485_846),
		MuirGlacierBlock:        big.NewInt(7_117_117),
		BerlinBlock:             big.NewInt(9_812_189),
		LondonBlock:             big.NewInt(10_499_401),
		TerminalTotalDifficulty: new(big.Int).SetUint64(50_000_000_000_000_000),
		Ethash:                  new(EthashConfig),
	}

	// just for prysm compile pass
	// SepoliaChainConfig contains the chain parameters to run a node on the Sepolia test network.
	SepoliaChainConfig = &ChainConfig{
		ChainID:             big.NewInt(11155111),
		HomesteadBlock:      big.NewInt(0),
		DAOForkBlock:        nil,
		DAOForkSupport:      true,
		EIP150Block:         big.NewInt(0),
		EIP155Block:         big.NewInt(0),
		EIP158Block:         big.NewInt(0),
		ByzantiumBlock:      big.NewInt(0),
		ConstantinopleBlock: big.NewInt(0),
		PetersburgBlock:     big.NewInt(0),
		IstanbulBlock:       big.NewInt(0),
		MuirGlacierBlock:    big.NewInt(0),
		BerlinBlock:         big.NewInt(0),
		MirrorSyncBlock:     big.NewInt(0),
		BrunoBlock:          big.NewInt(0),
		EulerBlock:          big.NewInt(0),
		LondonBlock:         big.NewInt(0),
		Ethash:              new(EthashConfig),
	}

	// just for prysm compile pass
	// GoerliChainConfig contains the chain parameters to run a node on the Görli test network.
	GoerliChainConfig = &ChainConfig{
		ChainID:             big.NewInt(5),
		HomesteadBlock:      big.NewInt(0),
		DAOForkBlock:        nil,
		DAOForkSupport:      true,
		EIP150Block:         big.NewInt(0),
		EIP155Block:         big.NewInt(0),
		EIP158Block:         big.NewInt(0),
		ByzantiumBlock:      big.NewInt(0),
		ConstantinopleBlock: big.NewInt(0),
		PetersburgBlock:     big.NewInt(0),
		RamanujanBlock:      big.NewInt(0),
		NielsBlock:          big.NewInt(0),
		MirrorSyncBlock:     big.NewInt(0),
		BrunoBlock:          big.NewInt(0),
		EulerBlock:          big.NewInt(0),
		IstanbulBlock:       big.NewInt(1_561_651),
		MuirGlacierBlock:    nil,
		BerlinBlock:         big.NewInt(4_460_644),
		LondonBlock:         big.NewInt(5_062_605),
		ArrowGlacierBlock:   nil,
		Clique: &CliqueConfig{
			Period: 15,
			Epoch:  30000,
		},
	}

	// MainnetTrustedCheckpoint contains the light client trusted checkpoint for the main network.
	MainnetTrustedCheckpoint = &TrustedCheckpoint{
		SectionIndex: 451,
		SectionHead:  common.HexToHash("0xe47f84b9967eb2ad2afff74d59901b63134660011822fdababaf8fdd18a75aa6"),
		CHTRoot:      common.HexToHash("0xc31e0462ca3d39a46111bb6b63ac4e1cac84089472b7474a319d582f72b3f0c0"),
		BloomRoot:    common.HexToHash("0x7c9f25ce3577a3ab330d52a7343f801899cf9d4980c69f81de31ccc1a055c809"),
	}

	// MainnetCheckpointOracle contains a set of configs for the main network oracle.
	MainnetCheckpointOracle = &CheckpointOracleConfig{
		Address: common.HexToAddress("0x9a9070028361F7AAbeB3f2F2Dc07F82C4a98A02a"),
		Signers: []common.Address{
			common.HexToAddress("0x1b2C260efc720BE89101890E4Db589b44E950527"), // Peter
			common.HexToAddress("0x78d1aD571A1A09D60D9BBf25894b44e4C8859595"), // Martin
			common.HexToAddress("0x286834935f4A8Cfb4FF4C77D5770C2775aE2b0E7"), // Zsolt
			common.HexToAddress("0xb86e2B0Ab5A4B1373e40c51A7C712c70Ba2f9f8E"), // Gary
			common.HexToAddress("0x0DF8fa387C602AE62559cC4aFa4972A7045d6707"), // Guillaume
		},
		Threshold: 2,
	}

	BSCChainConfig = &ChainConfig{
		ChainID:             big.NewInt(56),
		HomesteadBlock:      big.NewInt(0),
		EIP150Block:         big.NewInt(0),
		EIP155Block:         big.NewInt(0),
		EIP158Block:         big.NewInt(0),
		ByzantiumBlock:      big.NewInt(0),
		ConstantinopleBlock: big.NewInt(0),
		PetersburgBlock:     big.NewInt(0),
		IstanbulBlock:       big.NewInt(0),
		MuirGlacierBlock:    big.NewInt(0),
		RamanujanBlock:      big.NewInt(0),
		NielsBlock:          big.NewInt(0),
		MirrorSyncBlock:     big.NewInt(5184000),
		BrunoBlock:          big.NewInt(13082000),
		EulerBlock:          big.NewInt(18907621),
		NanoBlock:           big.NewInt(21962149),
		MoranBlock:          big.NewInt(22107423),
		GibbsBlock:          big.NewInt(23846001),
		PlanckBlock:         big.NewInt(27281024),

		// TODO modify blockNumber, make sure the blockNumber is not an integer multiple of 200 (epoch number)
		// TODO Caution !!! it should be very careful !!!
		LubanBlock: big.NewInt(29020050),
		PlatoBlock: nil,
		// TODO modify blockNumber, make sure HertzBlock=BerlinBlock=LondonBlock to enable Berlin and London EIPs
		BerlinBlock: nil,
		LondonBlock: nil,
		HertzBlock:  nil,

		Parlia: &ParliaConfig{
			Period: 3,
			Epoch:  200,
		},
	}

	ChapelChainConfig = &ChainConfig{
		ChainID:             big.NewInt(97),
		HomesteadBlock:      big.NewInt(0),
		EIP150Block:         big.NewInt(0),
		EIP155Block:         big.NewInt(0),
		EIP158Block:         big.NewInt(0),
		ByzantiumBlock:      big.NewInt(0),
		ConstantinopleBlock: big.NewInt(0),
		PetersburgBlock:     big.NewInt(0),
		IstanbulBlock:       big.NewInt(0),
		MuirGlacierBlock:    big.NewInt(0),
		RamanujanBlock:      big.NewInt(1010000),
		NielsBlock:          big.NewInt(1014369),
		MirrorSyncBlock:     big.NewInt(5582500),
		BrunoBlock:          big.NewInt(13837000),
		EulerBlock:          big.NewInt(19203503),
		GibbsBlock:          big.NewInt(22800220),
		NanoBlock:           big.NewInt(23482428),
		MoranBlock:          big.NewInt(23603940),
		PlanckBlock:         big.NewInt(28196022),

		// TODO modify blockNumber, make sure the blockNumber is not an integer multiple of 200 (epoch number)
		// TODO Caution !!! it should be very careful !!!
		LubanBlock: big.NewInt(29295050),
		PlatoBlock: big.NewInt(29861024),
		// TODO modify blockNumber, make sure HertzBlock=BerlinBlock=LondonBlock to enable Berlin and London EIPs
		BerlinBlock: nil,
		LondonBlock: nil,
		HertzBlock:  nil,

		Parlia: &ParliaConfig{
			Period: 3,
			Epoch:  200,
		},
	}

	RialtoChainConfig = &ChainConfig{
		ChainID:             big.NewInt(1417),
		HomesteadBlock:      big.NewInt(0),
		EIP150Block:         big.NewInt(0),
		EIP155Block:         big.NewInt(0),
		EIP158Block:         big.NewInt(0),
		ByzantiumBlock:      big.NewInt(0),
		ConstantinopleBlock: big.NewInt(0),
		PetersburgBlock:     big.NewInt(0),
		IstanbulBlock:       big.NewInt(0),
		MuirGlacierBlock:    big.NewInt(0),
		RamanujanBlock:      big.NewInt(400),
		NielsBlock:          big.NewInt(0),
		MirrorSyncBlock:     big.NewInt(400),
		BrunoBlock:          big.NewInt(400),
		EulerBlock:          big.NewInt(400),
		GibbsBlock:          big.NewInt(400),
		NanoBlock:           nil,
		MoranBlock:          nil,
		PlanckBlock:         nil,

		// TODO
		LubanBlock:  nil,
		PlatoBlock:  nil,
		BerlinBlock: nil,
		HertzBlock:  nil,

		Parlia: &ParliaConfig{
			Period: 3,
			Epoch:  200,
		},
	}

	ParliaTestChainConfig = &ChainConfig{
		ChainID:             big.NewInt(2),
		HomesteadBlock:      big.NewInt(0),
		EIP150Block:         big.NewInt(0),
		EIP155Block:         big.NewInt(0),
		EIP158Block:         big.NewInt(0),
		ByzantiumBlock:      big.NewInt(0),
		ConstantinopleBlock: big.NewInt(0),
		PetersburgBlock:     big.NewInt(0),
		IstanbulBlock:       big.NewInt(0),
		MuirGlacierBlock:    big.NewInt(0),
		RamanujanBlock:      big.NewInt(0),
		NielsBlock:          big.NewInt(0),
		MirrorSyncBlock:     big.NewInt(0),
		BrunoBlock:          big.NewInt(0),
		EulerBlock:          big.NewInt(0),
		NanoBlock:           big.NewInt(0),
		MoranBlock:          big.NewInt(0),
		GibbsBlock:          big.NewInt(0),
		PlanckBlock:         big.NewInt(0),

		// TODO modify blockNumber, make sure the blockNumber is not an integer multiple of 200 (epoch number)
		// TODO Caution !!! it should be very careful !!!
		LubanBlock: big.NewInt(0),
		PlatoBlock: big.NewInt(0),
		// TODO modify blockNumber, make sure HertzBlock=BerlinBlock=LondonBlock to enable Berlin and London EIPs
		BerlinBlock: big.NewInt(0),
		LondonBlock: big.NewInt(0),
		HertzBlock:  big.NewInt(0),

		Parlia: &ParliaConfig{
			Period: 3,
			Epoch:  200,
		},
	}

	// AllEthashProtocolChanges contains every protocol change (EIPs) introduced
	// and accepted by the Ethereum core developers into the Ethash consensus.
	//
	// This configuration is intentionally not using keyed fields to force anyone
	// adding flags to the config to also have to set these fields.

	AllEthashProtocolChanges = &ChainConfig{big.NewInt(1337), big.NewInt(0), nil, false, big.NewInt(0), common.Hash{}, big.NewInt(0), big.NewInt(0), big.NewInt(0), big.NewInt(0), big.NewInt(0), big.NewInt(0), big.NewInt(0), big.NewInt(0), big.NewInt(0), big.NewInt(0), big.NewInt(0), big.NewInt(0), nil, nil, nil, nil, nil, big.NewInt(0), big.NewInt(0), big.NewInt(0), big.NewInt(0), big.NewInt(0), big.NewInt(0), big.NewInt(0), big.NewInt(0), big.NewInt(0), big.NewInt(0), big.NewInt(0), big.NewInt(0), false, new(EthashConfig), nil, nil}

	// AllCliqueProtocolChanges contains every protocol change (EIPs) introduced
	// and accepted by the Ethereum core developers into the Clique consensus.
	//
	// This configuration is intentionally not using keyed fields to force anyone
	// adding flags to the config to also have to set these fields.
	AllCliqueProtocolChanges = &ChainConfig{big.NewInt(1337), big.NewInt(0), nil, false, big.NewInt(0), common.Hash{}, big.NewInt(0), big.NewInt(0), big.NewInt(0), big.NewInt(0), big.NewInt(0), big.NewInt(0), big.NewInt(0), big.NewInt(0), nil, nil, big.NewInt(0), nil, nil, nil, nil, nil, nil, big.NewInt(0), big.NewInt(0), big.NewInt(0), big.NewInt(0), big.NewInt(0), big.NewInt(0), nil, nil, nil, big.NewInt(0), big.NewInt(0), big.NewInt(0), false, nil, &CliqueConfig{Period: 0, Epoch: 30000}, nil}

	TestChainConfig = &ChainConfig{big.NewInt(1), big.NewInt(0), nil, false, big.NewInt(0), common.Hash{}, big.NewInt(0), big.NewInt(0), big.NewInt(0), big.NewInt(0), big.NewInt(0), big.NewInt(0), big.NewInt(0), big.NewInt(0), big.NewInt(0), big.NewInt(0), big.NewInt(0), big.NewInt(0), nil, nil, nil, nil, nil, big.NewInt(0), big.NewInt(0), big.NewInt(0), big.NewInt(0), big.NewInt(0), big.NewInt(0), big.NewInt(0), nil, nil, big.NewInt(0), big.NewInt(0), big.NewInt(0), false, new(EthashConfig), nil, nil}
	TestRules       = TestChainConfig.Rules(new(big.Int), false)
)

// TrustedCheckpoint represents a set of post-processed trie roots (CHT and
// BloomTrie) associated with the appropriate section index and head hash. It is
// used to start light syncing from this checkpoint and avoid downloading the
// entire header chain while still being able to securely access old headers/logs.
type TrustedCheckpoint struct {
	SectionIndex uint64      `json:"sectionIndex"`
	SectionHead  common.Hash `json:"sectionHead"`
	CHTRoot      common.Hash `json:"chtRoot"`
	BloomRoot    common.Hash `json:"bloomRoot"`
}

// HashEqual returns an indicator comparing the itself hash with given one.
func (c *TrustedCheckpoint) HashEqual(hash common.Hash) bool {
	if c.Empty() {
		return hash == common.Hash{}
	}
	return c.Hash() == hash
}

// Hash returns the hash of checkpoint's four key fields(index, sectionHead, chtRoot and bloomTrieRoot).
func (c *TrustedCheckpoint) Hash() common.Hash {
	var sectionIndex [8]byte
	binary.BigEndian.PutUint64(sectionIndex[:], c.SectionIndex)

	w := sha3.NewLegacyKeccak256()
	w.Write(sectionIndex[:])
	w.Write(c.SectionHead[:])
	w.Write(c.CHTRoot[:])
	w.Write(c.BloomRoot[:])

	var h common.Hash
	w.Sum(h[:0])
	return h
}

// Empty returns an indicator whether the checkpoint is regarded as empty.
func (c *TrustedCheckpoint) Empty() bool {
	return c.SectionHead == (common.Hash{}) || c.CHTRoot == (common.Hash{}) || c.BloomRoot == (common.Hash{})
}

// CheckpointOracleConfig represents a set of checkpoint contract(which acts as an oracle)
// config which used for light client checkpoint syncing.
type CheckpointOracleConfig struct {
	Address   common.Address   `json:"address"`
	Signers   []common.Address `json:"signers"`
	Threshold uint64           `json:"threshold"`
}

// ChainConfig is the core config which determines the blockchain settings.
//
// ChainConfig is stored in the database on a per block basis. This means
// that any network, identified by its genesis block, can have its own
// set of configuration options.
type ChainConfig struct {
	ChainID *big.Int `json:"chainId"` // chainId identifies the current chain and is used for replay protection

	HomesteadBlock *big.Int `json:"homesteadBlock,omitempty" toml:",omitempty"` // Homestead switch block (nil = no fork, 0 = already homestead)

	DAOForkBlock   *big.Int `json:"daoForkBlock,omitempty" toml:",omitempty"`   // TheDAO hard-fork switch block (nil = no fork)
	DAOForkSupport bool     `json:"daoForkSupport,omitempty" toml:",omitempty"` // Whether the nodes supports or opposes the DAO hard-fork

	// EIP150 implements the Gas price changes (https://github.com/ethereum/EIPs/issues/150)
	EIP150Block *big.Int    `json:"eip150Block,omitempty"` // EIP150 HF block (nil = no fork)
	EIP150Hash  common.Hash `json:"eip150Hash,omitempty"`  // EIP150 HF hash (needed for header only clients as only gas pricing changed)

	EIP155Block *big.Int `json:"eip155Block,omitempty"` // EIP155 HF block
	EIP158Block *big.Int `json:"eip158Block,omitempty"` // EIP158 HF block

	ByzantiumBlock      *big.Int `json:"byzantiumBlock,omitempty"`      // Byzantium switch block (nil = no fork, 0 = already on byzantium)
	ConstantinopleBlock *big.Int `json:"constantinopleBlock,omitempty"` // Constantinople switch block (nil = no fork, 0 = already activated)
	PetersburgBlock     *big.Int `json:"petersburgBlock,omitempty"`     // Petersburg switch block (nil = same as Constantinople)
	IstanbulBlock       *big.Int `json:"istanbulBlock,omitempty"`       // Istanbul switch block (nil = no fork, 0 = already on istanbul)
	MuirGlacierBlock    *big.Int `json:"muirGlacierBlock,omitempty"`    // Eip-2384 (bomb delay) switch block (nil = no fork, 0 = already activated)
	BerlinBlock         *big.Int `json:"berlinBlock,omitempty"`         // Berlin switch block (nil = no fork, 0 = already on berlin)
	YoloV3Block         *big.Int `json:"yoloV3Block,omitempty"`         // YOLO v3: Gas repricings TODO @holiman add EIP references
	CatalystBlock       *big.Int `json:"catalystBlock,omitempty"`       // Catalyst switch block (nil = no fork, 0 = already on catalyst)
	LondonBlock         *big.Int `json:"londonBlock,omitempty"`         // London switch block (nil = no fork, 0 = already on london)
	ArrowGlacierBlock   *big.Int `json:"arrowGlacierBlock,omitempty"`   // Eip-4345 (bomb delay) switch block (nil = no fork, 0 = already activated)
	GrayGlacierBlock    *big.Int `json:"grayGlacierBlock,omitempty"`    // Eip-5133 (bomb delay) switch block (nil = no fork, 0 = already activated)
	MergeForkBlock      *big.Int `json:"MergeForkBlock,omitempty"`      // Virtual fork after The Merge to use as a network splitter
	ShanghaiBlock       *big.Int `json:"shanghaiBlock,omitempty"`       // Shanghai switch block (nil = no fork, 0 = already on shanghai)
	CancunBlock         *big.Int `json:"cancunBlock,omitempty"`         // Cancun switch block (nil = no fork, 0 = already on cancun)

	// TerminalTotalDifficulty is the amount of total difficulty reached by
	// the network that triggers the consensus upgrade.
	TerminalTotalDifficulty *big.Int `json:"terminalTotalDifficulty,omitempty"`

	RamanujanBlock  *big.Int `json:"ramanujanBlock,omitempty" toml:",omitempty"`  // ramanujanBlock switch block (nil = no fork, 0 = already activated)
	NielsBlock      *big.Int `json:"nielsBlock,omitempty" toml:",omitempty"`      // nielsBlock switch block (nil = no fork, 0 = already activated)
	MirrorSyncBlock *big.Int `json:"mirrorSyncBlock,omitempty" toml:",omitempty"` // mirrorSyncBlock switch block (nil = no fork, 0 = already activated)
	BrunoBlock      *big.Int `json:"brunoBlock,omitempty" toml:",omitempty"`      // brunoBlock switch block (nil = no fork, 0 = already activated)
	EulerBlock      *big.Int `json:"eulerBlock,omitempty" toml:",omitempty"`      // eulerBlock switch block (nil = no fork, 0 = already activated)
	GibbsBlock      *big.Int `json:"gibbsBlock,omitempty" toml:",omitempty"`      // gibbsBlock switch block (nil = no fork, 0 = already activated)
	NanoBlock       *big.Int `json:"nanoBlock,omitempty" toml:",omitempty"`       // nanoBlock switch block (nil = no fork, 0 = already activated)
	MoranBlock      *big.Int `json:"moranBlock,omitempty" toml:",omitempty"`      // moranBlock switch block (nil = no fork, 0 = already activated)
	PlanckBlock     *big.Int `json:"planckBlock,omitempty" toml:",omitempty"`     // planckBlock switch block (nil = no fork, 0 = already activated)
	LubanBlock      *big.Int `json:"lubanBlock,omitempty" toml:",omitempty"`      // lubanBlock switch block (nil = no fork, 0 = already activated)
	PlatoBlock      *big.Int `json:"platoBlock,omitempty" toml:",omitempty"`      // platoBlock switch block (nil = no fork, 0 = already activated)
	HertzBlock      *big.Int `json:"hertzBlock,omitempty" toml:",omitempty"`      // hertzBlock switch block (nil = no fork, 0 = already activated)
	// TerminalTotalDifficultyPassed is a flag specifying that the network already
	// passed the terminal total difficulty. Its purpose is to disable legacy sync
	// even without having seen the TTD locally (safer long term).
	TerminalTotalDifficultyPassed bool `json:"terminalTotalDifficultyPassed,omitempty"`

	// Various consensus engines
	Ethash *EthashConfig `json:"ethash,omitempty" toml:",omitempty"`
	Clique *CliqueConfig `json:"clique,omitempty" toml:",omitempty"`
	Parlia *ParliaConfig `json:"parlia,omitempty" toml:",omitempty"`
}

// EthashConfig is the consensus engine configs for proof-of-work based sealing.
type EthashConfig struct{}

// String implements the stringer interface, returning the consensus engine details.
func (c *EthashConfig) String() string {
	return "ethash"
}

// CliqueConfig is the consensus engine configs for proof-of-authority based sealing.
type CliqueConfig struct {
	Period uint64 `json:"period"` // Number of seconds between blocks to enforce
	Epoch  uint64 `json:"epoch"`  // Epoch length to reset votes and checkpoint
}

// String implements the stringer interface, returning the consensus engine details.
func (c *CliqueConfig) String() string {
	return "clique"
}

// ParliaConfig is the consensus engine configs for proof-of-staked-authority based sealing.
type ParliaConfig struct {
	Period uint64 `json:"period"` // Number of seconds between blocks to enforce
	Epoch  uint64 `json:"epoch"`  // Epoch length to update validatorSet
}

// String implements the stringer interface, returning the consensus engine details.
func (b *ParliaConfig) String() string {
	return "parlia"
}

// String implements the fmt.Stringer interface.
func (c *ChainConfig) String() string {
	var engine interface{}

	switch {
	case c.Ethash != nil:
		engine = c.Ethash
	case c.Clique != nil:
		engine = c.Clique
	case c.Parlia != nil:
		engine = c.Parlia
	default:
		engine = "unknown"
	}

	return fmt.Sprintf("{ChainID: %v Homestead: %v DAO: %v DAOSupport: %v EIP150: %v EIP155: %v EIP158: %v Byzantium: %v Constantinople: %v Petersburg: %v Istanbul: %v, Muir Glacier: %v, Ramanujan: %v, Niels: %v, MirrorSync: %v, Bruno: %v, Berlin: %v, YOLO v3: %v, CatalystBlock: %v, London: %v, ArrowGlacier: %v, MergeFork:%v, Euler: %v, Gibbs: %v, Nano: %v, Moran: %v, Planck: %v,Luban: %v, Plato: %v, Hertz: %v, Engine: %v}",
		c.ChainID,
		c.HomesteadBlock,
		c.DAOForkBlock,
		c.DAOForkSupport,
		c.EIP150Block,
		c.EIP155Block,
		c.EIP158Block,
		c.ByzantiumBlock,
		c.ConstantinopleBlock,
		c.PetersburgBlock,
		c.IstanbulBlock,
		c.MuirGlacierBlock,
		c.RamanujanBlock,
		c.NielsBlock,
		c.MirrorSyncBlock,
		c.BrunoBlock,
		c.BerlinBlock,
		c.YoloV3Block,
		c.CatalystBlock,
		c.LondonBlock,
		c.ArrowGlacierBlock,
		c.MergeForkBlock,
		c.EulerBlock,
		c.GibbsBlock,
		c.NanoBlock,
		c.MoranBlock,
		c.PlanckBlock,
		c.LubanBlock,
		c.PlatoBlock,
		c.HertzBlock,
		engine,
	)
}

// IsHomestead returns whether num is either equal to the homestead block or greater.
func (c *ChainConfig) IsHomestead(num *big.Int) bool {
	return isForked(c.HomesteadBlock, num)
}

// IsDAOFork returns whether num is either equal to the DAO fork block or greater.
func (c *ChainConfig) IsDAOFork(num *big.Int) bool {
	return isForked(c.DAOForkBlock, num)
}

// IsEIP150 returns whether num is either equal to the EIP150 fork block or greater.
func (c *ChainConfig) IsEIP150(num *big.Int) bool {
	return isForked(c.EIP150Block, num)
}

// IsEIP155 returns whether num is either equal to the EIP155 fork block or greater.
func (c *ChainConfig) IsEIP155(num *big.Int) bool {
	return isForked(c.EIP155Block, num)
}

// IsEIP158 returns whether num is either equal to the EIP158 fork block or greater.
func (c *ChainConfig) IsEIP158(num *big.Int) bool {
	return isForked(c.EIP158Block, num)
}

// IsByzantium returns whether num is either equal to the Byzantium fork block or greater.
func (c *ChainConfig) IsByzantium(num *big.Int) bool {
	return isForked(c.ByzantiumBlock, num)
}

// IsConstantinople returns whether num is either equal to the Constantinople fork block or greater.
func (c *ChainConfig) IsConstantinople(num *big.Int) bool {
	return isForked(c.ConstantinopleBlock, num)
}

// IsRamanujan returns whether num is either equal to the IsRamanujan fork block or greater.
func (c *ChainConfig) IsRamanujan(num *big.Int) bool {
	return isForked(c.RamanujanBlock, num)
}

// IsOnRamanujan returns whether num is equal to the Ramanujan fork block
func (c *ChainConfig) IsOnRamanujan(num *big.Int) bool {
	return configNumEqual(c.RamanujanBlock, num)
}

// IsNiels returns whether num is either equal to the Niels fork block or greater.
func (c *ChainConfig) IsNiels(num *big.Int) bool {
	return isForked(c.NielsBlock, num)
}

// IsOnNiels returns whether num is equal to the IsNiels fork block
func (c *ChainConfig) IsOnNiels(num *big.Int) bool {
	return configNumEqual(c.NielsBlock, num)
}

// IsMirrorSync returns whether num is either equal to the MirrorSync fork block or greater.
func (c *ChainConfig) IsMirrorSync(num *big.Int) bool {
	return isForked(c.MirrorSyncBlock, num)
}

// IsOnMirrorSync returns whether num is equal to the MirrorSync fork block
func (c *ChainConfig) IsOnMirrorSync(num *big.Int) bool {
	return configNumEqual(c.MirrorSyncBlock, num)
}

// IsBruno returns whether num is either equal to the Burn fork block or greater.
func (c *ChainConfig) IsBruno(num *big.Int) bool {
	return isForked(c.BrunoBlock, num)
}

// IsOnBruno returns whether num is equal to the Burn fork block
func (c *ChainConfig) IsOnBruno(num *big.Int) bool {
	return configNumEqual(c.BrunoBlock, num)
}

// IsEuler returns whether num is either equal to the euler fork block or greater.
func (c *ChainConfig) IsEuler(num *big.Int) bool {
	return isForked(c.EulerBlock, num)
}

// IsOnEuler returns whether num is equal to the euler fork block
func (c *ChainConfig) IsOnEuler(num *big.Int) bool {
	return configNumEqual(c.EulerBlock, num)
}

// IsLuban returns whether num is either equal to the first fast finality fork block or greater.
func (c *ChainConfig) IsLuban(num *big.Int) bool {
	return isForked(c.LubanBlock, num)
}

// IsOnLuban returns whether num is equal to the first fast finality fork block.
func (c *ChainConfig) IsOnLuban(num *big.Int) bool {
	return configNumEqual(c.LubanBlock, num)
}

// IsPlato returns whether num is either equal to the second fast finality fork block or greater.
func (c *ChainConfig) IsPlato(num *big.Int) bool {
	return isForked(c.PlatoBlock, num)
}

// IsOnPlato returns whether num is equal to the second fast finality fork block.
func (c *ChainConfig) IsOnPlato(num *big.Int) bool {
	return configNumEqual(c.PlatoBlock, num)
}

// IsHertz returns whether num is either equal to the block of enabling Berlin EIPs or greater.
func (c *ChainConfig) IsHertz(num *big.Int) bool {
	return isForked(c.HertzBlock, num)
}

// IsOnHertz returns whether num is equal to the fork block of enabling Berlin EIPs.
func (c *ChainConfig) IsOnHertz(num *big.Int) bool {
	return configNumEqual(c.HertzBlock, num)
}

// IsMuirGlacier returns whether num is either equal to the Muir Glacier (EIP-2384) fork block or greater.
func (c *ChainConfig) IsMuirGlacier(num *big.Int) bool {
	return isForked(c.MuirGlacierBlock, num)
}

// IsPetersburg returns whether num is either
// - equal to or greater than the PetersburgBlock fork block,
// - OR is nil, and Constantinople is active
func (c *ChainConfig) IsPetersburg(num *big.Int) bool {
	return isForked(c.PetersburgBlock, num) || c.PetersburgBlock == nil && isForked(c.ConstantinopleBlock, num)
}

// IsIstanbul returns whether num is either equal to the Istanbul fork block or greater.
func (c *ChainConfig) IsIstanbul(num *big.Int) bool {
	return isForked(c.IstanbulBlock, num)
}

// IsBerlin returns whether num is either equal to the Berlin fork block or greater.
func (c *ChainConfig) IsBerlin(num *big.Int) bool {
	return isForked(c.BerlinBlock, num)
}

// IsLondon returns whether num is either equal to the London fork block or greater.
func (c *ChainConfig) IsLondon(num *big.Int) bool {
	return isForked(c.LondonBlock, num)
}

// IsArrowGlacier returns whether num is either equal to the Arrow Glacier (EIP-4345) fork block or greater.
func (c *ChainConfig) IsArrowGlacier(num *big.Int) bool {
	return isForked(c.ArrowGlacierBlock, num)
}

// IsGrayGlacier returns whether num is either equal to the Gray Glacier (EIP-5133) fork block or greater.
func (c *ChainConfig) IsGrayGlacier(num *big.Int) bool {
	return isForked(c.GrayGlacierBlock, num)
}

// IsTerminalPoWBlock returns whether the given block is the last block of PoW stage.
func (c *ChainConfig) IsTerminalPoWBlock(parentTotalDiff *big.Int, totalDiff *big.Int) bool {
	if c.TerminalTotalDifficulty == nil {
		return false
	}
	return parentTotalDiff.Cmp(c.TerminalTotalDifficulty) < 0 && totalDiff.Cmp(c.TerminalTotalDifficulty) >= 0
}

// IsGibbs returns whether num is either equal to the gibbs fork block or greater.
func (c *ChainConfig) IsGibbs(num *big.Int) bool {
	return isForked(c.GibbsBlock, num)
}

// IsOnGibbs returns whether num is equal to the gibbs fork block
func (c *ChainConfig) IsOnGibbs(num *big.Int) bool {
	return configNumEqual(c.GibbsBlock, num)
}

func (c *ChainConfig) IsNano(num *big.Int) bool {
	return isForked(c.NanoBlock, num)
}

func (c *ChainConfig) IsOnNano(num *big.Int) bool {
	return configNumEqual(c.NanoBlock, num)
}

func (c *ChainConfig) IsMoran(num *big.Int) bool {
	return isForked(c.MoranBlock, num)
}

func (c *ChainConfig) IsOnMoran(num *big.Int) bool {
	return configNumEqual(c.MoranBlock, num)
}

func (c *ChainConfig) IsPlanck(num *big.Int) bool {
	return isForked(c.PlanckBlock, num)
}

func (c *ChainConfig) IsOnPlanck(num *big.Int) bool {
	return configNumEqual(c.PlanckBlock, num)
}

// CheckCompatible checks whether scheduled fork transitions have been imported
// with a mismatching chain configuration.
func (c *ChainConfig) CheckCompatible(newcfg *ChainConfig, height uint64) *ConfigCompatError {
	bhead := new(big.Int).SetUint64(height)

	// Iterate checkCompatible to find the lowest conflict.
	var lasterr *ConfigCompatError
	for {
		err := c.checkCompatible(newcfg, bhead)
		if err == nil || (lasterr != nil && err.RewindTo == lasterr.RewindTo) {
			break
		}
		lasterr = err
		bhead.SetUint64(err.RewindTo)
	}
	return lasterr
}

// CheckConfigForkOrder checks that we don't "skip" any forks, geth isn't pluggable enough
// to guarantee that forks can be implemented in a different order than on official networks
func (c *ChainConfig) CheckConfigForkOrder() error {
	type fork struct {
		name     string
		block    *big.Int
		optional bool // if true, the fork may be nil and next fork is still allowed
	}
	var lastFork fork
	for _, cur := range []fork{
		{name: "mirrorSyncBlock", block: c.MirrorSyncBlock},
		{name: "brunoBlock", block: c.BrunoBlock},
		{name: "eulerBlock", block: c.EulerBlock},
		{name: "gibbsBlock", block: c.GibbsBlock},
		{name: "lubanBlock", block: c.LubanBlock},
		{name: "platoBlock", block: c.PlatoBlock},
		{name: "hertzBlock", block: c.HertzBlock},
	} {
		if lastFork.name != "" {
			// Next one must be higher number
			if lastFork.block == nil && cur.block != nil {
				return fmt.Errorf("unsupported fork ordering: %v not enabled, but %v enabled at %v",
					lastFork.name, cur.name, cur.block)
			}
			if lastFork.block != nil && cur.block != nil {
				if lastFork.block.Cmp(cur.block) > 0 {
					return fmt.Errorf("unsupported fork ordering: %v enabled at %v, but %v enabled at %v",
						lastFork.name, lastFork.block, cur.name, cur.block)
				}
			}
		}
		// If it was optional and not set, then ignore it
		if !cur.optional || cur.block != nil {
			lastFork = cur
		}
	}
	return nil
}

func (c *ChainConfig) checkCompatible(newcfg *ChainConfig, head *big.Int) *ConfigCompatError {
	if isForkIncompatible(c.HomesteadBlock, newcfg.HomesteadBlock, head) {
		return newCompatError("Homestead fork block", c.HomesteadBlock, newcfg.HomesteadBlock)
	}
	if isForkIncompatible(c.DAOForkBlock, newcfg.DAOForkBlock, head) {
		return newCompatError("DAO fork block", c.DAOForkBlock, newcfg.DAOForkBlock)
	}
	if c.IsDAOFork(head) && c.DAOForkSupport != newcfg.DAOForkSupport {
		return newCompatError("DAO fork support flag", c.DAOForkBlock, newcfg.DAOForkBlock)
	}
	if isForkIncompatible(c.EIP150Block, newcfg.EIP150Block, head) {
		return newCompatError("EIP150 fork block", c.EIP150Block, newcfg.EIP150Block)
	}
	if isForkIncompatible(c.EIP155Block, newcfg.EIP155Block, head) {
		return newCompatError("EIP155 fork block", c.EIP155Block, newcfg.EIP155Block)
	}
	if isForkIncompatible(c.EIP158Block, newcfg.EIP158Block, head) {
		return newCompatError("EIP158 fork block", c.EIP158Block, newcfg.EIP158Block)
	}
	if c.IsEIP158(head) && !configNumEqual(c.ChainID, newcfg.ChainID) {
		return newCompatError("EIP158 chain ID", c.EIP158Block, newcfg.EIP158Block)
	}
	if isForkIncompatible(c.ByzantiumBlock, newcfg.ByzantiumBlock, head) {
		return newCompatError("Byzantium fork block", c.ByzantiumBlock, newcfg.ByzantiumBlock)
	}
	if isForkIncompatible(c.ConstantinopleBlock, newcfg.ConstantinopleBlock, head) {
		return newCompatError("Constantinople fork block", c.ConstantinopleBlock, newcfg.ConstantinopleBlock)
	}
	if isForkIncompatible(c.PetersburgBlock, newcfg.PetersburgBlock, head) {
		// the only case where we allow Petersburg to be set in the past is if it is equal to Constantinople
		// mainly to satisfy fork ordering requirements which state that Petersburg fork be set if Constantinople fork is set
		if isForkIncompatible(c.ConstantinopleBlock, newcfg.PetersburgBlock, head) {
			return newCompatError("Petersburg fork block", c.PetersburgBlock, newcfg.PetersburgBlock)
		}
	}
	if isForkIncompatible(c.IstanbulBlock, newcfg.IstanbulBlock, head) {
		return newCompatError("Istanbul fork block", c.IstanbulBlock, newcfg.IstanbulBlock)
	}
	if isForkIncompatible(c.MuirGlacierBlock, newcfg.MuirGlacierBlock, head) {
		return newCompatError("Muir Glacier fork block", c.MuirGlacierBlock, newcfg.MuirGlacierBlock)
	}
	if isForkIncompatible(c.BerlinBlock, newcfg.BerlinBlock, head) {
		return newCompatError("Berlin fork block", c.BerlinBlock, newcfg.BerlinBlock)
	}
	if isForkIncompatible(c.LondonBlock, newcfg.LondonBlock, head) {
		return newCompatError("London fork block", c.LondonBlock, newcfg.LondonBlock)
	}
	if isForkIncompatible(c.ArrowGlacierBlock, newcfg.ArrowGlacierBlock, head) {
		return newCompatError("Arrow Glacier fork block", c.ArrowGlacierBlock, newcfg.ArrowGlacierBlock)
	}
	if isForkIncompatible(c.GrayGlacierBlock, newcfg.GrayGlacierBlock, head) {
		return newCompatError("Gray Glacier fork block", c.GrayGlacierBlock, newcfg.GrayGlacierBlock)
	}
	if isForkIncompatible(c.MergeForkBlock, newcfg.MergeForkBlock, head) {
		return newCompatError("Merge Start fork block", c.MergeForkBlock, newcfg.MergeForkBlock)
	}
	if isForkIncompatible(c.RamanujanBlock, newcfg.RamanujanBlock, head) {
		return newCompatError("ramanujan fork block", c.RamanujanBlock, newcfg.RamanujanBlock)
	}
	if isForkIncompatible(c.MirrorSyncBlock, newcfg.MirrorSyncBlock, head) {
		return newCompatError("mirrorSync fork block", c.MirrorSyncBlock, newcfg.MirrorSyncBlock)
	}
	if isForkIncompatible(c.BrunoBlock, newcfg.BrunoBlock, head) {
		return newCompatError("bruno fork block", c.BrunoBlock, newcfg.BrunoBlock)
	}
	if isForkIncompatible(c.EulerBlock, newcfg.EulerBlock, head) {
		return newCompatError("euler fork block", c.EulerBlock, newcfg.EulerBlock)
	}
	if isForkIncompatible(c.GibbsBlock, newcfg.GibbsBlock, head) {
		return newCompatError("gibbs fork block", c.GibbsBlock, newcfg.GibbsBlock)
	}
	if isForkIncompatible(c.NanoBlock, newcfg.NanoBlock, head) {
		return newCompatError("nano fork block", c.NanoBlock, newcfg.NanoBlock)
	}
	if isForkIncompatible(c.MoranBlock, newcfg.MoranBlock, head) {
		return newCompatError("moran fork block", c.MoranBlock, newcfg.MoranBlock)
	}
	if isForkIncompatible(c.PlanckBlock, newcfg.PlanckBlock, head) {
		return newCompatError("planck fork block", c.PlanckBlock, newcfg.PlanckBlock)
	}
	if isForkIncompatible(c.LubanBlock, newcfg.LubanBlock, head) {
		return newCompatError("luban fork block", c.LubanBlock, newcfg.LubanBlock)
	}
	if isForkIncompatible(c.PlatoBlock, newcfg.PlatoBlock, head) {
		return newCompatError("plato fork block", c.PlatoBlock, newcfg.PlatoBlock)
	}
	if isForkIncompatible(c.HertzBlock, newcfg.HertzBlock, head) {
		return newCompatError("hertz fork block", c.HertzBlock, newcfg.HertzBlock)
	}
	if isForkIncompatible(c.ShanghaiBlock, newcfg.ShanghaiBlock, head) {
		return newCompatError("Shanghai fork block", c.ShanghaiBlock, newcfg.ShanghaiBlock)
	}
	if isForkIncompatible(c.CancunBlock, newcfg.CancunBlock, head) {
		return newCompatError("Cancun fork block", c.CancunBlock, newcfg.CancunBlock)
	}
	return nil
}

// isForkIncompatible returns true if a fork scheduled at s1 cannot be rescheduled to
// block s2 because head is already past the fork.
func isForkIncompatible(s1, s2, head *big.Int) bool {
	return (isForked(s1, head) || isForked(s2, head)) && !configNumEqual(s1, s2)
}

// isForked returns whether a fork scheduled at block s is active at the given head block.
func isForked(s, head *big.Int) bool {
	if s == nil || head == nil {
		return false
	}
	return s.Cmp(head) <= 0
}

func configNumEqual(x, y *big.Int) bool {
	if x == nil {
		return y == nil
	}
	if y == nil {
		return x == nil
	}
	return x.Cmp(y) == 0
}

// ConfigCompatError is raised if the locally-stored blockchain is initialised with a
// ChainConfig that would alter the past.
type ConfigCompatError struct {
	What string
	// block numbers of the stored and new configurations
	StoredConfig, NewConfig *big.Int
	// the block number to which the local chain must be rewound to correct the error
	RewindTo uint64
}

func newCompatError(what string, storedblock, newblock *big.Int) *ConfigCompatError {
	var rew *big.Int
	switch {
	case storedblock == nil:
		rew = newblock
	case newblock == nil || storedblock.Cmp(newblock) < 0:
		rew = storedblock
	default:
		rew = newblock
	}
	err := &ConfigCompatError{what, storedblock, newblock, 0}
	if rew != nil && rew.Sign() > 0 {
		err.RewindTo = rew.Uint64() - 1
	}
	return err
}

func (err *ConfigCompatError) Error() string {
	return fmt.Sprintf("mismatching %s in database (have %d, want %d, rewindto %d)", err.What, err.StoredConfig, err.NewConfig, err.RewindTo)
}

// Rules wraps ChainConfig and is merely syntactic sugar or can be used for functions
// that do not have or require information about the block.
//
// Rules is a one time interface meaning that it shouldn't be used in between transition
// phases.
type Rules struct {
	ChainID                                                 *big.Int
	IsHomestead, IsEIP150, IsEIP155, IsEIP158               bool
	IsByzantium, IsConstantinople, IsPetersburg, IsIstanbul bool
	IsBerlin, IsLondon                                      bool
	IsMerge                                                 bool
	IsNano                                                  bool
	IsMoran                                                 bool
	IsPlanck                                                bool
	IsLuban                                                 bool
	IsPlato                                                 bool
	IsHertz                                                 bool
}

// Rules ensures c's ChainID is not nil.
func (c *ChainConfig) Rules(num *big.Int, isMerge bool) Rules {
	chainID := c.ChainID
	if chainID == nil {
		chainID = new(big.Int)
	}
	return Rules{
		ChainID:          new(big.Int).Set(chainID),
		IsHomestead:      c.IsHomestead(num),
		IsEIP150:         c.IsEIP150(num),
		IsEIP155:         c.IsEIP155(num),
		IsEIP158:         c.IsEIP158(num),
		IsByzantium:      c.IsByzantium(num),
		IsConstantinople: c.IsConstantinople(num),
		IsPetersburg:     c.IsPetersburg(num),
		IsIstanbul:       c.IsIstanbul(num),
		IsBerlin:         c.IsBerlin(num),
		IsLondon:         c.IsLondon(num),
		IsMerge:          isMerge,
		IsNano:           c.IsNano(num),
		IsMoran:          c.IsMoran(num),
		IsPlanck:         c.IsPlanck(num),
		IsLuban:          c.IsLuban(num),
		IsPlato:          c.IsPlato(num),
		IsHertz:          c.IsHertz(num),
	}
}<|MERGE_RESOLUTION|>--- conflicted
+++ resolved
@@ -52,32 +52,6 @@
 
 	// MainnetChainConfig is the chain parameters to run a node on the main network.
 	MainnetChainConfig = &ChainConfig{
-<<<<<<< HEAD
-		ChainID:                 big.NewInt(1),
-		HomesteadBlock:          big.NewInt(1_150_000),
-		DAOForkBlock:            big.NewInt(1_920_000),
-		DAOForkSupport:          true,
-		EIP150Block:             big.NewInt(2_463_000),
-		EIP150Hash:              common.HexToHash("0x2086799aeebeae135c246c65021c82b4e15a2c451340993aacfd2751886514f0"),
-		EIP155Block:             big.NewInt(2_675_000),
-		EIP158Block:             big.NewInt(2_675_000),
-		ByzantiumBlock:          big.NewInt(4_370_000),
-		ConstantinopleBlock:     big.NewInt(7_280_000),
-		PetersburgBlock:         big.NewInt(7_280_000),
-		IstanbulBlock:           big.NewInt(9_069_000),
-		MuirGlacierBlock:        big.NewInt(9_200_000),
-		RamanujanBlock:          big.NewInt(0),
-		NielsBlock:              big.NewInt(0),
-		MirrorSyncBlock:         big.NewInt(0),
-		BrunoBlock:              big.NewInt(0),
-		EulerBlock:              big.NewInt(0),
-		BerlinBlock:             big.NewInt(12_244_000),
-		LondonBlock:             big.NewInt(12_965_000),
-		ArrowGlacierBlock:       big.NewInt(13_773_000),
-		GrayGlacierBlock:        big.NewInt(15_050_000),
-		TerminalTotalDifficulty: MainnetTerminalTotalDifficulty, // 58_750_000_000_000_000_000_000
-		Ethash:                  new(EthashConfig),
-=======
 		ChainID:                       big.NewInt(1),
 		HomesteadBlock:                big.NewInt(1_150_000),
 		DAOForkBlock:                  big.NewInt(1_920_000),
@@ -91,6 +65,11 @@
 		PetersburgBlock:               big.NewInt(7_280_000),
 		IstanbulBlock:                 big.NewInt(9_069_000),
 		MuirGlacierBlock:              big.NewInt(9_200_000),
+		RamanujanBlock:                big.NewInt(0),
+		NielsBlock:                    big.NewInt(0),
+		MirrorSyncBlock:               big.NewInt(0),
+		BrunoBlock:                    big.NewInt(0),
+		EulerBlock:                    big.NewInt(0),
 		BerlinBlock:                   big.NewInt(12_244_000),
 		LondonBlock:                   big.NewInt(12_965_000),
 		ArrowGlacierBlock:             big.NewInt(13_773_000),
@@ -98,7 +77,6 @@
 		TerminalTotalDifficulty:       MainnetTerminalTotalDifficulty, // 58_750_000_000_000_000_000_000
 		TerminalTotalDifficultyPassed: true,
 		Ethash:                        new(EthashConfig),
->>>>>>> e5eb32ac
 	}
 
 	// just for prysm compile pass
