--- conflicted
+++ resolved
@@ -52,31 +52,6 @@
 
 	// MainnetChainConfig is the chain parameters to run a node on the main network.
 	MainnetChainConfig = &ChainConfig{
-<<<<<<< HEAD
-		ChainID:             big.NewInt(1),
-		HomesteadBlock:      big.NewInt(1_150_000),
-		DAOForkBlock:        big.NewInt(1_920_000),
-		DAOForkSupport:      true,
-		EIP150Block:         big.NewInt(2_463_000),
-		EIP150Hash:          common.HexToHash("0x2086799aeebeae135c246c65021c82b4e15a2c451340993aacfd2751886514f0"),
-		EIP155Block:         big.NewInt(2_675_000),
-		EIP158Block:         big.NewInt(2_675_000),
-		ByzantiumBlock:      big.NewInt(4_370_000),
-		ConstantinopleBlock: big.NewInt(7_280_000),
-		PetersburgBlock:     big.NewInt(7_280_000),
-		IstanbulBlock:       big.NewInt(9_069_000),
-		MuirGlacierBlock:    big.NewInt(9_200_000),
-		RamanujanBlock:      big.NewInt(0),
-		NielsBlock:          big.NewInt(0),
-		MirrorSyncBlock:     big.NewInt(0),
-		BrunoBlock:          big.NewInt(0),
-		EulerBlock:          big.NewInt(0),
-		BerlinBlock:         big.NewInt(12_244_000),
-		LondonBlock:         big.NewInt(12_965_000),
-		ArrowGlacierBlock:   big.NewInt(13_773_000),
-		GrayGlacierBlock:    big.NewInt(15_050_000),
-		Ethash:              new(EthashConfig),
-=======
 		ChainID:                 big.NewInt(1),
 		HomesteadBlock:          big.NewInt(1_150_000),
 		DAOForkBlock:            big.NewInt(1_920_000),
@@ -90,19 +65,22 @@
 		PetersburgBlock:         big.NewInt(7_280_000),
 		IstanbulBlock:           big.NewInt(9_069_000),
 		MuirGlacierBlock:        big.NewInt(9_200_000),
+		RamanujanBlock:          big.NewInt(0),
+		NielsBlock:              big.NewInt(0),
+		MirrorSyncBlock:         big.NewInt(0),
+		BrunoBlock:              big.NewInt(0),
+		EulerBlock:              big.NewInt(0),
 		BerlinBlock:             big.NewInt(12_244_000),
 		LondonBlock:             big.NewInt(12_965_000),
 		ArrowGlacierBlock:       big.NewInt(13_773_000),
 		GrayGlacierBlock:        big.NewInt(15_050_000),
 		TerminalTotalDifficulty: MainnetTerminalTotalDifficulty, // 58_750_000_000_000_000_000_000
 		Ethash:                  new(EthashConfig),
->>>>>>> 2de49b04
 	}
 
 	// just for prysm compile pass
 	// RopstenChainConfig contains the chain parameters to run a node on the Ropsten test network.
 	RopstenChainConfig = &ChainConfig{
-<<<<<<< HEAD
 		ChainID:                 big.NewInt(3),
 		HomesteadBlock:          big.NewInt(0),
 		DAOForkBlock:            nil,
@@ -120,32 +98,11 @@
 		LondonBlock:             big.NewInt(10_499_401),
 		TerminalTotalDifficulty: new(big.Int).SetUint64(50_000_000_000_000_000),
 		Ethash:                  new(EthashConfig),
-=======
-		ChainID:                       big.NewInt(3),
-		HomesteadBlock:                big.NewInt(0),
-		DAOForkBlock:                  nil,
-		DAOForkSupport:                true,
-		EIP150Block:                   big.NewInt(0),
-		EIP150Hash:                    common.HexToHash("0x41941023680923e0fe4d74a34bdac8141f2540e3ae90623718e47d66d1ca4a2d"),
-		EIP155Block:                   big.NewInt(10),
-		EIP158Block:                   big.NewInt(10),
-		ByzantiumBlock:                big.NewInt(1_700_000),
-		ConstantinopleBlock:           big.NewInt(4_230_000),
-		PetersburgBlock:               big.NewInt(4_939_394),
-		IstanbulBlock:                 big.NewInt(6_485_846),
-		MuirGlacierBlock:              big.NewInt(7_117_117),
-		BerlinBlock:                   big.NewInt(9_812_189),
-		LondonBlock:                   big.NewInt(10_499_401),
-		TerminalTotalDifficulty:       new(big.Int).SetUint64(50_000_000_000_000_000),
-		TerminalTotalDifficultyPassed: true,
-		Ethash:                        new(EthashConfig),
->>>>>>> 2de49b04
 	}
 
 	// just for prysm compile pass
 	// SepoliaChainConfig contains the chain parameters to run a node on the Sepolia test network.
 	SepoliaChainConfig = &ChainConfig{
-<<<<<<< HEAD
 		ChainID:             big.NewInt(11155111),
 		HomesteadBlock:      big.NewInt(0),
 		DAOForkBlock:        nil,
@@ -164,34 +121,6 @@
 		EulerBlock:          big.NewInt(0),
 		LondonBlock:         big.NewInt(0),
 		Ethash:              new(EthashConfig),
-=======
-		ChainID:                       big.NewInt(11155111),
-		HomesteadBlock:                big.NewInt(0),
-		DAOForkBlock:                  nil,
-		DAOForkSupport:                true,
-		EIP150Block:                   big.NewInt(0),
-		EIP155Block:                   big.NewInt(0),
-		EIP158Block:                   big.NewInt(0),
-		ByzantiumBlock:                big.NewInt(0),
-		ConstantinopleBlock:           big.NewInt(0),
-		PetersburgBlock:               big.NewInt(0),
-		IstanbulBlock:                 big.NewInt(0),
-		MuirGlacierBlock:              big.NewInt(0),
-		BerlinBlock:                   big.NewInt(0),
-		LondonBlock:                   big.NewInt(0),
-		TerminalTotalDifficulty:       big.NewInt(17_000_000_000_000_000),
-		TerminalTotalDifficultyPassed: true,
-		MergeNetsplitBlock:            big.NewInt(1735371),
-		Ethash:                        new(EthashConfig),
-	}
-
-	// SepoliaTrustedCheckpoint contains the light client trusted checkpoint for the Sepolia test network.
-	SepoliaTrustedCheckpoint = &TrustedCheckpoint{
-		SectionIndex: 34,
-		SectionHead:  common.HexToHash("0xe361400fcbc468d641e7bdd0b0946a3548e97c5d2703b124f04a3f1deccec244"),
-		CHTRoot:      common.HexToHash("0xea6768fd288dce7d84f590884908ec39e4de78e6e1a38de5c5419b0f49a42f91"),
-		BloomRoot:    common.HexToHash("0x06d32f35d5a611bfd0333ad44e39c619449824167d8ef2913edc48a8112be2cd"),
->>>>>>> 2de49b04
 	}
 
 	// just for prysm compile pass
@@ -244,7 +173,6 @@
 		Threshold: 2,
 	}
 
-<<<<<<< HEAD
 	BSCChainConfig = &ChainConfig{
 		ChainID:             big.NewInt(56),
 		HomesteadBlock:      big.NewInt(0),
@@ -278,30 +206,6 @@
 		Parlia: &ParliaConfig{
 			Period: 3,
 			Epoch:  200,
-=======
-	// GoerliChainConfig contains the chain parameters to run a node on the Görli test network.
-	GoerliChainConfig = &ChainConfig{
-		ChainID:                       big.NewInt(5),
-		HomesteadBlock:                big.NewInt(0),
-		DAOForkBlock:                  nil,
-		DAOForkSupport:                true,
-		EIP150Block:                   big.NewInt(0),
-		EIP155Block:                   big.NewInt(0),
-		EIP158Block:                   big.NewInt(0),
-		ByzantiumBlock:                big.NewInt(0),
-		ConstantinopleBlock:           big.NewInt(0),
-		PetersburgBlock:               big.NewInt(0),
-		IstanbulBlock:                 big.NewInt(1_561_651),
-		MuirGlacierBlock:              nil,
-		BerlinBlock:                   big.NewInt(4_460_644),
-		LondonBlock:                   big.NewInt(5_062_605),
-		ArrowGlacierBlock:             nil,
-		TerminalTotalDifficulty:       big.NewInt(10_790_000),
-		TerminalTotalDifficultyPassed: true,
-		Clique: &CliqueConfig{
-			Period: 15,
-			Epoch:  30000,
->>>>>>> 2de49b04
 		},
 	}
 
@@ -415,27 +319,17 @@
 	//
 	// This configuration is intentionally not using keyed fields to force anyone
 	// adding flags to the config to also have to set these fields.
-<<<<<<< HEAD
-
-	AllEthashProtocolChanges = &ChainConfig{big.NewInt(1337), big.NewInt(0), nil, false, big.NewInt(0), common.Hash{}, big.NewInt(0), big.NewInt(0), big.NewInt(0), big.NewInt(0), big.NewInt(0), big.NewInt(0), big.NewInt(0), big.NewInt(0), big.NewInt(0), big.NewInt(0), big.NewInt(0), big.NewInt(0), nil, nil, nil, nil, nil, big.NewInt(0), big.NewInt(0), big.NewInt(0), big.NewInt(0), big.NewInt(0), big.NewInt(0), big.NewInt(0), big.NewInt(0), big.NewInt(0), big.NewInt(0), big.NewInt(0), big.NewInt(0), new(EthashConfig), nil, nil}
-=======
-	AllEthashProtocolChanges = &ChainConfig{big.NewInt(1337), big.NewInt(0), nil, false, big.NewInt(0), common.Hash{}, big.NewInt(0), big.NewInt(0), big.NewInt(0), big.NewInt(0), big.NewInt(0), big.NewInt(0), big.NewInt(0), big.NewInt(0), big.NewInt(0), big.NewInt(0), big.NewInt(0), nil, nil, nil, nil, false, new(EthashConfig), nil}
->>>>>>> 2de49b04
+
+	AllEthashProtocolChanges = &ChainConfig{big.NewInt(1337), big.NewInt(0), nil, false, big.NewInt(0), common.Hash{}, big.NewInt(0), big.NewInt(0), big.NewInt(0), big.NewInt(0), big.NewInt(0), big.NewInt(0), big.NewInt(0), big.NewInt(0), big.NewInt(0), big.NewInt(0), big.NewInt(0), big.NewInt(0), nil, nil, nil, nil, nil, big.NewInt(0), big.NewInt(0), big.NewInt(0), big.NewInt(0), big.NewInt(0), big.NewInt(0), big.NewInt(0), big.NewInt(0), big.NewInt(0), big.NewInt(0), big.NewInt(0), big.NewInt(0), false, new(EthashConfig), nil, nil}
 
 	// AllCliqueProtocolChanges contains every protocol change (EIPs) introduced
 	// and accepted by the Ethereum core developers into the Clique consensus.
 	//
 	// This configuration is intentionally not using keyed fields to force anyone
 	// adding flags to the config to also have to set these fields.
-<<<<<<< HEAD
-	AllCliqueProtocolChanges = &ChainConfig{big.NewInt(1337), big.NewInt(0), nil, false, big.NewInt(0), common.Hash{}, big.NewInt(0), big.NewInt(0), big.NewInt(0), big.NewInt(0), big.NewInt(0), big.NewInt(0), big.NewInt(0), big.NewInt(0), nil, nil, big.NewInt(0), nil, nil, nil, nil, nil, nil, big.NewInt(0), big.NewInt(0), big.NewInt(0), big.NewInt(0), big.NewInt(0), big.NewInt(0), nil, nil, nil, big.NewInt(0), big.NewInt(0), big.NewInt(0), nil, &CliqueConfig{Period: 0, Epoch: 30000}, nil}
-
-	TestChainConfig = &ChainConfig{big.NewInt(1), big.NewInt(0), nil, false, big.NewInt(0), common.Hash{}, big.NewInt(0), big.NewInt(0), big.NewInt(0), big.NewInt(0), big.NewInt(0), big.NewInt(0), big.NewInt(0), big.NewInt(0), big.NewInt(0), big.NewInt(0), big.NewInt(0), big.NewInt(0), nil, nil, nil, nil, nil, big.NewInt(0), big.NewInt(0), big.NewInt(0), big.NewInt(0), big.NewInt(0), big.NewInt(0), big.NewInt(0), nil, nil, big.NewInt(0), big.NewInt(0), big.NewInt(0), new(EthashConfig), nil, nil}
-=======
-	AllCliqueProtocolChanges = &ChainConfig{big.NewInt(1337), big.NewInt(0), nil, false, big.NewInt(0), common.Hash{}, big.NewInt(0), big.NewInt(0), big.NewInt(0), big.NewInt(0), big.NewInt(0), big.NewInt(0), big.NewInt(0), big.NewInt(0), big.NewInt(0), nil, nil, nil, nil, nil, nil, false, nil, &CliqueConfig{Period: 0, Epoch: 30000}}
-
-	TestChainConfig = &ChainConfig{big.NewInt(1), big.NewInt(0), nil, false, big.NewInt(0), common.Hash{}, big.NewInt(0), big.NewInt(0), big.NewInt(0), big.NewInt(0), big.NewInt(0), big.NewInt(0), big.NewInt(0), big.NewInt(0), big.NewInt(0), big.NewInt(0), big.NewInt(0), nil, nil, nil, nil, false, new(EthashConfig), nil}
->>>>>>> 2de49b04
+	AllCliqueProtocolChanges = &ChainConfig{big.NewInt(1337), big.NewInt(0), nil, false, big.NewInt(0), common.Hash{}, big.NewInt(0), big.NewInt(0), big.NewInt(0), big.NewInt(0), big.NewInt(0), big.NewInt(0), big.NewInt(0), big.NewInt(0), nil, nil, big.NewInt(0), nil, nil, nil, nil, nil, nil, big.NewInt(0), big.NewInt(0), big.NewInt(0), big.NewInt(0), big.NewInt(0), big.NewInt(0), nil, nil, nil, big.NewInt(0), big.NewInt(0), big.NewInt(0), false, nil, &CliqueConfig{Period: 0, Epoch: 30000}, nil}
+
+	TestChainConfig = &ChainConfig{big.NewInt(1), big.NewInt(0), nil, false, big.NewInt(0), common.Hash{}, big.NewInt(0), big.NewInt(0), big.NewInt(0), big.NewInt(0), big.NewInt(0), big.NewInt(0), big.NewInt(0), big.NewInt(0), big.NewInt(0), big.NewInt(0), big.NewInt(0), big.NewInt(0), nil, nil, nil, nil, nil, big.NewInt(0), big.NewInt(0), big.NewInt(0), big.NewInt(0), big.NewInt(0), big.NewInt(0), big.NewInt(0), nil, nil, big.NewInt(0), big.NewInt(0), big.NewInt(0), false, new(EthashConfig), nil, nil}
 	TestRules       = TestChainConfig.Rules(new(big.Int), false)
 )
 
@@ -526,7 +420,6 @@
 	// the network that triggers the consensus upgrade.
 	TerminalTotalDifficulty *big.Int `json:"terminalTotalDifficulty,omitempty"`
 
-<<<<<<< HEAD
 	RamanujanBlock  *big.Int `json:"ramanujanBlock,omitempty" toml:",omitempty"`  // ramanujanBlock switch block (nil = no fork, 0 = already activated)
 	NielsBlock      *big.Int `json:"nielsBlock,omitempty" toml:",omitempty"`      // nielsBlock switch block (nil = no fork, 0 = already activated)
 	MirrorSyncBlock *big.Int `json:"mirrorSyncBlock,omitempty" toml:",omitempty"` // mirrorSyncBlock switch block (nil = no fork, 0 = already activated)
@@ -539,12 +432,10 @@
 	LubanBlock      *big.Int `json:"lubanBlock,omitempty" toml:",omitempty"`      // lubanBlock switch block (nil = no fork, 0 = already activated)
 	PlatoBlock      *big.Int `json:"platoBlock,omitempty" toml:",omitempty"`      // platoBlock switch block (nil = no fork, 0 = already activated)
 	HertzBlock      *big.Int `json:"hertzBlock,omitempty" toml:",omitempty"`      // hertzBlock switch block (nil = no fork, 0 = already activated)
-=======
 	// TerminalTotalDifficultyPassed is a flag specifying that the network already
 	// passed the terminal total difficulty. Its purpose is to disable legacy sync
 	// even without having seen the TTD locally (safer long term).
 	TerminalTotalDifficultyPassed bool `json:"terminalTotalDifficultyPassed,omitempty"`
->>>>>>> 2de49b04
 
 	// Various consensus engines
 	Ethash *EthashConfig `json:"ethash,omitempty" toml:",omitempty"`
@@ -588,7 +479,6 @@
 
 	switch {
 	case c.Ethash != nil:
-<<<<<<< HEAD
 		engine = c.Ethash
 	case c.Clique != nil:
 		engine = c.Clique
@@ -631,74 +521,6 @@
 		c.HertzBlock,
 		engine,
 	)
-=======
-		if c.TerminalTotalDifficulty == nil {
-			banner += "Consensus: Ethash (proof-of-work)\n"
-		} else if !c.TerminalTotalDifficultyPassed {
-			banner += "Consensus: Beacon (proof-of-stake), merging from Ethash (proof-of-work)\n"
-		} else {
-			banner += "Consensus: Beacon (proof-of-stake), merged from Ethash (proof-of-work)\n"
-		}
-	case c.Clique != nil:
-		if c.TerminalTotalDifficulty == nil {
-			banner += "Consensus: Clique (proof-of-authority)\n"
-		} else if !c.TerminalTotalDifficultyPassed {
-			banner += "Consensus: Beacon (proof-of-stake), merging from Clique (proof-of-authority)\n"
-		} else {
-			banner += "Consensus: Beacon (proof-of-stake), merged from Clique (proof-of-authority)\n"
-		}
-	default:
-		banner += "Consensus: unknown\n"
-	}
-	banner += "\n"
-
-	// Create a list of forks with a short description of them. Forks that only
-	// makes sense for mainnet should be optional at printing to avoid bloating
-	// the output for testnets and private networks.
-	banner += "Pre-Merge hard forks:\n"
-	banner += fmt.Sprintf(" - Homestead:                   %-8v (https://github.com/ethereum/execution-specs/blob/master/network-upgrades/mainnet-upgrades/homestead.md)\n", c.HomesteadBlock)
-	if c.DAOForkBlock != nil {
-		banner += fmt.Sprintf(" - DAO Fork:                    %-8v (https://github.com/ethereum/execution-specs/blob/master/network-upgrades/mainnet-upgrades/dao-fork.md)\n", c.DAOForkBlock)
-	}
-	banner += fmt.Sprintf(" - Tangerine Whistle (EIP 150): %-8v (https://github.com/ethereum/execution-specs/blob/master/network-upgrades/mainnet-upgrades/tangerine-whistle.md)\n", c.EIP150Block)
-	banner += fmt.Sprintf(" - Spurious Dragon/1 (EIP 155): %-8v (https://github.com/ethereum/execution-specs/blob/master/network-upgrades/mainnet-upgrades/spurious-dragon.md)\n", c.EIP155Block)
-	banner += fmt.Sprintf(" - Spurious Dragon/2 (EIP 158): %-8v (https://github.com/ethereum/execution-specs/blob/master/network-upgrades/mainnet-upgrades/spurious-dragon.md)\n", c.EIP155Block)
-	banner += fmt.Sprintf(" - Byzantium:                   %-8v (https://github.com/ethereum/execution-specs/blob/master/network-upgrades/mainnet-upgrades/byzantium.md)\n", c.ByzantiumBlock)
-	banner += fmt.Sprintf(" - Constantinople:              %-8v (https://github.com/ethereum/execution-specs/blob/master/network-upgrades/mainnet-upgrades/constantinople.md)\n", c.ConstantinopleBlock)
-	banner += fmt.Sprintf(" - Petersburg:                  %-8v (https://github.com/ethereum/execution-specs/blob/master/network-upgrades/mainnet-upgrades/petersburg.md)\n", c.PetersburgBlock)
-	banner += fmt.Sprintf(" - Istanbul:                    %-8v (https://github.com/ethereum/execution-specs/blob/master/network-upgrades/mainnet-upgrades/istanbul.md)\n", c.IstanbulBlock)
-	if c.MuirGlacierBlock != nil {
-		banner += fmt.Sprintf(" - Muir Glacier:                %-8v (https://github.com/ethereum/execution-specs/blob/master/network-upgrades/mainnet-upgrades/muir-glacier.md)\n", c.MuirGlacierBlock)
-	}
-	banner += fmt.Sprintf(" - Berlin:                      %-8v (https://github.com/ethereum/execution-specs/blob/master/network-upgrades/mainnet-upgrades/berlin.md)\n", c.BerlinBlock)
-	banner += fmt.Sprintf(" - London:                      %-8v (https://github.com/ethereum/execution-specs/blob/master/network-upgrades/mainnet-upgrades/london.md)\n", c.LondonBlock)
-	if c.ArrowGlacierBlock != nil {
-		banner += fmt.Sprintf(" - Arrow Glacier:               %-8v (https://github.com/ethereum/execution-specs/blob/master/network-upgrades/mainnet-upgrades/arrow-glacier.md)\n", c.ArrowGlacierBlock)
-	}
-	if c.GrayGlacierBlock != nil {
-		banner += fmt.Sprintf(" - Gray Glacier:                %-8v (https://github.com/ethereum/execution-specs/blob/master/network-upgrades/mainnet-upgrades/gray-glacier.md)\n", c.GrayGlacierBlock)
-	}
-	if c.ShanghaiBlock != nil {
-		banner += fmt.Sprintf(" - Shanghai:                     %-8v (https://github.com/ethereum/execution-specs/blob/master/network-upgrades/mainnet-upgrades/shanghai.md)\n", c.ShanghaiBlock)
-	}
-	if c.CancunBlock != nil {
-		banner += fmt.Sprintf(" - Cancun:                      %-8v\n", c.CancunBlock)
-	}
-	banner += "\n"
-
-	// Add a special section for the merge as it's non-obvious
-	if c.TerminalTotalDifficulty == nil {
-		banner += "The Merge is not yet available for this network!\n"
-		banner += " - Hard-fork specification: https://github.com/ethereum/execution-specs/blob/master/network-upgrades/mainnet-upgrades/paris.md"
-	} else {
-		banner += "Merge configured:\n"
-		banner += " - Hard-fork specification:    https://github.com/ethereum/execution-specs/blob/master/network-upgrades/mainnet-upgrades/paris.md\n"
-		banner += fmt.Sprintf(" - Network known to be merged: %v\n", c.TerminalTotalDifficultyPassed)
-		banner += fmt.Sprintf(" - Total terminal difficulty:  %v\n", c.TerminalTotalDifficulty)
-		banner += fmt.Sprintf(" - Merge netsplit block:       %-8v", c.MergeNetsplitBlock)
-	}
-	return banner
->>>>>>> 2de49b04
 }
 
 // IsHomestead returns whether num is either equal to the homestead block or greater.
