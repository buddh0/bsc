// Copyright 2014 The go-ethereum Authors
// This file is part of the go-ethereum library.
//
// The go-ethereum library is free software: you can redistribute it and/or modify
// it under the terms of the GNU Lesser General Public License as published by
// the Free Software Foundation, either version 3 of the License, or
// (at your option) any later version.
//
// The go-ethereum library is distributed in the hope that it will be useful,
// but WITHOUT ANY WARRANTY; without even the implied warranty of
// MERCHANTABILITY or FITNESS FOR A PARTICULAR PURPOSE. See the
// GNU Lesser General Public License for more details.
//
// You should have received a copy of the GNU Lesser General Public License
// along with the go-ethereum library. If not, see <http://www.gnu.org/licenses/>.

// Package p2p implements the Ethereum p2p network protocols.
package p2p

import (
	"bytes"
	"cmp"
	"crypto/ecdsa"
	"encoding/hex"
	"errors"
	"fmt"
	"net"
<<<<<<< HEAD
	"regexp"
=======
	"net/netip"
>>>>>>> aadddf3a
	"slices"
	"sync"
	"sync/atomic"
	"time"

	"github.com/ethereum/go-ethereum/common"
	"github.com/ethereum/go-ethereum/common/gopool"
	"github.com/ethereum/go-ethereum/common/mclock"
	"github.com/ethereum/go-ethereum/core/forkid"
	"github.com/ethereum/go-ethereum/crypto"
	"github.com/ethereum/go-ethereum/event"
	"github.com/ethereum/go-ethereum/log"
	"github.com/ethereum/go-ethereum/p2p/discover"
	"github.com/ethereum/go-ethereum/p2p/enode"
	"github.com/ethereum/go-ethereum/p2p/enr"
	"github.com/ethereum/go-ethereum/p2p/nat"
	"github.com/ethereum/go-ethereum/p2p/netutil"
	"github.com/ethereum/go-ethereum/rlp"
)

const (
	defaultDialTimeout = 15 * time.Second

	// This is the fairness knob for the discovery mixer. When looking for peers, we'll
	// wait this long for a single source of candidates before moving on and trying other
	// sources.
	discmixTimeout = 5 * time.Second

	// Connectivity defaults.
	defaultMaxPendingPeers = 50
	defaultDialRatio       = 3

	// This time limits inbound connection attempts per source IP.
	inboundThrottleTime = 30 * time.Second

	// Maximum time allowed for reading a complete message.
	// This is effectively the amount of time a connection can be idle.
	frameReadTimeout = 30 * time.Second

	// Maximum amount of time allowed for writing a complete message.
	frameWriteTimeout = 20 * time.Second
)

var (
	errServerStopped       = errors.New("server stopped")
	errEncHandshakeError   = errors.New("rlpx enc error")
	errProtoHandshakeError = errors.New("rlpx proto error")

	// magicEnodeID is a special enode ID that can be used to disconnect all peers
	// enode://1dd9d65c4552b5eb43d5ad55a2ee3f56c6cbc1c64a5c8d659f51fcd51bace24351232b8d7821617d2b29b54b81cdefb9b3e9c37d7fd5f63270bcc9e1a6f6a439
	magicEnodeID = enode.ID{52, 49, 195, 147, 158, 30, 226, 166, 52, 94, 151, 106, 130, 52, 249, 135, 1, 82, 214, 72, 121, 243, 11, 194, 114, 160, 116, 246, 133, 158, 117, 232}
)

// Config holds Server options.
type Config struct {
	// This field must be set to a valid secp256k1 private key.
	PrivateKey *ecdsa.PrivateKey `toml:"-"`

	// MaxPeers is the maximum number of peers that can be
	// connected. It must be greater than zero.
	MaxPeers int

	// MaxPeersPerIP is the maximum number of peers that can be
	// connected from a single IP. It must be greater than zero.
	MaxPeersPerIP int `toml:",omitempty"`

	// MaxPendingPeers is the maximum number of peers that can be pending in the
	// handshake phase, counted separately for inbound and outbound connections.
	// Zero defaults to preset values.
	MaxPendingPeers int `toml:",omitempty"`

	// DialRatio controls the ratio of inbound to dialed connections.
	// Example: a DialRatio of 2 allows 1/2 of connections to be dialed.
	// Setting DialRatio to zero defaults it to 3.
	DialRatio int `toml:",omitempty"`

	// NoDiscovery can be used to disable the peer discovery mechanism.
	// Disabling is useful for protocol debugging (manual topology).
	NoDiscovery bool

	// DiscoveryV4 specifies whether V4 discovery should be started.
	DiscoveryV4 bool `toml:",omitempty"`

	// DiscoveryV5 specifies whether the new topic-discovery based V5 discovery
	// protocol should be started or not.
	DiscoveryV5 bool `toml:",omitempty"`

	// Name sets the node name of this server.
	Name string `toml:"-"`

	// BootstrapNodes are used to establish connectivity
	// with the rest of the network.
	BootstrapNodes []*enode.Node

	// BootstrapNodesV5 are used to establish connectivity
	// with the rest of the network using the V5 discovery
	// protocol.
	BootstrapNodesV5 []*enode.Node `toml:",omitempty"`

	// Static nodes are used as pre-configured connections which are always
	// maintained and re-connected on disconnects.
	StaticNodes []*enode.Node

	// Verify nodes are used as pre-configured connections which are always
	// maintained and re-connected on disconnects.
	VerifyNodes []*enode.Node

	// Trusted nodes are used as pre-configured connections which are always
	// allowed to connect, even above the peer limit.
	TrustedNodes []*enode.Node

	// Connectivity can be restricted to certain IP networks.
	// If this option is set to a non-nil value, only hosts which match one of the
	// IP networks contained in the list are considered.
	NetRestrict *netutil.Netlist `toml:",omitempty"`

	// NodeDatabase is the path to the database containing the previously seen
	// live nodes in the network.
	NodeDatabase string `toml:",omitempty"`

	// Protocols should contain the protocols supported
	// by the server. Matching protocols are launched for
	// each peer.
	Protocols []Protocol `toml:"-" json:"-"`

	// If ListenAddr is set to a non-nil address, the server
	// will listen for incoming connections.
	//
	// If the port is zero, the operating system will pick a port. The
	// ListenAddr field will be updated with the actual address when
	// the server is started.
	ListenAddr string

	// If DiscAddr is set to a non-nil value, the server will use ListenAddr
	// for TCP and DiscAddr for the UDP discovery protocol.
	DiscAddr string

	// If set to a non-nil value, the given NAT port mapper
	// is used to make the listening port available to the
	// Internet.
	NAT nat.Interface `toml:",omitempty"`

	// If Dialer is set to a non-nil value, the given Dialer
	// is used to dial outbound peer connections.
	Dialer NodeDialer `toml:"-"`

	// If NoDial is true, the server will not dial any peers, except for pre-configured static nodes.
	NoDial bool `toml:",omitempty"`

	// If EnableMsgEvents is set then the server will emit PeerEvents
	// whenever a message is sent to or received from a peer
	EnableMsgEvents bool

	// Logger is a custom logger to use with the p2p.Server.
	Logger log.Logger `toml:",omitempty"`

	PeerFilterPatterns []string

	clock mclock.Clock
}

// Server manages all peer connections.
type Server struct {
	// Config fields may not be modified while the server is running.
	Config

	// Hooks for testing. These are useful because we can inhibit
	// the whole protocol stack.
	newTransport func(net.Conn, *ecdsa.PublicKey) transport
	newPeerHook  func(*Peer)
	listenFunc   func(network, addr string) (net.Listener, error)

	lock    sync.Mutex // protects running
	running bool

	listener     net.Listener
	ourHandshake *protoHandshake
	loopWG       sync.WaitGroup // loop, listenLoop
	peerFeed     event.Feed
	log          log.Logger

	nodedb    *enode.DB
	localnode *enode.LocalNode
	discv4    *discover.UDPv4
	discv5    *discover.UDPv5
	discmix   *enode.FairMix
	dialsched *dialScheduler

	forkFilter     forkid.Filter
	peerNameFilter []*regexp.Regexp

	// This is read by the NAT port mapping loop.
	portMappingRegister chan *portMapping

	// Channels into the run loop.
	quit                    chan struct{}
	addtrusted              chan *enode.Node
	removetrusted           chan *enode.Node
	peerOp                  chan peerOpFunc
	peerOpDone              chan struct{}
	delpeer                 chan peerDrop
	checkpointPostHandshake chan *conn
	checkpointAddPeer       chan *conn

	// State of run loop and listenLoop.
	inboundHistory     expHeap
	disconnectEnodeSet map[enode.ID]struct{}
}

type peerOpFunc func(map[enode.ID]*Peer)

type peerDrop struct {
	*Peer
	err       error
	requested bool // true if signaled by the peer
}

type connFlag int32

const (
	dynDialedConn connFlag = 1 << iota
	staticDialedConn
	inboundConn
	trustedConn
	verifyConn
)

// conn wraps a network connection with information gathered
// during the two handshakes.
type conn struct {
	fd net.Conn
	transport
	node  *enode.Node
	flags connFlag
	cont  chan error // The run loop uses cont to signal errors to SetupConn.
	caps  []Cap      // valid after the protocol handshake
	name  string     // valid after the protocol handshake
}

type transport interface {
	// The two handshakes.
	doEncHandshake(prv *ecdsa.PrivateKey) (*ecdsa.PublicKey, error)
	doProtoHandshake(our *protoHandshake) (*protoHandshake, error)
	// The MsgReadWriter can only be used after the encryption
	// handshake has completed. The code uses conn.id to track this
	// by setting it to a non-nil value after the encryption handshake.
	MsgReadWriter
	// transports must provide Close because we use MsgPipe in some of
	// the tests. Closing the actual network connection doesn't do
	// anything in those tests because MsgPipe doesn't use it.
	close(err error)
}

func (c *conn) String() string {
	s := c.flags.String()
	if (c.node.ID() != enode.ID{}) {
		s += " " + c.node.ID().String()
	}
	s += " " + c.fd.RemoteAddr().String()
	return s
}

func (f connFlag) String() string {
	s := ""
	if f&trustedConn != 0 {
		s += "-trusted"
	}
	if f&dynDialedConn != 0 {
		s += "-dyndial"
	}
	if f&staticDialedConn != 0 {
		s += "-staticdial"
	}
	if f&inboundConn != 0 {
		s += "-inbound"
	}
	if f&verifyConn != 0 {
		s += "-verify"
	}
	if s != "" {
		s = s[1:]
	}
	return s
}

func (c *conn) is(f connFlag) bool {
	flags := connFlag(atomic.LoadInt32((*int32)(&c.flags)))
	return flags&f != 0
}

func (c *conn) set(f connFlag, val bool) {
	for {
		oldFlags := connFlag(atomic.LoadInt32((*int32)(&c.flags)))
		flags := oldFlags
		if val {
			flags |= f
		} else {
			flags &= ^f
		}
		if atomic.CompareAndSwapInt32((*int32)(&c.flags), int32(oldFlags), int32(flags)) {
			return
		}
	}
}

// LocalNode returns the local node record.
func (srv *Server) LocalNode() *enode.LocalNode {
	return srv.localnode
}

// Peers returns all connected peers.
func (srv *Server) Peers() []*Peer {
	var ps []*Peer
	srv.doPeerOp(func(peers map[enode.ID]*Peer) {
		for _, p := range peers {
			ps = append(ps, p)
		}
	})
	return ps
}

// PeerCount returns the number of connected peers.
func (srv *Server) PeerCount() int {
	var count int
	srv.doPeerOp(func(ps map[enode.ID]*Peer) {
		count = len(ps)
	})
	return count
}

// AddPeer adds the given node to the static node set. When there is room in the peer set,
// the server will connect to the node. If the connection fails for any reason, the server
// will attempt to reconnect the peer.
func (srv *Server) AddPeer(node *enode.Node) {
	srv.dialsched.addStatic(node)
}

// RemovePeer removes a node from the static node set. It also disconnects from the given
// node if it is currently connected as a peer.
//
// This method blocks until all protocols have exited and the peer is removed. Do not use
// RemovePeer in protocol implementations, call Disconnect on the Peer instead.
func (srv *Server) RemovePeer(node *enode.Node) {
	var (
		ch  chan *PeerEvent
		sub event.Subscription
	)

	// Disconnect the peer on the main loop.
	srv.doPeerOp(func(peers map[enode.ID]*Peer) {
		// Special case: sending a disconnect request with a hardcoded enode ID will reset the disconnect enode set
		if node.ID() == magicEnodeID {
			srv.disconnectEnodeSet = make(map[enode.ID]struct{})
			srv.log.Debug("Reset disconnect enode set")
			return
		}

		srv.dialsched.removeStatic(node)
		if peer := peers[node.ID()]; peer != nil {
			ch = make(chan *PeerEvent, 1)
			sub = srv.peerFeed.Subscribe(ch)
			peer.Disconnect(DiscRequested)
		}
	})
	// Wait for the peer connection to end.
	if ch != nil {
		defer sub.Unsubscribe()
		for ev := range ch {
			if ev.Peer == node.ID() && ev.Type == PeerEventTypeDrop {
				return
			}
		}
	}
}

// AddTrustedPeer adds the given node to a reserved trusted list which allows the
// node to always connect, even if the slot are full.
func (srv *Server) AddTrustedPeer(node *enode.Node) {
	select {
	case srv.addtrusted <- node:
	case <-srv.quit:
	}
}

// RemoveTrustedPeer removes the given node from the trusted peer set.
func (srv *Server) RemoveTrustedPeer(node *enode.Node) {
	select {
	case srv.removetrusted <- node:
	case <-srv.quit:
	}
}

// SubscribeEvents subscribes the given channel to peer events
func (srv *Server) SubscribeEvents(ch chan *PeerEvent) event.Subscription {
	return srv.peerFeed.Subscribe(ch)
}

// Self returns the local node's endpoint information.
func (srv *Server) Self() *enode.Node {
	srv.lock.Lock()
	ln := srv.localnode
	srv.lock.Unlock()

	if ln == nil {
		return enode.NewV4(&srv.PrivateKey.PublicKey, net.ParseIP("0.0.0.0"), 0, 0)
	}
	return ln.Node()
}

// DiscoveryV4 returns the discovery v4 instance, if configured.
func (srv *Server) DiscoveryV4() *discover.UDPv4 {
	return srv.discv4
}

// DiscoveryV5 returns the discovery v5 instance, if configured.
func (srv *Server) DiscoveryV5() *discover.UDPv5 {
	return srv.discv5
}

// Stop terminates the server and all active peer connections.
// It blocks until all active connections have been closed.
func (srv *Server) Stop() {
	srv.lock.Lock()
	if !srv.running {
		srv.lock.Unlock()
		return
	}
	srv.running = false
	if srv.listener != nil {
		// this unblocks listener Accept
		srv.listener.Close()
	}
	close(srv.quit)
	srv.lock.Unlock()

	stopChan := make(chan struct{})
	go func() {
		srv.loopWG.Wait()
		close(stopChan)
	}()

	select {
	case <-stopChan:
	case <-time.After(defaultDialTimeout): // we should use defaultDialTimeout as we can dial just before the shutdown
		srv.log.Warn("stop p2p server timeout, forcing stop")
	}
}

// sharedUDPConn implements a shared connection. Write sends messages to the underlying connection while read returns
// messages that were found unprocessable and sent to the unhandled channel by the primary listener.
type sharedUDPConn struct {
	*net.UDPConn
	unhandled chan discover.ReadPacket
}

// ReadFromUDPAddrPort implements discover.UDPConn
func (s *sharedUDPConn) ReadFromUDPAddrPort(b []byte) (n int, addr netip.AddrPort, err error) {
	packet, ok := <-s.unhandled
	if !ok {
		return 0, netip.AddrPort{}, errors.New("connection was closed")
	}
	l := len(packet.Data)
	if l > len(b) {
		l = len(b)
	}
	copy(b[:l], packet.Data[:l])
	return l, packet.Addr, nil
}

// Close implements discover.UDPConn
func (s *sharedUDPConn) Close() error {
	return nil
}

// Start starts running the server.
// Servers can not be re-used after stopping.
func (srv *Server) Start() (err error) {
	srv.lock.Lock()
	defer srv.lock.Unlock()
	if srv.running {
		return errors.New("server already running")
	}
	srv.running = true
	srv.log = srv.Logger
	if srv.log == nil {
		srv.log = log.Root()
	}
	if srv.clock == nil {
		srv.clock = mclock.System{}
	}
	if srv.NoDial && srv.ListenAddr == "" {
		srv.log.Warn("P2P server will be useless, neither dialing nor listening")
	}

	// static fields
	if srv.PrivateKey == nil {
		return errors.New("Server.PrivateKey must be set to a non-nil key")
	}
	if srv.newTransport == nil {
		srv.newTransport = newRLPX
	}
	if srv.listenFunc == nil {
		srv.listenFunc = net.Listen
	}
	srv.quit = make(chan struct{})
	srv.delpeer = make(chan peerDrop)
	srv.checkpointPostHandshake = make(chan *conn)
	srv.checkpointAddPeer = make(chan *conn)
	srv.addtrusted = make(chan *enode.Node)
	srv.removetrusted = make(chan *enode.Node)
	srv.peerOp = make(chan peerOpFunc)
	srv.peerOpDone = make(chan struct{})
	srv.disconnectEnodeSet = make(map[enode.ID]struct{})

	if err := srv.setupLocalNode(); err != nil {
		return err
	}
	srv.setupPortMapping()

	if srv.ListenAddr != "" {
		if err := srv.setupListening(); err != nil {
			return err
		}
	}
	if err := srv.setupDiscovery(); err != nil {
		return err
	}
	srv.setupDialScheduler()

	if srv.PeerFilterPatterns != nil {
		pat, err := compilePeerFilterPatterns(srv.PeerFilterPatterns)
		if err != nil {
			log.Error("Failed to compile peer filter patterns", "err", err)
			pat = nil
		}
		srv.peerNameFilter = pat
	}

	srv.loopWG.Add(1)
	go srv.run()
	return nil
}

func (srv *Server) setupLocalNode() error {
	// Create the devp2p handshake.
	pubkey := crypto.FromECDSAPub(&srv.PrivateKey.PublicKey)
	srv.ourHandshake = &protoHandshake{Version: baseProtocolVersion, Name: srv.Name, ID: pubkey[1:]}
	for _, p := range srv.Protocols {
		srv.ourHandshake.Caps = append(srv.ourHandshake.Caps, p.cap())
	}
	slices.SortFunc(srv.ourHandshake.Caps, Cap.Cmp)

	// Create the local node.
	db, err := enode.OpenDB(srv.NodeDatabase)
	if err != nil {
		return err
	}
	srv.nodedb = db
	srv.localnode = enode.NewLocalNode(db, srv.PrivateKey)
	srv.localnode.SetFallbackIP(net.IP{127, 0, 0, 1})
	// TODO: check conflicts
	for _, p := range srv.Protocols {
		for _, e := range p.Attributes {
			srv.localnode.Set(e)
		}
	}
	return nil
}

func (srv *Server) setupDiscovery() error {
	srv.discmix = enode.NewFairMix(discmixTimeout)

	// Don't listen on UDP endpoint if DHT is disabled.
	if srv.NoDiscovery {
		return nil
	}
	conn, err := srv.setupUDPListening()
	if err != nil {
		return err
	}

	// ENR filter function
	f := func(r *enr.Record) bool {
		if srv.forkFilter == nil {
			return true
		}
		var eth struct {
			ForkID forkid.ID
			Tail   []rlp.RawValue `rlp:"tail"`
		}
		if r.Load(enr.WithEntry("eth", &eth)) != nil {
			return true
		}
		return srv.forkFilter(eth.ForkID) == nil
	}

	var (
		sconn     discover.UDPConn = conn
		unhandled chan discover.ReadPacket
	)
	// If both versions of discovery are running, setup a shared
	// connection, so v5 can read unhandled messages from v4.
	if srv.Config.DiscoveryV4 && srv.Config.DiscoveryV5 {
		unhandled = make(chan discover.ReadPacket, 100)
		sconn = &sharedUDPConn{conn, unhandled}
	}

	// Start discovery services.
	if srv.Config.DiscoveryV4 {
		cfg := discover.Config{
			PrivateKey:     srv.PrivateKey,
			NetRestrict:    srv.NetRestrict,
			Bootnodes:      srv.BootstrapNodes,
			Unhandled:      unhandled,
			Log:            srv.log,
			FilterFunction: f,
		}
		ntab, err := discover.ListenV4(conn, srv.localnode, cfg)
		if err != nil {
			return err
		}
		srv.discv4 = ntab
		srv.discmix.AddSource(ntab.RandomNodes())
	}
	if srv.Config.DiscoveryV5 {
		cfg := discover.Config{
			PrivateKey:     srv.PrivateKey,
			NetRestrict:    srv.NetRestrict,
			Bootnodes:      srv.BootstrapNodesV5,
			Log:            srv.log,
			FilterFunction: f,
		}
		srv.discv5, err = discover.ListenV5(sconn, srv.localnode, cfg)
		if err != nil {
			return err
		}
	}

	// Add protocol-specific discovery sources.
	added := make(map[string]bool)
	for _, proto := range srv.Protocols {
		if proto.DialCandidates != nil && !added[proto.Name] {
			srv.discmix.AddSource(proto.DialCandidates)
			added[proto.Name] = true
		}
	}
	return nil
}

func (srv *Server) setupDialScheduler() {
	config := dialConfig{
		self:           srv.localnode.ID(),
		maxDialPeers:   srv.maxDialedConns(),
		maxActiveDials: srv.MaxPendingPeers,
		log:            srv.Logger,
		netRestrict:    srv.NetRestrict,
		dialer:         srv.Dialer,
		clock:          srv.clock,
	}
	if srv.discv4 != nil {
		config.resolver = srv.discv4
	}
	if config.dialer == nil {
		config.dialer = tcpDialer{&net.Dialer{Timeout: defaultDialTimeout}}
	}
	srv.dialsched = newDialScheduler(config, srv.discmix, srv.SetupConn)
	for _, n := range srv.StaticNodes {
		srv.dialsched.addStatic(n)
	}
	for _, n := range srv.VerifyNodes {
		srv.dialsched.addStatic(n)
	}
}

func (srv *Server) maxInboundConns() int {
	return srv.MaxPeers - srv.maxDialedConns()
}

func (srv *Server) SetFilter(f forkid.Filter) {
	srv.forkFilter = f
}

func (srv *Server) maxDialedConns() (limit int) {
	if srv.NoDial {
		return len(srv.StaticNodes) + len(srv.VerifyNodes)
	}
	if srv.MaxPeers == 0 {
		return 0
	}
	if srv.DialRatio == 0 {
		limit = srv.MaxPeers / defaultDialRatio
	} else {
		limit = srv.MaxPeers / srv.DialRatio
	}
	if limit == 0 {
		limit = 1
	}
	return limit
}

func (srv *Server) setupListening() error {
	// Launch the listener.
	listener, err := srv.listenFunc("tcp", srv.ListenAddr)
	if err != nil {
		return err
	}
	srv.listener = listener
	srv.ListenAddr = listener.Addr().String()

	// Update the local node record and map the TCP listening port if NAT is configured.
	tcp, isTCP := listener.Addr().(*net.TCPAddr)
	if isTCP {
		srv.localnode.Set(enr.TCP(tcp.Port))
		if !tcp.IP.IsLoopback() && !tcp.IP.IsPrivate() {
			srv.portMappingRegister <- &portMapping{
				protocol: "TCP",
				name:     "ethereum p2p",
				port:     tcp.Port,
			}
		}
	}

	srv.loopWG.Add(1)
	go srv.listenLoop()
	return nil
}

func (srv *Server) setupUDPListening() (*net.UDPConn, error) {
	listenAddr := srv.ListenAddr

	// Use an alternate listening address for UDP if
	// a custom discovery address is configured.
	if srv.DiscAddr != "" {
		listenAddr = srv.DiscAddr
	}
	addr, err := net.ResolveUDPAddr("udp", listenAddr)
	if err != nil {
		return nil, err
	}
	conn, err := net.ListenUDP("udp", addr)
	if err != nil {
		return nil, err
	}
	laddr := conn.LocalAddr().(*net.UDPAddr)
	srv.localnode.SetFallbackUDP(laddr.Port)
	srv.log.Debug("UDP listener up", "addr", laddr)
	if !laddr.IP.IsLoopback() && !laddr.IP.IsPrivate() {
		srv.portMappingRegister <- &portMapping{
			protocol: "UDP",
			name:     "ethereum peer discovery",
			port:     laddr.Port,
		}
	}

	return conn, nil
}

// doPeerOp runs fn on the main loop.
func (srv *Server) doPeerOp(fn peerOpFunc) {
	select {
	case srv.peerOp <- fn:
		<-srv.peerOpDone
	case <-srv.quit:
	}
}

// run is the main loop of the server.
func (srv *Server) run() {
	srv.log.Info("Started P2P networking", "self", srv.localnode.Node().URLv4())
	defer srv.loopWG.Done()
	defer srv.nodedb.Close()
	defer srv.discmix.Close()
	defer srv.dialsched.stop()

	var (
		peers        = make(map[enode.ID]*Peer)
		inboundCount = 0
		trusted      = make(map[enode.ID]bool, len(srv.TrustedNodes))
	)
	// Put trusted nodes into a map to speed up checks.
	// Trusted peers are loaded on startup or added via AddTrustedPeer RPC.
	for _, n := range srv.TrustedNodes {
		trusted[n.ID()] = true
	}

running:
	for {
		select {
		case <-srv.quit:
			// The server was stopped. Run the cleanup logic.
			break running

		case n := <-srv.addtrusted:
			// This channel is used by AddTrustedPeer to add a node
			// to the trusted node set.
			srv.log.Trace("Adding trusted node", "node", n)
			trusted[n.ID()] = true
			if p, ok := peers[n.ID()]; ok {
				p.rw.set(trustedConn, true)
			}

		case n := <-srv.removetrusted:
			// This channel is used by RemoveTrustedPeer to remove a node
			// from the trusted node set.
			srv.log.Trace("Removing trusted node", "node", n)
			delete(trusted, n.ID())
			if p, ok := peers[n.ID()]; ok {
				p.rw.set(trustedConn, false)
			}

		case op := <-srv.peerOp:
			// This channel is used by Peers and PeerCount.
			op(peers)
			srv.peerOpDone <- struct{}{}

		case c := <-srv.checkpointPostHandshake:
			// A connection has passed the encryption handshake so
			// the remote identity is known (but hasn't been verified yet).
			if trusted[c.node.ID()] {
				// Ensure that the trusted flag is set before checking against MaxPeers.
				c.flags |= trustedConn
			}
			// TODO: track in-progress inbound node IDs (pre-Peer) to avoid dialing them.
			c.cont <- srv.postHandshakeChecks(peers, inboundCount, c)

		case c := <-srv.checkpointAddPeer:
			// At this point the connection is past the protocol handshake.
			// Its capabilities are known and the remote identity is verified.
			err := srv.addPeerChecks(peers, inboundCount, c)
			if err == nil {
				// The handshakes are done and it passed all checks.
				p := srv.launchPeer(c)
				peers[c.node.ID()] = p
				srv.log.Debug("Adding p2p peer", "peercount", len(peers), "id", p.ID(), "conn", c.flags, "addr", p.RemoteAddr(), "name", p.Name())
				srv.dialsched.peerAdded(c)
				if p.Inbound() {
					inboundCount++
					serveSuccessMeter.Mark(1)
					activeInboundPeerGauge.Inc(1)
				} else {
					dialSuccessMeter.Mark(1)
					activeOutboundPeerGauge.Inc(1)
				}
				activePeerGauge.Inc(1)
			}
			c.cont <- err

		case pd := <-srv.delpeer:
			// A peer disconnected.
			d := common.PrettyDuration(mclock.Now() - pd.created)
			if !pd.requested && pd.err == DiscRequested {
				srv.disconnectEnodeSet[pd.ID()] = struct{}{}
			}
			delete(peers, pd.ID())
			srv.log.Debug("Removing p2p peer", "peercount", len(peers), "id", pd.ID(), "duration", d, "req", pd.requested, "err", pd.err)
			srv.dialsched.peerRemoved(pd.rw)
			if pd.Inbound() {
				inboundCount--
				activeInboundPeerGauge.Dec(1)
			} else {
				activeOutboundPeerGauge.Dec(1)
			}
			activePeerGauge.Dec(1)
		}
	}

	srv.log.Trace("P2P networking is spinning down")

	// Terminate discovery. If there is a running lookup it will terminate soon.
	if srv.discv4 != nil {
		srv.discv4.Close()
	}
	if srv.discv5 != nil {
		srv.discv5.Close()
	}
	// Disconnect all peers.
	for _, p := range peers {
		p.Disconnect(DiscQuitting)
	}
	// Wait for peers to shut down. Pending connections and tasks are
	// not handled here and will terminate soon-ish because srv.quit
	// is closed.
	for len(peers) > 0 {
		p := <-srv.delpeer
		p.log.Trace("<-delpeer (spindown)")
		delete(peers, p.ID())
	}
}

func (srv *Server) postHandshakeChecks(peers map[enode.ID]*Peer, inboundCount int, c *conn) error {
	switch {
	case !c.is(trustedConn) && len(peers) >= srv.MaxPeers:
		return DiscTooManyPeers
	case !c.is(trustedConn) && c.is(inboundConn) && inboundCount >= srv.maxInboundConns():
		return DiscTooManyPeers
	case peers[c.node.ID()] != nil:
		return DiscAlreadyConnected
	case c.node.ID() == srv.localnode.ID():
		return DiscSelf
	default:
		return nil
	}
}

func (srv *Server) addPeerChecks(peers map[enode.ID]*Peer, inboundCount int, c *conn) error {
	// Drop connections with no matching protocols.
	if len(srv.Protocols) > 0 && countMatchingProtocols(srv.Protocols, c.caps) == 0 {
		return DiscUselessPeer
	}

	if _, ok := srv.disconnectEnodeSet[c.node.ID()]; ok {
		return errors.New("explicitly disconnected peer previously")
	}

	if srv.peerNameFilter != nil {
		for _, re := range srv.peerNameFilter {
			if re.MatchString(c.name) {
				return errors.New("peer name matches filter")
			}
		}
	}

	// Repeat the post-handshake checks because the
	// peer set might have changed since those checks were performed.
	return srv.postHandshakeChecks(peers, inboundCount, c)
}

// listenLoop runs in its own goroutine and accepts
// inbound connections.
func (srv *Server) listenLoop() {
	srv.log.Debug("TCP listener up", "addr", srv.listener.Addr())

	// The slots channel limits accepts of new connections.
	tokens := defaultMaxPendingPeers
	if srv.MaxPendingPeers > 0 {
		tokens = srv.MaxPendingPeers
	}
	slots := make(chan struct{}, tokens)
	for i := 0; i < tokens; i++ {
		slots <- struct{}{}
	}

	// Wait for slots to be returned on exit. This ensures all connection goroutines
	// are down before listenLoop returns.
	defer srv.loopWG.Done()
	defer func() {
		for i := 0; i < cap(slots); i++ {
			<-slots
		}
	}()

	for {
		// Wait for a free slot before accepting.
		<-slots

		var (
			fd      net.Conn
			err     error
			lastLog time.Time
		)
		for {
			fd, err = srv.listener.Accept()
			if netutil.IsTemporaryError(err) {
				if time.Since(lastLog) > 1*time.Second {
					srv.log.Debug("Temporary read error", "err", err)
					lastLog = time.Now()
				}
				time.Sleep(time.Millisecond * 200)
				continue
			} else if err != nil {
				srv.log.Debug("Read error", "err", err)
				slots <- struct{}{}
				return
			}
			break
		}

		remoteIP := netutil.AddrAddr(fd.RemoteAddr())
		if err := srv.checkInboundConn(remoteIP); err != nil {
			srv.log.Debug("Rejected inbound connection", "addr", fd.RemoteAddr(), "err", err)
			fd.Close()
			slots <- struct{}{}
			continue
		}
		if remoteIP.IsValid() {
			fd = newMeteredConn(fd)
			serveMeter.Mark(1)
			srv.log.Trace("Accepted connection", "addr", fd.RemoteAddr())
		}
		gopool.Submit(func() {
			srv.SetupConn(fd, inboundConn, nil)
			slots <- struct{}{}
		})
	}
}

func (srv *Server) checkInboundConn(remoteIP netip.Addr) error {
	if !remoteIP.IsValid() {
		// This case happens for internal test connections without remote address.
		return nil
	}

	// Reject connections that do not match NetRestrict.
	if srv.NetRestrict != nil && !srv.NetRestrict.ContainsAddr(remoteIP) {
		return errors.New("not in netrestrict list")
	}
	// Reject Internet peers that try too often.
	now := srv.clock.Now()
	srv.inboundHistory.expire(now, nil)
	if !netutil.AddrIsLAN(remoteIP) && srv.inboundHistory.contains(remoteIP.String()) {
		return errors.New("too many attempts")
	}
	srv.inboundHistory.add(remoteIP.String(), now.Add(inboundThrottleTime))
	return nil
}

// SetupConn runs the handshakes and attempts to add the connection
// as a peer. It returns when the connection has been added as a peer
// or the handshakes have failed.
func (srv *Server) SetupConn(fd net.Conn, flags connFlag, dialDest *enode.Node) error {
	// If dialDest is verify node, set verifyConn flags.
	for _, n := range srv.VerifyNodes {
		if dialDest.ID() == n.ID() {
			flags |= verifyConn
		}
	}

	c := &conn{fd: fd, flags: flags, cont: make(chan error)}
	if dialDest == nil {
		c.transport = srv.newTransport(fd, nil)
	} else {
		c.transport = srv.newTransport(fd, dialDest.Pubkey())
	}

	err := srv.setupConn(c, dialDest)
	if err != nil {
		if !c.is(inboundConn) {
			markDialError(err)
		} else {
			markServeError(err)
		}
		c.close(err)
	}
	return err
}

func (srv *Server) setupConn(c *conn, dialDest *enode.Node) error {
	// Prevent leftover pending conns from entering the handshake.
	srv.lock.Lock()
	running := srv.running
	srv.lock.Unlock()
	if !running {
		return errServerStopped
	}

	// If dialing, figure out the remote public key.
	if dialDest != nil {
		dialPubkey := new(ecdsa.PublicKey)
		if err := dialDest.Load((*enode.Secp256k1)(dialPubkey)); err != nil {
			err = fmt.Errorf("%w: dial destination doesn't have a secp256k1 public key", errEncHandshakeError)
			srv.log.Trace("Setting up connection failed", "addr", c.fd.RemoteAddr(), "conn", c.flags, "err", err)
			return err
		}
	}

	// Run the RLPx handshake.
	remotePubkey, err := c.doEncHandshake(srv.PrivateKey)
	if err != nil {
		srv.log.Trace("Failed RLPx handshake", "addr", c.fd.RemoteAddr(), "conn", c.flags, "err", err)
		return fmt.Errorf("%w: %v", errEncHandshakeError, err)
	}
	if dialDest != nil {
		c.node = dialDest
	} else {
		c.node = nodeFromConn(remotePubkey, c.fd)
	}
	clog := srv.log.New("id", c.node.ID(), "addr", c.fd.RemoteAddr(), "conn", c.flags)
	err = srv.checkpoint(c, srv.checkpointPostHandshake)
	if err != nil {
		clog.Trace("Rejected peer", "err", err)
		return err
	}

	// Run the capability negotiation handshake.
	phs, err := c.doProtoHandshake(srv.ourHandshake)
	if err != nil {
		clog.Trace("Failed p2p handshake", "err", err)
		return fmt.Errorf("%w: %v", errProtoHandshakeError, err)
	}
	if id := c.node.ID(); !bytes.Equal(crypto.Keccak256(phs.ID), id[:]) {
		clog.Trace("Wrong devp2p handshake identity", "phsid", hex.EncodeToString(phs.ID))
		return DiscUnexpectedIdentity
	}
	c.caps, c.name = phs.Caps, phs.Name
	err = srv.checkpoint(c, srv.checkpointAddPeer)
	if err != nil {
		clog.Trace("Rejected peer", "err", err)
		return err
	}

	return nil
}

func nodeFromConn(pubkey *ecdsa.PublicKey, conn net.Conn) *enode.Node {
	var ip net.IP
	var port int
	if tcp, ok := conn.RemoteAddr().(*net.TCPAddr); ok {
		ip = tcp.IP
		port = tcp.Port
	}
	return enode.NewV4(pubkey, ip, port, port)
}

// checkpoint sends the conn to run, which performs the
// post-handshake checks for the stage (posthandshake, addpeer).
func (srv *Server) checkpoint(c *conn, stage chan<- *conn) error {
	select {
	case stage <- c:
	case <-srv.quit:
		return errServerStopped
	}
	return <-c.cont
}

func (srv *Server) launchPeer(c *conn) *Peer {
	p := newPeer(srv.log, c, srv.Protocols)
	if srv.EnableMsgEvents {
		// If message events are enabled, pass the peerFeed
		// to the peer.
		p.events = &srv.peerFeed
	}
	gopool.Submit(func() {
		srv.runPeer(p)
	})
	return p
}

// runPeer runs in its own goroutine for each peer.
func (srv *Server) runPeer(p *Peer) {
	if srv.newPeerHook != nil {
		srv.newPeerHook(p)
	}
	srv.peerFeed.Send(&PeerEvent{
		Type:          PeerEventTypeAdd,
		Peer:          p.ID(),
		RemoteAddress: p.RemoteAddr().String(),
		LocalAddress:  p.LocalAddr().String(),
	})

	// Run the per-peer main loop.
	remoteRequested, err := p.run()

	// Announce disconnect on the main loop to update the peer set.
	// The main loop waits for existing peers to be sent on srv.delpeer
	// before returning, so this send should not select on srv.quit.
	srv.delpeer <- peerDrop{p, err, remoteRequested}

	// Broadcast peer drop to external subscribers. This needs to be
	// after the send to delpeer so subscribers have a consistent view of
	// the peer set (i.e. Server.Peers() doesn't include the peer when the
	// event is received).
	srv.peerFeed.Send(&PeerEvent{
		Type:          PeerEventTypeDrop,
		Peer:          p.ID(),
		Error:         err.Error(),
		RemoteAddress: p.RemoteAddr().String(),
		LocalAddress:  p.LocalAddr().String(),
	})
}

// NodeInfo represents a short summary of the information known about the host.
type NodeInfo struct {
	ID    string `json:"id"`    // Unique node identifier (also the encryption key)
	Name  string `json:"name"`  // Name of the node, including client type, version, OS, custom data
	Enode string `json:"enode"` // Enode URL for adding this peer from remote peers
	ENR   string `json:"enr"`   // Ethereum Node Record
	IP    string `json:"ip"`    // IP address of the node
	Ports struct {
		Discovery int `json:"discovery"` // UDP listening port for discovery protocol
		Listener  int `json:"listener"`  // TCP listening port for RLPx
	} `json:"ports"`
	ListenAddr string                 `json:"listenAddr"`
	Protocols  map[string]interface{} `json:"protocols"`
}

// NodeInfo gathers and returns a collection of metadata known about the host.
func (srv *Server) NodeInfo() *NodeInfo {
	// Gather and assemble the generic node infos
	node := srv.Self()
	info := &NodeInfo{
		Name:       srv.Name,
		Enode:      node.URLv4(),
		ID:         node.ID().String(),
		IP:         node.IPAddr().String(),
		ListenAddr: srv.ListenAddr,
		Protocols:  make(map[string]interface{}),
	}
	info.Ports.Discovery = node.UDP()
	info.Ports.Listener = node.TCP()
	info.ENR = node.String()

	// Gather all the running protocol infos (only once per protocol type)
	for _, proto := range srv.Protocols {
		if _, ok := info.Protocols[proto.Name]; !ok {
			nodeInfo := interface{}("unknown")
			if query := proto.NodeInfo; query != nil {
				nodeInfo = proto.NodeInfo()
			}
			info.Protocols[proto.Name] = nodeInfo
		}
	}
	return info
}

// PeersInfo returns an array of metadata objects describing connected peers.
func (srv *Server) PeersInfo() []*PeerInfo {
	// Gather all the generic and sub-protocol specific infos
	infos := make([]*PeerInfo, 0, srv.PeerCount())
	for _, peer := range srv.Peers() {
		if peer != nil {
			infos = append(infos, peer.Info())
		}
	}
	// Sort the result array alphabetically by node identifier
	slices.SortFunc(infos, func(a, b *PeerInfo) int {
		return cmp.Compare(a.ID, b.ID)
	})

	return infos
}

func compilePeerFilterPatterns(pat []string) ([]*regexp.Regexp, error) {
	var filters []*regexp.Regexp
	for _, filter := range pat {
		r, err := regexp.Compile(filter)
		if err != nil {
			return nil, err
		}
		filters = append(filters, r)
	}
	return filters, nil
}<|MERGE_RESOLUTION|>--- conflicted
+++ resolved
@@ -25,11 +25,8 @@
 	"errors"
 	"fmt"
 	"net"
-<<<<<<< HEAD
+	"net/netip"
 	"regexp"
-=======
-	"net/netip"
->>>>>>> aadddf3a
 	"slices"
 	"sync"
 	"sync/atomic"
