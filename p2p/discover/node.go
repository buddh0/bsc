--- conflicted
+++ resolved
@@ -17,14 +17,7 @@
 package discover
 
 import (
-<<<<<<< HEAD
-	"crypto/ecdsa"
-	"crypto/elliptic"
-	"errors"
-	"math/big"
 	"net"
-=======
->>>>>>> dfd33c77
 	"slices"
 	"sort"
 	"time"
