// Copyright 2018 The go-ethereum Authors
// This file is part of the go-ethereum library.
//
// The go-ethereum library is free software: you can redistribute it and/or modify
// it under the terms of the GNU Lesser General Public License as published by
// the Free Software Foundation, either version 3 of the License, or
// (at your option) any later version.
//
// The go-ethereum library is distributed in the hope that it will be useful,
// but WITHOUT ANY WARRANTY; without even the implied warranty of
// MERCHANTABILITY or FITNESS FOR A PARTICULAR PURPOSE. See the
// GNU Lesser General Public License for more details.
//
// You should have received a copy of the GNU Lesser General Public License
// along with the go-ethereum library. If not, see <http://www.gnu.org/licenses/>.

package discover

import (
	"bytes"
	"crypto/ecdsa"
	"encoding/hex"
	"errors"
	"fmt"
	"math/rand"
	"net"
	"slices"
	"sync"
	"sync/atomic"
	"time"

	"github.com/ethereum/go-ethereum/crypto"
	"github.com/ethereum/go-ethereum/log"
	"github.com/ethereum/go-ethereum/p2p/enode"
	"github.com/ethereum/go-ethereum/p2p/enr"
)

var nullNode *enode.Node

func init() {
	var r enr.Record
	r.Set(enr.IP{0, 0, 0, 0})
	nullNode = enode.SignNull(&r, enode.ID{})
}

<<<<<<< HEAD
func newTestTable(t transport) (*Table, *enode.DB) {
	cfg := Config{Log: log.Root()}
=======
func newTestTable(t transport, cfg Config) (*Table, *enode.DB) {
	tab, db := newInactiveTestTable(t, cfg)
	go tab.loop()
	return tab, db
}

// newInactiveTestTable creates a Table without running the main loop.
func newInactiveTestTable(t transport, cfg Config) (*Table, *enode.DB) {
>>>>>>> aadddf3a
	db, _ := enode.OpenDB("")
	tab, _ := newTable(t, db, cfg)
	return tab, db
}

// nodeAtDistance creates a node for which enode.LogDist(base, n.id) == ld.
func nodeAtDistance(base enode.ID, ld int, ip net.IP) *enode.Node {
	var r enr.Record
	r.Set(enr.IP(ip))
	r.Set(enr.UDP(30303))
	return enode.SignNull(&r, idAtDistance(base, ld))
}

// nodesAtDistance creates n nodes for which enode.LogDist(base, node.ID()) == ld.
func nodesAtDistance(base enode.ID, ld int, n int) []*enode.Node {
	results := make([]*enode.Node, n)
	for i := range results {
		results[i] = nodeAtDistance(base, ld, intIP(i))
	}
	return results
}

func nodesToRecords(nodes []*enode.Node) []*enr.Record {
	records := make([]*enr.Record, len(nodes))
	for i := range nodes {
		records[i] = nodes[i].Record()
	}
	return records
}

// idAtDistance returns a random hash such that enode.LogDist(a, b) == n
func idAtDistance(a enode.ID, n int) (b enode.ID) {
	if n == 0 {
		return a
	}
	// flip bit at position n, fill the rest with random bits
	b = a
	pos := len(a) - n/8 - 1
	bit := byte(0x01) << (byte(n%8) - 1)
	if bit == 0 {
		pos++
		bit = 0x80
	}
	b[pos] = a[pos]&^bit | ^a[pos]&bit // TODO: randomize end bits
	for i := pos + 1; i < len(a); i++ {
		b[i] = byte(rand.Intn(255))
	}
	return b
}

// intIP returns a LAN IP address based on i.
func intIP(i int) net.IP {
	return net.IP{10, 0, byte(i >> 8), byte(i & 0xFF)}
}

// fillBucket inserts nodes into the given bucket until it is full.
func fillBucket(tab *Table, id enode.ID) (last *tableNode) {
	ld := enode.LogDist(tab.self().ID(), id)
	b := tab.bucket(id)
	for len(b.entries) < bucketSize {
		node := nodeAtDistance(tab.self().ID(), ld, intIP(ld))
		if !tab.addFoundNode(node, false) {
			panic("node not added")
		}
	}
	return b.entries[bucketSize-1]
}

// fillTable adds nodes the table to the end of their corresponding bucket
// if the bucket is not full. The caller must not hold tab.mutex.
func fillTable(tab *Table, nodes []*enode.Node, setLive bool) {
	for _, n := range nodes {
<<<<<<< HEAD
		if setLive {
			n.livenessChecks = 1
		}
		tab.addSeenNodeSync(n)
=======
		tab.addFoundNode(n, setLive)
>>>>>>> aadddf3a
	}
}

type pingRecorder struct {
	mu      sync.Mutex
	cond    *sync.Cond
	dead    map[enode.ID]bool
	records map[enode.ID]*enode.Node
	pinged  []*enode.Node
	n       *enode.Node
}

func newPingRecorder() *pingRecorder {
	var r enr.Record
	r.Set(enr.IP{0, 0, 0, 0})
	n := enode.SignNull(&r, enode.ID{})

	t := &pingRecorder{
		dead:    make(map[enode.ID]bool),
		records: make(map[enode.ID]*enode.Node),
		n:       n,
	}
	t.cond = sync.NewCond(&t.mu)
	return t
}

// updateRecord updates a node record. Future calls to ping and
// RequestENR will return this record.
func (t *pingRecorder) updateRecord(n *enode.Node) {
	t.mu.Lock()
	defer t.mu.Unlock()
	t.records[n.ID()] = n
}

// Stubs to satisfy the transport interface.
func (t *pingRecorder) Self() *enode.Node           { return nullNode }
func (t *pingRecorder) lookupSelf() []*enode.Node   { return nil }
func (t *pingRecorder) lookupRandom() []*enode.Node { return nil }

func (t *pingRecorder) waitPing(timeout time.Duration) *enode.Node {
	t.mu.Lock()
	defer t.mu.Unlock()

	// Wake up the loop on timeout.
	var timedout atomic.Bool
	timer := time.AfterFunc(timeout, func() {
		timedout.Store(true)
		t.cond.Broadcast()
	})
	defer timer.Stop()

	// Wait for a ping.
	for {
		if timedout.Load() {
			return nil
		}
		if len(t.pinged) > 0 {
			n := t.pinged[0]
			t.pinged = append(t.pinged[:0], t.pinged[1:]...)
			return n
		}
		t.cond.Wait()
	}
}

// ping simulates a ping request.
func (t *pingRecorder) ping(n *enode.Node) (seq uint64, err error) {
	t.mu.Lock()
	defer t.mu.Unlock()

	t.pinged = append(t.pinged, n)
	t.cond.Broadcast()

	if t.dead[n.ID()] {
		return 0, errTimeout
	}
	if t.records[n.ID()] != nil {
		seq = t.records[n.ID()].Seq()
	}
	return seq, nil
}

// RequestENR simulates an ENR request.
func (t *pingRecorder) RequestENR(n *enode.Node) (*enode.Node, error) {
	t.mu.Lock()
	defer t.mu.Unlock()

	if t.dead[n.ID()] || t.records[n.ID()] == nil {
		return nil, errTimeout
	}
	return t.records[n.ID()], nil
}

func hasDuplicates(slice []*enode.Node) bool {
	seen := make(map[enode.ID]bool, len(slice))
	for i, e := range slice {
		if e == nil {
			panic(fmt.Sprintf("nil *Node at %d", i))
		}
		if seen[e.ID()] {
			return true
		}
		seen[e.ID()] = true
	}
	return false
}

// checkNodesEqual checks whether the two given node lists contain the same nodes.
func checkNodesEqual(got, want []*enode.Node) error {
	if len(got) == len(want) {
		for i := range got {
			if !nodeEqual(got[i], want[i]) {
				goto NotEqual
			}
		}
	}
	return nil

NotEqual:
	output := new(bytes.Buffer)
	fmt.Fprintf(output, "got %d nodes:\n", len(got))
	for _, n := range got {
		fmt.Fprintf(output, "  %v %v\n", n.ID(), n)
	}
	fmt.Fprintf(output, "want %d:\n", len(want))
	for _, n := range want {
		fmt.Fprintf(output, "  %v %v\n", n.ID(), n)
	}
	return errors.New(output.String())
}

func nodeEqual(n1 *enode.Node, n2 *enode.Node) bool {
	return n1.ID() == n2.ID() && n1.IPAddr() == n2.IPAddr()
}

func sortByID[N nodeType](nodes []N) {
	slices.SortFunc(nodes, func(a, b N) int {
		return bytes.Compare(a.ID().Bytes(), b.ID().Bytes())
	})
}

func sortedByDistanceTo(distbase enode.ID, slice []*enode.Node) bool {
	return slices.IsSortedFunc(slice, func(a, b *enode.Node) int {
		return enode.DistCmp(distbase, a.ID(), b.ID())
	})
}

// hexEncPrivkey decodes h as a private key.
func hexEncPrivkey(h string) *ecdsa.PrivateKey {
	b, err := hex.DecodeString(h)
	if err != nil {
		panic(err)
	}
	key, err := crypto.ToECDSA(b)
	if err != nil {
		panic(err)
	}
	return key
}

// hexEncPubkey decodes h as a public key.
func hexEncPubkey(h string) (ret encPubkey) {
	b, err := hex.DecodeString(h)
	if err != nil {
		panic(err)
	}
	if len(b) != len(ret) {
		panic("invalid length")
	}
	copy(ret[:], b)
	return ret
}

type nodeEventRecorder struct {
	evc chan recordedNodeEvent
}

type recordedNodeEvent struct {
	node  *tableNode
	added bool
}

func newNodeEventRecorder(buffer int) *nodeEventRecorder {
	return &nodeEventRecorder{
		evc: make(chan recordedNodeEvent, buffer),
	}
}

func (set *nodeEventRecorder) nodeAdded(b *bucket, n *tableNode) {
	select {
	case set.evc <- recordedNodeEvent{n, true}:
	default:
		panic("no space in event buffer")
	}
}

func (set *nodeEventRecorder) nodeRemoved(b *bucket, n *tableNode) {
	select {
	case set.evc <- recordedNodeEvent{n, false}:
	default:
		panic("no space in event buffer")
	}
}

func (set *nodeEventRecorder) waitNodePresent(id enode.ID, timeout time.Duration) bool {
	return set.waitNodeEvent(id, timeout, true)
}

func (set *nodeEventRecorder) waitNodeAbsent(id enode.ID, timeout time.Duration) bool {
	return set.waitNodeEvent(id, timeout, false)
}

func (set *nodeEventRecorder) waitNodeEvent(id enode.ID, timeout time.Duration, added bool) bool {
	timer := time.NewTimer(timeout)
	defer timer.Stop()
	for {
		select {
		case ev := <-set.evc:
			if ev.node.ID() == id && ev.added == added {
				return true
			}
		case <-timer.C:
			return false
		}
	}
}<|MERGE_RESOLUTION|>--- conflicted
+++ resolved
@@ -30,7 +30,6 @@
 	"time"
 
 	"github.com/ethereum/go-ethereum/crypto"
-	"github.com/ethereum/go-ethereum/log"
 	"github.com/ethereum/go-ethereum/p2p/enode"
 	"github.com/ethereum/go-ethereum/p2p/enr"
 )
@@ -43,10 +42,6 @@
 	nullNode = enode.SignNull(&r, enode.ID{})
 }
 
-<<<<<<< HEAD
-func newTestTable(t transport) (*Table, *enode.DB) {
-	cfg := Config{Log: log.Root()}
-=======
 func newTestTable(t transport, cfg Config) (*Table, *enode.DB) {
 	tab, db := newInactiveTestTable(t, cfg)
 	go tab.loop()
@@ -55,7 +50,6 @@
 
 // newInactiveTestTable creates a Table without running the main loop.
 func newInactiveTestTable(t transport, cfg Config) (*Table, *enode.DB) {
->>>>>>> aadddf3a
 	db, _ := enode.OpenDB("")
 	tab, _ := newTable(t, db, cfg)
 	return tab, db
@@ -128,14 +122,7 @@
 // if the bucket is not full. The caller must not hold tab.mutex.
 func fillTable(tab *Table, nodes []*enode.Node, setLive bool) {
 	for _, n := range nodes {
-<<<<<<< HEAD
-		if setLive {
-			n.livenessChecks = 1
-		}
-		tab.addSeenNodeSync(n)
-=======
 		tab.addFoundNode(n, setLive)
->>>>>>> aadddf3a
 	}
 }
 
