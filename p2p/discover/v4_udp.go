--- conflicted
+++ resolved
@@ -143,11 +143,7 @@
 		log:             cfg.Log,
 	}
 
-<<<<<<< HEAD
-	tab, err := newTable(t, ln.Database(), cfg, cfg.FilterFunction)
-=======
-	tab, err := newMeteredTable(t, ln.Database(), cfg)
->>>>>>> bed84606
+	tab, err := newMeteredTable(t, ln.Database(), cfg, cfg.FilterFunction)
 	if err != nil {
 		return nil, err
 	}
