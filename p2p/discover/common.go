--- conflicted
+++ resolved
@@ -18,13 +18,10 @@
 
 import (
 	"crypto/ecdsa"
-<<<<<<< HEAD
-	"fmt"
-=======
 	crand "crypto/rand"
 	"encoding/binary"
+	"fmt"
 	"math/rand"
->>>>>>> aadddf3a
 	"net"
 	"net/netip"
 	"sync"
