// Copyright 2019 The go-ethereum Authors
// This file is part of the go-ethereum library.
//
// The go-ethereum library is free software: you can redistribute it and/or modify
// it under the terms of the GNU Lesser General Public License as published by
// the Free Software Foundation, either version 3 of the License, or
// (at your option) any later version.
//
// The go-ethereum library is distributed in the hope that it will be useful,
// but WITHOUT ANY WARRANTY; without even the implied warranty of
// MERCHANTABILITY or FITNESS FOR A PARTICULAR PURPOSE. See the
// GNU Lesser General Public License for more details.
//
// You should have received a copy of the GNU Lesser General Public License
// along with the go-ethereum library. If not, see <http://www.gnu.org/licenses/>.

package discover

import (
	"crypto/ecdsa"
	"fmt"
	"net"

	"github.com/ethereum/go-ethereum/common/mclock"
	"github.com/ethereum/go-ethereum/core/forkid"
	"github.com/ethereum/go-ethereum/log"
	"github.com/ethereum/go-ethereum/p2p/enode"
	"github.com/ethereum/go-ethereum/p2p/enr"
	"github.com/ethereum/go-ethereum/p2p/netutil"
	"github.com/ethereum/go-ethereum/params"
	"github.com/ethereum/go-ethereum/rlp"
)

// UDPConn is a network connection on which discovery can operate.
type UDPConn interface {
	ReadFromUDP(b []byte) (n int, addr *net.UDPAddr, err error)
	WriteToUDP(b []byte, addr *net.UDPAddr) (n int, err error)
	Close() error
	LocalAddr() net.Addr
}

<<<<<<< HEAD
type NodeFilterFunc func(*enr.Record) bool

func ParseEthFilter(chain string) (NodeFilterFunc, error) {
	var filter forkid.Filter
	switch chain {
	case "bsc":
		filter = forkid.NewStaticFilter(params.BSCChainConfig, params.BSCGenesisHash)
	case "chapel":
		filter = forkid.NewStaticFilter(params.ChapelChainConfig, params.ChapelGenesisHash)
	case "rialto":
		filter = forkid.NewStaticFilter(params.RialtoChainConfig, params.RialtoGenesisHash)
	default:
		return nil, fmt.Errorf("unknown network %q", chain)
	}

	f := func(r *enr.Record) bool {
		var eth struct {
			ForkID forkid.ID
			Tail   []rlp.RawValue `rlp:"tail"`
		}
		if r.Load(enr.WithEntry("eth", &eth)) != nil {
			return false
		}
		return filter(eth.ForkID) == nil
	}
	return f, nil
=======
type V5Config struct {
	ProtocolID *[6]byte
>>>>>>> 2c6dda5a
}

// Config holds settings for the discovery listener.
type Config struct {
	// These settings are required and configure the UDP listener:
	PrivateKey *ecdsa.PrivateKey

	// These settings are optional:
<<<<<<< HEAD
	NetRestrict    *netutil.Netlist   // list of allowed IP networks
	Bootnodes      []*enode.Node      // list of bootstrap nodes
	Unhandled      chan<- ReadPacket  // unhandled packets are sent on this channel
	Log            log.Logger         // if set, log messages go here
	ValidSchemes   enr.IdentityScheme // allowed identity schemes
	Clock          mclock.Clock
	FilterFunction NodeFilterFunc // function for filtering ENR entries
=======
	NetRestrict *netutil.Netlist  // list of allowed IP networks
	Bootnodes   []*enode.Node     // list of bootstrap nodes
	Unhandled   chan<- ReadPacket // unhandled packets are sent on this channel
	Log         log.Logger        // if set, log messages go here

	// V5ProtocolID configures the discv5 protocol identifier.
	V5ProtocolID *[6]byte

	ValidSchemes enr.IdentityScheme // allowed identity schemes
	Clock        mclock.Clock
>>>>>>> 2c6dda5a
}

func (cfg Config) withDefaults() Config {
	if cfg.Log == nil {
		cfg.Log = log.Root()
	}
	if cfg.ValidSchemes == nil {
		cfg.ValidSchemes = enode.ValidSchemes
	}
	if cfg.Clock == nil {
		cfg.Clock = mclock.System{}
	}
	return cfg
}

// ListenUDP starts listening for discovery packets on the given UDP socket.
func ListenUDP(c UDPConn, ln *enode.LocalNode, cfg Config) (*UDPv4, error) {
	return ListenV4(c, ln, cfg)
}

// ReadPacket is a packet that couldn't be handled. Those packets are sent to the unhandled
// channel if configured.
type ReadPacket struct {
	Data []byte
	Addr *net.UDPAddr
}

func min(x, y int) int {
	if x > y {
		return y
	}
	return x
}<|MERGE_RESOLUTION|>--- conflicted
+++ resolved
@@ -39,7 +39,6 @@
 	LocalAddr() net.Addr
 }
 
-<<<<<<< HEAD
 type NodeFilterFunc func(*enr.Record) bool
 
 func ParseEthFilter(chain string) (NodeFilterFunc, error) {
@@ -66,10 +65,10 @@
 		return filter(eth.ForkID) == nil
 	}
 	return f, nil
-=======
+}
+
 type V5Config struct {
 	ProtocolID *[6]byte
->>>>>>> 2c6dda5a
 }
 
 // Config holds settings for the discovery listener.
@@ -78,15 +77,6 @@
 	PrivateKey *ecdsa.PrivateKey
 
 	// These settings are optional:
-<<<<<<< HEAD
-	NetRestrict    *netutil.Netlist   // list of allowed IP networks
-	Bootnodes      []*enode.Node      // list of bootstrap nodes
-	Unhandled      chan<- ReadPacket  // unhandled packets are sent on this channel
-	Log            log.Logger         // if set, log messages go here
-	ValidSchemes   enr.IdentityScheme // allowed identity schemes
-	Clock          mclock.Clock
-	FilterFunction NodeFilterFunc // function for filtering ENR entries
-=======
 	NetRestrict *netutil.Netlist  // list of allowed IP networks
 	Bootnodes   []*enode.Node     // list of bootstrap nodes
 	Unhandled   chan<- ReadPacket // unhandled packets are sent on this channel
@@ -95,9 +85,9 @@
 	// V5ProtocolID configures the discv5 protocol identifier.
 	V5ProtocolID *[6]byte
 
-	ValidSchemes enr.IdentityScheme // allowed identity schemes
-	Clock        mclock.Clock
->>>>>>> 2c6dda5a
+	ValidSchemes   enr.IdentityScheme // allowed identity schemes
+	Clock          mclock.Clock
+	FilterFunction NodeFilterFunc // function for filtering ENR entries
 }
 
 func (cfg Config) withDefaults() Config {
