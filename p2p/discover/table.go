--- conflicted
+++ resolved
@@ -103,12 +103,8 @@
 	ips          netutil.DistinctNetSet
 }
 
-<<<<<<< HEAD
-func newTable(t transport, db *enode.DB, bootnodes []*enode.Node, log log.Logger, filter NodeFilterFunc) (*Table, error) {
-=======
-func newTable(t transport, db *enode.DB, cfg Config) (*Table, error) {
+func newTable(t transport, db *enode.DB, cfg Config, filter NodeFilterFunc) (*Table, error) {
 	cfg = cfg.withDefaults()
->>>>>>> 604da5c8
 	tab := &Table{
 		net:        t,
 		db:         db,
@@ -120,11 +116,7 @@
 		closed:     make(chan struct{}),
 		rand:       mrand.New(mrand.NewSource(0)),
 		ips:        netutil.DistinctNetSet{Subnet: tableSubnet, Limit: tableIPLimit},
-<<<<<<< HEAD
-		log:        log,
 		enrFilter:  filter,
-=======
->>>>>>> 604da5c8
 	}
 	if err := tab.setFallbackNodes(cfg.Bootnodes); err != nil {
 		return nil, err
