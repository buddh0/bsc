--- conflicted
+++ resolved
@@ -17,6 +17,7 @@
 package core
 
 import (
+	"errors"
 	"fmt"
 	"math/big"
 
@@ -55,11 +56,7 @@
 // Process returns the receipts and logs accumulated during the process and
 // returns the amount of gas that was used in the process. If any of the
 // transactions failed to execute due to insufficient gas it will return an error.
-<<<<<<< HEAD
-func (p *StateProcessor) Process(block *types.Block, statedb *state.StateDB, cfg vm.Config) (*state.StateDB, types.Receipts, []*types.Log, uint64, error) {
-=======
 func (p *StateProcessor) Process(block *types.Block, statedb *state.StateDB, cfg vm.Config) (*ProcessResult, error) {
->>>>>>> dfd33c77
 	var (
 		usedGas     = new(uint64)
 		header      = block.Header()
@@ -77,7 +74,7 @@
 
 	lastBlock := p.chain.GetHeaderByHash(block.ParentHash())
 	if lastBlock == nil {
-		return statedb, nil, nil, 0, errors.New("could not get parent block")
+		return nil, errors.New("could not get parent block")
 	}
 	if !p.config.IsFeynman(block.Number(), block.Time()) {
 		// Handle upgrade build-in system contract code
@@ -87,11 +84,8 @@
 	var (
 		context vm.BlockContext
 		signer  = types.MakeSigner(p.config, header.Number, header.Time)
-<<<<<<< HEAD
 		txNum   = len(block.Transactions())
-=======
 		err     error
->>>>>>> dfd33c77
 	)
 	context = NewEVMBlockContext(header, p.chain, nil)
 	vmenv := vm.NewEVM(context, vm.TxContext{}, statedb, p.config, cfg)
@@ -116,7 +110,7 @@
 		if isPoSA {
 			if isSystemTx, err := posa.IsSystemTransaction(tx, block.Header()); err != nil {
 				bloomProcessors.Close()
-				return statedb, nil, nil, 0, err
+				return nil, err
 			} else if isSystemTx {
 				systemTxs = append(systemTxs, tx)
 				continue
@@ -125,41 +119,33 @@
 		if p.config.IsCancun(block.Number(), block.Time()) {
 			if len(systemTxs) > 0 {
 				// systemTxs should be always at the end of block.
-				return statedb, nil, nil, 0, fmt.Errorf("normal tx %d [%v] after systemTx", i, tx.Hash().Hex())
+				return nil, fmt.Errorf("normal tx %d [%v] after systemTx", i, tx.Hash().Hex())
 			}
 		}
 
 		msg, err := TransactionToMessage(tx, signer, header.BaseFee)
 		if err != nil {
-<<<<<<< HEAD
 			bloomProcessors.Close()
-			return statedb, nil, nil, 0, err
-=======
 			return nil, fmt.Errorf("could not apply tx %d [%v]: %w", i, tx.Hash().Hex(), err)
->>>>>>> dfd33c77
 		}
 		statedb.SetTxContext(tx.Hash(), i)
 
 		receipt, err := ApplyTransactionWithEVM(msg, p.config, gp, statedb, blockNumber, blockHash, tx, usedGas, vmenv, bloomProcessors)
 		if err != nil {
-<<<<<<< HEAD
 			bloomProcessors.Close()
-			return statedb, nil, nil, 0, fmt.Errorf("could not apply tx %d [%v]: %w", i, tx.Hash().Hex(), err)
-=======
 			return nil, fmt.Errorf("could not apply tx %d [%v]: %w", i, tx.Hash().Hex(), err)
->>>>>>> dfd33c77
 		}
 		commonTxs = append(commonTxs, tx)
 		receipts = append(receipts, receipt)
 	}
-<<<<<<< HEAD
 	bloomProcessors.Close()
 
 	// Fail if Shanghai not enabled and len(withdrawals) is non-zero.
 	withdrawals := block.Withdrawals()
 	if len(withdrawals) > 0 && !p.config.IsShanghai(block.Number(), block.Time()) {
-		return nil, nil, nil, 0, errors.New("withdrawals before shanghai")
-=======
+		return nil, errors.New("withdrawals before shanghai")
+	}
+
 	// Read requests if Prague is enabled.
 	var requests types.Requests
 	if p.config.IsPrague(block.Number(), block.Time()) {
@@ -167,28 +153,23 @@
 		if err != nil {
 			return nil, err
 		}
->>>>>>> dfd33c77
 	}
 
 	// Finalize the block, applying any consensus engine specific extras (e.g. block rewards)
-	err := p.chain.engine.Finalize(p.chain, header, statedb, &commonTxs, block.Uncles(), withdrawals, &receipts, &systemTxs, usedGas)
+	err = p.chain.engine.Finalize(p.chain, header, statedb, &commonTxs, block.Uncles(), withdrawals, &receipts, &systemTxs, usedGas)
 	if err != nil {
-		return statedb, receipts, allLogs, *usedGas, err
+		return nil, err
 	}
 	for _, receipt := range receipts {
 		allLogs = append(allLogs, receipt.Logs...)
 	}
 
-<<<<<<< HEAD
-	return statedb, receipts, allLogs, *usedGas, nil
-=======
 	return &ProcessResult{
 		Receipts: receipts,
 		Requests: requests,
 		Logs:     allLogs,
 		GasUsed:  *usedGas,
 	}, nil
->>>>>>> dfd33c77
 }
 
 // ApplyTransactionWithEVM attempts to apply a transaction to the given state database
@@ -284,19 +265,12 @@
 // ProcessBeaconBlockRoot applies the EIP-4788 system call to the beacon block root
 // contract. This method is exported to be used in tests.
 func ProcessBeaconBlockRoot(beaconRoot common.Hash, vmenv *vm.EVM, statedb *state.StateDB) {
-<<<<<<< HEAD
 	// Return immediately if beaconRoot equals the zero hash when using the Parlia engine.
 	if beaconRoot == (common.Hash{}) {
 		if chainConfig := vmenv.ChainConfig(); chainConfig != nil && chainConfig.Parlia != nil {
 			return
 		}
 	}
-	if vmenv.Config.Tracer != nil && vmenv.Config.Tracer.OnSystemCallStart != nil {
-		vmenv.Config.Tracer.OnSystemCallStart()
-	}
-	if vmenv.Config.Tracer != nil && vmenv.Config.Tracer.OnSystemCallEnd != nil {
-		defer vmenv.Config.Tracer.OnSystemCallEnd()
-=======
 	if tracer := vmenv.Config.Tracer; tracer != nil {
 		if tracer.OnSystemCallStart != nil {
 			tracer.OnSystemCallStart()
@@ -304,7 +278,6 @@
 		if tracer.OnSystemCallEnd != nil {
 			defer tracer.OnSystemCallEnd()
 		}
->>>>>>> dfd33c77
 	}
 
 	// If EIP-4788 is enabled, we need to invoke the beaconroot storage contract with
