// Copyright 2015 The go-ethereum Authors
// This file is part of the go-ethereum library.
//
// The go-ethereum library is free software: you can redistribute it and/or modify
// it under the terms of the GNU Lesser General Public License as published by
// the Free Software Foundation, either version 3 of the License, or
// (at your option) any later version.
//
// The go-ethereum library is distributed in the hope that it will be useful,
// but WITHOUT ANY WARRANTY; without even the implied warranty of
// MERCHANTABILITY or FITNESS FOR A PARTICULAR PURPOSE. See the
// GNU Lesser General Public License for more details.
//
// You should have received a copy of the GNU Lesser General Public License
// along with the go-ethereum library. If not, see <http://www.gnu.org/licenses/>.

package core

import (
	"errors"
	"fmt"
	"math/big"

	"github.com/ethereum/go-ethereum/common"
	"github.com/ethereum/go-ethereum/consensus"
	"github.com/ethereum/go-ethereum/consensus/misc"
	"github.com/ethereum/go-ethereum/core/state"
	"github.com/ethereum/go-ethereum/core/systemcontracts"
	"github.com/ethereum/go-ethereum/core/types"
	"github.com/ethereum/go-ethereum/core/vm"
	"github.com/ethereum/go-ethereum/crypto"
	"github.com/ethereum/go-ethereum/params"
)

// StateProcessor is a basic Processor, which takes care of transitioning
// state from one point to another.
//
// StateProcessor implements Processor.
type StateProcessor struct {
	config *params.ChainConfig // Chain configuration options
	chain  *HeaderChain        // Canonical header chain
}

// NewStateProcessor initialises a new StateProcessor.
func NewStateProcessor(config *params.ChainConfig, chain *HeaderChain) *StateProcessor {
	return &StateProcessor{
		config: config,
		chain:  chain,
	}
}

// Process processes the state changes according to the Ethereum rules by running
// the transaction messages using the statedb and applying any rewards to both
// the processor (coinbase) and any included uncles.
//
// Process returns the receipts and logs accumulated during the process and
// returns the amount of gas that was used in the process. If any of the
// transactions failed to execute due to insufficient gas it will return an error.
func (p *StateProcessor) Process(block *types.Block, statedb *state.StateDB, cfg vm.Config) (*ProcessResult, error) {
	var (
		usedGas     = new(uint64)
		header      = block.Header()
		blockHash   = block.Hash()
		blockNumber = block.Number()
		allLogs     []*types.Log
		gp          = new(GasPool).AddGas(block.GasLimit())
		receipts    = make([]*types.Receipt, 0)
	)

	// Mutate the block and state according to any hard-fork specs
	if p.config.DAOForkSupport && p.config.DAOForkBlock != nil && p.config.DAOForkBlock.Cmp(block.Number()) == 0 {
		misc.ApplyDAOHardFork(statedb)
	}

	lastBlock := p.chain.GetHeaderByHash(block.ParentHash())
	if lastBlock == nil {
		return nil, errors.New("could not get parent block")
	}
	if !p.config.IsFeynman(block.Number(), block.Time()) {
		// Handle upgrade build-in system contract code
		systemcontracts.UpgradeBuildInSystemContract(p.config, blockNumber, lastBlock.Time, block.Time(), statedb)
	}

	var (
		context vm.BlockContext
		signer  = types.MakeSigner(p.config, header.Number, header.Time)
		txNum   = len(block.Transactions())
		err     error
	)
	context = NewEVMBlockContext(header, p.chain, nil)
	vmenv := vm.NewEVM(context, vm.TxContext{}, statedb, p.config, cfg)
	if beaconRoot := block.BeaconRoot(); beaconRoot != nil {
		ProcessBeaconBlockRoot(*beaconRoot, vmenv, statedb)
	}
	if p.config.IsPrague(block.Number(), block.Time()) {
		ProcessParentBlockHash(block.ParentHash(), vmenv, statedb)
	}
	// Iterate over and process the individual transactions
	posa, isPoSA := p.chain.engine.(consensus.PoSA)
	commonTxs := make([]*types.Transaction, 0, txNum)

	// initialise bloom processors
	bloomProcessors := NewAsyncReceiptBloomGenerator(txNum)
	statedb.MarkFullProcessed()

	// usually do have two tx, one for validator set contract, another for system reward contract.
	systemTxs := make([]*types.Transaction, 0, 2)

	for i, tx := range block.Transactions() {
		if isPoSA {
			if isSystemTx, err := posa.IsSystemTransaction(tx, block.Header()); err != nil {
				bloomProcessors.Close()
				return nil, err
			} else if isSystemTx {
				systemTxs = append(systemTxs, tx)
				continue
			}
		}
		if p.config.IsCancun(block.Number(), block.Time()) {
			if len(systemTxs) > 0 {
				// systemTxs should be always at the end of block.
				return nil, fmt.Errorf("normal tx %d [%v] after systemTx", i, tx.Hash().Hex())
			}
		}

		msg, err := TransactionToMessage(tx, signer, header.BaseFee)
		if err != nil {
			bloomProcessors.Close()
			return nil, fmt.Errorf("could not apply tx %d [%v]: %w", i, tx.Hash().Hex(), err)
		}
		statedb.SetTxContext(tx.Hash(), i)

		receipt, err := ApplyTransactionWithEVM(msg, p.config, gp, statedb, blockNumber, blockHash, tx, usedGas, vmenv, bloomProcessors)
		if err != nil {
			bloomProcessors.Close()
			return nil, fmt.Errorf("could not apply tx %d [%v]: %w", i, tx.Hash().Hex(), err)
		}
		commonTxs = append(commonTxs, tx)
		receipts = append(receipts, receipt)
	}
	bloomProcessors.Close()

	// Fail if Shanghai not enabled and len(withdrawals) is non-zero.
	withdrawals := block.Withdrawals()
	if len(withdrawals) > 0 && !p.config.IsShanghai(block.Number(), block.Time()) {
		return nil, errors.New("withdrawals before shanghai")
	}

	// Read requests if Prague is enabled.
	var requests types.Requests
	if p.config.IsPrague(block.Number(), block.Time()) {
		requests, err = ParseDepositLogs(allLogs, p.config)
		if err != nil {
			return nil, err
		}
	}

	// Finalize the block, applying any consensus engine specific extras (e.g. block rewards)
	err = p.chain.engine.Finalize(p.chain, header, statedb, &commonTxs, block.Uncles(), withdrawals, &receipts, &systemTxs, usedGas)
	if err != nil {
		return nil, err
	}
	for _, receipt := range receipts {
		allLogs = append(allLogs, receipt.Logs...)
	}

	return &ProcessResult{
		Receipts: receipts,
		Requests: requests,
		Logs:     allLogs,
		GasUsed:  *usedGas,
	}, nil
}

// ApplyTransactionWithEVM attempts to apply a transaction to the given state database
// and uses the input parameters for its environment similar to ApplyTransaction. However,
// this method takes an already created EVM instance as input.
func ApplyTransactionWithEVM(msg *Message, config *params.ChainConfig, gp *GasPool, statedb *state.StateDB, blockNumber *big.Int, blockHash common.Hash, tx *types.Transaction, usedGas *uint64, evm *vm.EVM, receiptProcessors ...ReceiptProcessor) (receipt *types.Receipt, err error) {
	if evm.Config.Tracer != nil && evm.Config.Tracer.OnTxStart != nil {
		evm.Config.Tracer.OnTxStart(evm.GetVMContext(), tx, msg.From)
		if evm.Config.Tracer.OnTxEnd != nil {
			defer func() {
				evm.Config.Tracer.OnTxEnd(receipt, err)
			}()
		}
	}
	// Create a new context to be used in the EVM environment.
	txContext := NewEVMTxContext(msg)
	evm.Reset(txContext, statedb)

	// Apply the transaction to the current state (included in the env).
	result, err := ApplyMessage(evm, msg, gp)
	if err != nil {
		return nil, err
	}

	// Update the state with pending changes.
	var root []byte
	if config.IsByzantium(blockNumber) {
		statedb.Finalise(true)
	} else {
		root = statedb.IntermediateRoot(config.IsEIP158(blockNumber)).Bytes()
	}
	*usedGas += result.UsedGas

	return MakeReceipt(evm, result, statedb, blockNumber, blockHash, tx, *usedGas, root), nil
}

// MakeReceipt generates the receipt object for a transaction given its execution result.
func MakeReceipt(evm *vm.EVM, result *ExecutionResult, statedb *state.StateDB, blockNumber *big.Int, blockHash common.Hash, tx *types.Transaction, usedGas uint64, root []byte) *types.Receipt {
	// Create a new receipt for the transaction, storing the intermediate root and gas used
	// by the tx.
	receipt := &types.Receipt{Type: tx.Type(), PostState: root, CumulativeGasUsed: usedGas}
	if result.Failed() {
		receipt.Status = types.ReceiptStatusFailed
	} else {
		receipt.Status = types.ReceiptStatusSuccessful
	}
	receipt.TxHash = tx.Hash()
	receipt.GasUsed = result.UsedGas

	if tx.Type() == types.BlobTxType {
		receipt.BlobGasUsed = uint64(len(tx.BlobHashes()) * params.BlobTxBlobGasPerBlob)
		receipt.BlobGasPrice = evm.Context.BlobBaseFee
	}

	// If the transaction created a contract, store the creation address in the receipt.
	if tx.To() == nil {
		receipt.ContractAddress = crypto.CreateAddress(evm.TxContext.Origin, tx.Nonce())
	}

	// Merge the tx-local access event into the "block-local" one, in order to collect
	// all values, so that the witness can be built.
	if statedb.GetTrie().IsVerkle() {
		statedb.AccessEvents().Merge(evm.AccessEvents)
	}

	// Set the receipt logs and create the bloom filter.
	receipt.Logs = statedb.GetLogs(tx.Hash(), blockNumber.Uint64(), blockHash)
	receipt.BlockHash = blockHash
	receipt.BlockNumber = blockNumber
	receipt.TransactionIndex = uint(statedb.TxIndex())
<<<<<<< HEAD
	for _, receiptProcessor := range receiptProcessors {
		receiptProcessor.Apply(receipt)
	}
	return receipt, err
=======
	return receipt
>>>>>>> db6ae7fa
}

// ApplyTransaction attempts to apply a transaction to the given state database
// and uses the input parameters for its environment. It returns the receipt
// for the transaction, gas used and an error if the transaction failed,
// indicating the block was invalid.
func ApplyTransaction(config *params.ChainConfig, bc ChainContext, author *common.Address, gp *GasPool, statedb *state.StateDB, header *types.Header, tx *types.Transaction, usedGas *uint64, cfg vm.Config, receiptProcessors ...ReceiptProcessor) (*types.Receipt, error) {
	msg, err := TransactionToMessage(tx, types.MakeSigner(config, header.Number, header.Time), header.BaseFee)
	if err != nil {
		return nil, err
	}
	// Create a new context to be used in the EVM environment
	blockContext := NewEVMBlockContext(header, bc, author)
	txContext := NewEVMTxContext(msg)
	vmenv := vm.NewEVM(blockContext, txContext, statedb, config, cfg)
	defer func() {
		ite := vmenv.Interpreter()
		vm.EVMInterpreterPool.Put(ite)
		vm.EvmPool.Put(vmenv)
	}()
	return ApplyTransactionWithEVM(msg, config, gp, statedb, header.Number, header.Hash(), tx, usedGas, vmenv, receiptProcessors...)
}

// ProcessBeaconBlockRoot applies the EIP-4788 system call to the beacon block root
// contract. This method is exported to be used in tests.
func ProcessBeaconBlockRoot(beaconRoot common.Hash, vmenv *vm.EVM, statedb *state.StateDB) {
	// Return immediately if beaconRoot equals the zero hash when using the Parlia engine.
	if beaconRoot == (common.Hash{}) {
		if chainConfig := vmenv.ChainConfig(); chainConfig != nil && chainConfig.Parlia != nil {
			return
		}
	}
	if tracer := vmenv.Config.Tracer; tracer != nil {
		if tracer.OnSystemCallStart != nil {
			tracer.OnSystemCallStart()
		}
		if tracer.OnSystemCallEnd != nil {
			defer tracer.OnSystemCallEnd()
		}
	}

	// If EIP-4788 is enabled, we need to invoke the beaconroot storage contract with
	// the new root
	msg := &Message{
		From:      params.SystemAddress,
		GasLimit:  30_000_000,
		GasPrice:  common.Big0,
		GasFeeCap: common.Big0,
		GasTipCap: common.Big0,
		To:        &params.BeaconRootsAddress,
		Data:      beaconRoot[:],
	}
	vmenv.Reset(NewEVMTxContext(msg), statedb)
	statedb.AddAddressToAccessList(params.BeaconRootsAddress)
	_, _, _ = vmenv.Call(vm.AccountRef(msg.From), *msg.To, msg.Data, 30_000_000, common.U2560)
	statedb.Finalise(true)
}

// ProcessParentBlockHash stores the parent block hash in the history storage contract
// as per EIP-2935.
func ProcessParentBlockHash(prevHash common.Hash, vmenv *vm.EVM, statedb *state.StateDB) {
	if tracer := vmenv.Config.Tracer; tracer != nil {
		if tracer.OnSystemCallStart != nil {
			tracer.OnSystemCallStart()
		}
		if tracer.OnSystemCallEnd != nil {
			defer tracer.OnSystemCallEnd()
		}
	}

	msg := &Message{
		From:      params.SystemAddress,
		GasLimit:  30_000_000,
		GasPrice:  common.Big0,
		GasFeeCap: common.Big0,
		GasTipCap: common.Big0,
		To:        &params.HistoryStorageAddress,
		Data:      prevHash.Bytes(),
	}
	vmenv.Reset(NewEVMTxContext(msg), statedb)
	statedb.AddAddressToAccessList(params.HistoryStorageAddress)
	_, _, _ = vmenv.Call(vm.AccountRef(msg.From), *msg.To, msg.Data, 30_000_000, common.U2560)
	statedb.Finalise(true)
}

// ParseDepositLogs extracts the EIP-6110 deposit values from logs emitted by
// BeaconDepositContract.
func ParseDepositLogs(logs []*types.Log, config *params.ChainConfig) (types.Requests, error) {
	deposits := make(types.Requests, 0)
	for _, log := range logs {
		if log.Address == config.DepositContractAddress {
			d, err := types.UnpackIntoDeposit(log.Data)
			if err != nil {
				return nil, fmt.Errorf("unable to parse deposit data: %v", err)
			}
			deposits = append(deposits, types.NewRequest(d))
		}
	}
	return deposits, nil
}<|MERGE_RESOLUTION|>--- conflicted
+++ resolved
@@ -203,11 +203,11 @@
 	}
 	*usedGas += result.UsedGas
 
-	return MakeReceipt(evm, result, statedb, blockNumber, blockHash, tx, *usedGas, root), nil
+	return MakeReceipt(evm, result, statedb, blockNumber, blockHash, tx, *usedGas, root, receiptProcessors...), nil
 }
 
 // MakeReceipt generates the receipt object for a transaction given its execution result.
-func MakeReceipt(evm *vm.EVM, result *ExecutionResult, statedb *state.StateDB, blockNumber *big.Int, blockHash common.Hash, tx *types.Transaction, usedGas uint64, root []byte) *types.Receipt {
+func MakeReceipt(evm *vm.EVM, result *ExecutionResult, statedb *state.StateDB, blockNumber *big.Int, blockHash common.Hash, tx *types.Transaction, usedGas uint64, root []byte, receiptProcessors ...ReceiptProcessor) *types.Receipt {
 	// Create a new receipt for the transaction, storing the intermediate root and gas used
 	// by the tx.
 	receipt := &types.Receipt{Type: tx.Type(), PostState: root, CumulativeGasUsed: usedGas}
@@ -240,14 +240,10 @@
 	receipt.BlockHash = blockHash
 	receipt.BlockNumber = blockNumber
 	receipt.TransactionIndex = uint(statedb.TxIndex())
-<<<<<<< HEAD
 	for _, receiptProcessor := range receiptProcessors {
 		receiptProcessor.Apply(receipt)
 	}
-	return receipt, err
-=======
 	return receipt
->>>>>>> db6ae7fa
 }
 
 // ApplyTransaction attempts to apply a transaction to the given state database
