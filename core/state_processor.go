// Copyright 2015 The go-ethereum Authors
// This file is part of the go-ethereum library.
//
// The go-ethereum library is free software: you can redistribute it and/or modify
// it under the terms of the GNU Lesser General Public License as published by
// the Free Software Foundation, either version 3 of the License, or
// (at your option) any later version.
//
// The go-ethereum library is distributed in the hope that it will be useful,
// but WITHOUT ANY WARRANTY; without even the implied warranty of
// MERCHANTABILITY or FITNESS FOR A PARTICULAR PURPOSE. See the
// GNU Lesser General Public License for more details.
//
// You should have received a copy of the GNU Lesser General Public License
// along with the go-ethereum library. If not, see <http://www.gnu.org/licenses/>.

package core

import (
<<<<<<< HEAD
	"bytes"
=======
>>>>>>> 604da5c8
	"errors"
	"fmt"
	"math/big"
	"math/rand"
	"sync"
	"time"

	"github.com/ethereum/go-ethereum/common"
	"github.com/ethereum/go-ethereum/common/gopool"
	"github.com/ethereum/go-ethereum/consensus"
	"github.com/ethereum/go-ethereum/consensus/misc"
	"github.com/ethereum/go-ethereum/core/rawdb"
	"github.com/ethereum/go-ethereum/core/state"
	"github.com/ethereum/go-ethereum/core/state/snapshot"
	"github.com/ethereum/go-ethereum/core/systemcontracts"
	"github.com/ethereum/go-ethereum/core/types"
	"github.com/ethereum/go-ethereum/core/vm"
	"github.com/ethereum/go-ethereum/crypto"
	"github.com/ethereum/go-ethereum/log"
	"github.com/ethereum/go-ethereum/params"
)

const (
	fullProcessCheck       = 21 // On diff sync mode, will do full process every fullProcessCheck randomly
	recentTime             = 1024 * 3
	recentDiffLayerTimeout = 5
	farDiffLayerTimeout    = 2
)

// StateProcessor is a basic Processor, which takes care of transitioning
// state from one point to another.
//
// StateProcessor implements Processor.
type StateProcessor struct {
	config *params.ChainConfig // Chain configuration options
	bc     *BlockChain         // Canonical block chain
	engine consensus.Engine    // Consensus engine used for block rewards
}

// NewStateProcessor initialises a new StateProcessor.
func NewStateProcessor(config *params.ChainConfig, bc *BlockChain, engine consensus.Engine) *StateProcessor {
	return &StateProcessor{
		config: config,
		bc:     bc,
		engine: engine,
	}
}

type LightStateProcessor struct {
	check int64
	StateProcessor
}

func NewLightStateProcessor(config *params.ChainConfig, bc *BlockChain, engine consensus.Engine) *LightStateProcessor {
	randomGenerator := rand.New(rand.NewSource(int64(time.Now().Nanosecond())))
	check := randomGenerator.Int63n(fullProcessCheck)
	return &LightStateProcessor{
		check:          check,
		StateProcessor: *NewStateProcessor(config, bc, engine),
	}
}

func (p *LightStateProcessor) Process(block *types.Block, statedb *state.StateDB, cfg vm.Config) (*state.StateDB, types.Receipts, []*types.Log, uint64, error) {
	allowLightProcess := true
	if posa, ok := p.engine.(consensus.PoSA); ok {
		allowLightProcess = posa.AllowLightProcess(p.bc, block.Header())
	}
	// random fallback to full process
	if allowLightProcess && block.NumberU64()%fullProcessCheck != uint64(p.check) && len(block.Transactions()) != 0 {
		var pid string
		if peer, ok := block.ReceivedFrom.(PeerIDer); ok {
			pid = peer.ID()
		}
		var diffLayer *types.DiffLayer
		var diffLayerTimeout = recentDiffLayerTimeout
		if time.Now().Unix()-int64(block.Time()) > recentTime {
			diffLayerTimeout = farDiffLayerTimeout
		}
		for tried := 0; tried < diffLayerTimeout; tried++ {
			// wait a bit for the diff layer
			diffLayer = p.bc.GetUnTrustedDiffLayer(block.Hash(), pid)
			if diffLayer != nil {
				break
			}
			time.Sleep(time.Millisecond)
		}
		if diffLayer != nil {
			if err := diffLayer.Receipts.DeriveFields(p.bc.chainConfig, block.Hash(), block.NumberU64(), block.BaseFee(), block.Transactions()); err != nil {
				log.Error("Failed to derive block receipts fields", "hash", block.Hash(), "number", block.NumberU64(), "err", err)
				// fallback to full process
				return p.StateProcessor.Process(block, statedb, cfg)
			}

			receipts, logs, gasUsed, err := p.LightProcess(diffLayer, block, statedb)
			if err == nil {
				log.Info("do light process success at block", "num", block.NumberU64())
				return statedb, receipts, logs, gasUsed, nil
			}
			log.Error("do light process err at block", "num", block.NumberU64(), "err", err)
			p.bc.removeDiffLayers(diffLayer.DiffHash.Load().(common.Hash))
			// prepare new statedb
			statedb.StopPrefetcher()
			parent := p.bc.GetHeader(block.ParentHash(), block.NumberU64()-1)
			statedb, err = state.New(parent.Root, p.bc.stateCache, p.bc.snaps)
			if err != nil {
				return statedb, nil, nil, 0, err
			}
			statedb.SetExpectedStateRoot(block.Root())
			if p.bc.pipeCommit {
				statedb.EnablePipeCommit()
			}
			// Enable prefetching to pull in trie node paths while processing transactions
			statedb.StartPrefetcher("chain")
		}
	}
	// fallback to full process
	return p.StateProcessor.Process(block, statedb, cfg)
}

func (p *LightStateProcessor) LightProcess(diffLayer *types.DiffLayer, block *types.Block, statedb *state.StateDB) (types.Receipts, []*types.Log, uint64, error) {
	statedb.MarkLightProcessed()
	fullDiffCode := make(map[common.Hash][]byte, len(diffLayer.Codes))
	diffTries := make(map[common.Address]state.Trie)
	diffCode := make(map[common.Hash][]byte)

	snapDestructs, snapAccounts, snapStorage, err := statedb.DiffLayerToSnap(diffLayer)
	if err != nil {
		return nil, nil, 0, err
	}

	for _, c := range diffLayer.Codes {
		fullDiffCode[c.Hash] = c.Code
	}
	stateTrie, err := statedb.Trie()
	if err != nil {
		return nil, nil, 0, err
	}
	for des := range snapDestructs {
		stateTrie.DeleteAccount(des)
	}
	threads := gopool.Threads(len(snapAccounts))

	iteAccounts := make([]common.Address, 0, len(snapAccounts))
	for diffAccount := range snapAccounts {
		iteAccounts = append(iteAccounts, diffAccount)
	}

	errChan := make(chan error, threads)
	exitChan := make(chan struct{})
	var snapMux sync.RWMutex
	var stateMux, diffMux sync.Mutex
	for i := 0; i < threads; i++ {
		start := i * len(iteAccounts) / threads
		end := (i + 1) * len(iteAccounts) / threads
		if i+1 == threads {
			end = len(iteAccounts)
		}
		go func(start, end int) {
			for index := start; index < end; index++ {
				select {
				// fast fail
				case <-exitChan:
					return
				default:
				}
				diffAccount := iteAccounts[index]
				snapMux.RLock()
				blob := snapAccounts[diffAccount]
				snapMux.RUnlock()
				addrHash := crypto.Keccak256Hash(diffAccount[:])
				latestAccount, err := snapshot.FullAccount(blob)
				if err != nil {
					errChan <- err
					return
				}

				// fetch previous state
				stateMux.Lock()
				previousAccount, err := stateTrie.GetAccount(diffAccount)
				stateMux.Unlock()
				if err != nil {
					errChan <- err
					return
				}
				if latestAccount.Balance == nil {
					latestAccount.Balance = new(big.Int)
				}
				if previousAccount.Balance == nil {
					previousAccount.Balance = new(big.Int)
				}
				if previousAccount.Root == (common.Hash{}) {
					previousAccount.Root = types.EmptyRootHash
				}
				if len(previousAccount.CodeHash) == 0 {
					previousAccount.CodeHash = types.EmptyCodeHash.Bytes()
				}

				// skip no change account
				if previousAccount.Nonce == latestAccount.Nonce &&
					bytes.Equal(previousAccount.CodeHash, latestAccount.CodeHash) &&
					previousAccount.Balance.Cmp(latestAccount.Balance) == 0 &&
					previousAccount.Root == common.BytesToHash(latestAccount.Root) {
					// It is normal to receive redundant message since the collected message is redundant.
					log.Debug("receive redundant account change in diff layer", "account", diffAccount, "num", block.NumberU64())
					snapMux.Lock()
					delete(snapAccounts, diffAccount)
					delete(snapStorage, diffAccount)
					snapMux.Unlock()
					continue
				}

				// update code
				codeHash := common.BytesToHash(latestAccount.CodeHash)
				if !bytes.Equal(latestAccount.CodeHash, previousAccount.CodeHash) &&
					!bytes.Equal(latestAccount.CodeHash, types.EmptyCodeHash.Bytes()) {
					if code, exist := fullDiffCode[codeHash]; exist {
						if crypto.Keccak256Hash(code) != codeHash {
							errChan <- fmt.Errorf("code and code hash mismatch, account %s", diffAccount.String())
							return
						}
						diffMux.Lock()
						diffCode[codeHash] = code
						diffMux.Unlock()
					} else {
						rawCode := rawdb.ReadCode(p.bc.db, codeHash)
						if len(rawCode) == 0 {
							errChan <- fmt.Errorf("missing code, account %s", diffAccount.String())
							return
						}
					}
				}

				//update storage
				latestRoot := common.BytesToHash(latestAccount.Root)
				if latestRoot != previousAccount.Root {
					accountTrie, err := statedb.Database().OpenStorageTrie(statedb.GetOriginalRoot(), addrHash, previousAccount.Root)
					if err != nil {
						errChan <- err
						return
					}
					snapMux.RLock()
					storageChange, exist := snapStorage[diffAccount]
					snapMux.RUnlock()

					if !exist {
						errChan <- errors.New("missing storage change in difflayer")
						return
					}
					for k, v := range storageChange {
						if len(v) != 0 {
							accountTrie.UpdateStorage(diffAccount, []byte(k), v)
						} else {
							accountTrie.DeleteStorage(diffAccount, []byte(k))
						}
					}

					// check storage root
					accountRootHash := accountTrie.Hash()
					if latestRoot != accountRootHash {
						errChan <- errors.New("account storage root mismatch")
						return
					}
					diffMux.Lock()
					diffTries[diffAccount] = accountTrie
					diffMux.Unlock()
				} else {
					snapMux.Lock()
					delete(snapStorage, diffAccount)
					snapMux.Unlock()
				}

				// can't trust the blob, need encode by our-self.
				latestStateAccount := types.StateAccount{
					Nonce:    latestAccount.Nonce,
					Balance:  latestAccount.Balance,
					Root:     common.BytesToHash(latestAccount.Root),
					CodeHash: latestAccount.CodeHash,
				}
				stateMux.Lock()
				err = stateTrie.UpdateAccount(diffAccount, &latestStateAccount)
				stateMux.Unlock()
				if err != nil {
					errChan <- err
					return
				}
			}
			errChan <- nil
		}(start, end)
	}

	for i := 0; i < threads; i++ {
		err := <-errChan
		if err != nil {
			close(exitChan)
			return nil, nil, 0, err
		}
	}

	var allLogs []*types.Log
	var gasUsed uint64
	for _, receipt := range diffLayer.Receipts {
		allLogs = append(allLogs, receipt.Logs...)
		gasUsed += receipt.GasUsed
	}

	// Do validate in advance so that we can fall back to full process
	if err := p.bc.validator.ValidateState(block, statedb, diffLayer.Receipts, gasUsed); err != nil {
		log.Error("validate state failed during diff sync", "error", err)
		return nil, nil, 0, err
	}

	// remove redundant storage change
	for account := range snapStorage {
		if _, exist := snapAccounts[account]; !exist {
			log.Warn("receive redundant storage change in diff layer")
			delete(snapStorage, account)
		}
	}

	// remove redundant code
	if len(fullDiffCode) != len(diffLayer.Codes) {
		diffLayer.Codes = make([]types.DiffCode, 0, len(diffCode))
		for hash, code := range diffCode {
			diffLayer.Codes = append(diffLayer.Codes, types.DiffCode{
				Hash: hash,
				Code: code,
			})
		}
	}

	statedb.SetSnapData(snapDestructs, snapAccounts, snapStorage)
	if len(snapAccounts) != len(diffLayer.Accounts) || len(snapStorage) != len(diffLayer.Storages) {
		diffLayer.Destructs, diffLayer.Accounts, diffLayer.Storages = statedb.SnapToDiffLayer()
	}
	statedb.SetDiff(diffLayer, diffTries, diffCode)

	return diffLayer.Receipts, allLogs, gasUsed, nil
}

// Process processes the state changes according to the Ethereum rules by running
// the transaction messages using the statedb and applying any rewards to both
// the processor (coinbase) and any included uncles.
//
// Process returns the receipts and logs accumulated during the process and
// returns the amount of gas that was used in the process. If any of the
// transactions failed to execute due to insufficient gas it will return an error.
func (p *StateProcessor) Process(block *types.Block, statedb *state.StateDB, cfg vm.Config) (*state.StateDB, types.Receipts, []*types.Log, uint64, error) {
	var (
		usedGas     = new(uint64)
		header      = block.Header()
		blockHash   = block.Hash()
		blockNumber = block.Number()
		allLogs     []*types.Log
		gp          = new(GasPool).AddGas(block.GasLimit())
	)

	var receipts = make([]*types.Receipt, 0)
	// Mutate the block and state according to any hard-fork specs
	if p.config.DAOForkSupport && p.config.DAOForkBlock != nil && p.config.DAOForkBlock.Cmp(block.Number()) == 0 {
		misc.ApplyDAOHardFork(statedb)
	}
<<<<<<< HEAD
	// Handle upgrade build-in system contract code
	systemcontracts.UpgradeBuildInSystemContract(p.config, block.Number(), statedb)

	blockContext := NewEVMBlockContext(header, p.bc, nil)
	vmenv := vm.NewEVM(blockContext, vm.TxContext{}, statedb, p.config, cfg)

	txNum := len(block.Transactions())
=======
	var (
		context = NewEVMBlockContext(header, p.bc, nil)
		vmenv   = vm.NewEVM(context, vm.TxContext{}, statedb, p.config, cfg)
		signer  = types.MakeSigner(p.config, header.Number, header.Time)
	)
>>>>>>> 604da5c8
	// Iterate over and process the individual transactions
	posa, isPoSA := p.engine.(consensus.PoSA)
	commonTxs := make([]*types.Transaction, 0, txNum)

	// initialise bloom processors
	bloomProcessors := NewAsyncReceiptBloomGenerator(txNum)
	statedb.MarkFullProcessed()
	signer := types.MakeSigner(p.config, header.Number)

	// usually do have two tx, one for validator set contract, another for system reward contract.
	systemTxs := make([]*types.Transaction, 0, 2)

	for i, tx := range block.Transactions() {
<<<<<<< HEAD
		if isPoSA {
			if isSystemTx, err := posa.IsSystemTransaction(tx, block.Header()); err != nil {
				bloomProcessors.Close()
				return statedb, nil, nil, 0, err
			} else if isSystemTx {
				systemTxs = append(systemTxs, tx)
				continue
			}
		}

=======
>>>>>>> 604da5c8
		msg, err := TransactionToMessage(tx, signer, header.BaseFee)
		if err != nil {
			bloomProcessors.Close()
			return statedb, nil, nil, 0, err
		}
		statedb.SetTxContext(tx.Hash(), i)

		receipt, err := applyTransaction(msg, p.config, gp, statedb, blockNumber, blockHash, tx, usedGas, vmenv, bloomProcessors)
		if err != nil {
			bloomProcessors.Close()
			return statedb, nil, nil, 0, fmt.Errorf("could not apply tx %d [%v]: %w", i, tx.Hash().Hex(), err)
		}
		commonTxs = append(commonTxs, tx)
		receipts = append(receipts, receipt)
	}
	bloomProcessors.Close()

	// Fail if Shanghai not enabled and len(withdrawals) is non-zero.
	withdrawals := block.Withdrawals()
<<<<<<< HEAD
	if len(withdrawals) > 0 && !p.config.IsShanghai(block.Time()) {
		return nil, nil, nil, 0, fmt.Errorf("withdrawals before shanghai")
=======
	if len(withdrawals) > 0 && !p.config.IsShanghai(block.Number(), block.Time()) {
		return nil, nil, 0, errors.New("withdrawals before shanghai")
>>>>>>> 604da5c8
	}

	// Finalize the block, applying any consensus engine specific extras (e.g. block rewards)
	err := p.engine.Finalize(p.bc, header, statedb, commonTxs, block.Uncles(), withdrawals, receipts, systemTxs, usedGas)
	if err != nil {
		return statedb, receipts, allLogs, *usedGas, err
	}
	for _, receipt := range receipts {
		allLogs = append(allLogs, receipt.Logs...)
	}

	return statedb, receipts, allLogs, *usedGas, nil
}

func applyTransaction(msg *Message, config *params.ChainConfig, gp *GasPool, statedb *state.StateDB, blockNumber *big.Int, blockHash common.Hash, tx *types.Transaction, usedGas *uint64, evm *vm.EVM, receiptProcessors ...ReceiptProcessor) (*types.Receipt, error) {
	// Create a new context to be used in the EVM environment.
	txContext := NewEVMTxContext(msg)
	evm.Reset(txContext, statedb)

	// Apply the transaction to the current state (included in the env).
	result, err := ApplyMessage(evm, msg, gp)
	if err != nil {
		return nil, err
	}

	// Update the state with pending changes.
	var root []byte
	if config.IsByzantium(blockNumber) {
		statedb.Finalise(true)
	} else {
		root = statedb.IntermediateRoot(config.IsEIP158(blockNumber)).Bytes()
	}
	*usedGas += result.UsedGas

	// Create a new receipt for the transaction, storing the intermediate root and gas used
	// by the tx.
	receipt := &types.Receipt{Type: tx.Type(), PostState: root, CumulativeGasUsed: *usedGas}
	if result.Failed() {
		receipt.Status = types.ReceiptStatusFailed
	} else {
		receipt.Status = types.ReceiptStatusSuccessful
	}
	receipt.TxHash = tx.Hash()
	receipt.GasUsed = result.UsedGas

	// If the transaction created a contract, store the creation address in the receipt.
	if msg.To == nil {
		receipt.ContractAddress = crypto.CreateAddress(evm.TxContext.Origin, tx.Nonce())
	}

	// Set the receipt logs and create the bloom filter.
	receipt.Logs = statedb.GetLogs(tx.Hash(), blockNumber.Uint64(), blockHash)
	receipt.BlockHash = blockHash
	receipt.BlockNumber = blockNumber
	receipt.TransactionIndex = uint(statedb.TxIndex())
	for _, receiptProcessor := range receiptProcessors {
		receiptProcessor.Apply(receipt)
	}
	return receipt, err
}

// ApplyTransaction attempts to apply a transaction to the given state database
// and uses the input parameters for its environment. It returns the receipt
// for the transaction, gas used and an error if the transaction failed,
// indicating the block was invalid.
<<<<<<< HEAD
func ApplyTransaction(config *params.ChainConfig, bc ChainContext, author *common.Address, gp *GasPool, statedb *state.StateDB, header *types.Header, tx *types.Transaction, usedGas *uint64, cfg vm.Config, receiptProcessors ...ReceiptProcessor) (*types.Receipt, error) {
	msg, err := TransactionToMessage(tx, types.MakeSigner(config, header.Number), header.BaseFee)
=======
func ApplyTransaction(config *params.ChainConfig, bc ChainContext, author *common.Address, gp *GasPool, statedb *state.StateDB, header *types.Header, tx *types.Transaction, usedGas *uint64, cfg vm.Config) (*types.Receipt, error) {
	msg, err := TransactionToMessage(tx, types.MakeSigner(config, header.Number, header.Time), header.BaseFee)
>>>>>>> 604da5c8
	if err != nil {
		return nil, err
	}
	// Create a new context to be used in the EVM environment
	blockContext := NewEVMBlockContext(header, bc, author)
	vmenv := vm.NewEVM(blockContext, vm.TxContext{}, statedb, config, cfg)
	defer func() {
		ite := vmenv.Interpreter()
		vm.EVMInterpreterPool.Put(ite)
		vm.EvmPool.Put(vmenv)
	}()
	return applyTransaction(msg, config, gp, statedb, header.Number, header.Hash(), tx, usedGas, vmenv, receiptProcessors...)
}<|MERGE_RESOLUTION|>--- conflicted
+++ resolved
@@ -17,10 +17,7 @@
 package core
 
 import (
-<<<<<<< HEAD
 	"bytes"
-=======
->>>>>>> 604da5c8
 	"errors"
 	"fmt"
 	"math/big"
@@ -34,7 +31,6 @@
 	"github.com/ethereum/go-ethereum/consensus/misc"
 	"github.com/ethereum/go-ethereum/core/rawdb"
 	"github.com/ethereum/go-ethereum/core/state"
-	"github.com/ethereum/go-ethereum/core/state/snapshot"
 	"github.com/ethereum/go-ethereum/core/systemcontracts"
 	"github.com/ethereum/go-ethereum/core/types"
 	"github.com/ethereum/go-ethereum/core/vm"
@@ -108,7 +104,7 @@
 			time.Sleep(time.Millisecond)
 		}
 		if diffLayer != nil {
-			if err := diffLayer.Receipts.DeriveFields(p.bc.chainConfig, block.Hash(), block.NumberU64(), block.BaseFee(), block.Transactions()); err != nil {
+			if err := diffLayer.Receipts.DeriveFields(p.bc.chainConfig, block.Hash(), block.NumberU64(), block.Time(), block.BaseFee(), block.Transactions()); err != nil {
 				log.Error("Failed to derive block receipts fields", "hash", block.Hash(), "number", block.NumberU64(), "err", err)
 				// fallback to full process
 				return p.StateProcessor.Process(block, statedb, cfg)
@@ -191,7 +187,7 @@
 				blob := snapAccounts[diffAccount]
 				snapMux.RUnlock()
 				addrHash := crypto.Keccak256Hash(diffAccount[:])
-				latestAccount, err := snapshot.FullAccount(blob)
+				latestAccount, err := types.FullAccount(blob)
 				if err != nil {
 					errChan <- err
 					return
@@ -222,7 +218,7 @@
 				if previousAccount.Nonce == latestAccount.Nonce &&
 					bytes.Equal(previousAccount.CodeHash, latestAccount.CodeHash) &&
 					previousAccount.Balance.Cmp(latestAccount.Balance) == 0 &&
-					previousAccount.Root == common.BytesToHash(latestAccount.Root) {
+					previousAccount.Root == latestAccount.Root {
 					// It is normal to receive redundant message since the collected message is redundant.
 					log.Debug("receive redundant account change in diff layer", "account", diffAccount, "num", block.NumberU64())
 					snapMux.Lock()
@@ -254,7 +250,7 @@
 				}
 
 				//update storage
-				latestRoot := common.BytesToHash(latestAccount.Root)
+				latestRoot := latestAccount.Root
 				if latestRoot != previousAccount.Root {
 					accountTrie, err := statedb.Database().OpenStorageTrie(statedb.GetOriginalRoot(), addrHash, previousAccount.Root)
 					if err != nil {
@@ -270,11 +266,13 @@
 						return
 					}
 					for k, v := range storageChange {
+						// TODO(Nathan), It's wrong here. because k is a hashed value, but UpdateStorage and DeleteStorage need unhashed one
 						if len(v) != 0 {
-							accountTrie.UpdateStorage(diffAccount, []byte(k), v)
+							accountTrie.UpdateStorage(diffAccount, k[:], v)
 						} else {
-							accountTrie.DeleteStorage(diffAccount, []byte(k))
+							accountTrie.DeleteStorage(diffAccount, k[:])
 						}
+						panic("diffsync is not supported now")
 					}
 
 					// check storage root
@@ -296,7 +294,7 @@
 				latestStateAccount := types.StateAccount{
 					Nonce:    latestAccount.Nonce,
 					Balance:  latestAccount.Balance,
-					Root:     common.BytesToHash(latestAccount.Root),
+					Root:     latestAccount.Root,
 					CodeHash: latestAccount.CodeHash,
 				}
 				stateMux.Lock()
@@ -382,21 +380,15 @@
 	if p.config.DAOForkSupport && p.config.DAOForkBlock != nil && p.config.DAOForkBlock.Cmp(block.Number()) == 0 {
 		misc.ApplyDAOHardFork(statedb)
 	}
-<<<<<<< HEAD
 	// Handle upgrade build-in system contract code
 	systemcontracts.UpgradeBuildInSystemContract(p.config, block.Number(), statedb)
 
-	blockContext := NewEVMBlockContext(header, p.bc, nil)
-	vmenv := vm.NewEVM(blockContext, vm.TxContext{}, statedb, p.config, cfg)
-
-	txNum := len(block.Transactions())
-=======
 	var (
 		context = NewEVMBlockContext(header, p.bc, nil)
 		vmenv   = vm.NewEVM(context, vm.TxContext{}, statedb, p.config, cfg)
 		signer  = types.MakeSigner(p.config, header.Number, header.Time)
+		txNum   = len(block.Transactions())
 	)
->>>>>>> 604da5c8
 	// Iterate over and process the individual transactions
 	posa, isPoSA := p.engine.(consensus.PoSA)
 	commonTxs := make([]*types.Transaction, 0, txNum)
@@ -404,13 +396,11 @@
 	// initialise bloom processors
 	bloomProcessors := NewAsyncReceiptBloomGenerator(txNum)
 	statedb.MarkFullProcessed()
-	signer := types.MakeSigner(p.config, header.Number)
 
 	// usually do have two tx, one for validator set contract, another for system reward contract.
 	systemTxs := make([]*types.Transaction, 0, 2)
 
 	for i, tx := range block.Transactions() {
-<<<<<<< HEAD
 		if isPoSA {
 			if isSystemTx, err := posa.IsSystemTransaction(tx, block.Header()); err != nil {
 				bloomProcessors.Close()
@@ -421,8 +411,6 @@
 			}
 		}
 
-=======
->>>>>>> 604da5c8
 		msg, err := TransactionToMessage(tx, signer, header.BaseFee)
 		if err != nil {
 			bloomProcessors.Close()
@@ -442,13 +430,8 @@
 
 	// Fail if Shanghai not enabled and len(withdrawals) is non-zero.
 	withdrawals := block.Withdrawals()
-<<<<<<< HEAD
-	if len(withdrawals) > 0 && !p.config.IsShanghai(block.Time()) {
-		return nil, nil, nil, 0, fmt.Errorf("withdrawals before shanghai")
-=======
 	if len(withdrawals) > 0 && !p.config.IsShanghai(block.Number(), block.Time()) {
-		return nil, nil, 0, errors.New("withdrawals before shanghai")
->>>>>>> 604da5c8
+		return nil, nil, nil, 0, errors.New("withdrawals before shanghai")
 	}
 
 	// Finalize the block, applying any consensus engine specific extras (e.g. block rewards)
@@ -514,13 +497,8 @@
 // and uses the input parameters for its environment. It returns the receipt
 // for the transaction, gas used and an error if the transaction failed,
 // indicating the block was invalid.
-<<<<<<< HEAD
 func ApplyTransaction(config *params.ChainConfig, bc ChainContext, author *common.Address, gp *GasPool, statedb *state.StateDB, header *types.Header, tx *types.Transaction, usedGas *uint64, cfg vm.Config, receiptProcessors ...ReceiptProcessor) (*types.Receipt, error) {
-	msg, err := TransactionToMessage(tx, types.MakeSigner(config, header.Number), header.BaseFee)
-=======
-func ApplyTransaction(config *params.ChainConfig, bc ChainContext, author *common.Address, gp *GasPool, statedb *state.StateDB, header *types.Header, tx *types.Transaction, usedGas *uint64, cfg vm.Config) (*types.Receipt, error) {
 	msg, err := TransactionToMessage(tx, types.MakeSigner(config, header.Number, header.Time), header.BaseFee)
->>>>>>> 604da5c8
 	if err != nil {
 		return nil, err
 	}
