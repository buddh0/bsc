--- conflicted
+++ resolved
@@ -787,13 +787,8 @@
 	testInsertNonceError(t, true, true)
 }
 
-<<<<<<< HEAD
-func testInsertNonceError(t *testing.T, full, pipeline bool) {
-	for i := 1; i < 25 && !t.Failed(); i++ {
-=======
-func testInsertNonceError(t *testing.T, full bool) {
+func testInsertNonceError(t *testing.T, full bool, pipeline bool) {
 	doTest := func(i int) {
->>>>>>> ee9ff064
 		// Create a pristine chain and database
 		genDb, _, blockchain, err := newCanonical(ethash.NewFaker(), 0, full, pipeline)
 		if err != nil {
@@ -2652,47 +2647,16 @@
 			}
 		}
 	}
-<<<<<<< HEAD
-	frdir := t.TempDir()
-	ancientDb, err := rawdb.NewDatabaseWithFreezer(rawdb.NewMemoryDatabase(), frdir, "", false, false, false, false, true)
-	if err != nil {
-		t.Fatalf("failed to create temp freezer db: %v", err)
-	}
-	// Import all blocks into ancient db
-	l := uint64(0)
-	chain, err := NewBlockChain(ancientDb, nil, gspec, nil, ethash.NewFaker(), vm.Config{}, nil, &l)
-	if err != nil {
-		t.Fatalf("failed to create tester chain: %v", err)
-	}
-	headers := make([]*types.Header, len(blocks))
-	for i, block := range blocks {
-		headers[i] = block.Header()
-	}
-	if n, err := chain.InsertHeaderChain(headers, 0); err != nil {
-		t.Fatalf("failed to insert header %d: %v", n, err)
-	}
-	if n, err := chain.InsertReceiptChain(blocks, receipts, 128); err != nil {
-		t.Fatalf("block %d: failed to insert into chain: %v", n, err)
-	}
-	chain.Stop()
-	ancientDb.Close()
-
-	// Init block chain with external ancients, check all needed indices has been indexed.
-	limit := []uint64{0, 32, 64, 128}
-	for _, l := range limit {
-		ancientDb, err = rawdb.NewDatabaseWithFreezer(rawdb.NewMemoryDatabase(), frdir, "", false, false, false, false, true)
-		if err != nil {
-			t.Fatalf("failed to create temp freezer db: %v", err)
-		}
-=======
 	// Init block chain with external ancients, check all needed indices has been indexed.
 	limit := []uint64{0, 32, 64, 128}
 	for _, l := range limit {
 		frdir := t.TempDir()
-		ancientDb, _ := rawdb.NewDatabaseWithFreezer(rawdb.NewMemoryDatabase(), frdir, "", false)
+		ancientDb, err = rawdb.NewDatabaseWithFreezer(rawdb.NewMemoryDatabase(), frdir, "", false, false, false, false, true)
+		if err != nil {
+			t.Fatalf("failed to create temp freezer db: %v", err)
+		}
 		rawdb.WriteAncientBlocks(ancientDb, append([]*types.Block{gspec.ToBlock()}, blocks...), append([]types.Receipts{{}}, receipts...), big.NewInt(0))
 
->>>>>>> ee9ff064
 		l := l
 		chain, err := NewBlockChain(ancientDb, nil, gspec, nil, ethash.NewFaker(), vm.Config{}, nil, &l)
 		if err != nil {
@@ -2711,14 +2675,10 @@
 	}
 
 	// Reconstruct a block chain which only reserves HEAD-64 tx indices
-<<<<<<< HEAD
-	ancientDb, err = rawdb.NewDatabaseWithFreezer(rawdb.NewMemoryDatabase(), frdir, "", false, false, false, false, true)
+	ancientDb, err = rawdb.NewDatabaseWithFreezer(rawdb.NewMemoryDatabase(), t.TempDir(), "", false, false, false, false, true)
 	if err != nil {
 		t.Fatalf("failed to create temp freezer db: %v", err)
 	}
-=======
-	ancientDb, _ := rawdb.NewDatabaseWithFreezer(rawdb.NewMemoryDatabase(), t.TempDir(), "", false)
->>>>>>> ee9ff064
 	defer ancientDb.Close()
 
 	rawdb.WriteAncientBlocks(ancientDb, append([]*types.Block{gspec.ToBlock()}, blocks...), append([]types.Receipts{{}}, receipts...), big.NewInt(0))
