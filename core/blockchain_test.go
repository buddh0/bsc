// Copyright 2014 The go-ethereum Authors
// This file is part of the go-ethereum library.
//
// The go-ethereum library is free software: you can redistribute it and/or modify
// it under the terms of the GNU Lesser General Public License as published by
// the Free Software Foundation, either version 3 of the License, or
// (at your option) any later version.
//
// The go-ethereum library is distributed in the hope that it will be useful,
// but WITHOUT ANY WARRANTY; without even the implied warranty of
// MERCHANTABILITY or FITNESS FOR A PARTICULAR PURPOSE. See the
// GNU Lesser General Public License for more details.
//
// You should have received a copy of the GNU Lesser General Public License
// along with the go-ethereum library. If not, see <http://www.gnu.org/licenses/>.

package core

import (
	"crypto/ecdsa"
	"errors"
	"fmt"
	gomath "math"
	"math/big"
	"math/rand"
	"os"
	"sync"
	"testing"
	"time"

	"github.com/ethereum/go-ethereum/consensus/misc/eip4844"
	"github.com/ethereum/go-ethereum/crypto/kzg4844"
	"github.com/stretchr/testify/require"

	"github.com/ethereum/go-ethereum/common"
	"github.com/ethereum/go-ethereum/consensus"
	"github.com/ethereum/go-ethereum/consensus/beacon"
	"github.com/ethereum/go-ethereum/consensus/ethash"
	"github.com/ethereum/go-ethereum/core/rawdb"
	"github.com/ethereum/go-ethereum/core/state"
	"github.com/ethereum/go-ethereum/core/types"
	"github.com/ethereum/go-ethereum/core/vm"
	"github.com/ethereum/go-ethereum/crypto"
	"github.com/ethereum/go-ethereum/eth/tracers/logger"
	"github.com/ethereum/go-ethereum/ethdb"
	"github.com/ethereum/go-ethereum/ethdb/pebble"
	"github.com/ethereum/go-ethereum/params"
	"github.com/ethereum/go-ethereum/trie"
	"github.com/holiman/uint256"
)

// So we can deterministically seed different blockchains
var (
	canonicalSeed = 1
	forkSeed      = 2
)

// newCanonical creates a chain database, and injects a deterministic canonical
// chain. Depending on the full flag, it creates either a full block chain or a
// header only chain. The database and genesis specification for block generation
// are also returned in case more test blocks are needed later.
func newCanonical(engine consensus.Engine, n int, full bool, scheme string) (ethdb.Database, *Genesis, *BlockChain, error) {
	var (
		genesis = &Genesis{
			BaseFee: big.NewInt(params.InitialBaseFee),
			Config:  params.AllEthashProtocolChanges,
		}
	)
	// Initialize a fresh chain with only a genesis block
	var ops []BlockChainOption
	blockchain, _ := NewBlockChain(rawdb.NewMemoryDatabase(), DefaultCacheConfigWithScheme(scheme), genesis, nil, engine, vm.Config{}, nil, nil, ops...)
	// Create and inject the requested chain
	if n == 0 {
		return rawdb.NewMemoryDatabase(), genesis, blockchain, nil
	}
	if full {
		// Full block-chain requested
		genDb, blocks := makeBlockChainWithGenesis(genesis, n, engine, canonicalSeed)
		_, err := blockchain.InsertChain(blocks)
		return genDb, genesis, blockchain, err
	}
	// Header-only chain requested
	genDb, headers := makeHeaderChainWithGenesis(genesis, n, engine, canonicalSeed)
	_, err := blockchain.InsertHeaderChain(headers)
	return genDb, genesis, blockchain, err
}

func newGwei(n int64) *big.Int {
	return new(big.Int).Mul(big.NewInt(n), big.NewInt(params.GWei))
}

// Test fork of length N starting from block i
func testFork(t *testing.T, blockchain *BlockChain, i, n int, full bool, comparator func(td1, td2 *big.Int), scheme string) {
	// Copy old chain up to #i into a new db
	genDb, _, blockchain2, err := newCanonical(ethash.NewFaker(), i, full, scheme)
	if err != nil {
		t.Fatal("could not make new canonical in testFork", err)
	}
	defer blockchain2.Stop()

	// Assert the chains have the same header/block at #i
	var hash1, hash2 common.Hash
	if full {
		hash1 = blockchain.GetBlockByNumber(uint64(i)).Hash()
		hash2 = blockchain2.GetBlockByNumber(uint64(i)).Hash()
	} else {
		hash1 = blockchain.GetHeaderByNumber(uint64(i)).Hash()
		hash2 = blockchain2.GetHeaderByNumber(uint64(i)).Hash()
	}
	if hash1 != hash2 {
		t.Errorf("chain content mismatch at %d: have hash %v, want hash %v", i, hash2, hash1)
	}
	// Extend the newly created chain
	var (
		blockChainB  []*types.Block
		headerChainB []*types.Header
	)
	if full {
		blockChainB = makeBlockChain(blockchain2.chainConfig, blockchain2.GetBlockByHash(blockchain2.CurrentBlock().Hash()), n, ethash.NewFaker(), genDb, forkSeed)
		if _, err := blockchain2.InsertChain(blockChainB); err != nil {
			t.Fatalf("failed to insert forking chain: %v", err)
		}
	} else {
		headerChainB = makeHeaderChain(blockchain2.chainConfig, blockchain2.CurrentHeader(), n, ethash.NewFaker(), genDb, forkSeed)
		if _, err := blockchain2.InsertHeaderChain(headerChainB); err != nil {
			t.Fatalf("failed to insert forking chain: %v", err)
		}
	}
	// Sanity check that the forked chain can be imported into the original
	var tdPre, tdPost *big.Int

	if full {
		cur := blockchain.CurrentBlock()
		tdPre = blockchain.GetTd(cur.Hash(), cur.Number.Uint64())
		if err := testBlockChainImport(blockChainB, blockchain); err != nil {
			t.Fatalf("failed to import forked block chain: %v", err)
		}
		last := blockChainB[len(blockChainB)-1]
		tdPost = blockchain.GetTd(last.Hash(), last.NumberU64())
	} else {
		cur := blockchain.CurrentHeader()
		tdPre = blockchain.GetTd(cur.Hash(), cur.Number.Uint64())
		if err := testHeaderChainImport(headerChainB, blockchain); err != nil {
			t.Fatalf("failed to import forked header chain: %v", err)
		}
		last := headerChainB[len(headerChainB)-1]
		tdPost = blockchain.GetTd(last.Hash(), last.Number.Uint64())
	}
	// Compare the total difficulties of the chains
	comparator(tdPre, tdPost)
}

// testBlockChainImport tries to process a chain of blocks, writing them into
// the database if successful.
func testBlockChainImport(chain types.Blocks, blockchain *BlockChain) error {
	for _, block := range chain {
		// Try and process the block
		err := blockchain.engine.VerifyHeader(blockchain, block.Header())
		if err == nil {
			err = blockchain.validator.ValidateBody(block)
		}
		if err != nil {
			if err == ErrKnownBlock {
				continue
			}
			return err
		}
		statedb, err := state.New(blockchain.GetBlockByHash(block.ParentHash()).Root(), blockchain.statedb)
		if err != nil {
			return err
		}
		statedb.SetExpectedStateRoot(block.Root())
		res, err := blockchain.processor.Process(block, statedb, vm.Config{})
		if err != nil {
			blockchain.reportBlock(block, res, err)
			return err
		}
		err = blockchain.validator.ValidateState(block, statedb, res, false)
		if err != nil {
			blockchain.reportBlock(block, res, err)
			return err
		}

		blockchain.chainmu.MustLock()
		rawdb.WriteTd(blockchain.db, block.Hash(), block.NumberU64(), new(big.Int).Add(block.Difficulty(), blockchain.GetTd(block.ParentHash(), block.NumberU64()-1)))
		rawdb.WriteBlock(blockchain.db, block)
		statedb.Commit(block.NumberU64(), false)
		blockchain.chainmu.Unlock()
	}
	return nil
}

// testHeaderChainImport tries to process a chain of header, writing them into
// the database if successful.
func testHeaderChainImport(chain []*types.Header, blockchain *BlockChain) error {
	for _, header := range chain {
		// Try and validate the header
		if err := blockchain.engine.VerifyHeader(blockchain, header); err != nil {
			return err
		}
		// Manually insert the header into the database, but don't reorganise (allows subsequent testing)
		blockchain.chainmu.MustLock()
		rawdb.WriteTd(blockchain.db, header.Hash(), header.Number.Uint64(), new(big.Int).Add(header.Difficulty, blockchain.GetTd(header.ParentHash, header.Number.Uint64()-1)))
		rawdb.WriteHeader(blockchain.db, header)
		blockchain.chainmu.Unlock()
	}
	return nil
}

func TestLastBlock(t *testing.T) {
	testLastBlock(t, rawdb.HashScheme)
	testLastBlock(t, rawdb.PathScheme)
}

func testLastBlock(t *testing.T, scheme string) {
	genDb, _, blockchain, err := newCanonical(ethash.NewFaker(), 0, true, scheme)
	if err != nil {
		t.Fatalf("failed to create pristine chain: %v", err)
	}
	defer blockchain.Stop()

	blocks := makeBlockChain(blockchain.chainConfig, blockchain.GetBlockByHash(blockchain.CurrentBlock().Hash()), 1, ethash.NewFullFaker(), genDb, 0)
	if _, err := blockchain.InsertChain(blocks); err != nil {
		t.Fatalf("Failed to insert block: %v", err)
	}
	if blocks[len(blocks)-1].Hash() != rawdb.ReadHeadBlockHash(blockchain.db) {
		t.Fatalf("Write/Get HeadBlockHash failed")
	}
}

// Test inserts the blocks/headers after the fork choice rule is changed.
// The chain is reorged to whatever specified.
func testInsertAfterMerge(t *testing.T, blockchain *BlockChain, i, n int, full bool, scheme string) {
	// Copy old chain up to #i into a new db
	genDb, _, blockchain2, err := newCanonical(ethash.NewFaker(), i, full, scheme)
	if err != nil {
		t.Fatal("could not make new canonical in testFork", err)
	}
	defer blockchain2.Stop()

	// Assert the chains have the same header/block at #i
	var hash1, hash2 common.Hash
	if full {
		hash1 = blockchain.GetBlockByNumber(uint64(i)).Hash()
		hash2 = blockchain2.GetBlockByNumber(uint64(i)).Hash()
	} else {
		hash1 = blockchain.GetHeaderByNumber(uint64(i)).Hash()
		hash2 = blockchain2.GetHeaderByNumber(uint64(i)).Hash()
	}
	if hash1 != hash2 {
		t.Errorf("chain content mismatch at %d: have hash %v, want hash %v", i, hash2, hash1)
	}

	// Extend the newly created chain
	if full {
		blockChainB := makeBlockChain(blockchain2.chainConfig, blockchain2.GetBlockByHash(blockchain2.CurrentBlock().Hash()), n, ethash.NewFaker(), genDb, forkSeed)
		if _, err := blockchain2.InsertChain(blockChainB); err != nil {
			t.Fatalf("failed to insert forking chain: %v", err)
		}
		if blockchain2.CurrentBlock().Number.Uint64() != blockChainB[len(blockChainB)-1].NumberU64() {
			t.Fatalf("failed to reorg to the given chain")
		}
		if blockchain2.CurrentBlock().Hash() != blockChainB[len(blockChainB)-1].Hash() {
			t.Fatalf("failed to reorg to the given chain")
		}
	} else {
		headerChainB := makeHeaderChain(blockchain2.chainConfig, blockchain2.CurrentHeader(), n, ethash.NewFaker(), genDb, forkSeed)
		if _, err := blockchain2.InsertHeaderChain(headerChainB); err != nil {
			t.Fatalf("failed to insert forking chain: %v", err)
		}
		if blockchain2.CurrentHeader().Number.Uint64() != headerChainB[len(headerChainB)-1].Number.Uint64() {
			t.Fatalf("failed to reorg to the given chain")
		}
		if blockchain2.CurrentHeader().Hash() != headerChainB[len(headerChainB)-1].Hash() {
			t.Fatalf("failed to reorg to the given chain")
		}
	}
}

// Tests that given a starting canonical chain of a given size, it can be extended
// with various length chains.
func TestExtendCanonicalHeaders(t *testing.T) {
	testExtendCanonical(t, false, rawdb.HashScheme)
	testExtendCanonical(t, false, rawdb.PathScheme)
}

func TestExtendCanonicalBlocks(t *testing.T) {
	testExtendCanonical(t, true, rawdb.HashScheme)
	testExtendCanonical(t, true, rawdb.PathScheme)
}

func testExtendCanonical(t *testing.T, full bool, scheme string) {
	length := 5

	// Make first chain starting from genesis
	_, _, processor, err := newCanonical(ethash.NewFaker(), length, full, scheme)
	if err != nil {
		t.Fatalf("failed to make new canonical chain: %v", err)
	}
	defer processor.Stop()

	// Define the difficulty comparator
	better := func(td1, td2 *big.Int) {
		if td2.Cmp(td1) <= 0 {
			t.Errorf("total difficulty mismatch: have %v, expected more than %v", td2, td1)
		}
	}
	// Start fork from current height
	testFork(t, processor, length, 1, full, better, scheme)
	testFork(t, processor, length, 2, full, better, scheme)
	testFork(t, processor, length, 5, full, better, scheme)
	testFork(t, processor, length, 10, full, better, scheme)
}

// Tests that given a starting canonical chain of a given size, it can be extended
// with various length chains.
func TestExtendCanonicalHeadersAfterMerge(t *testing.T) {
	testExtendCanonicalAfterMerge(t, false, rawdb.HashScheme)
	testExtendCanonicalAfterMerge(t, false, rawdb.PathScheme)
}
func TestExtendCanonicalBlocksAfterMerge(t *testing.T) {
	testExtendCanonicalAfterMerge(t, true, rawdb.HashScheme)
	testExtendCanonicalAfterMerge(t, true, rawdb.PathScheme)
}

func testExtendCanonicalAfterMerge(t *testing.T, full bool, scheme string) {
	length := 5

	// Make first chain starting from genesis
	_, _, processor, err := newCanonical(ethash.NewFaker(), length, full, scheme)
	if err != nil {
		t.Fatalf("failed to make new canonical chain: %v", err)
	}
	defer processor.Stop()

	testInsertAfterMerge(t, processor, length, 1, full, scheme)
	testInsertAfterMerge(t, processor, length, 10, full, scheme)
}

// Tests that given a starting canonical chain of a given size, creating shorter
// forks do not take canonical ownership.
func TestShorterForkHeaders(t *testing.T) {
	testShorterFork(t, false, rawdb.HashScheme)
	testShorterFork(t, false, rawdb.PathScheme)
}
func TestShorterForkBlocks(t *testing.T) {
	testShorterFork(t, true, rawdb.HashScheme)
	testShorterFork(t, true, rawdb.PathScheme)
}

func testShorterFork(t *testing.T, full bool, scheme string) {
	length := 10

	// Make first chain starting from genesis
	_, _, processor, err := newCanonical(ethash.NewFaker(), length, full, scheme)
	if err != nil {
		t.Fatalf("failed to make new canonical chain: %v", err)
	}
	defer processor.Stop()

	// Define the difficulty comparator
	worse := func(td1, td2 *big.Int) {
		if td2.Cmp(td1) >= 0 {
			t.Errorf("total difficulty mismatch: have %v, expected less than %v", td2, td1)
		}
	}
	// Sum of numbers must be less than `length` for this to be a shorter fork
	testFork(t, processor, 0, 3, full, worse, scheme)
	testFork(t, processor, 0, 7, full, worse, scheme)
	testFork(t, processor, 1, 1, full, worse, scheme)
	testFork(t, processor, 1, 7, full, worse, scheme)
	testFork(t, processor, 5, 3, full, worse, scheme)
	testFork(t, processor, 5, 4, full, worse, scheme)
}

// Tests that given a starting canonical chain of a given size, creating shorter
// forks do not take canonical ownership.
func TestShorterForkHeadersAfterMerge(t *testing.T) {
	testShorterForkAfterMerge(t, false, rawdb.HashScheme)
	testShorterForkAfterMerge(t, false, rawdb.PathScheme)
}
func TestShorterForkBlocksAfterMerge(t *testing.T) {
	testShorterForkAfterMerge(t, true, rawdb.HashScheme)
	testShorterForkAfterMerge(t, true, rawdb.PathScheme)
}

func testShorterForkAfterMerge(t *testing.T, full bool, scheme string) {
	length := 10

	// Make first chain starting from genesis
	_, _, processor, err := newCanonical(ethash.NewFaker(), length, full, scheme)
	if err != nil {
		t.Fatalf("failed to make new canonical chain: %v", err)
	}
	defer processor.Stop()

	testInsertAfterMerge(t, processor, 0, 3, full, scheme)
	testInsertAfterMerge(t, processor, 0, 7, full, scheme)
	testInsertAfterMerge(t, processor, 1, 1, full, scheme)
	testInsertAfterMerge(t, processor, 1, 7, full, scheme)
	testInsertAfterMerge(t, processor, 5, 3, full, scheme)
	testInsertAfterMerge(t, processor, 5, 4, full, scheme)
}

// Tests that given a starting canonical chain of a given size, creating longer
// forks do take canonical ownership.
func TestLongerForkHeaders(t *testing.T) {
	testLongerFork(t, false, rawdb.HashScheme)
	testLongerFork(t, false, rawdb.PathScheme)
}
func TestLongerForkBlocks(t *testing.T) {
	testLongerFork(t, true, rawdb.HashScheme)
	testLongerFork(t, true, rawdb.PathScheme)
}

func testLongerFork(t *testing.T, full bool, scheme string) {
	length := 10

	// Make first chain starting from genesis
	_, _, processor, err := newCanonical(ethash.NewFaker(), length, full, scheme)
	if err != nil {
		t.Fatalf("failed to make new canonical chain: %v", err)
	}
	defer processor.Stop()

	testInsertAfterMerge(t, processor, 0, 11, full, scheme)
	testInsertAfterMerge(t, processor, 0, 15, full, scheme)
	testInsertAfterMerge(t, processor, 1, 10, full, scheme)
	testInsertAfterMerge(t, processor, 1, 12, full, scheme)
	testInsertAfterMerge(t, processor, 5, 6, full, scheme)
	testInsertAfterMerge(t, processor, 5, 8, full, scheme)
}

// Tests that given a starting canonical chain of a given size, creating longer
// forks do take canonical ownership.
func TestLongerForkHeadersAfterMerge(t *testing.T) {
	testLongerForkAfterMerge(t, false, rawdb.HashScheme)
	testLongerForkAfterMerge(t, false, rawdb.PathScheme)
}
func TestLongerForkBlocksAfterMerge(t *testing.T) {
	testLongerForkAfterMerge(t, true, rawdb.HashScheme)
	testLongerForkAfterMerge(t, true, rawdb.PathScheme)
}

func testLongerForkAfterMerge(t *testing.T, full bool, scheme string) {
	length := 10

	// Make first chain starting from genesis
	_, _, processor, err := newCanonical(ethash.NewFaker(), length, full, scheme)
	if err != nil {
		t.Fatalf("failed to make new canonical chain: %v", err)
	}
	defer processor.Stop()

	testInsertAfterMerge(t, processor, 0, 11, full, scheme)
	testInsertAfterMerge(t, processor, 0, 15, full, scheme)
	testInsertAfterMerge(t, processor, 1, 10, full, scheme)
	testInsertAfterMerge(t, processor, 1, 12, full, scheme)
	testInsertAfterMerge(t, processor, 5, 6, full, scheme)
	testInsertAfterMerge(t, processor, 5, 8, full, scheme)
}

// Tests that given a starting canonical chain of a given size, creating equal
// forks do take canonical ownership.
func TestEqualForkHeaders(t *testing.T) {
	testEqualFork(t, false, rawdb.HashScheme)
	testEqualFork(t, false, rawdb.PathScheme)
}
func TestEqualForkBlocks(t *testing.T) {
	testEqualFork(t, true, rawdb.HashScheme)
	testEqualFork(t, true, rawdb.PathScheme)
}

func testEqualFork(t *testing.T, full bool, scheme string) {
	length := 10

	// Make first chain starting from genesis
	_, _, processor, err := newCanonical(ethash.NewFaker(), length, full, scheme)
	if err != nil {
		t.Fatalf("failed to make new canonical chain: %v", err)
	}
	defer processor.Stop()

	// Define the difficulty comparator
	equal := func(td1, td2 *big.Int) {
		if td2.Cmp(td1) != 0 {
			t.Errorf("total difficulty mismatch: have %v, want %v", td2, td1)
		}
	}
	// Sum of numbers must be equal to `length` for this to be an equal fork
	testFork(t, processor, 0, 10, full, equal, scheme)
	testFork(t, processor, 1, 9, full, equal, scheme)
	testFork(t, processor, 2, 8, full, equal, scheme)
	testFork(t, processor, 5, 5, full, equal, scheme)
	testFork(t, processor, 6, 4, full, equal, scheme)
	testFork(t, processor, 9, 1, full, equal, scheme)
}

// Tests that given a starting canonical chain of a given size, creating equal
// forks do take canonical ownership.
func TestEqualForkHeadersAfterMerge(t *testing.T) {
	testEqualForkAfterMerge(t, false, rawdb.HashScheme)
	testEqualForkAfterMerge(t, false, rawdb.PathScheme)
}
func TestEqualForkBlocksAfterMerge(t *testing.T) {
	testEqualForkAfterMerge(t, true, rawdb.HashScheme)
	testEqualForkAfterMerge(t, true, rawdb.PathScheme)
}

func testEqualForkAfterMerge(t *testing.T, full bool, scheme string) {
	length := 10

	// Make first chain starting from genesis
	_, _, processor, err := newCanonical(ethash.NewFaker(), length, full, scheme)
	if err != nil {
		t.Fatalf("failed to make new canonical chain: %v", err)
	}
	defer processor.Stop()

	testInsertAfterMerge(t, processor, 0, 10, full, scheme)
	testInsertAfterMerge(t, processor, 1, 9, full, scheme)
	testInsertAfterMerge(t, processor, 2, 8, full, scheme)
	testInsertAfterMerge(t, processor, 5, 5, full, scheme)
	testInsertAfterMerge(t, processor, 6, 4, full, scheme)
	testInsertAfterMerge(t, processor, 9, 1, full, scheme)
}

// Tests that chains missing links do not get accepted by the processor.
func TestBrokenHeaderChain(t *testing.T) {
	testBrokenChain(t, false, rawdb.HashScheme)
	testBrokenChain(t, false, rawdb.PathScheme)
}
func TestBrokenBlockChain(t *testing.T) {
	testBrokenChain(t, true, rawdb.HashScheme)
	testBrokenChain(t, true, rawdb.PathScheme)
}

func testBrokenChain(t *testing.T, full bool, scheme string) {
	// Make chain starting from genesis
	genDb, _, blockchain, err := newCanonical(ethash.NewFaker(), 10, full, scheme)
	if err != nil {
		t.Fatalf("failed to make new canonical chain: %v", err)
	}
	defer blockchain.Stop()

	// Create a forked chain, and try to insert with a missing link
	if full {
		chain := makeBlockChain(blockchain.chainConfig, blockchain.GetBlockByHash(blockchain.CurrentBlock().Hash()), 5, ethash.NewFaker(), genDb, forkSeed)[1:]
		if err := testBlockChainImport(chain, blockchain); err == nil {
			t.Errorf("broken block chain not reported")
		}
	} else {
		chain := makeHeaderChain(blockchain.chainConfig, blockchain.CurrentHeader(), 5, ethash.NewFaker(), genDb, forkSeed)[1:]
		if err := testHeaderChainImport(chain, blockchain); err == nil {
			t.Errorf("broken header chain not reported")
		}
	}
}

// Tests that reorganising a long difficult chain after a short easy one
// overwrites the canonical numbers and links in the database.
func TestReorgLongHeaders(t *testing.T) {
	testReorgLong(t, false, rawdb.HashScheme)
	testReorgLong(t, false, rawdb.PathScheme)
}
func TestReorgLongBlocks(t *testing.T) {
	testReorgLong(t, true, rawdb.HashScheme)
	testReorgLong(t, true, rawdb.PathScheme)
}

func testReorgLong(t *testing.T, full bool, scheme string) {
	testReorg(t, []int64{0, 0, -9}, []int64{0, 0, 0, -9}, 393280+params.GenesisDifficulty.Int64(), full, scheme)
}

// Tests that reorganising a short difficult chain after a long easy one
// overwrites the canonical numbers and links in the database.
func TestReorgShortHeaders(t *testing.T) {
	testReorgShort(t, false, rawdb.HashScheme)
	testReorgShort(t, false, rawdb.PathScheme)
}
func TestReorgShortBlocks(t *testing.T) {
	testReorgShort(t, true, rawdb.HashScheme)
	testReorgShort(t, true, rawdb.PathScheme)
}

func testReorgShort(t *testing.T, full bool, scheme string) {
	// Create a long easy chain vs. a short heavy one. Due to difficulty adjustment
	// we need a fairly long chain of blocks with different difficulties for a short
	// one to become heavier than a long one. The 96 is an empirical value.
	easy := make([]int64, 96)
	for i := 0; i < len(easy); i++ {
		easy[i] = 60
	}
	diff := make([]int64, len(easy)-1)
	for i := 0; i < len(diff); i++ {
		diff[i] = -9
	}
	testReorg(t, easy, diff, 12615120+params.GenesisDifficulty.Int64(), full, scheme)
}

func testReorg(t *testing.T, first, second []int64, td int64, full bool, scheme string) {
	// Create a pristine chain and database
	genDb, _, blockchain, err := newCanonical(ethash.NewFaker(), 0, full, scheme)
	if err != nil {
		t.Fatalf("failed to create pristine chain: %v", err)
	}
	defer blockchain.Stop()

	// Insert an easy and a difficult chain afterwards
	easyBlocks, _ := GenerateChain(params.TestChainConfig, blockchain.GetBlockByHash(blockchain.CurrentBlock().Hash()), ethash.NewFaker(), genDb, len(first), func(i int, b *BlockGen) {
		b.OffsetTime(first[i])
	})
	diffBlocks, _ := GenerateChain(params.TestChainConfig, blockchain.GetBlockByHash(blockchain.CurrentBlock().Hash()), ethash.NewFaker(), genDb, len(second), func(i int, b *BlockGen) {
		b.OffsetTime(second[i])
	})
	if full {
		if _, err := blockchain.InsertChain(easyBlocks); err != nil {
			t.Fatalf("failed to insert easy chain: %v", err)
		}
		if _, err := blockchain.InsertChain(diffBlocks); err != nil {
			t.Fatalf("failed to insert difficult chain: %v", err)
		}
	} else {
		easyHeaders := make([]*types.Header, len(easyBlocks))
		for i, block := range easyBlocks {
			easyHeaders[i] = block.Header()
		}
		diffHeaders := make([]*types.Header, len(diffBlocks))
		for i, block := range diffBlocks {
			diffHeaders[i] = block.Header()
		}
		if _, err := blockchain.InsertHeaderChain(easyHeaders); err != nil {
			t.Fatalf("failed to insert easy chain: %v", err)
		}
		if _, err := blockchain.InsertHeaderChain(diffHeaders); err != nil {
			t.Fatalf("failed to insert difficult chain: %v", err)
		}
	}
	// Check that the chain is valid number and link wise
	if full {
		prev := blockchain.CurrentBlock()
		for block := blockchain.GetBlockByNumber(blockchain.CurrentBlock().Number.Uint64() - 1); block.NumberU64() != 0; prev, block = block.Header(), blockchain.GetBlockByNumber(block.NumberU64()-1) {
			if prev.ParentHash != block.Hash() {
				t.Errorf("parent block hash mismatch: have %x, want %x", prev.ParentHash, block.Hash())
			}
		}
	} else {
		prev := blockchain.CurrentHeader()
		for header := blockchain.GetHeaderByNumber(blockchain.CurrentHeader().Number.Uint64() - 1); header.Number.Uint64() != 0; prev, header = header, blockchain.GetHeaderByNumber(header.Number.Uint64()-1) {
			if prev.ParentHash != header.Hash() {
				t.Errorf("parent header hash mismatch: have %x, want %x", prev.ParentHash, header.Hash())
			}
		}
	}
	// Make sure the chain total difficulty is the correct one
	want := new(big.Int).Add(blockchain.genesisBlock.Difficulty(), big.NewInt(td))
	if full {
		cur := blockchain.CurrentBlock()
		if have := blockchain.GetTd(cur.Hash(), cur.Number.Uint64()); have.Cmp(want) != 0 {
			t.Errorf("total difficulty mismatch: have %v, want %v", have, want)
		}
	} else {
		cur := blockchain.CurrentHeader()
		if have := blockchain.GetTd(cur.Hash(), cur.Number.Uint64()); have.Cmp(want) != 0 {
			t.Errorf("total difficulty mismatch: have %v, want %v", have, want)
		}
	}
}

// Tests chain insertions in the face of one entity containing an invalid nonce.
func TestHeadersInsertNonceError(t *testing.T) {
	testInsertNonceError(t, false, rawdb.HashScheme)
	testInsertNonceError(t, false, rawdb.PathScheme)
}
func TestBlocksInsertNonceError(t *testing.T) {
	testInsertNonceError(t, true, rawdb.HashScheme)
	testInsertNonceError(t, true, rawdb.PathScheme)
}

func testInsertNonceError(t *testing.T, full bool, scheme string) {
	doTest := func(i int) {
		// Create a pristine chain and database
		genDb, _, blockchain, err := newCanonical(ethash.NewFaker(), 0, full, scheme)
		if err != nil {
			t.Fatalf("failed to create pristine chain: %v", err)
		}
		defer blockchain.Stop()

		// Create and insert a chain with a failing nonce
		var (
			failAt  int
			failRes int
			failNum uint64
		)
		if full {
			blocks := makeBlockChain(blockchain.chainConfig, blockchain.GetBlockByHash(blockchain.CurrentBlock().Hash()), i, ethash.NewFaker(), genDb, 0)

			failAt = rand.Int() % len(blocks)
			failNum = blocks[failAt].NumberU64()

			blockchain.engine = ethash.NewFakeFailer(failNum)
			failRes, err = blockchain.InsertChain(blocks)
		} else {
			headers := makeHeaderChain(blockchain.chainConfig, blockchain.CurrentHeader(), i, ethash.NewFaker(), genDb, 0)

			failAt = rand.Int() % len(headers)
			failNum = headers[failAt].Number.Uint64()

			blockchain.engine = ethash.NewFakeFailer(failNum)
			blockchain.hc.engine = blockchain.engine
			failRes, err = blockchain.InsertHeaderChain(headers)
		}
		// Check that the returned error indicates the failure
		if failRes != failAt {
			t.Errorf("test %d: failure (%v) index mismatch: have %d, want %d", i, err, failRes, failAt)
		}
		// Check that all blocks after the failing block have been inserted
		for j := 0; j < i-failAt; j++ {
			if full {
				if block := blockchain.GetBlockByNumber(failNum + uint64(j)); block != nil {
					t.Errorf("test %d: invalid block in chain: %v", i, block)
				}
			} else {
				if header := blockchain.GetHeaderByNumber(failNum + uint64(j)); header != nil {
					t.Errorf("test %d: invalid header in chain: %v", i, header)
				}
			}
		}
	}
	for i := 1; i < 25 && !t.Failed(); i++ {
		doTest(i)
	}
}

// Tests that fast importing a block chain produces the same chain data as the
// classical full block processing.
func TestFastVsFullChains(t *testing.T) {
	testFastVsFullChains(t, rawdb.HashScheme)
	testFastVsFullChains(t, rawdb.PathScheme)
}

func testFastVsFullChains(t *testing.T, scheme string) {
	// Configure and generate a sample block chain
	var (
		key, _  = crypto.HexToECDSA("b71c71a67e1177ad4e901695e1b4b9ee17ae16c6668d313eac2f96dbcda3f291")
		address = crypto.PubkeyToAddress(key.PublicKey)
		funds   = big.NewInt(1000000000000000)
		gspec   = &Genesis{
			Config:  params.TestChainConfig,
			Alloc:   types.GenesisAlloc{address: {Balance: funds}},
			BaseFee: big.NewInt(params.InitialBaseFee),
		}
		signer = types.LatestSigner(gspec.Config)
	)
	_, blocks, receipts := GenerateChainWithGenesis(gspec, ethash.NewFaker(), 1024, func(i int, block *BlockGen) {
		block.SetCoinbase(common.Address{0x00})

		// If the block number is multiple of 3, send a few bonus transactions to the miner
		if i%3 == 2 {
			for j := 0; j < i%4+1; j++ {
				tx, err := types.SignTx(types.NewTransaction(block.TxNonce(address), common.Address{0x00}, big.NewInt(1000), params.TxGas, block.header.BaseFee, nil), signer, key)
				if err != nil {
					panic(err)
				}
				block.AddTx(tx)
			}
		}
		// If the block number is a multiple of 5, add an uncle to the block
		if i%5 == 4 {
			block.AddUncle(&types.Header{ParentHash: block.PrevBlock(i - 2).Hash(), Number: big.NewInt(int64(i))})
		}
	})
	// Import the chain as an archive node for the comparison baseline
	archiveDb := rawdb.NewMemoryDatabase()
	archive, _ := NewBlockChain(archiveDb, DefaultCacheConfigWithScheme(scheme), gspec, nil, ethash.NewFaker(), vm.Config{}, nil, nil)
	defer archive.Stop()

	if n, err := archive.InsertChain(blocks); err != nil {
		t.Fatalf("failed to process block %d: %v", n, err)
	}
	// Fast import the chain as a non-archive node to test
	fastDb := rawdb.NewMemoryDatabase()
	fast, _ := NewBlockChain(fastDb, DefaultCacheConfigWithScheme(scheme), gspec, nil, ethash.NewFaker(), vm.Config{}, nil, nil)
	defer fast.Stop()

	headers := make([]*types.Header, len(blocks))
	for i, block := range blocks {
		headers[i] = block.Header()
	}
	if n, err := fast.InsertHeaderChain(headers); err != nil {
		t.Fatalf("failed to insert header %d: %v", n, err)
	}
	if n, err := fast.InsertReceiptChain(blocks, receipts, 0); err != nil {
		t.Fatalf("failed to insert receipt %d: %v", n, err)
	}
	// Freezer style fast import the chain.
	ancientDb, err := rawdb.NewDatabaseWithFreezer(rawdb.NewMemoryDatabase(), "", "", false, false, false, false, false)
	if err != nil {
		t.Fatalf("failed to create temp freezer db: %v", err)
	}
	defer ancientDb.Close()

	ancient, _ := NewBlockChain(ancientDb, DefaultCacheConfigWithScheme(scheme), gspec, nil, ethash.NewFaker(), vm.Config{}, nil, nil)
	defer ancient.Stop()

	if n, err := ancient.InsertHeaderChain(headers); err != nil {
		t.Fatalf("failed to insert header %d: %v", n, err)
	}
	if n, err := ancient.InsertReceiptChain(blocks, receipts, uint64(len(blocks)/2)); err != nil {
		t.Fatalf("failed to insert receipt %d: %v", n, err)
	}

	// Iterate over all chain data components, and cross reference
	for i := 0; i < len(blocks); i++ {
		num, hash, time := blocks[i].NumberU64(), blocks[i].Hash(), blocks[i].Time()

		if ftd, atd := fast.GetTd(hash, num), archive.GetTd(hash, num); ftd.Cmp(atd) != 0 {
			t.Errorf("block #%d [%x]: td mismatch: fastdb %v, archivedb %v", num, hash, ftd, atd)
		}
		if antd, artd := ancient.GetTd(hash, num), archive.GetTd(hash, num); antd.Cmp(artd) != 0 {
			t.Errorf("block #%d [%x]: td mismatch: ancientdb %v, archivedb %v", num, hash, antd, artd)
		}
		if fheader, aheader := fast.GetHeaderByHash(hash), archive.GetHeaderByHash(hash); fheader.Hash() != aheader.Hash() {
			t.Errorf("block #%d [%x]: header mismatch: fastdb %v, archivedb %v", num, hash, fheader, aheader)
		}
		if anheader, arheader := ancient.GetHeaderByHash(hash), archive.GetHeaderByHash(hash); anheader.Hash() != arheader.Hash() {
			t.Errorf("block #%d [%x]: header mismatch: ancientdb %v, archivedb %v", num, hash, anheader, arheader)
		}
		if fblock, arblock, anblock := fast.GetBlockByHash(hash), archive.GetBlockByHash(hash), ancient.GetBlockByHash(hash); fblock.Hash() != arblock.Hash() || anblock.Hash() != arblock.Hash() {
			t.Errorf("block #%d [%x]: block mismatch: fastdb %v, ancientdb %v, archivedb %v", num, hash, fblock, anblock, arblock)
		} else if types.DeriveSha(fblock.Transactions(), trie.NewStackTrie(nil)) != types.DeriveSha(arblock.Transactions(), trie.NewStackTrie(nil)) || types.DeriveSha(anblock.Transactions(), trie.NewStackTrie(nil)) != types.DeriveSha(arblock.Transactions(), trie.NewStackTrie(nil)) {
			t.Errorf("block #%d [%x]: transactions mismatch: fastdb %v, ancientdb %v, archivedb %v", num, hash, fblock.Transactions(), anblock.Transactions(), arblock.Transactions())
		} else if types.CalcUncleHash(fblock.Uncles()) != types.CalcUncleHash(arblock.Uncles()) || types.CalcUncleHash(anblock.Uncles()) != types.CalcUncleHash(arblock.Uncles()) {
			t.Errorf("block #%d [%x]: uncles mismatch: fastdb %v, ancientdb %v, archivedb %v", num, hash, fblock.Uncles(), anblock, arblock.Uncles())
		}

		// Check receipts.
		freceipts := rawdb.ReadReceipts(fastDb, hash, num, time, fast.Config())
		anreceipts := rawdb.ReadReceipts(ancientDb, hash, num, time, fast.Config())
		areceipts := rawdb.ReadReceipts(archiveDb, hash, num, time, fast.Config())
		if types.DeriveSha(freceipts, trie.NewStackTrie(nil)) != types.DeriveSha(areceipts, trie.NewStackTrie(nil)) {
			t.Errorf("block #%d [%x]: receipts mismatch: fastdb %v, ancientdb %v, archivedb %v", num, hash, freceipts, anreceipts, areceipts)
		}

		// Check that hash-to-number mappings are present in all databases.
		if m := rawdb.ReadHeaderNumber(fastDb, hash); m == nil || *m != num {
			t.Errorf("block #%d [%x]: wrong hash-to-number mapping in fastdb: %v", num, hash, m)
		}
		if m := rawdb.ReadHeaderNumber(ancientDb, hash); m == nil || *m != num {
			t.Errorf("block #%d [%x]: wrong hash-to-number mapping in ancientdb: %v", num, hash, m)
		}
		if m := rawdb.ReadHeaderNumber(archiveDb, hash); m == nil || *m != num {
			t.Errorf("block #%d [%x]: wrong hash-to-number mapping in archivedb: %v", num, hash, m)
		}
	}

	// Check that the canonical chains are the same between the databases
	for i := 0; i < len(blocks)+1; i++ {
		if fhash, ahash := rawdb.ReadCanonicalHash(fastDb, uint64(i)), rawdb.ReadCanonicalHash(archiveDb, uint64(i)); fhash != ahash {
			t.Errorf("block #%d: canonical hash mismatch: fastdb %v, archivedb %v", i, fhash, ahash)
		}
		if anhash, arhash := rawdb.ReadCanonicalHash(ancientDb, uint64(i)), rawdb.ReadCanonicalHash(archiveDb, uint64(i)); anhash != arhash {
			t.Errorf("block #%d: canonical hash mismatch: ancientdb %v, archivedb %v", i, anhash, arhash)
		}
	}
}

// Tests that various import methods move the chain head pointers to the correct
// positions.
func TestLightVsFastVsFullChainHeads(t *testing.T) {
	testLightVsFastVsFullChainHeads(t, rawdb.HashScheme)
	testLightVsFastVsFullChainHeads(t, rawdb.PathScheme)
}

func testLightVsFastVsFullChainHeads(t *testing.T, scheme string) {
	// Configure and generate a sample block chain
	var (
		key, _  = crypto.HexToECDSA("b71c71a67e1177ad4e901695e1b4b9ee17ae16c6668d313eac2f96dbcda3f291")
		address = crypto.PubkeyToAddress(key.PublicKey)
		funds   = big.NewInt(1000000000000000)
		gspec   = &Genesis{
			Config:  params.TestChainConfig,
			Alloc:   types.GenesisAlloc{address: {Balance: funds}},
			BaseFee: big.NewInt(params.InitialBaseFee),
		}
	)
	height := uint64(64)
	_, blocks, receipts := GenerateChainWithGenesis(gspec, ethash.NewFaker(), int(height), nil)

	// makeDb creates a db instance for testing.
	makeDb := func() ethdb.Database {
		db, err := rawdb.NewDatabaseWithFreezer(rawdb.NewMemoryDatabase(), "", "", false, false, false, false, false)
		if err != nil {
			t.Fatalf("failed to create temp freezer db: %v", err)
		}
		return db
	}
	// Configure a subchain to roll back
	remove := blocks[height/2].NumberU64()

	// Create a small assertion method to check the three heads
	assert := func(t *testing.T, kind string, chain *BlockChain, header uint64, fast uint64, block uint64) {
		t.Helper()

		if num := chain.CurrentBlock().Number.Uint64(); num != block {
			t.Errorf("%s head block mismatch: have #%v, want #%v", kind, num, block)
		}
		if num := chain.CurrentSnapBlock().Number.Uint64(); num != fast {
			t.Errorf("%s head snap-block mismatch: have #%v, want #%v", kind, num, fast)
		}
		if num := chain.CurrentHeader().Number.Uint64(); num != header {
			t.Errorf("%s head header mismatch: have #%v, want #%v", kind, num, header)
		}
	}
	// Import the chain as an archive node and ensure all pointers are updated
	archiveDb := makeDb()
	defer archiveDb.Close()

	archiveCaching := *defaultCacheConfig
	archiveCaching.TrieDirtyDisabled = true
	archiveCaching.StateScheme = scheme

	archive, _ := NewBlockChain(archiveDb, &archiveCaching, gspec, nil, ethash.NewFaker(), vm.Config{}, nil, nil)
	if n, err := archive.InsertChain(blocks); err != nil {
		t.Fatalf("failed to process block %d: %v", n, err)
	}
	defer archive.Stop()

	assert(t, "archive", archive, height, height, height)
	archive.SetHead(remove - 1)
	assert(t, "archive", archive, height/2, height/2, height/2)

	// Import the chain as a non-archive node and ensure all pointers are updated
	fastDb := makeDb()
	defer fastDb.Close()
	fast, _ := NewBlockChain(fastDb, DefaultCacheConfigWithScheme(scheme), gspec, nil, ethash.NewFaker(), vm.Config{}, nil, nil)
	defer fast.Stop()

	headers := make([]*types.Header, len(blocks))
	for i, block := range blocks {
		headers[i] = block.Header()
	}
	if n, err := fast.InsertHeaderChain(headers); err != nil {
		t.Fatalf("failed to insert header %d: %v", n, err)
	}
	if n, err := fast.InsertReceiptChain(blocks, receipts, 0); err != nil {
		t.Fatalf("failed to insert receipt %d: %v", n, err)
	}
	assert(t, "fast", fast, height, height, 0)
	fast.SetHead(remove - 1)
	assert(t, "fast", fast, height/2, height/2, 0)

	// Import the chain as a ancient-first node and ensure all pointers are updated
	ancientDb := makeDb()
	defer ancientDb.Close()
	ancient, _ := NewBlockChain(ancientDb, DefaultCacheConfigWithScheme(scheme), gspec, nil, ethash.NewFaker(), vm.Config{}, nil, nil)
	defer ancient.Stop()

	if n, err := ancient.InsertHeaderChain(headers); err != nil {
		t.Fatalf("failed to insert header %d: %v", n, err)
	}
	if n, err := ancient.InsertReceiptChain(blocks, receipts, uint64(3*len(blocks)/4)); err != nil {
		t.Fatalf("failed to insert receipt %d: %v", n, err)
	}
	assert(t, "ancient", ancient, height, height, 0)
	ancient.SetHead(remove - 1)
	assert(t, "ancient", ancient, 0, 0, 0)

	if frozen, err := ancientDb.Ancients(); err != nil || frozen != 1 {
		t.Fatalf("failed to truncate ancient store, want %v, have %v", 1, frozen)
	}
	// Import the chain as a light node and ensure all pointers are updated
	lightDb := makeDb()
	defer lightDb.Close()
	light, _ := NewBlockChain(lightDb, DefaultCacheConfigWithScheme(scheme), gspec, nil, ethash.NewFaker(), vm.Config{}, nil, nil)
	if n, err := light.InsertHeaderChain(headers); err != nil {
		t.Fatalf("failed to insert header %d: %v", n, err)
	}
	defer light.Stop()

	assert(t, "light", light, height, 0, 0)
	light.SetHead(remove - 1)
	assert(t, "light", light, height/2, 0, 0)
}

// Tests that chain reorganisations handle transaction removals and reinsertions.
func TestChainTxReorgs(t *testing.T) {
	testChainTxReorgs(t, rawdb.HashScheme)
	testChainTxReorgs(t, rawdb.PathScheme)
}

func testChainTxReorgs(t *testing.T, scheme string) {
	var (
		key1, _ = crypto.HexToECDSA("b71c71a67e1177ad4e901695e1b4b9ee17ae16c6668d313eac2f96dbcda3f291")
		key2, _ = crypto.HexToECDSA("8a1f9a8f95be41cd7ccb6168179afb4504aefe388d1e14474d32c45c72ce7b7a")
		key3, _ = crypto.HexToECDSA("49a7b37aa6f6645917e7b807e9d1c00d4fa71f18343b0d4122a4d2df64dd6fee")
		addr1   = crypto.PubkeyToAddress(key1.PublicKey)
		addr2   = crypto.PubkeyToAddress(key2.PublicKey)
		addr3   = crypto.PubkeyToAddress(key3.PublicKey)
		gspec   = &Genesis{
			Config:   params.TestChainConfig,
			GasLimit: 3141592,
			Alloc: types.GenesisAlloc{
				addr1: {Balance: big.NewInt(1000000000000000)},
				addr2: {Balance: big.NewInt(1000000000000000)},
				addr3: {Balance: big.NewInt(1000000000000000)},
			},
		}
		signer = types.LatestSigner(gspec.Config)
	)

	// Create two transactions shared between the chains:
	//  - postponed: transaction included at a later block in the forked chain
	//  - swapped: transaction included at the same block number in the forked chain
	postponed, _ := types.SignTx(types.NewTransaction(0, addr1, big.NewInt(1000), params.TxGas, big.NewInt(params.InitialBaseFee), nil), signer, key1)
	swapped, _ := types.SignTx(types.NewTransaction(1, addr1, big.NewInt(1000), params.TxGas, big.NewInt(params.InitialBaseFee), nil), signer, key1)

	// Create two transactions that will be dropped by the forked chain:
	//  - pastDrop: transaction dropped retroactively from a past block
	//  - freshDrop: transaction dropped exactly at the block where the reorg is detected
	var pastDrop, freshDrop *types.Transaction

	// Create three transactions that will be added in the forked chain:
	//  - pastAdd:   transaction added before the reorganization is detected
	//  - freshAdd:  transaction added at the exact block the reorg is detected
	//  - futureAdd: transaction added after the reorg has already finished
	var pastAdd, freshAdd, futureAdd *types.Transaction

	_, chain, _ := GenerateChainWithGenesis(gspec, ethash.NewFaker(), 3, func(i int, gen *BlockGen) {
		switch i {
		case 0:
			pastDrop, _ = types.SignTx(types.NewTransaction(gen.TxNonce(addr2), addr2, big.NewInt(1000), params.TxGas, gen.header.BaseFee, nil), signer, key2)

			gen.AddTx(pastDrop)  // This transaction will be dropped in the fork from below the split point
			gen.AddTx(postponed) // This transaction will be postponed till block #3 in the fork

		case 2:
			freshDrop, _ = types.SignTx(types.NewTransaction(gen.TxNonce(addr2), addr2, big.NewInt(1000), params.TxGas, gen.header.BaseFee, nil), signer, key2)

			gen.AddTx(freshDrop) // This transaction will be dropped in the fork from exactly at the split point
			gen.AddTx(swapped)   // This transaction will be swapped out at the exact height

			gen.OffsetTime(9) // Lower the block difficulty to simulate a weaker chain
		}
	})
	// Import the chain. This runs all block validation rules.
	db := rawdb.NewMemoryDatabase()
	blockchain, _ := NewBlockChain(db, DefaultCacheConfigWithScheme(scheme), gspec, nil, ethash.NewFaker(), vm.Config{}, nil, nil)
	if i, err := blockchain.InsertChain(chain); err != nil {
		t.Fatalf("failed to insert original chain[%d]: %v", i, err)
	}
	defer blockchain.Stop()

	// overwrite the old chain
	_, chain, _ = GenerateChainWithGenesis(gspec, ethash.NewFaker(), 5, func(i int, gen *BlockGen) {
		switch i {
		case 0:
			pastAdd, _ = types.SignTx(types.NewTransaction(gen.TxNonce(addr3), addr3, big.NewInt(1000), params.TxGas, gen.header.BaseFee, nil), signer, key3)
			gen.AddTx(pastAdd) // This transaction needs to be injected during reorg

		case 2:
			gen.AddTx(postponed) // This transaction was postponed from block #1 in the original chain
			gen.AddTx(swapped)   // This transaction was swapped from the exact current spot in the original chain

			freshAdd, _ = types.SignTx(types.NewTransaction(gen.TxNonce(addr3), addr3, big.NewInt(1000), params.TxGas, gen.header.BaseFee, nil), signer, key3)
			gen.AddTx(freshAdd) // This transaction will be added exactly at reorg time

		case 3:
			futureAdd, _ = types.SignTx(types.NewTransaction(gen.TxNonce(addr3), addr3, big.NewInt(1000), params.TxGas, gen.header.BaseFee, nil), signer, key3)
			gen.AddTx(futureAdd) // This transaction will be added after a full reorg
		}
	})
	if _, err := blockchain.InsertChain(chain); err != nil {
		t.Fatalf("failed to insert forked chain: %v", err)
	}

	// removed tx
	for i, tx := range (types.Transactions{pastDrop, freshDrop}) {
		if txn, _, _, _ := rawdb.ReadTransaction(db, tx.Hash()); txn != nil {
			t.Errorf("drop %d: tx %v found while shouldn't have been", i, txn)
		}
		if rcpt, _, _, _ := rawdb.ReadReceipt(db, tx.Hash(), blockchain.Config()); rcpt != nil {
			t.Errorf("drop %d: receipt %v found while shouldn't have been", i, rcpt)
		}
	}
	// added tx
	for i, tx := range (types.Transactions{pastAdd, freshAdd, futureAdd}) {
		if txn, _, _, _ := rawdb.ReadTransaction(db, tx.Hash()); txn == nil {
			t.Errorf("add %d: expected tx to be found", i)
		}
		if rcpt, _, _, _ := rawdb.ReadReceipt(db, tx.Hash(), blockchain.Config()); rcpt == nil {
			t.Errorf("add %d: expected receipt to be found", i)
		}
	}
	// shared tx
	for i, tx := range (types.Transactions{postponed, swapped}) {
		if txn, _, _, _ := rawdb.ReadTransaction(db, tx.Hash()); txn == nil {
			t.Errorf("share %d: expected tx to be found", i)
		}
		if rcpt, _, _, _ := rawdb.ReadReceipt(db, tx.Hash(), blockchain.Config()); rcpt == nil {
			t.Errorf("share %d: expected receipt to be found", i)
		}
	}
}

func TestLogReorgs(t *testing.T) {
	testLogReorgs(t, rawdb.HashScheme)
	testLogReorgs(t, rawdb.PathScheme)
}

func testLogReorgs(t *testing.T, scheme string) {
	var (
		key1, _ = crypto.HexToECDSA("b71c71a67e1177ad4e901695e1b4b9ee17ae16c6668d313eac2f96dbcda3f291")
		addr1   = crypto.PubkeyToAddress(key1.PublicKey)

		// this code generates a log
		code   = common.Hex2Bytes("60606040525b7f24ec1d3ff24c2f6ff210738839dbc339cd45a5294d85c79361016243157aae7b60405180905060405180910390a15b600a8060416000396000f360606040526008565b00")
		gspec  = &Genesis{Config: params.TestChainConfig, Alloc: types.GenesisAlloc{addr1: {Balance: big.NewInt(10000000000000000)}}}
		signer = types.LatestSigner(gspec.Config)
	)

	blockchain, _ := NewBlockChain(rawdb.NewMemoryDatabase(), DefaultCacheConfigWithScheme(scheme), gspec, nil, ethash.NewFaker(), vm.Config{}, nil, nil)
	defer blockchain.Stop()

	rmLogsCh := make(chan RemovedLogsEvent)
	blockchain.SubscribeRemovedLogsEvent(rmLogsCh)
	_, chain, _ := GenerateChainWithGenesis(gspec, ethash.NewFaker(), 2, func(i int, gen *BlockGen) {
		if i == 1 {
			tx, err := types.SignTx(types.NewContractCreation(gen.TxNonce(addr1), new(big.Int), 1000000, gen.header.BaseFee, code), signer, key1)
			if err != nil {
				t.Fatalf("failed to create tx: %v", err)
			}
			gen.AddTx(tx)
		}
	})
	if _, err := blockchain.InsertChain(chain); err != nil {
		t.Fatalf("failed to insert chain: %v", err)
	}

	_, chain, _ = GenerateChainWithGenesis(gspec, ethash.NewFaker(), 3, func(i int, gen *BlockGen) {})
	done := make(chan struct{})
	go func() {
		ev := <-rmLogsCh
		if len(ev.Logs) == 0 {
			t.Error("expected logs")
		}
		close(done)
	}()
	if _, err := blockchain.InsertChain(chain); err != nil {
		t.Fatalf("failed to insert forked chain: %v", err)
	}
	timeout := time.NewTimer(1 * time.Second)
	defer timeout.Stop()
	select {
	case <-done:
	case <-timeout.C:
		t.Fatal("Timeout. There is no RemovedLogsEvent has been sent.")
	}
}

// This EVM code generates a log when the contract is created.
var logCode = common.Hex2Bytes("60606040525b7f24ec1d3ff24c2f6ff210738839dbc339cd45a5294d85c79361016243157aae7b60405180905060405180910390a15b600a8060416000396000f360606040526008565b00")

// This test checks that log events and RemovedLogsEvent are sent
// when the chain reorganizes.
func TestLogRebirth(t *testing.T) {
	testLogRebirth(t, rawdb.HashScheme)
	testLogRebirth(t, rawdb.PathScheme)
}

func testLogRebirth(t *testing.T, scheme string) {
	var (
		key1, _       = crypto.HexToECDSA("b71c71a67e1177ad4e901695e1b4b9ee17ae16c6668d313eac2f96dbcda3f291")
		addr1         = crypto.PubkeyToAddress(key1.PublicKey)
		gspec         = &Genesis{Config: params.TestChainConfig, Alloc: types.GenesisAlloc{addr1: {Balance: big.NewInt(10000000000000000)}}}
		signer        = types.LatestSigner(gspec.Config)
		engine        = ethash.NewFaker()
		blockchain, _ = NewBlockChain(rawdb.NewMemoryDatabase(), DefaultCacheConfigWithScheme(scheme), gspec, nil, engine, vm.Config{}, nil, nil)
	)
	defer blockchain.Stop()

	// The event channels.
	newLogCh := make(chan []*types.Log, 10)
	rmLogsCh := make(chan RemovedLogsEvent, 10)
	blockchain.SubscribeLogsEvent(newLogCh)
	blockchain.SubscribeRemovedLogsEvent(rmLogsCh)

	// This chain contains 10 logs.
	genDb, chain, _ := GenerateChainWithGenesis(gspec, engine, 3, func(i int, gen *BlockGen) {
		if i < 2 {
			for ii := 0; ii < 5; ii++ {
				tx, err := types.SignNewTx(key1, signer, &types.LegacyTx{
					Nonce:    gen.TxNonce(addr1),
					GasPrice: gen.header.BaseFee,
					Gas:      uint64(1000001),
					Data:     logCode,
				})
				if err != nil {
					t.Fatalf("failed to create tx: %v", err)
				}
				gen.AddTx(tx)
			}
		}
	})
	if _, err := blockchain.InsertChain(chain); err != nil {
		t.Fatalf("failed to insert chain: %v", err)
	}
	checkLogEvents(t, newLogCh, rmLogsCh, 10, 0)

	// Generate long reorg chain containing more logs. Inserting the
	// chain removes one log and adds four.
	_, forkChain, _ := GenerateChainWithGenesis(gspec, engine, 3, func(i int, gen *BlockGen) {
		if i == 2 {
			// The last (head) block is not part of the reorg-chain, we can ignore it
			return
		}
		for ii := 0; ii < 5; ii++ {
			tx, err := types.SignNewTx(key1, signer, &types.LegacyTx{
				Nonce:    gen.TxNonce(addr1),
				GasPrice: gen.header.BaseFee,
				Gas:      uint64(1000000),
				Data:     logCode,
			})
			if err != nil {
				t.Fatalf("failed to create tx: %v", err)
			}
			gen.AddTx(tx)
		}
		gen.OffsetTime(-9) // higher block difficulty
	})
	if _, err := blockchain.InsertChain(forkChain); err != nil {
		t.Fatalf("failed to insert forked chain: %v", err)
	}
	checkLogEvents(t, newLogCh, rmLogsCh, 10, 10)

	// This chain segment is rooted in the original chain, but doesn't contain any logs.
	// When inserting it, the canonical chain switches away from forkChain and re-emits
	// the log event for the old chain, as well as a RemovedLogsEvent for forkChain.
	newBlocks, _ := GenerateChain(gspec.Config, chain[len(chain)-1], engine, genDb, 1, func(i int, gen *BlockGen) {})
	if _, err := blockchain.InsertChain(newBlocks); err != nil {
		t.Fatalf("failed to insert forked chain: %v", err)
	}
	checkLogEvents(t, newLogCh, rmLogsCh, 10, 10)
}

// This test is a variation of TestLogRebirth. It verifies that log events are emitted
// when a side chain containing log events overtakes the canonical chain.
func TestSideLogRebirth(t *testing.T) {
	testSideLogRebirth(t, rawdb.HashScheme)
	testSideLogRebirth(t, rawdb.PathScheme)
}

func testSideLogRebirth(t *testing.T, scheme string) {
	var (
		key1, _       = crypto.HexToECDSA("b71c71a67e1177ad4e901695e1b4b9ee17ae16c6668d313eac2f96dbcda3f291")
		addr1         = crypto.PubkeyToAddress(key1.PublicKey)
		gspec         = &Genesis{Config: params.TestChainConfig, Alloc: types.GenesisAlloc{addr1: {Balance: big.NewInt(10000000000000000)}}}
		signer        = types.LatestSigner(gspec.Config)
		blockchain, _ = NewBlockChain(rawdb.NewMemoryDatabase(), DefaultCacheConfigWithScheme(scheme), gspec, nil, ethash.NewFaker(), vm.Config{}, nil, nil)
	)
	defer blockchain.Stop()

	newLogCh := make(chan []*types.Log, 10)
	rmLogsCh := make(chan RemovedLogsEvent, 10)
	blockchain.SubscribeLogsEvent(newLogCh)
	blockchain.SubscribeRemovedLogsEvent(rmLogsCh)

	_, chain, _ := GenerateChainWithGenesis(gspec, ethash.NewFaker(), 2, func(i int, gen *BlockGen) {
		if i == 1 {
			gen.OffsetTime(-9) // higher block difficulty
		}
	})
	if _, err := blockchain.InsertChain(chain); err != nil {
		t.Fatalf("failed to insert forked chain: %v", err)
	}
	checkLogEvents(t, newLogCh, rmLogsCh, 0, 0)

	// Generate side chain with lower difficulty
	genDb, sideChain, _ := GenerateChainWithGenesis(gspec, ethash.NewFaker(), 2, func(i int, gen *BlockGen) {
		if i == 1 {
			tx, err := types.SignTx(types.NewContractCreation(gen.TxNonce(addr1), new(big.Int), 1000000, gen.header.BaseFee, logCode), signer, key1)
			if err != nil {
				t.Fatalf("failed to create tx: %v", err)
			}
			gen.AddTx(tx)
		}
	})
	if _, err := blockchain.InsertChain(sideChain); err != nil {
		t.Fatalf("failed to insert forked chain: %v", err)
	}
	checkLogEvents(t, newLogCh, rmLogsCh, 0, 0)

	// Generate a new block based on side chain.
	newBlocks, _ := GenerateChain(gspec.Config, sideChain[len(sideChain)-1], ethash.NewFaker(), genDb, 1, func(i int, gen *BlockGen) {})
	if _, err := blockchain.InsertChain(newBlocks); err != nil {
		t.Fatalf("failed to insert forked chain: %v", err)
	}
	checkLogEvents(t, newLogCh, rmLogsCh, 1, 0)
}

func checkLogEvents(t *testing.T, logsCh <-chan []*types.Log, rmLogsCh <-chan RemovedLogsEvent, wantNew, wantRemoved int) {
	t.Helper()
	var (
		countNew int
		countRm  int
		prev     int
	)
	// Drain events.
	for len(logsCh) > 0 {
		x := <-logsCh
		countNew += len(x)
		for _, log := range x {
			// We expect added logs to be in ascending order: 0:0, 0:1, 1:0 ...
			have := 100*int(log.BlockNumber) + int(log.TxIndex)
			if have < prev {
				t.Fatalf("Expected new logs to arrive in ascending order (%d < %d)", have, prev)
			}
			prev = have
		}
	}
	prev = 0
	for len(rmLogsCh) > 0 {
		x := <-rmLogsCh
		countRm += len(x.Logs)
		for _, log := range x.Logs {
			// We expect removed logs to be in ascending order: 0:0, 0:1, 1:0 ...
			have := 100*int(log.BlockNumber) + int(log.TxIndex)
			if have < prev {
				t.Fatalf("Expected removed logs to arrive in ascending order (%d < %d)", have, prev)
			}
			prev = have
		}
	}

	if countNew != wantNew {
		t.Fatalf("wrong number of log events: got %d, want %d", countNew, wantNew)
	}
	if countRm != wantRemoved {
		t.Fatalf("wrong number of removed log events: got %d, want %d", countRm, wantRemoved)
	}
}

<<<<<<< HEAD
func TestReorgSideEvent(t *testing.T) {
	testReorgSideEvent(t, rawdb.HashScheme)
	testReorgSideEvent(t, rawdb.PathScheme)
}

func testReorgSideEvent(t *testing.T, scheme string) {
	var (
		key1, _ = crypto.HexToECDSA("b71c71a67e1177ad4e901695e1b4b9ee17ae16c6668d313eac2f96dbcda3f291")
		addr1   = crypto.PubkeyToAddress(key1.PublicKey)
		gspec   = &Genesis{
			Config: params.TestChainConfig,
			Alloc:  types.GenesisAlloc{addr1: {Balance: big.NewInt(10000000000000000)}},
		}
		signer = types.LatestSigner(gspec.Config)
	)
	blockchain, _ := NewBlockChain(rawdb.NewMemoryDatabase(), DefaultCacheConfigWithScheme(scheme), gspec, nil, ethash.NewFaker(), vm.Config{}, nil, nil)
	defer blockchain.Stop()

	_, chain, _ := GenerateChainWithGenesis(gspec, ethash.NewFaker(), 3, func(i int, gen *BlockGen) {})
	if _, err := blockchain.InsertChain(chain); err != nil {
		t.Fatalf("failed to insert chain: %v", err)
	}

	_, replacementBlocks, _ := GenerateChainWithGenesis(gspec, ethash.NewFaker(), 4, func(i int, gen *BlockGen) {
		tx, err := types.SignTx(types.NewContractCreation(gen.TxNonce(addr1), new(big.Int), 1000000, gen.header.BaseFee, nil), signer, key1)
		if i == 2 {
			gen.OffsetTime(-9)
		}
		if err != nil {
			t.Fatalf("failed to create tx: %v", err)
		}
		gen.AddTx(tx)
	})
	chainSideCh := make(chan ChainSideEvent, 64)
	blockchain.SubscribeChainSideEvent(chainSideCh)
	if _, err := blockchain.InsertChain(replacementBlocks); err != nil {
		t.Fatalf("failed to insert chain: %v", err)
	}

	// first two block of the secondary chain are for a brief moment considered
	// side chains because up to that point the first one is considered the
	// heavier chain.
	expectedSideHashes := map[common.Hash]bool{
		replacementBlocks[0].Hash(): true,
		replacementBlocks[1].Hash(): true,
		chain[0].Hash():             true,
		chain[1].Hash():             true,
		chain[2].Hash():             true,
	}

	i := 0

	const timeoutDura = 10 * time.Second
	timeout := time.NewTimer(timeoutDura)
done:
	for {
		select {
		case ev := <-chainSideCh:
			block := ev.Block
			if _, ok := expectedSideHashes[block.Hash()]; !ok {
				t.Errorf("%d: didn't expect %x to be in side chain", i, block.Hash())
			}
			i++

			if i == len(expectedSideHashes) {
				timeout.Stop()

				break done
			}
			timeout.Reset(timeoutDura)

		case <-timeout.C:
			t.Fatal("Timeout. Possibly not all blocks were triggered for sideevent")
		}
	}

	// make sure no more events are fired
	select {
	case e := <-chainSideCh:
		t.Errorf("unexpected event fired: %v", e)
	case <-time.After(250 * time.Millisecond):
	}
}

=======
>>>>>>> 293a300d
// Tests if the canonical block can be fetched from the database during chain insertion.
func TestCanonicalBlockRetrieval(t *testing.T) {
	testCanonicalBlockRetrieval(t, rawdb.HashScheme)
	testCanonicalBlockRetrieval(t, rawdb.PathScheme)
}

func testCanonicalBlockRetrieval(t *testing.T, scheme string) {
	_, gspec, blockchain, err := newCanonical(ethash.NewFaker(), 0, true, scheme)
	if err != nil {
		t.Fatalf("failed to create pristine chain: %v", err)
	}
	defer blockchain.Stop()

	_, chain, _ := GenerateChainWithGenesis(gspec, ethash.NewFaker(), 10, func(i int, gen *BlockGen) {})

	var pend sync.WaitGroup
	pend.Add(len(chain))

	for i := range chain {
		go func(block *types.Block) {
			defer pend.Done()

			// try to retrieve a block by its canonical hash and see if the block data can be retrieved.
			for {
				ch := rawdb.ReadCanonicalHash(blockchain.db, block.NumberU64())
				if ch == (common.Hash{}) {
					continue // busy wait for canonical hash to be written
				}
				if ch != block.Hash() {
					t.Errorf("unknown canonical hash, want %s, got %s", block.Hash().Hex(), ch.Hex())
					return
				}
				fb := rawdb.ReadBlock(blockchain.db, ch, block.NumberU64())
				if fb == nil {
					t.Errorf("unable to retrieve block %d for canonical hash: %s", block.NumberU64(), ch.Hex())
					return
				}
				if fb.Hash() != block.Hash() {
					t.Errorf("invalid block hash for block %d, want %s, got %s", block.NumberU64(), block.Hash().Hex(), fb.Hash().Hex())
					return
				}
				return
			}
		}(chain[i])

		if _, err := blockchain.InsertChain(types.Blocks{chain[i]}); err != nil {
			t.Fatalf("failed to insert block %d: %v", i, err)
		}
	}
	pend.Wait()
}
func TestEIP155Transition(t *testing.T) {
	testEIP155Transition(t, rawdb.HashScheme)
	testEIP155Transition(t, rawdb.PathScheme)
}

func testEIP155Transition(t *testing.T, scheme string) {
	// Configure and generate a sample block chain
	var (
		key, _     = crypto.HexToECDSA("b71c71a67e1177ad4e901695e1b4b9ee17ae16c6668d313eac2f96dbcda3f291")
		address    = crypto.PubkeyToAddress(key.PublicKey)
		funds      = big.NewInt(1000000000)
		deleteAddr = common.Address{1}
		gspec      = &Genesis{
			Config: &params.ChainConfig{
				ChainID:        big.NewInt(1),
				EIP150Block:    big.NewInt(0),
				EIP155Block:    big.NewInt(2),
				HomesteadBlock: new(big.Int),
			},
			Alloc: types.GenesisAlloc{address: {Balance: funds}, deleteAddr: {Balance: new(big.Int)}},
		}
	)
	genDb, blocks, _ := GenerateChainWithGenesis(gspec, ethash.NewFaker(), 4, func(i int, block *BlockGen) {
		var (
			tx      *types.Transaction
			err     error
			basicTx = func(signer types.Signer) (*types.Transaction, error) {
				return types.SignTx(types.NewTransaction(block.TxNonce(address), common.Address{}, new(big.Int), 21000, new(big.Int), nil), signer, key)
			}
		)
		switch i {
		case 0:
			tx, err = basicTx(types.HomesteadSigner{})
			if err != nil {
				t.Fatal(err)
			}
			block.AddTx(tx)
		case 2:
			tx, err = basicTx(types.HomesteadSigner{})
			if err != nil {
				t.Fatal(err)
			}
			block.AddTx(tx)

			tx, err = basicTx(types.LatestSigner(gspec.Config))
			if err != nil {
				t.Fatal(err)
			}
			block.AddTx(tx)
		case 3:
			tx, err = basicTx(types.HomesteadSigner{})
			if err != nil {
				t.Fatal(err)
			}
			block.AddTx(tx)

			tx, err = basicTx(types.LatestSigner(gspec.Config))
			if err != nil {
				t.Fatal(err)
			}
			block.AddTx(tx)
		}
	})

	blockchain, _ := NewBlockChain(rawdb.NewMemoryDatabase(), DefaultCacheConfigWithScheme(scheme), gspec, nil, ethash.NewFaker(), vm.Config{}, nil, nil)
	defer blockchain.Stop()

	if _, err := blockchain.InsertChain(blocks); err != nil {
		t.Fatal(err)
	}
	block := blockchain.GetBlockByNumber(1)
	if block.Transactions()[0].Protected() {
		t.Error("Expected block[0].txs[0] to not be replay protected")
	}

	block = blockchain.GetBlockByNumber(3)
	if block.Transactions()[0].Protected() {
		t.Error("Expected block[3].txs[0] to not be replay protected")
	}
	if !block.Transactions()[1].Protected() {
		t.Error("Expected block[3].txs[1] to be replay protected")
	}
	if _, err := blockchain.InsertChain(blocks[4:]); err != nil {
		t.Fatal(err)
	}

	// generate an invalid chain id transaction
	config := &params.ChainConfig{
		ChainID:        big.NewInt(2),
		EIP150Block:    big.NewInt(0),
		EIP155Block:    big.NewInt(2),
		HomesteadBlock: new(big.Int),
	}
	blocks, _ = GenerateChain(config, blocks[len(blocks)-1], ethash.NewFaker(), genDb, 4, func(i int, block *BlockGen) {
		var (
			tx      *types.Transaction
			err     error
			basicTx = func(signer types.Signer) (*types.Transaction, error) {
				return types.SignTx(types.NewTransaction(block.TxNonce(address), common.Address{}, new(big.Int), 21000, new(big.Int), nil), signer, key)
			}
		)
		if i == 0 {
			tx, err = basicTx(types.LatestSigner(config))
			if err != nil {
				t.Fatal(err)
			}
			block.AddTx(tx)
		}
	})
	_, err := blockchain.InsertChain(blocks)
	if have, want := err, types.ErrInvalidChainId; !errors.Is(have, want) {
		t.Errorf("have %v, want %v", have, want)
	}
}
func TestEIP161AccountRemoval(t *testing.T) {
	testEIP161AccountRemoval(t, rawdb.HashScheme)
	testEIP161AccountRemoval(t, rawdb.PathScheme)
}

func testEIP161AccountRemoval(t *testing.T, scheme string) {
	// Configure and generate a sample block chain
	var (
		key, _  = crypto.HexToECDSA("b71c71a67e1177ad4e901695e1b4b9ee17ae16c6668d313eac2f96dbcda3f291")
		address = crypto.PubkeyToAddress(key.PublicKey)
		funds   = big.NewInt(1000000000)
		theAddr = common.Address{1}
		gspec   = &Genesis{
			Config: &params.ChainConfig{
				ChainID:        big.NewInt(1),
				HomesteadBlock: new(big.Int),
				EIP155Block:    new(big.Int),
				EIP150Block:    new(big.Int),
				EIP158Block:    big.NewInt(2),
			},
			Alloc: types.GenesisAlloc{address: {Balance: funds}},
		}
	)
	_, blocks, _ := GenerateChainWithGenesis(gspec, ethash.NewFaker(), 3, func(i int, block *BlockGen) {
		var (
			tx     *types.Transaction
			err    error
			signer = types.LatestSigner(gspec.Config)
		)
		switch i {
		case 0:
			tx, err = types.SignTx(types.NewTransaction(block.TxNonce(address), theAddr, new(big.Int), 21000, new(big.Int), nil), signer, key)
		case 1:
			tx, err = types.SignTx(types.NewTransaction(block.TxNonce(address), theAddr, new(big.Int), 21000, new(big.Int), nil), signer, key)
		case 2:
			tx, err = types.SignTx(types.NewTransaction(block.TxNonce(address), theAddr, new(big.Int), 21000, new(big.Int), nil), signer, key)
		}
		if err != nil {
			t.Fatal(err)
		}
		block.AddTx(tx)
	})
	// account must exist pre eip 161
	blockchain, _ := NewBlockChain(rawdb.NewMemoryDatabase(), DefaultCacheConfigWithScheme(scheme), gspec, nil, ethash.NewFaker(), vm.Config{}, nil, nil)
	defer blockchain.Stop()

	if _, err := blockchain.InsertChain(types.Blocks{blocks[0]}); err != nil {
		t.Fatal(err)
	}
	if st, _ := blockchain.State(); !st.Exist(theAddr) {
		t.Error("expected account to exist")
	}

	// account needs to be deleted post eip 161
	if _, err := blockchain.InsertChain(types.Blocks{blocks[1]}); err != nil {
		t.Fatal(err)
	}
	if st, _ := blockchain.State(); st.Exist(theAddr) {
		t.Error("account should not exist")
	}

	// account mustn't be created post eip 161
	if _, err := blockchain.InsertChain(types.Blocks{blocks[2]}); err != nil {
		t.Fatal(err)
	}
	if st, _ := blockchain.State(); st.Exist(theAddr) {
		t.Error("account should not exist")
	}
}

// This is a regression test (i.e. as weird as it is, don't delete it ever), which
// tests that under weird reorg conditions the blockchain and its internal header-
// chain return the same latest block/header.
//
// https://github.com/ethereum/go-ethereum/pull/15941
func TestBlockchainHeaderchainReorgConsistency(t *testing.T) {
	testBlockchainHeaderchainReorgConsistency(t, rawdb.HashScheme)
	testBlockchainHeaderchainReorgConsistency(t, rawdb.PathScheme)
}

func testBlockchainHeaderchainReorgConsistency(t *testing.T, scheme string) {
	// Generate a canonical chain to act as the main dataset
	engine := ethash.NewFaker()
	genesis := &Genesis{
		Config:  params.TestChainConfig,
		BaseFee: big.NewInt(params.InitialBaseFee),
	}
	genDb, blocks, _ := GenerateChainWithGenesis(genesis, engine, 64, func(i int, b *BlockGen) { b.SetCoinbase(common.Address{1}) })

	// Generate a bunch of fork blocks, each side forking from the canonical chain
	forks := make([]*types.Block, len(blocks))
	for i := 0; i < len(forks); i++ {
		parent := genesis.ToBlock()
		if i > 0 {
			parent = blocks[i-1]
		}
		fork, _ := GenerateChain(genesis.Config, parent, engine, genDb, 1, func(i int, b *BlockGen) { b.SetCoinbase(common.Address{2}) })
		forks[i] = fork[0]
	}
	// Import the canonical and fork chain side by side, verifying the current block
	// and current header consistency
	chain, err := NewBlockChain(rawdb.NewMemoryDatabase(), DefaultCacheConfigWithScheme(scheme), genesis, nil, engine, vm.Config{}, nil, nil)
	if err != nil {
		t.Fatalf("failed to create tester chain: %v", err)
	}
	defer chain.Stop()

	for i := 0; i < len(blocks); i++ {
		if _, err := chain.InsertChain(blocks[i : i+1]); err != nil {
			t.Fatalf("block %d: failed to insert into chain: %v", i, err)
		}
		if chain.CurrentBlock().Hash() != chain.CurrentHeader().Hash() {
			t.Errorf("block %d: current block/header mismatch: block #%d [%x..], header #%d [%x..]", i, chain.CurrentBlock().Number, chain.CurrentBlock().Hash().Bytes()[:4], chain.CurrentHeader().Number, chain.CurrentHeader().Hash().Bytes()[:4])
		}
		if _, err := chain.InsertChain(forks[i : i+1]); err != nil {
			t.Fatalf(" fork %d: failed to insert into chain: %v", i, err)
		}
		if chain.CurrentBlock().Hash() != chain.CurrentHeader().Hash() {
			t.Errorf(" fork %d: current block/header mismatch: block #%d [%x..], header #%d [%x..]", i, chain.CurrentBlock().Number, chain.CurrentBlock().Hash().Bytes()[:4], chain.CurrentHeader().Number, chain.CurrentHeader().Hash().Bytes()[:4])
		}
	}
}

// Tests that importing small side forks doesn't leave junk in the trie database
// cache (which would eventually cause memory issues).
func TestTrieForkGC(t *testing.T) {
	// Generate a canonical chain to act as the main dataset
	engine := ethash.NewFaker()
	genesis := &Genesis{
		Config:  params.TestChainConfig,
		BaseFee: big.NewInt(params.InitialBaseFee),
	}
	genDb, blocks, _ := GenerateChainWithGenesis(genesis, engine, 2*state.TriesInMemory, func(i int, b *BlockGen) { b.SetCoinbase(common.Address{1}) })

	// Generate a bunch of fork blocks, each side forking from the canonical chain
	forks := make([]*types.Block, len(blocks))
	for i := 0; i < len(forks); i++ {
		parent := genesis.ToBlock()
		if i > 0 {
			parent = blocks[i-1]
		}
		fork, _ := GenerateChain(genesis.Config, parent, engine, genDb, 1, func(i int, b *BlockGen) { b.SetCoinbase(common.Address{2}) })
		forks[i] = fork[0]
	}
	// Import the canonical and fork chain side by side, forcing the trie cache to cache both
	chain, err := NewBlockChain(rawdb.NewMemoryDatabase(), nil, genesis, nil, engine, vm.Config{}, nil, nil)
	if err != nil {
		t.Fatalf("failed to create tester chain: %v", err)
	}
	defer chain.Stop()

	for i := 0; i < len(blocks); i++ {
		if _, err := chain.InsertChain(blocks[i : i+1]); err != nil {
			t.Fatalf("block %d: failed to insert into chain: %v", i, err)
		}
		if _, err := chain.InsertChain(forks[i : i+1]); err != nil {
			t.Fatalf("fork %d: failed to insert into chain: %v", i, err)
		}
	}
	// Dereference all the recent tries and ensure no past trie is left in
	for i := 0; i < state.TriesInMemory; i++ {
		chain.TrieDB().Dereference(blocks[len(blocks)-1-i].Root())
		chain.TrieDB().Dereference(forks[len(blocks)-1-i].Root())
	}
	if _, nodes, _, _ := chain.TrieDB().Size(); nodes > 0 { // all memory is returned in the nodes return for hashdb
		t.Fatalf("stale tries still alive after garbase collection")
	}
}

// Tests that doing large reorgs works even if the state associated with the
// forking point is not available any more.
func TestLargeReorgTrieGC(t *testing.T) {
	testLargeReorgTrieGC(t, rawdb.HashScheme)
	testLargeReorgTrieGC(t, rawdb.PathScheme)
}

func testLargeReorgTrieGC(t *testing.T, scheme string) {
	// Generate the original common chain segment and the two competing forks
	engine := ethash.NewFaker()
	genesis := &Genesis{
		Config:  params.TestChainConfig,
		BaseFee: big.NewInt(params.InitialBaseFee),
	}
	genDb, shared, _ := GenerateChainWithGenesis(genesis, engine, 64, func(i int, b *BlockGen) { b.SetCoinbase(common.Address{1}) })
	original, _ := GenerateChain(genesis.Config, shared[len(shared)-1], engine, genDb, 2*state.TriesInMemory, func(i int, b *BlockGen) { b.SetCoinbase(common.Address{2}) })
	competitor, _ := GenerateChain(genesis.Config, shared[len(shared)-1], engine, genDb, 2*state.TriesInMemory+1, func(i int, b *BlockGen) { b.SetCoinbase(common.Address{3}) })

	// Import the shared chain and the original canonical one
	db, _ := rawdb.NewDatabaseWithFreezer(rawdb.NewMemoryDatabase(), "", "", false, false, false, false, false)
	defer db.Close()

	chain, err := NewBlockChain(db, DefaultCacheConfigWithScheme(scheme), genesis, nil, engine, vm.Config{}, nil, nil)
	if err != nil {
		t.Fatalf("failed to create tester chain: %v", err)
	}
	defer chain.Stop()

	if _, err := chain.InsertChain(shared); err != nil {
		t.Fatalf("failed to insert shared chain: %v", err)
	}
	if _, err := chain.InsertChain(original); err != nil {
		t.Fatalf("failed to insert original chain: %v", err)
	}
	// Ensure that the state associated with the forking point is pruned away
	if chain.HasState(shared[len(shared)-1].Root()) {
		t.Fatalf("common-but-old ancestor still cache")
	}
	// Import the competitor chain without exceeding the canonical's TD and ensure
	// we have not processed any of the blocks (protection against malicious blocks)
	if _, err := chain.InsertChain(competitor[:len(competitor)-2]); err != nil {
		t.Fatalf("failed to insert competitor chain: %v", err)
	}
	for i, block := range competitor[:len(competitor)-2] {
		if chain.HasState(block.Root()) {
			t.Fatalf("competitor %d: low TD chain became processed", i)
		}
	}
	// Import the head of the competitor chain, triggering the reorg and ensure we
	// successfully reprocess all the stashed away blocks.
	if _, err := chain.InsertChain(competitor[len(competitor)-2:]); err != nil {
		t.Fatalf("failed to finalize competitor chain: %v", err)
	}
	// In path-based trie database implementation, it will keep 128 diff + 1 disk
	// layers, totally 129 latest states available. In hash-based it's 128.
	states := state.TriesInMemory
	if scheme == rawdb.PathScheme {
		states = states + 1
	}
	for i, block := range competitor[:len(competitor)-states] {
		if chain.HasState(block.Root()) {
			t.Fatalf("competitor %d: unexpected competing chain state", i)
		}
	}
	for i, block := range competitor[len(competitor)-states:] {
		if !chain.HasState(block.Root()) {
			t.Fatalf("competitor %d: competing chain state missing", i)
		}
	}
}

func TestBlockchainRecovery(t *testing.T) {
	testBlockchainRecovery(t, rawdb.HashScheme)
	testBlockchainRecovery(t, rawdb.PathScheme)
}

func testBlockchainRecovery(t *testing.T, scheme string) {
	// Configure and generate a sample block chain
	var (
		key, _  = crypto.HexToECDSA("b71c71a67e1177ad4e901695e1b4b9ee17ae16c6668d313eac2f96dbcda3f291")
		address = crypto.PubkeyToAddress(key.PublicKey)
		funds   = big.NewInt(1000000000)
		gspec   = &Genesis{Config: params.TestChainConfig, Alloc: types.GenesisAlloc{address: {Balance: funds}}}
	)
	height := uint64(64)
	_, blocks, receipts := GenerateChainWithGenesis(gspec, ethash.NewFaker(), int(height), nil)

	// Import the chain as a ancient-first node and ensure all pointers are updated
	ancientDb, err := rawdb.NewDatabaseWithFreezer(rawdb.NewMemoryDatabase(), t.TempDir(), "", false, false, false, false, false)
	if err != nil {
		t.Fatalf("failed to create temp freezer db: %v", err)
	}
	defer ancientDb.Close()
	ancient, _ := NewBlockChain(ancientDb, DefaultCacheConfigWithScheme(scheme), gspec, nil, ethash.NewFaker(), vm.Config{}, nil, nil)

	headers := make([]*types.Header, len(blocks))
	for i, block := range blocks {
		headers[i] = block.Header()
	}
	if n, err := ancient.InsertHeaderChain(headers); err != nil {
		t.Fatalf("failed to insert header %d: %v", n, err)
	}
	if n, err := ancient.InsertReceiptChain(blocks, receipts, uint64(3*len(blocks)/4)); err != nil {
		t.Fatalf("failed to insert receipt %d: %v", n, err)
	}
	rawdb.WriteLastPivotNumber(ancientDb, blocks[len(blocks)-1].NumberU64()) // Force fast sync behavior
	ancient.Stop()

	// Destroy head fast block manually
	midBlock := blocks[len(blocks)/2]
	rawdb.WriteHeadFastBlockHash(ancientDb, midBlock.Hash())

	// Reopen broken blockchain again
	ancient, _ = NewBlockChain(ancientDb, DefaultCacheConfigWithScheme(scheme), gspec, nil, ethash.NewFaker(), vm.Config{}, nil, nil)
	defer ancient.Stop()
	if num := ancient.CurrentBlock().Number.Uint64(); num != 0 {
		t.Errorf("head block mismatch: have #%v, want #%v", num, 0)
	}
	if num := ancient.CurrentSnapBlock().Number.Uint64(); num != midBlock.NumberU64() {
		t.Errorf("head snap-block mismatch: have #%v, want #%v", num, midBlock.NumberU64())
	}
	if num := ancient.CurrentHeader().Number.Uint64(); num != midBlock.NumberU64() {
		t.Errorf("head header mismatch: have #%v, want #%v", num, midBlock.NumberU64())
	}
}

// This test checks that InsertReceiptChain will roll back correctly when attempting to insert a side chain.
func TestInsertReceiptChainRollback(t *testing.T) {
	testInsertReceiptChainRollback(t, rawdb.HashScheme)
	testInsertReceiptChainRollback(t, rawdb.PathScheme)
}

func testInsertReceiptChainRollback(t *testing.T, scheme string) {
	// Generate forked chain. The returned BlockChain object is used to process the side chain blocks.
	tmpChain, sideblocks, canonblocks, gspec, err := getLongAndShortChains(scheme)
	if err != nil {
		t.Fatal(err)
	}
	defer tmpChain.Stop()
	// Get the side chain receipts.
	if _, err := tmpChain.InsertChain(sideblocks); err != nil {
		t.Fatal("processing side chain failed:", err)
	}
	t.Log("sidechain head:", tmpChain.CurrentBlock().Number, tmpChain.CurrentBlock().Hash())
	sidechainReceipts := make([]types.Receipts, len(sideblocks))
	for i, block := range sideblocks {
		sidechainReceipts[i] = tmpChain.GetReceiptsByHash(block.Hash())
	}
	// Get the canon chain receipts.
	if _, err := tmpChain.InsertChain(canonblocks); err != nil {
		t.Fatal("processing canon chain failed:", err)
	}
	t.Log("canon head:", tmpChain.CurrentBlock().Number, tmpChain.CurrentBlock().Hash())
	canonReceipts := make([]types.Receipts, len(canonblocks))
	for i, block := range canonblocks {
		canonReceipts[i] = tmpChain.GetReceiptsByHash(block.Hash())
	}

	// Set up a BlockChain that uses the ancient store.
	ancientDb, err := rawdb.NewDatabaseWithFreezer(rawdb.NewMemoryDatabase(), "", "", false, false, false, false, false)
	if err != nil {
		t.Fatalf("failed to create temp freezer db: %v", err)
	}
	defer ancientDb.Close()

	ancientChain, _ := NewBlockChain(ancientDb, DefaultCacheConfigWithScheme(scheme), gspec, nil, ethash.NewFaker(), vm.Config{}, nil, nil)
	defer ancientChain.Stop()

	// Import the canonical header chain.
	canonHeaders := make([]*types.Header, len(canonblocks))
	for i, block := range canonblocks {
		canonHeaders[i] = block.Header()
	}
	if _, err = ancientChain.InsertHeaderChain(canonHeaders); err != nil {
		t.Fatal("can't import canon headers:", err)
	}

	// Try to insert blocks/receipts of the side chain.
	_, err = ancientChain.InsertReceiptChain(sideblocks, sidechainReceipts, uint64(len(sideblocks)))
	if err == nil {
		t.Fatal("expected error from InsertReceiptChain.")
	}
	if ancientChain.CurrentSnapBlock().Number.Uint64() != 0 {
		t.Fatalf("failed to rollback ancient data, want %d, have %d", 0, ancientChain.CurrentSnapBlock().Number)
	}
	if frozen, err := ancientChain.db.Ancients(); err != nil || frozen != 1 {
		t.Fatalf("failed to truncate ancient data, frozen index is %d", frozen)
	}

	// Insert blocks/receipts of the canonical chain.
	_, err = ancientChain.InsertReceiptChain(canonblocks, canonReceipts, uint64(len(canonblocks)))
	if err != nil {
		t.Fatalf("can't import canon chain receipts: %v", err)
	}
	if ancientChain.CurrentSnapBlock().Number.Uint64() != canonblocks[len(canonblocks)-1].NumberU64() {
		t.Fatalf("failed to insert ancient recept chain after rollback")
	}
	if frozen, _ := ancientChain.db.Ancients(); frozen != uint64(len(canonblocks))+1 {
		t.Fatalf("wrong ancients count %d", frozen)
	}
}

// Tests that importing a very large side fork, which is larger than the canon chain,
// but where the difficulty per block is kept low: this means that it will not
// overtake the 'canon' chain until after it's passed canon by about 200 blocks.
//
// Details at:
//   - https://github.com/ethereum/go-ethereum/issues/18977
//   - https://github.com/ethereum/go-ethereum/pull/18988
func TestLowDiffLongChain(t *testing.T) {
	testLowDiffLongChain(t, rawdb.HashScheme)
	testLowDiffLongChain(t, rawdb.PathScheme)
}

func testLowDiffLongChain(t *testing.T, scheme string) {
	// Generate a canonical chain to act as the main dataset
	engine := ethash.NewFaker()
	genesis := &Genesis{
		Config:  params.TestChainConfig,
		BaseFee: big.NewInt(params.InitialBaseFee),
	}
	// We must use a pretty long chain to ensure that the fork doesn't overtake us
	// until after at least 128 blocks post tip
	genDb, blocks, _ := GenerateChainWithGenesis(genesis, engine, 6*state.TriesInMemory, func(i int, b *BlockGen) {
		b.SetCoinbase(common.Address{1})
		b.OffsetTime(-9)
	})

	// Import the canonical chain
	diskdb, _ := rawdb.NewDatabaseWithFreezer(rawdb.NewMemoryDatabase(), "", "", false, false, false, false, false)
	defer diskdb.Close()

	chain, err := NewBlockChain(diskdb, DefaultCacheConfigWithScheme(scheme), genesis, nil, engine, vm.Config{}, nil, nil)
	if err != nil {
		t.Fatalf("failed to create tester chain: %v", err)
	}
	defer chain.Stop()

	if n, err := chain.InsertChain(blocks); err != nil {
		t.Fatalf("block %d: failed to insert into chain: %v", n, err)
	}
	// Generate fork chain, starting from an early block
	parent := blocks[10]
	fork, _ := GenerateChain(genesis.Config, parent, engine, genDb, 8*state.TriesInMemory, func(i int, b *BlockGen) {
		b.SetCoinbase(common.Address{2})
	})

	// And now import the fork
	if i, err := chain.InsertChain(fork); err != nil {
		t.Fatalf("block %d: failed to insert into chain: %v", i, err)
	}
	head := chain.CurrentBlock()
	if got := fork[len(fork)-1].Hash(); got != head.Hash() {
		t.Fatalf("head wrong, expected %x got %x", head.Hash(), got)
	}
	// Sanity check that all the canonical numbers are present
	header := chain.CurrentHeader()
	for number := head.Number.Uint64(); number > 0; number-- {
		if hash := chain.GetHeaderByNumber(number).Hash(); hash != header.Hash() {
			t.Fatalf("header %d: canonical hash mismatch: have %x, want %x", number, hash, header.Hash())
		}
		header = chain.GetHeader(header.ParentHash, number-1)
	}
}

// Tests that importing a sidechain (S), where
// - S is sidechain, containing blocks [Sn...Sm]
// - C is canon chain, containing blocks [G..Cn..Cm]
// - A common ancestor is placed at prune-point + blocksBetweenCommonAncestorAndPruneblock
// - The sidechain S is prepended with numCanonBlocksInSidechain blocks from the canon chain
//
// The mergePoint can be these values:
// -1: the transition won't happen
// 0:  the transition happens since genesis
// 1:  the transition happens after some chain segments
func testSideImport(t *testing.T, numCanonBlocksInSidechain, blocksBetweenCommonAncestorAndPruneblock int, mergePoint int) {
	// Generate a canonical chain to act as the main dataset
	chainConfig := *params.TestChainConfig
	var (
		engine = beacon.New(ethash.NewFaker())
		key, _ = crypto.HexToECDSA("b71c71a67e1177ad4e901695e1b4b9ee17ae16c6668d313eac2f96dbcda3f291")
		addr   = crypto.PubkeyToAddress(key.PublicKey)
		nonce  = uint64(0)

		gspec = &Genesis{
			Config:  &chainConfig,
			Alloc:   types.GenesisAlloc{addr: {Balance: big.NewInt(gomath.MaxInt64)}},
			BaseFee: big.NewInt(params.InitialBaseFee),
		}
		signer     = types.LatestSigner(gspec.Config)
		mergeBlock = gomath.MaxInt32
	)
	// Generate and import the canonical chain
	chain, err := NewBlockChain(rawdb.NewMemoryDatabase(), nil, gspec, nil, engine, vm.Config{}, nil, nil)
	if err != nil {
		t.Fatalf("failed to create tester chain: %v", err)
	}
	defer chain.Stop()

	// Activate the transition since genesis if required
	if mergePoint == 0 {
		mergeBlock = 0

		// Set the terminal total difficulty in the config
		gspec.Config.TerminalTotalDifficulty = big.NewInt(0)
	}
	genDb, blocks, _ := GenerateChainWithGenesis(gspec, engine, 2*state.TriesInMemory, func(i int, gen *BlockGen) {
		tx, err := types.SignTx(types.NewTransaction(nonce, common.HexToAddress("deadbeef"), big.NewInt(100), 21000, big.NewInt(int64(i+1)*params.GWei), nil), signer, key)
		if err != nil {
			t.Fatalf("failed to create tx: %v", err)
		}
		gen.AddTx(tx)
		if int(gen.header.Number.Uint64()) >= mergeBlock {
			gen.SetPoS()
		}
		nonce++
	})
	if n, err := chain.InsertChain(blocks); err != nil {
		t.Fatalf("block %d: failed to insert into chain: %v", n, err)
	}

	lastPrunedIndex := len(blocks) - state.TriesInMemory - 1
	lastPrunedBlock := blocks[lastPrunedIndex-1]
	firstNonPrunedBlock := blocks[len(blocks)-state.TriesInMemory]

	// Verify pruning of lastPrunedBlock
	if chain.HasBlockAndState(lastPrunedBlock.Hash(), lastPrunedBlock.NumberU64()) {
		t.Errorf("Block %d not pruned", lastPrunedBlock.NumberU64())
	}
	// Verify firstNonPrunedBlock is not pruned
	if !chain.HasBlockAndState(firstNonPrunedBlock.Hash(), firstNonPrunedBlock.NumberU64()) {
		t.Errorf("Block %d pruned", firstNonPrunedBlock.NumberU64())
	}

	// Activate the transition in the middle of the chain
	if mergePoint == 1 {
		// Set the terminal total difficulty in the config
		ttd := big.NewInt(int64(len(blocks)))
		ttd.Mul(ttd, params.GenesisDifficulty)
		gspec.Config.TerminalTotalDifficulty = ttd
		mergeBlock = len(blocks)
	}

	// Generate the sidechain
	// First block should be a known block, block after should be a pruned block. So
	// canon(pruned), side, side...

	// Generate fork chain, make it longer than canon
	parentIndex := lastPrunedIndex + blocksBetweenCommonAncestorAndPruneblock
	parent := blocks[parentIndex]
	fork, _ := GenerateChain(gspec.Config, parent, engine, genDb, 2*state.TriesInMemory, func(i int, b *BlockGen) {
		b.SetCoinbase(common.Address{2})
		if int(b.header.Number.Uint64()) >= mergeBlock {
			b.SetPoS()
		}
	})
	// Prepend the parent(s)
	var sidechain []*types.Block
	for i := numCanonBlocksInSidechain; i > 0; i-- {
		sidechain = append(sidechain, blocks[parentIndex+1-i])
	}
	sidechain = append(sidechain, fork...)
	n, err := chain.InsertChain(sidechain)
	if err != nil {
		t.Errorf("Got error, %v number %d - %d", err, sidechain[n].NumberU64(), n)
	}
	head := chain.CurrentBlock()
	if got := fork[len(fork)-1].Hash(); got != head.Hash() {
		t.Fatalf("head wrong, expected %x got %x", head.Hash(), got)
	}
}

// Tests that importing a sidechain (S), where
//   - S is sidechain, containing blocks [Sn...Sm]
//   - C is canon chain, containing blocks [G..Cn..Cm]
//   - The common ancestor Cc is pruned
//   - The first block in S: Sn, is == Cn
//
// That is: the sidechain for import contains some blocks already present in canon chain.
// So the blocks are:
//
//	[ Cn, Cn+1, Cc, Sn+3 ... Sm]
//	^    ^    ^  pruned
func TestPrunedImportSide(t *testing.T) {
	// glogger := log.NewGlogHandler(log.NewTerminalHandler(os.Stderr, false))
	// glogger.Verbosity(3)
	// log.SetDefault(log.NewLogger(glogger))
	testSideImport(t, 3, 3, -1)
	testSideImport(t, 3, -3, -1)
	testSideImport(t, 10, 0, -1)
	testSideImport(t, 1, 10, -1)
	testSideImport(t, 1, -10, -1)
}

func TestPrunedImportSideWithMerging(t *testing.T) {
	// glogger := log.NewGlogHandler(log.NewTerminalHandler(os.Stderr, false))
	// glogger.Verbosity(3)
	// log.SetDefault(log.NewLogger(glogger))
	testSideImport(t, 3, 3, 0)
	testSideImport(t, 3, -3, 0)
	testSideImport(t, 10, 0, 0)
	testSideImport(t, 1, 10, 0)
	testSideImport(t, 1, -10, 0)

	testSideImport(t, 3, 3, 1)
	testSideImport(t, 3, -3, 1)
	testSideImport(t, 10, 0, 1)
	testSideImport(t, 1, 10, 1)
	testSideImport(t, 1, -10, 1)
}

func TestInsertKnownHeaders(t *testing.T) {
	testInsertKnownChainData(t, "headers", rawdb.HashScheme)
	testInsertKnownChainData(t, "headers", rawdb.PathScheme)
}
func TestInsertKnownReceiptChain(t *testing.T) {
	testInsertKnownChainData(t, "receipts", rawdb.HashScheme)
	testInsertKnownChainData(t, "receipts", rawdb.PathScheme)
}
func TestInsertKnownBlocks(t *testing.T) {
	testInsertKnownChainData(t, "blocks", rawdb.HashScheme)
	testInsertKnownChainData(t, "blocks", rawdb.PathScheme)
}

func testInsertKnownChainData(t *testing.T, typ string, scheme string) {
	engine := ethash.NewFaker()
	genesis := &Genesis{
		Config:  params.TestChainConfig,
		BaseFee: big.NewInt(params.InitialBaseFee),
	}
	genDb, blocks, receipts := GenerateChainWithGenesis(genesis, engine, 32, func(i int, b *BlockGen) { b.SetCoinbase(common.Address{1}) })

	// A longer chain but total difficulty is lower.
	blocks2, receipts2 := GenerateChain(genesis.Config, blocks[len(blocks)-1], engine, genDb, 65, func(i int, b *BlockGen) { b.SetCoinbase(common.Address{1}) })

	// A shorter chain but total difficulty is higher.
	blocks3, receipts3 := GenerateChain(genesis.Config, blocks[len(blocks)-1], engine, genDb, 64, func(i int, b *BlockGen) {
		b.SetCoinbase(common.Address{1})
		b.OffsetTime(-9) // A higher difficulty
	})
	// Import the shared chain and the original canonical one
	chaindb, err := rawdb.NewDatabaseWithFreezer(rawdb.NewMemoryDatabase(), "", "", false, false, false, false, false)
	if err != nil {
		t.Fatalf("failed to create temp freezer db: %v", err)
	}
	defer chaindb.Close()

	chain, err := NewBlockChain(chaindb, DefaultCacheConfigWithScheme(scheme), genesis, nil, engine, vm.Config{}, nil, nil)
	if err != nil {
		t.Fatalf("failed to create tester chain: %v", err)
	}
	defer chain.Stop()

	var (
		inserter func(blocks []*types.Block, receipts []types.Receipts) error
		asserter func(t *testing.T, block *types.Block)
	)
	if typ == "headers" {
		inserter = func(blocks []*types.Block, receipts []types.Receipts) error {
			headers := make([]*types.Header, 0, len(blocks))
			for _, block := range blocks {
				headers = append(headers, block.Header())
			}
			_, err := chain.InsertHeaderChain(headers)
			return err
		}
		asserter = func(t *testing.T, block *types.Block) {
			if chain.CurrentHeader().Hash() != block.Hash() {
				t.Fatalf("current head header mismatch, have %v, want %v", chain.CurrentHeader().Hash().Hex(), block.Hash().Hex())
			}
		}
	} else if typ == "receipts" {
		inserter = func(blocks []*types.Block, receipts []types.Receipts) error {
			headers := make([]*types.Header, 0, len(blocks))
			for _, block := range blocks {
				headers = append(headers, block.Header())
			}
			_, err := chain.InsertHeaderChain(headers)
			if err != nil {
				return err
			}
			_, err = chain.InsertReceiptChain(blocks, receipts, 0)
			return err
		}
		asserter = func(t *testing.T, block *types.Block) {
			if chain.CurrentSnapBlock().Hash() != block.Hash() {
				t.Fatalf("current head fast block mismatch, have %v, want %v", chain.CurrentSnapBlock().Hash().Hex(), block.Hash().Hex())
			}
		}
	} else {
		inserter = func(blocks []*types.Block, receipts []types.Receipts) error {
			_, err := chain.InsertChain(blocks)
			return err
		}
		asserter = func(t *testing.T, block *types.Block) {
			if chain.CurrentBlock().Hash() != block.Hash() {
				t.Fatalf("current head block mismatch, have %v, want %v", chain.CurrentBlock().Hash().Hex(), block.Hash().Hex())
			}
		}
	}

	if err := inserter(blocks, receipts); err != nil {
		t.Fatalf("failed to insert chain data: %v", err)
	}

	// Reimport the chain data again. All the imported
	// chain data are regarded "known" data.
	if err := inserter(blocks, receipts); err != nil {
		t.Fatalf("failed to insert chain data: %v", err)
	}
	asserter(t, blocks[len(blocks)-1])

	// Import a long canonical chain with some known data as prefix.
	rollback := blocks[len(blocks)/2].NumberU64()

	chain.SetHead(rollback - 1)
	if err := inserter(append(blocks, blocks2...), append(receipts, receipts2...)); err != nil {
		t.Fatalf("failed to insert chain data: %v", err)
	}
	asserter(t, blocks2[len(blocks2)-1])

	// Import a heavier shorter but higher total difficulty chain with some known data as prefix.
	if err := inserter(append(blocks, blocks3...), append(receipts, receipts3...)); err != nil {
		t.Fatalf("failed to insert chain data: %v", err)
	}
	asserter(t, blocks3[len(blocks3)-1])

	// Import a longer but lower total difficulty chain with some known data as prefix.
	if err := inserter(append(blocks, blocks2...), append(receipts, receipts2...)); err != nil {
		t.Fatalf("failed to insert chain data: %v", err)
	}
	// The head shouldn't change.
	asserter(t, blocks3[len(blocks3)-1])

	// Rollback the heavier chain and re-insert the longer chain again
	chain.SetHead(rollback - 1)
	if err := inserter(append(blocks, blocks2...), append(receipts, receipts2...)); err != nil {
		t.Fatalf("failed to insert chain data: %v", err)
	}
	asserter(t, blocks2[len(blocks2)-1])
}

func TestInsertKnownHeadersWithMerging(t *testing.T) {
	testInsertKnownChainDataWithMerging(t, "headers", 0)
}
func TestInsertKnownReceiptChainWithMerging(t *testing.T) {
	testInsertKnownChainDataWithMerging(t, "receipts", 0)
}
func TestInsertKnownBlocksWithMerging(t *testing.T) {
	testInsertKnownChainDataWithMerging(t, "blocks", 0)
}
func TestInsertKnownHeadersAfterMerging(t *testing.T) {
	testInsertKnownChainDataWithMerging(t, "headers", 1)
}
func TestInsertKnownReceiptChainAfterMerging(t *testing.T) {
	testInsertKnownChainDataWithMerging(t, "receipts", 1)
}
func TestInsertKnownBlocksAfterMerging(t *testing.T) {
	testInsertKnownChainDataWithMerging(t, "blocks", 1)
}

// mergeHeight can be assigned in these values:
// 0: means the merging is applied since genesis
// 1: means the merging is applied after the first segment
func testInsertKnownChainDataWithMerging(t *testing.T, typ string, mergeHeight int) {
	// Copy the TestChainConfig so we can modify it during tests
	chainConfig := *params.TestChainConfig
	var (
		genesis = &Genesis{
			BaseFee: big.NewInt(params.InitialBaseFee),
			Config:  &chainConfig,
		}
		engine     = beacon.New(ethash.NewFaker())
		mergeBlock = uint64(gomath.MaxUint64)
	)
	// Apply merging since genesis
	if mergeHeight == 0 {
		genesis.Config.TerminalTotalDifficulty = big.NewInt(0)
		mergeBlock = uint64(0)
	}

	genDb, blocks, receipts := GenerateChainWithGenesis(genesis, engine, 32,
		func(i int, b *BlockGen) {
			if b.header.Number.Uint64() >= mergeBlock {
				b.SetPoS()
			}
			b.SetCoinbase(common.Address{1})
		})

	// Apply merging after the first segment
	if mergeHeight == 1 {
		// TTD is genesis diff + blocks
		ttd := big.NewInt(1 + int64(len(blocks)))
		ttd.Mul(ttd, params.GenesisDifficulty)
		genesis.Config.TerminalTotalDifficulty = ttd
		mergeBlock = uint64(len(blocks))
	}
	// Longer chain and shorter chain
	blocks2, receipts2 := GenerateChain(genesis.Config, blocks[len(blocks)-1], engine, genDb, 65, func(i int, b *BlockGen) {
		b.SetCoinbase(common.Address{1})
		if b.header.Number.Uint64() >= mergeBlock {
			b.SetPoS()
		}
	})
	blocks3, receipts3 := GenerateChain(genesis.Config, blocks[len(blocks)-1], engine, genDb, 64, func(i int, b *BlockGen) {
		b.SetCoinbase(common.Address{1})
		b.OffsetTime(-9) // Time shifted, difficulty shouldn't be changed
		if b.header.Number.Uint64() >= mergeBlock {
			b.SetPoS()
		}
	})
	// Import the shared chain and the original canonical one
	chaindb, err := rawdb.NewDatabaseWithFreezer(rawdb.NewMemoryDatabase(), "", "", false, false, false, false, false)
	if err != nil {
		t.Fatalf("failed to create temp freezer db: %v", err)
	}
	defer chaindb.Close()

	chain, err := NewBlockChain(chaindb, nil, genesis, nil, engine, vm.Config{}, nil, nil)
	if err != nil {
		t.Fatalf("failed to create tester chain: %v", err)
	}
	defer chain.Stop()

	var (
		inserter func(blocks []*types.Block, receipts []types.Receipts) error
		asserter func(t *testing.T, block *types.Block)
	)
	if typ == "headers" {
		inserter = func(blocks []*types.Block, receipts []types.Receipts) error {
			headers := make([]*types.Header, 0, len(blocks))
			for _, block := range blocks {
				headers = append(headers, block.Header())
			}
			i, err := chain.InsertHeaderChain(headers)
			if err != nil {
				return fmt.Errorf("index %d, number %d: %w", i, headers[i].Number, err)
			}
			return err
		}
		asserter = func(t *testing.T, block *types.Block) {
			if chain.CurrentHeader().Hash() != block.Hash() {
				t.Fatalf("current head header mismatch, have %v, want %v", chain.CurrentHeader().Hash().Hex(), block.Hash().Hex())
			}
		}
	} else if typ == "receipts" {
		inserter = func(blocks []*types.Block, receipts []types.Receipts) error {
			headers := make([]*types.Header, 0, len(blocks))
			for _, block := range blocks {
				headers = append(headers, block.Header())
			}
			i, err := chain.InsertHeaderChain(headers)
			if err != nil {
				return fmt.Errorf("index %d: %w", i, err)
			}
			_, err = chain.InsertReceiptChain(blocks, receipts, 0)
			return err
		}
		asserter = func(t *testing.T, block *types.Block) {
			if chain.CurrentSnapBlock().Hash() != block.Hash() {
				t.Fatalf("current head fast block mismatch, have %v, want %v", chain.CurrentSnapBlock().Hash().Hex(), block.Hash().Hex())
			}
		}
	} else {
		inserter = func(blocks []*types.Block, receipts []types.Receipts) error {
			i, err := chain.InsertChain(blocks)
			if err != nil {
				return fmt.Errorf("index %d: %w", i, err)
			}
			return nil
		}
		asserter = func(t *testing.T, block *types.Block) {
			if chain.CurrentBlock().Hash() != block.Hash() {
				t.Fatalf("current head block mismatch, have %v, want %v", chain.CurrentBlock().Hash().Hex(), block.Hash().Hex())
			}
		}
	}
	if err := inserter(blocks, receipts); err != nil {
		t.Fatalf("failed to insert chain data: %v", err)
	}

	// Reimport the chain data again. All the imported
	// chain data are regarded "known" data.
	if err := inserter(blocks, receipts); err != nil {
		t.Fatalf("failed to insert chain data: %v", err)
	}
	asserter(t, blocks[len(blocks)-1])

	// Import a long canonical chain with some known data as prefix.
	rollback := blocks[len(blocks)/2].NumberU64()
	chain.SetHead(rollback - 1)
	if err := inserter(blocks, receipts); err != nil {
		t.Fatalf("failed to insert chain data: %v", err)
	}
	asserter(t, blocks[len(blocks)-1])

	// Import a longer chain with some known data as prefix.
	if err := inserter(append(blocks, blocks2...), append(receipts, receipts2...)); err != nil {
		t.Fatalf("failed to insert chain data: %v", err)
	}
	asserter(t, blocks2[len(blocks2)-1])

	// Import a shorter chain with some known data as prefix.
	// The reorg is expected since the fork choice rule is
	// already changed.
	if err := inserter(append(blocks, blocks3...), append(receipts, receipts3...)); err != nil {
		t.Fatalf("failed to insert chain data: %v", err)
	}
	// The head shouldn't change.
	asserter(t, blocks3[len(blocks3)-1])

	// Reimport the longer chain again, the reorg is still expected
	chain.SetHead(rollback - 1)
	if err := inserter(append(blocks, blocks2...), append(receipts, receipts2...)); err != nil {
		t.Fatalf("failed to insert chain data: %v", err)
	}
	asserter(t, blocks2[len(blocks2)-1])
}

// getLongAndShortChains returns two chains: A is longer, B is heavier.
func getLongAndShortChains(scheme string) (*BlockChain, []*types.Block, []*types.Block, *Genesis, error) {
	// Generate a canonical chain to act as the main dataset
	engine := ethash.NewFaker()
	genesis := &Genesis{
		Config:  params.TestChainConfig,
		BaseFee: big.NewInt(params.InitialBaseFee),
	}
	// Generate and import the canonical chain,
	// Offset the time, to keep the difficulty low
	genDb, longChain, _ := GenerateChainWithGenesis(genesis, engine, 80, func(i int, b *BlockGen) {
		b.SetCoinbase(common.Address{1})
	})
	chain, err := NewBlockChain(rawdb.NewMemoryDatabase(), DefaultCacheConfigWithScheme(scheme), genesis, nil, engine, vm.Config{}, nil, nil)
	if err != nil {
		return nil, nil, nil, nil, fmt.Errorf("failed to create tester chain: %v", err)
	}
	// Generate fork chain, make it shorter than canon, with common ancestor pretty early
	parentIndex := 3
	parent := longChain[parentIndex]
	heavyChainExt, _ := GenerateChain(genesis.Config, parent, engine, genDb, 75, func(i int, b *BlockGen) {
		b.SetCoinbase(common.Address{2})
		b.OffsetTime(-9)
	})
	var heavyChain []*types.Block
	heavyChain = append(heavyChain, longChain[:parentIndex+1]...)
	heavyChain = append(heavyChain, heavyChainExt...)

	// Verify that the test is sane
	var (
		longerTd  = new(big.Int)
		shorterTd = new(big.Int)
	)
	for index, b := range longChain {
		longerTd.Add(longerTd, b.Difficulty())
		if index <= parentIndex {
			shorterTd.Add(shorterTd, b.Difficulty())
		}
	}
	for _, b := range heavyChain {
		shorterTd.Add(shorterTd, b.Difficulty())
	}
	if shorterTd.Cmp(longerTd) <= 0 {
		return nil, nil, nil, nil, fmt.Errorf("test is moot, heavyChain td (%v) must be larger than canon td (%v)", shorterTd, longerTd)
	}
	longerNum := longChain[len(longChain)-1].NumberU64()
	shorterNum := heavyChain[len(heavyChain)-1].NumberU64()
	if shorterNum >= longerNum {
		return nil, nil, nil, nil, fmt.Errorf("test is moot, heavyChain num (%v) must be lower than canon num (%v)", shorterNum, longerNum)
	}
	return chain, longChain, heavyChain, genesis, nil
}

// TestReorgToShorterRemovesCanonMapping tests that if we
// 1. Have a chain [0 ... N .. X]
// 2. Reorg to shorter but heavier chain [0 ... N ... Y]
// 3. Then there should be no canon mapping for the block at height X
// 4. The forked block should still be retrievable by hash
func TestReorgToShorterRemovesCanonMapping(t *testing.T) {
	testReorgToShorterRemovesCanonMapping(t, rawdb.HashScheme)
	testReorgToShorterRemovesCanonMapping(t, rawdb.PathScheme)
}

func testReorgToShorterRemovesCanonMapping(t *testing.T, scheme string) {
	chain, canonblocks, sideblocks, _, err := getLongAndShortChains(scheme)
	if err != nil {
		t.Fatal(err)
	}
	defer chain.Stop()

	if n, err := chain.InsertChain(canonblocks); err != nil {
		t.Fatalf("block %d: failed to insert into chain: %v", n, err)
	}
	canonNum := chain.CurrentBlock().Number.Uint64()
	canonHash := chain.CurrentBlock().Hash()
	_, err = chain.InsertChain(sideblocks)
	if err != nil {
		t.Errorf("Got error, %v", err)
	}
	head := chain.CurrentBlock()
	if got := sideblocks[len(sideblocks)-1].Hash(); got != head.Hash() {
		t.Fatalf("head wrong, expected %x got %x", head.Hash(), got)
	}
	// We have now inserted a sidechain.
	if blockByNum := chain.GetBlockByNumber(canonNum); blockByNum != nil {
		t.Errorf("expected block to be gone: %v", blockByNum.NumberU64())
	}
	if headerByNum := chain.GetHeaderByNumber(canonNum); headerByNum != nil {
		t.Errorf("expected header to be gone: %v", headerByNum.Number)
	}
	if blockByHash := chain.GetBlockByHash(canonHash); blockByHash == nil {
		t.Errorf("expected block to be present: %x", blockByHash.Hash())
	}
	if headerByHash := chain.GetHeaderByHash(canonHash); headerByHash == nil {
		t.Errorf("expected header to be present: %x", headerByHash.Hash())
	}
}

// TestReorgToShorterRemovesCanonMappingHeaderChain is the same scenario
// as TestReorgToShorterRemovesCanonMapping, but applied on headerchain
// imports -- that is, for fast sync
func TestReorgToShorterRemovesCanonMappingHeaderChain(t *testing.T) {
	testReorgToShorterRemovesCanonMappingHeaderChain(t, rawdb.HashScheme)
	testReorgToShorterRemovesCanonMappingHeaderChain(t, rawdb.PathScheme)
}

func testReorgToShorterRemovesCanonMappingHeaderChain(t *testing.T, scheme string) {
	chain, canonblocks, sideblocks, _, err := getLongAndShortChains(scheme)
	if err != nil {
		t.Fatal(err)
	}
	defer chain.Stop()

	// Convert into headers
	canonHeaders := make([]*types.Header, len(canonblocks))
	for i, block := range canonblocks {
		canonHeaders[i] = block.Header()
	}
	if n, err := chain.InsertHeaderChain(canonHeaders); err != nil {
		t.Fatalf("header %d: failed to insert into chain: %v", n, err)
	}
	canonNum := chain.CurrentHeader().Number.Uint64()
	canonHash := chain.CurrentBlock().Hash()
	sideHeaders := make([]*types.Header, len(sideblocks))
	for i, block := range sideblocks {
		sideHeaders[i] = block.Header()
	}
	if n, err := chain.InsertHeaderChain(sideHeaders); err != nil {
		t.Fatalf("header %d: failed to insert into chain: %v", n, err)
	}
	head := chain.CurrentHeader()
	if got := sideblocks[len(sideblocks)-1].Hash(); got != head.Hash() {
		t.Fatalf("head wrong, expected %x got %x", head.Hash(), got)
	}
	// We have now inserted a sidechain.
	if blockByNum := chain.GetBlockByNumber(canonNum); blockByNum != nil {
		t.Errorf("expected block to be gone: %v", blockByNum.NumberU64())
	}
	if headerByNum := chain.GetHeaderByNumber(canonNum); headerByNum != nil {
		t.Errorf("expected header to be gone: %v", headerByNum.Number.Uint64())
	}
	if blockByHash := chain.GetBlockByHash(canonHash); blockByHash == nil {
		t.Errorf("expected block to be present: %x", blockByHash.Hash())
	}
	if headerByHash := chain.GetHeaderByHash(canonHash); headerByHash == nil {
		t.Errorf("expected header to be present: %x", headerByHash.Hash())
	}
}

// Benchmarks large blocks with value transfers to non-existing accounts
func benchmarkLargeNumberOfValueToNonexisting(b *testing.B, numTxs, numBlocks int, recipientFn func(uint64) common.Address, dataFn func(uint64) []byte) {
	var (
		signer          = types.HomesteadSigner{}
		testBankKey, _  = crypto.HexToECDSA("b71c71a67e1177ad4e901695e1b4b9ee17ae16c6668d313eac2f96dbcda3f291")
		testBankAddress = crypto.PubkeyToAddress(testBankKey.PublicKey)
		bankFunds       = big.NewInt(100000000000000000)
		gspec           = &Genesis{
			Config: params.TestChainConfig,
			Alloc: types.GenesisAlloc{
				testBankAddress: {Balance: bankFunds},
				common.HexToAddress("0xc0de"): {
					Code:    []byte{0x60, 0x01, 0x50},
					Balance: big.NewInt(0),
				}, // push 1, pop
			},
			GasLimit: 100e6, // 100 M
		}
	)
	// Generate the original common chain segment and the two competing forks
	engine := ethash.NewFaker()

	blockGenerator := func(i int, block *BlockGen) {
		block.SetCoinbase(common.Address{1})
		for txi := 0; txi < numTxs; txi++ {
			uniq := uint64(i*numTxs + txi)
			recipient := recipientFn(uniq)
			tx, err := types.SignTx(types.NewTransaction(uniq, recipient, big.NewInt(1), params.TxGas, block.header.BaseFee, nil), signer, testBankKey)
			if err != nil {
				b.Error(err)
			}
			block.AddTx(tx)
		}
	}

	_, shared, _ := GenerateChainWithGenesis(gspec, engine, numBlocks, blockGenerator)
	b.StopTimer()
	b.ResetTimer()
	for i := 0; i < b.N; i++ {
		// Import the shared chain and the original canonical one
		chain, err := NewBlockChain(rawdb.NewMemoryDatabase(), nil, gspec, nil, engine, vm.Config{}, nil, nil)
		if err != nil {
			b.Fatalf("failed to create tester chain: %v", err)
		}
		b.StartTimer()
		if _, err := chain.InsertChain(shared); err != nil {
			b.Fatalf("failed to insert shared chain: %v", err)
		}
		b.StopTimer()
		block := chain.GetBlockByHash(chain.CurrentBlock().Hash())
		if got := block.Transactions().Len(); got != numTxs*numBlocks {
			b.Fatalf("Transactions were not included, expected %d, got %d", numTxs*numBlocks, got)
		}
	}
}

func BenchmarkBlockChain_1x1000ValueTransferToNonexisting(b *testing.B) {
	var (
		numTxs    = 1000
		numBlocks = 1
	)
	recipientFn := func(nonce uint64) common.Address {
		return common.BigToAddress(new(big.Int).SetUint64(1337 + nonce))
	}
	dataFn := func(nonce uint64) []byte {
		return nil
	}
	benchmarkLargeNumberOfValueToNonexisting(b, numTxs, numBlocks, recipientFn, dataFn)
}

func BenchmarkBlockChain_1x1000ValueTransferToExisting(b *testing.B) {
	var (
		numTxs    = 1000
		numBlocks = 1
	)
	b.StopTimer()
	b.ResetTimer()

	recipientFn := func(nonce uint64) common.Address {
		return common.BigToAddress(new(big.Int).SetUint64(1337))
	}
	dataFn := func(nonce uint64) []byte {
		return nil
	}
	benchmarkLargeNumberOfValueToNonexisting(b, numTxs, numBlocks, recipientFn, dataFn)
}

func BenchmarkBlockChain_1x1000Executions(b *testing.B) {
	var (
		numTxs    = 1000
		numBlocks = 1
	)
	b.StopTimer()
	b.ResetTimer()

	recipientFn := func(nonce uint64) common.Address {
		return common.BigToAddress(new(big.Int).SetUint64(0xc0de))
	}
	dataFn := func(nonce uint64) []byte {
		return nil
	}
	benchmarkLargeNumberOfValueToNonexisting(b, numTxs, numBlocks, recipientFn, dataFn)
}

// Tests that importing a some old blocks, where all blocks are before the
// pruning point.
// This internally leads to a sidechain import, since the blocks trigger an
// ErrPrunedAncestor error.
// This may e.g. happen if
//  1. Downloader rollbacks a batch of inserted blocks and exits
//  2. Downloader starts to sync again
//  3. The blocks fetched are all known and canonical blocks
func TestSideImportPrunedBlocks(t *testing.T) {
	testSideImportPrunedBlocks(t, rawdb.HashScheme)
	testSideImportPrunedBlocks(t, rawdb.PathScheme)
}

func testSideImportPrunedBlocks(t *testing.T, scheme string) {
	// Generate a canonical chain to act as the main dataset
	engine := ethash.NewFaker()
	genesis := &Genesis{
		Config:  params.TestChainConfig,
		BaseFee: big.NewInt(params.InitialBaseFee),
	}
	// Generate and import the canonical chain
	_, blocks, _ := GenerateChainWithGenesis(genesis, engine, 2*state.TriesInMemory, nil)

<<<<<<< HEAD
	chain, err := NewBlockChain(rawdb.NewMemoryDatabase(), DefaultCacheConfigWithScheme(scheme), genesis, nil, engine, vm.Config{}, nil, nil)
=======
	// Construct a database with freezer enabled
	datadir := t.TempDir()
	ancient := path.Join(datadir, "ancient")

	pdb, err := pebble.New(datadir, 0, 0, "", false)
	if err != nil {
		t.Fatalf("Failed to create persistent key-value database: %v", err)
	}
	db, err := rawdb.NewDatabaseWithFreezer(pdb, ancient, "", false)
	if err != nil {
		t.Fatalf("Failed to create persistent freezer database: %v", err)
	}
	defer db.Close()

	chain, err := NewBlockChain(db, DefaultCacheConfigWithScheme(scheme), genesis, nil, engine, vm.Config{}, nil)
>>>>>>> 293a300d
	if err != nil {
		t.Fatalf("failed to create tester chain: %v", err)
	}
	defer chain.Stop()

	if n, err := chain.InsertChain(blocks); err != nil {
		t.Fatalf("block %d: failed to insert into chain: %v", n, err)
	}
	// In path-based trie database implementation, it will keep 128 diff + 1 disk
	// layers, totally 129 latest states available. In hash-based it's 128.
	states := state.TriesInMemory
	if scheme == rawdb.PathScheme {
		states = state.TriesInMemory + 1
	}
	lastPrunedIndex := len(blocks) - states - 1
	lastPrunedBlock := blocks[lastPrunedIndex]

	// Verify pruning of lastPrunedBlock
	if chain.HasBlockAndState(lastPrunedBlock.Hash(), lastPrunedBlock.NumberU64()) {
		t.Errorf("Block %d not pruned", lastPrunedBlock.NumberU64())
	}
	firstNonPrunedBlock := blocks[len(blocks)-states]
	// Verify firstNonPrunedBlock is not pruned
	if !chain.HasBlockAndState(firstNonPrunedBlock.Hash(), firstNonPrunedBlock.NumberU64()) {
		t.Errorf("Block %d pruned", firstNonPrunedBlock.NumberU64())
	}
	// Now re-import some old blocks
	blockToReimport := blocks[5:8]
	_, err = chain.InsertChain(blockToReimport)
	if err != nil {
		t.Errorf("Got error, %v", err)
	}
}

// TestDeleteCreateRevert tests a weird state transition corner case that we hit
// while changing the internals of statedb. The workflow is that a contract is
// self destructed, then in a followup transaction (but same block) it's created
// again and the transaction reverted.
//
// The original statedb implementation flushed dirty objects to the tries after
// each transaction, so this works ok. The rework accumulated writes in memory
// first, but the journal wiped the entire state object on create-revert.
func TestDeleteCreateRevert(t *testing.T) {
	testDeleteCreateRevert(t, rawdb.HashScheme)
	testDeleteCreateRevert(t, rawdb.PathScheme)
}

func testDeleteCreateRevert(t *testing.T, scheme string) {
	var (
		aa     = common.HexToAddress("0x000000000000000000000000000000000000aaaa")
		bb     = common.HexToAddress("0x000000000000000000000000000000000000bbbb")
		engine = ethash.NewFaker()

		// A sender who makes transactions, has some funds
		key, _  = crypto.HexToECDSA("b71c71a67e1177ad4e901695e1b4b9ee17ae16c6668d313eac2f96dbcda3f291")
		address = crypto.PubkeyToAddress(key.PublicKey)
		funds   = big.NewInt(100000000000000000)
		gspec   = &Genesis{
			Config: params.TestChainConfig,
			Alloc: types.GenesisAlloc{
				address: {Balance: funds},
				// The address 0xAAAAA selfdestructs if called
				aa: {
					// Code needs to just selfdestruct
					Code:    []byte{byte(vm.PC), byte(vm.SELFDESTRUCT)},
					Nonce:   1,
					Balance: big.NewInt(0),
				},
				// The address 0xBBBB send 1 wei to 0xAAAA, then reverts
				bb: {
					Code: []byte{
						byte(vm.PC),          // [0]
						byte(vm.DUP1),        // [0,0]
						byte(vm.DUP1),        // [0,0,0]
						byte(vm.DUP1),        // [0,0,0,0]
						byte(vm.PUSH1), 0x01, // [0,0,0,0,1] (value)
						byte(vm.PUSH2), 0xaa, 0xaa, // [0,0,0,0,1, 0xaaaa]
						byte(vm.GAS),
						byte(vm.CALL),
						byte(vm.REVERT),
					},
					Balance: big.NewInt(1),
				},
			},
		}
	)

	_, blocks, _ := GenerateChainWithGenesis(gspec, engine, 1, func(i int, b *BlockGen) {
		b.SetCoinbase(common.Address{1})
		// One transaction to AAAA
		tx, _ := types.SignTx(types.NewTransaction(0, aa,
			big.NewInt(0), 50000, b.header.BaseFee, nil), types.HomesteadSigner{}, key)
		b.AddTx(tx)
		// One transaction to BBBB
		tx, _ = types.SignTx(types.NewTransaction(1, bb,
			big.NewInt(0), 100000, b.header.BaseFee, nil), types.HomesteadSigner{}, key)
		b.AddTx(tx)
	})
	// Import the canonical chain
	chain, err := NewBlockChain(rawdb.NewMemoryDatabase(), DefaultCacheConfigWithScheme(scheme), gspec, nil, engine, vm.Config{}, nil, nil)
	if err != nil {
		t.Fatalf("failed to create tester chain: %v", err)
	}
	defer chain.Stop()

	if n, err := chain.InsertChain(blocks); err != nil {
		t.Fatalf("block %d: failed to insert into chain: %v", n, err)
	}
}

// TestDeleteRecreateSlots tests a state-transition that contains both deletion
// and recreation of contract state.
// Contract A exists, has slots 1 and 2 set
// Tx 1: Selfdestruct A
// Tx 2: Re-create A, set slots 3 and 4
// Expected outcome is that _all_ slots are cleared from A, due to the selfdestruct,
// and then the new slots exist
func TestDeleteRecreateSlots(t *testing.T) {
	testDeleteRecreateSlots(t, rawdb.HashScheme)
	testDeleteRecreateSlots(t, rawdb.PathScheme)
}

func testDeleteRecreateSlots(t *testing.T, scheme string) {
	var (
		engine = ethash.NewFaker()

		// A sender who makes transactions, has some funds
		key, _    = crypto.HexToECDSA("b71c71a67e1177ad4e901695e1b4b9ee17ae16c6668d313eac2f96dbcda3f291")
		address   = crypto.PubkeyToAddress(key.PublicKey)
		funds     = big.NewInt(1000000000000000)
		bb        = common.HexToAddress("0x000000000000000000000000000000000000bbbb")
		aaStorage = make(map[common.Hash]common.Hash)          // Initial storage in AA
		aaCode    = []byte{byte(vm.PC), byte(vm.SELFDESTRUCT)} // Code for AA (simple selfdestruct)
	)
	// Populate two slots
	aaStorage[common.HexToHash("01")] = common.HexToHash("01")
	aaStorage[common.HexToHash("02")] = common.HexToHash("02")

	// The bb-code needs to CREATE2 the aa contract. It consists of
	// both initcode and deployment code
	// initcode:
	// 1. Set slots 3=3, 4=4,
	// 2. Return aaCode

	initCode := []byte{
		byte(vm.PUSH1), 0x3, // value
		byte(vm.PUSH1), 0x3, // location
		byte(vm.SSTORE),     // Set slot[3] = 3
		byte(vm.PUSH1), 0x4, // value
		byte(vm.PUSH1), 0x4, // location
		byte(vm.SSTORE), // Set slot[4] = 4
		// Slots are set, now return the code
		byte(vm.PUSH2), byte(vm.PC), byte(vm.SELFDESTRUCT), // Push code on stack
		byte(vm.PUSH1), 0x0, // memory start on stack
		byte(vm.MSTORE),
		// Code is now in memory.
		byte(vm.PUSH1), 0x2, // size
		byte(vm.PUSH1), byte(32 - 2), // offset
		byte(vm.RETURN),
	}
	if l := len(initCode); l > 32 {
		t.Fatalf("init code is too long for a pushx, need a more elaborate deployer")
	}
	bbCode := []byte{
		// Push initcode onto stack
		byte(vm.PUSH1) + byte(len(initCode)-1)}
	bbCode = append(bbCode, initCode...)
	bbCode = append(bbCode, []byte{
		byte(vm.PUSH1), 0x0, // memory start on stack
		byte(vm.MSTORE),
		byte(vm.PUSH1), 0x00, // salt
		byte(vm.PUSH1), byte(len(initCode)), // size
		byte(vm.PUSH1), byte(32 - len(initCode)), // offset
		byte(vm.PUSH1), 0x00, // endowment
		byte(vm.CREATE2),
	}...)

	initHash := crypto.Keccak256Hash(initCode)
	aa := crypto.CreateAddress2(bb, [32]byte{}, initHash[:])
	t.Logf("Destination address: %x\n", aa)

	gspec := &Genesis{
		Config: params.TestChainConfig,
		Alloc: types.GenesisAlloc{
			address: {Balance: funds},
			// The address 0xAAAAA selfdestructs if called
			aa: {
				// Code needs to just selfdestruct
				Code:    aaCode,
				Nonce:   1,
				Balance: big.NewInt(0),
				Storage: aaStorage,
			},
			// The contract BB recreates AA
			bb: {
				Code:    bbCode,
				Balance: big.NewInt(1),
			},
		},
	}
	_, blocks, _ := GenerateChainWithGenesis(gspec, engine, 1, func(i int, b *BlockGen) {
		b.SetCoinbase(common.Address{1})
		// One transaction to AA, to kill it
		tx, _ := types.SignTx(types.NewTransaction(0, aa,
			big.NewInt(0), 50000, b.header.BaseFee, nil), types.HomesteadSigner{}, key)
		b.AddTx(tx)
		// One transaction to BB, to recreate AA
		tx, _ = types.SignTx(types.NewTransaction(1, bb,
			big.NewInt(0), 100000, b.header.BaseFee, nil), types.HomesteadSigner{}, key)
		b.AddTx(tx)
	})
	// Import the canonical chain
	chain, err := NewBlockChain(rawdb.NewMemoryDatabase(), DefaultCacheConfigWithScheme(scheme), gspec, nil, engine, vm.Config{
		Tracer: logger.NewJSONLogger(nil, os.Stdout),
	}, nil, nil)
	if err != nil {
		t.Fatalf("failed to create tester chain: %v", err)
	}
	defer chain.Stop()

	if n, err := chain.InsertChain(blocks); err != nil {
		t.Fatalf("block %d: failed to insert into chain: %v", n, err)
	}
	statedb, _ := chain.State()

	// If all is correct, then slot 1 and 2 are zero
	if got, exp := statedb.GetState(aa, common.HexToHash("01")), (common.Hash{}); got != exp {
		t.Errorf("got %x exp %x", got, exp)
	}
	if got, exp := statedb.GetState(aa, common.HexToHash("02")), (common.Hash{}); got != exp {
		t.Errorf("got %x exp %x", got, exp)
	}
	// Also, 3 and 4 should be set
	if got, exp := statedb.GetState(aa, common.HexToHash("03")), common.HexToHash("03"); got != exp {
		t.Fatalf("got %x exp %x", got, exp)
	}
	if got, exp := statedb.GetState(aa, common.HexToHash("04")), common.HexToHash("04"); got != exp {
		t.Fatalf("got %x exp %x", got, exp)
	}
}

// TestDeleteRecreateAccount tests a state-transition that contains deletion of a
// contract with storage, and a recreate of the same contract via a
// regular value-transfer
// Expected outcome is that _all_ slots are cleared from A
func TestDeleteRecreateAccount(t *testing.T) {
	testDeleteRecreateAccount(t, rawdb.HashScheme)
	testDeleteRecreateAccount(t, rawdb.PathScheme)
}

func testDeleteRecreateAccount(t *testing.T, scheme string) {
	var (
		engine = ethash.NewFaker()

		// A sender who makes transactions, has some funds
		key, _  = crypto.HexToECDSA("b71c71a67e1177ad4e901695e1b4b9ee17ae16c6668d313eac2f96dbcda3f291")
		address = crypto.PubkeyToAddress(key.PublicKey)
		funds   = big.NewInt(1000000000000000)

		aa        = common.HexToAddress("0x7217d81b76bdd8707601e959454e3d776aee5f43")
		aaStorage = make(map[common.Hash]common.Hash)          // Initial storage in AA
		aaCode    = []byte{byte(vm.PC), byte(vm.SELFDESTRUCT)} // Code for AA (simple selfdestruct)
	)
	// Populate two slots
	aaStorage[common.HexToHash("01")] = common.HexToHash("01")
	aaStorage[common.HexToHash("02")] = common.HexToHash("02")

	gspec := &Genesis{
		Config: params.TestChainConfig,
		Alloc: types.GenesisAlloc{
			address: {Balance: funds},
			// The address 0xAAAAA selfdestructs if called
			aa: {
				// Code needs to just selfdestruct
				Code:    aaCode,
				Nonce:   1,
				Balance: big.NewInt(0),
				Storage: aaStorage,
			},
		},
	}

	_, blocks, _ := GenerateChainWithGenesis(gspec, engine, 1, func(i int, b *BlockGen) {
		b.SetCoinbase(common.Address{1})
		// One transaction to AA, to kill it
		tx, _ := types.SignTx(types.NewTransaction(0, aa,
			big.NewInt(0), 50000, b.header.BaseFee, nil), types.HomesteadSigner{}, key)
		b.AddTx(tx)
		// One transaction to AA, to recreate it (but without storage
		tx, _ = types.SignTx(types.NewTransaction(1, aa,
			big.NewInt(1), 100000, b.header.BaseFee, nil), types.HomesteadSigner{}, key)
		b.AddTx(tx)
	})
	// Import the canonical chain
	chain, err := NewBlockChain(rawdb.NewMemoryDatabase(), DefaultCacheConfigWithScheme(scheme), gspec, nil, engine, vm.Config{
		Tracer: logger.NewJSONLogger(nil, os.Stdout),
	}, nil, nil)
	if err != nil {
		t.Fatalf("failed to create tester chain: %v", err)
	}
	defer chain.Stop()

	if n, err := chain.InsertChain(blocks); err != nil {
		t.Fatalf("block %d: failed to insert into chain: %v", n, err)
	}
	statedb, _ := chain.State()

	// If all is correct, then both slots are zero
	if got, exp := statedb.GetState(aa, common.HexToHash("01")), (common.Hash{}); got != exp {
		t.Errorf("got %x exp %x", got, exp)
	}
	if got, exp := statedb.GetState(aa, common.HexToHash("02")), (common.Hash{}); got != exp {
		t.Errorf("got %x exp %x", got, exp)
	}
}

// TestDeleteRecreateSlotsAcrossManyBlocks tests multiple state-transition that contains both deletion
// and recreation of contract state.
// Contract A exists, has slots 1 and 2 set
// Tx 1: Selfdestruct A
// Tx 2: Re-create A, set slots 3 and 4
// Expected outcome is that _all_ slots are cleared from A, due to the selfdestruct,
// and then the new slots exist
func TestDeleteRecreateSlotsAcrossManyBlocks(t *testing.T) {
	testDeleteRecreateSlotsAcrossManyBlocks(t, rawdb.HashScheme)
	testDeleteRecreateSlotsAcrossManyBlocks(t, rawdb.PathScheme)
}

func testDeleteRecreateSlotsAcrossManyBlocks(t *testing.T, scheme string) {
	var (
		engine = ethash.NewFaker()

		// A sender who makes transactions, has some funds
		key, _    = crypto.HexToECDSA("b71c71a67e1177ad4e901695e1b4b9ee17ae16c6668d313eac2f96dbcda3f291")
		address   = crypto.PubkeyToAddress(key.PublicKey)
		funds     = big.NewInt(1000000000000000)
		bb        = common.HexToAddress("0x000000000000000000000000000000000000bbbb")
		aaStorage = make(map[common.Hash]common.Hash)          // Initial storage in AA
		aaCode    = []byte{byte(vm.PC), byte(vm.SELFDESTRUCT)} // Code for AA (simple selfdestruct)
	)
	// Populate two slots
	aaStorage[common.HexToHash("01")] = common.HexToHash("01")
	aaStorage[common.HexToHash("02")] = common.HexToHash("02")

	// The bb-code needs to CREATE2 the aa contract. It consists of
	// both initcode and deployment code
	// initcode:
	// 1. Set slots 3=blocknum+1, 4=4,
	// 2. Return aaCode

	initCode := []byte{
		byte(vm.PUSH1), 0x1, //
		byte(vm.NUMBER),     // value = number + 1
		byte(vm.ADD),        //
		byte(vm.PUSH1), 0x3, // location
		byte(vm.SSTORE),     // Set slot[3] = number + 1
		byte(vm.PUSH1), 0x4, // value
		byte(vm.PUSH1), 0x4, // location
		byte(vm.SSTORE), // Set slot[4] = 4
		// Slots are set, now return the code
		byte(vm.PUSH2), byte(vm.PC), byte(vm.SELFDESTRUCT), // Push code on stack
		byte(vm.PUSH1), 0x0, // memory start on stack
		byte(vm.MSTORE),
		// Code is now in memory.
		byte(vm.PUSH1), 0x2, // size
		byte(vm.PUSH1), byte(32 - 2), // offset
		byte(vm.RETURN),
	}
	if l := len(initCode); l > 32 {
		t.Fatalf("init code is too long for a pushx, need a more elaborate deployer")
	}
	bbCode := []byte{
		// Push initcode onto stack
		byte(vm.PUSH1) + byte(len(initCode)-1)}
	bbCode = append(bbCode, initCode...)
	bbCode = append(bbCode, []byte{
		byte(vm.PUSH1), 0x0, // memory start on stack
		byte(vm.MSTORE),
		byte(vm.PUSH1), 0x00, // salt
		byte(vm.PUSH1), byte(len(initCode)), // size
		byte(vm.PUSH1), byte(32 - len(initCode)), // offset
		byte(vm.PUSH1), 0x00, // endowment
		byte(vm.CREATE2),
	}...)

	initHash := crypto.Keccak256Hash(initCode)
	aa := crypto.CreateAddress2(bb, [32]byte{}, initHash[:])
	t.Logf("Destination address: %x\n", aa)
	gspec := &Genesis{
		Config: params.TestChainConfig,
		Alloc: types.GenesisAlloc{
			address: {Balance: funds},
			// The address 0xAAAAA selfdestructs if called
			aa: {
				// Code needs to just selfdestruct
				Code:    aaCode,
				Nonce:   1,
				Balance: big.NewInt(0),
				Storage: aaStorage,
			},
			// The contract BB recreates AA
			bb: {
				Code:    bbCode,
				Balance: big.NewInt(1),
			},
		},
	}
	var nonce uint64

	type expectation struct {
		exist    bool
		blocknum int
		values   map[int]int
	}
	var current = &expectation{
		exist:    true, // exists in genesis
		blocknum: 0,
		values:   map[int]int{1: 1, 2: 2},
	}
	var expectations []*expectation
	var newDestruct = func(e *expectation, b *BlockGen) *types.Transaction {
		tx, _ := types.SignTx(types.NewTransaction(nonce, aa,
			big.NewInt(0), 50000, b.header.BaseFee, nil), types.HomesteadSigner{}, key)
		nonce++
		if e.exist {
			e.exist = false
			e.values = nil
		}
		//t.Logf("block %d; adding destruct\n", e.blocknum)
		return tx
	}
	var newResurrect = func(e *expectation, b *BlockGen) *types.Transaction {
		tx, _ := types.SignTx(types.NewTransaction(nonce, bb,
			big.NewInt(0), 100000, b.header.BaseFee, nil), types.HomesteadSigner{}, key)
		nonce++
		if !e.exist {
			e.exist = true
			e.values = map[int]int{3: e.blocknum + 1, 4: 4}
		}
		//t.Logf("block %d; adding resurrect\n", e.blocknum)
		return tx
	}

	_, blocks, _ := GenerateChainWithGenesis(gspec, engine, 150, func(i int, b *BlockGen) {
		var exp = new(expectation)
		exp.blocknum = i + 1
		exp.values = make(map[int]int)
		for k, v := range current.values {
			exp.values[k] = v
		}
		exp.exist = current.exist

		b.SetCoinbase(common.Address{1})
		if i%2 == 0 {
			b.AddTx(newDestruct(exp, b))
		}
		if i%3 == 0 {
			b.AddTx(newResurrect(exp, b))
		}
		if i%5 == 0 {
			b.AddTx(newDestruct(exp, b))
		}
		if i%7 == 0 {
			b.AddTx(newResurrect(exp, b))
		}
		expectations = append(expectations, exp)
		current = exp
	})
	// Import the canonical chain
	chain, err := NewBlockChain(rawdb.NewMemoryDatabase(), DefaultCacheConfigWithScheme(scheme), gspec, nil, engine, vm.Config{
		//Debug:  true,
		//Tracer: vm.NewJSONLogger(nil, os.Stdout),
	}, nil, nil)
	if err != nil {
		t.Fatalf("failed to create tester chain: %v", err)
	}
	defer chain.Stop()

	var asHash = func(num int) common.Hash {
		return common.BytesToHash([]byte{byte(num)})
	}
	for i, block := range blocks {
		blockNum := i + 1
		if n, err := chain.InsertChain([]*types.Block{block}); err != nil {
			t.Fatalf("block %d: failed to insert into chain: %v", n, err)
		}
		statedb, _ := chain.State()
		// If all is correct, then slot 1 and 2 are zero
		if got, exp := statedb.GetState(aa, common.HexToHash("01")), (common.Hash{}); got != exp {
			t.Errorf("block %d, got %x exp %x", blockNum, got, exp)
		}
		if got, exp := statedb.GetState(aa, common.HexToHash("02")), (common.Hash{}); got != exp {
			t.Errorf("block %d, got %x exp %x", blockNum, got, exp)
		}
		exp := expectations[i]
		if exp.exist {
			if !statedb.Exist(aa) {
				t.Fatalf("block %d, expected %v to exist, it did not", blockNum, aa)
			}
			for slot, val := range exp.values {
				if gotValue, expValue := statedb.GetState(aa, asHash(slot)), asHash(val); gotValue != expValue {
					t.Fatalf("block %d, slot %d, got %x exp %x", blockNum, slot, gotValue, expValue)
				}
			}
		} else {
			if statedb.Exist(aa) {
				t.Fatalf("block %d, expected %v to not exist, it did", blockNum, aa)
			}
		}
	}
}

// TestInitThenFailCreateContract tests a pretty notorious case that happened
// on mainnet over blocks 7338108, 7338110 and 7338115.
//   - Block 7338108: address e771789f5cccac282f23bb7add5690e1f6ca467c is initiated
//     with 0.001 ether (thus created but no code)
//   - Block 7338110: a CREATE2 is attempted. The CREATE2 would deploy code on
//     the same address e771789f5cccac282f23bb7add5690e1f6ca467c. However, the
//     deployment fails due to OOG during initcode execution
//   - Block 7338115: another tx checks the balance of
//     e771789f5cccac282f23bb7add5690e1f6ca467c, and the snapshotter returned it as
//     zero.
//
// The problem being that the snapshotter maintains a destructset, and adds items
// to the destructset in case something is created "onto" an existing item.
// We need to either roll back the snapDestructs, or not place it into snapDestructs
// in the first place.
//

func TestInitThenFailCreateContract(t *testing.T) {
	testInitThenFailCreateContract(t, rawdb.HashScheme)
	testInitThenFailCreateContract(t, rawdb.PathScheme)
}

func testInitThenFailCreateContract(t *testing.T, scheme string) {
	var (
		engine = ethash.NewFaker()

		// A sender who makes transactions, has some funds
		key, _  = crypto.HexToECDSA("b71c71a67e1177ad4e901695e1b4b9ee17ae16c6668d313eac2f96dbcda3f291")
		address = crypto.PubkeyToAddress(key.PublicKey)
		funds   = big.NewInt(1000000000000000)
		bb      = common.HexToAddress("0x000000000000000000000000000000000000bbbb")
	)

	// The bb-code needs to CREATE2 the aa contract. It consists of
	// both initcode and deployment code
	// initcode:
	// 1. If blocknum < 1, error out (e.g invalid opcode)
	// 2. else, return a snippet of code
	initCode := []byte{
		byte(vm.PUSH1), 0x1, // y (2)
		byte(vm.NUMBER), // x (number)
		byte(vm.GT),     // x > y?
		byte(vm.PUSH1), byte(0x8),
		byte(vm.JUMPI), // jump to label if number > 2
		byte(0xFE),     // illegal opcode
		byte(vm.JUMPDEST),
		byte(vm.PUSH1), 0x2, // size
		byte(vm.PUSH1), 0x0, // offset
		byte(vm.RETURN), // return 2 bytes of zero-code
	}
	if l := len(initCode); l > 32 {
		t.Fatalf("init code is too long for a pushx, need a more elaborate deployer")
	}
	bbCode := []byte{
		// Push initcode onto stack
		byte(vm.PUSH1) + byte(len(initCode)-1)}
	bbCode = append(bbCode, initCode...)
	bbCode = append(bbCode, []byte{
		byte(vm.PUSH1), 0x0, // memory start on stack
		byte(vm.MSTORE),
		byte(vm.PUSH1), 0x00, // salt
		byte(vm.PUSH1), byte(len(initCode)), // size
		byte(vm.PUSH1), byte(32 - len(initCode)), // offset
		byte(vm.PUSH1), 0x00, // endowment
		byte(vm.CREATE2),
	}...)

	initHash := crypto.Keccak256Hash(initCode)
	aa := crypto.CreateAddress2(bb, [32]byte{}, initHash[:])
	t.Logf("Destination address: %x\n", aa)

	gspec := &Genesis{
		Config: params.TestChainConfig,
		Alloc: types.GenesisAlloc{
			address: {Balance: funds},
			// The address aa has some funds
			aa: {Balance: big.NewInt(100000)},
			// The contract BB tries to create code onto AA
			bb: {
				Code:    bbCode,
				Balance: big.NewInt(1),
			},
		},
	}
	nonce := uint64(0)
	_, blocks, _ := GenerateChainWithGenesis(gspec, engine, 4, func(i int, b *BlockGen) {
		b.SetCoinbase(common.Address{1})
		// One transaction to BB
		tx, _ := types.SignTx(types.NewTransaction(nonce, bb,
			big.NewInt(0), 100000, b.header.BaseFee, nil), types.HomesteadSigner{}, key)
		b.AddTx(tx)
		nonce++
	})

	// Import the canonical chain
	chain, err := NewBlockChain(rawdb.NewMemoryDatabase(), DefaultCacheConfigWithScheme(scheme), gspec, nil, engine, vm.Config{
		//Debug:  true,
		//Tracer: vm.NewJSONLogger(nil, os.Stdout),
	}, nil, nil)
	if err != nil {
		t.Fatalf("failed to create tester chain: %v", err)
	}
	defer chain.Stop()

	statedb, _ := chain.State()
	if got, exp := statedb.GetBalance(aa), uint256.NewInt(100000); got.Cmp(exp) != 0 {
		t.Fatalf("Genesis err, got %v exp %v", got, exp)
	}
	// First block tries to create, but fails
	{
		block := blocks[0]
		if _, err := chain.InsertChain([]*types.Block{blocks[0]}); err != nil {
			t.Fatalf("block %d: failed to insert into chain: %v", block.NumberU64(), err)
		}
		statedb, _ = chain.State()
		if got, exp := statedb.GetBalance(aa), uint256.NewInt(100000); got.Cmp(exp) != 0 {
			t.Fatalf("block %d: got %v exp %v", block.NumberU64(), got, exp)
		}
	}
	// Import the rest of the blocks
	for _, block := range blocks[1:] {
		if _, err := chain.InsertChain([]*types.Block{block}); err != nil {
			t.Fatalf("block %d: failed to insert into chain: %v", block.NumberU64(), err)
		}
	}
}

// TestEIP2718Transition* tests that an EIP-2718 transaction will be accepted
// after the fork block has passed. This is verified by sending an EIP-2930
// access list transaction, which specifies a single slot access, and then
// checking that the gas usage of a hot SLOAD and a cold SLOAD are calculated
// correctly.

// TestEIP2718TransitionWithTestChainConfig tests EIP-2718 with TestChainConfig.
func TestEIP2718TransitionWithTestChainConfig(t *testing.T) {
	testEIP2718TransitionWithConfig(t, rawdb.HashScheme, params.TestChainConfig)
	testEIP2718TransitionWithConfig(t, rawdb.HashScheme, params.TestChainConfig)
}

func preShanghaiConfig() *params.ChainConfig {
	config := *params.ParliaTestChainConfig
	config.ShanghaiTime = nil
	config.KeplerTime = nil
	config.FeynmanTime = nil
	config.FeynmanFixTime = nil
	config.CancunTime = nil
	return &config
}

// TestEIP2718TransitionWithParliaConfig tests EIP-2718 with Parlia Config.
func TestEIP2718TransitionWithParliaConfig(t *testing.T) {
	testEIP2718TransitionWithConfig(t, rawdb.HashScheme, preShanghaiConfig())
	testEIP2718TransitionWithConfig(t, rawdb.PathScheme, preShanghaiConfig())
}

// testEIP2718TransitionWithConfig tests EIP02718 with given ChainConfig.
func testEIP2718TransitionWithConfig(t *testing.T, scheme string, config *params.ChainConfig) {
	var (
		aa     = common.HexToAddress("0x000000000000000000000000000000000000aaaa")
		engine = ethash.NewFaker()

		// A sender who makes transactions, has some funds
		key, _  = crypto.HexToECDSA("b71c71a67e1177ad4e901695e1b4b9ee17ae16c6668d313eac2f96dbcda3f291")
		address = crypto.PubkeyToAddress(key.PublicKey)
		funds   = big.NewInt(1000000000000000)
		gspec   = &Genesis{
			Config: config,
			Alloc: types.GenesisAlloc{
				address: {Balance: funds},
				// The address 0xAAAA sloads 0x00 and 0x01
				aa: {
					Code: []byte{
						byte(vm.PC),
						byte(vm.PC),
						byte(vm.SLOAD),
						byte(vm.SLOAD),
					},
					Nonce:   0,
					Balance: big.NewInt(0),
				},
			},
		}
	)
	// Generate blocks
	_, blocks, _ := GenerateChainWithGenesis(gspec, engine, 1, func(i int, b *BlockGen) {
		b.SetCoinbase(common.Address{1})

		// One transaction to 0xAAAA
		signer := types.LatestSigner(gspec.Config)
		tx, _ := types.SignNewTx(key, signer, &types.AccessListTx{
			ChainID:  gspec.Config.ChainID,
			Nonce:    0,
			To:       &aa,
			Gas:      30000,
			GasPrice: b.header.BaseFee,
			AccessList: types.AccessList{{
				Address:     aa,
				StorageKeys: []common.Hash{{0}},
			}},
		})
		b.AddTx(tx)
	})

	// Import the canonical chain
	chain, err := NewBlockChain(rawdb.NewMemoryDatabase(), DefaultCacheConfigWithScheme(scheme), gspec, nil, engine, vm.Config{}, nil, nil)
	if err != nil {
		t.Fatalf("failed to create tester chain: %v", err)
	}
	defer chain.Stop()

	if n, err := chain.InsertChain(blocks); err != nil {
		t.Fatalf("block %d: failed to insert into chain: %v", n, err)
	}

	block := chain.GetBlockByNumber(1)

	// Expected gas is intrinsic + 2 * pc + hot load + cold load, since only one load is in the access list
	expected := params.TxGas + params.TxAccessListAddressGas + params.TxAccessListStorageKeyGas +
		vm.GasQuickStep*2 + params.WarmStorageReadCostEIP2929 + params.ColdSloadCostEIP2929
	if block.GasUsed() != expected {
		t.Fatalf("incorrect amount of gas spent: expected %d, got %d", expected, block.GasUsed())
	}
}

// TestEIP1559Transition tests the following:
//
//  1. A transaction whose gasFeeCap is greater than the baseFee is valid.
//  2. Gas accounting for access lists on EIP-1559 transactions is correct.
//  3. Only the transaction's tip will be received by the coinbase.
//  4. The transaction sender pays for both the tip and baseFee.
//  5. The coinbase receives only the partially realized tip when
//     gasFeeCap - gasTipCap < baseFee.
//  6. Legacy transaction behave as expected (e.g. gasPrice = gasFeeCap = gasTipCap).
func TestEIP1559Transition(t *testing.T) {
	testEIP1559Transition(t, rawdb.HashScheme)
	testEIP1559Transition(t, rawdb.PathScheme)
}

func testEIP1559Transition(t *testing.T, scheme string) {
	var (
		aa     = common.HexToAddress("0x000000000000000000000000000000000000aaaa")
		engine = ethash.NewFaker()

		// A sender who makes transactions, has some funds
		key1, _ = crypto.HexToECDSA("b71c71a67e1177ad4e901695e1b4b9ee17ae16c6668d313eac2f96dbcda3f291")
		key2, _ = crypto.HexToECDSA("8a1f9a8f95be41cd7ccb6168179afb4504aefe388d1e14474d32c45c72ce7b7a")
		addr1   = crypto.PubkeyToAddress(key1.PublicKey)
		addr2   = crypto.PubkeyToAddress(key2.PublicKey)
		funds   = new(big.Int).Mul(common.Big1, big.NewInt(params.Ether))
		config  = *params.AllEthashProtocolChanges
		gspec   = &Genesis{
			Config: &config,
			Alloc: types.GenesisAlloc{
				addr1: {Balance: funds},
				addr2: {Balance: funds},
				// The address 0xAAAA sloads 0x00 and 0x01
				aa: {
					Code: []byte{
						byte(vm.PC),
						byte(vm.PC),
						byte(vm.SLOAD),
						byte(vm.SLOAD),
					},
					Nonce:   0,
					Balance: big.NewInt(0),
				},
			},
		}
	)

	gspec.Config.BerlinBlock = common.Big0
	gspec.Config.LondonBlock = common.Big0
	signer := types.LatestSigner(gspec.Config)

	genDb, blocks, _ := GenerateChainWithGenesis(gspec, engine, 1, func(i int, b *BlockGen) {
		b.SetCoinbase(common.Address{1})

		// One transaction to 0xAAAA
		accesses := types.AccessList{types.AccessTuple{
			Address:     aa,
			StorageKeys: []common.Hash{{0}},
		}}

		txdata := &types.DynamicFeeTx{
			ChainID:    gspec.Config.ChainID,
			Nonce:      0,
			To:         &aa,
			Gas:        30000,
			GasFeeCap:  newGwei(5),
			GasTipCap:  big.NewInt(2),
			AccessList: accesses,
			Data:       []byte{},
		}
		tx := types.NewTx(txdata)
		tx, _ = types.SignTx(tx, signer, key1)

		b.AddTx(tx)
	})
	chain, err := NewBlockChain(rawdb.NewMemoryDatabase(), DefaultCacheConfigWithScheme(scheme), gspec, nil, engine, vm.Config{}, nil, nil)
	if err != nil {
		t.Fatalf("failed to create tester chain: %v", err)
	}
	defer chain.Stop()

	if n, err := chain.InsertChain(blocks); err != nil {
		t.Fatalf("block %d: failed to insert into chain: %v", n, err)
	}

	block := chain.GetBlockByNumber(1)

	// 1+2: Ensure EIP-1559 access lists are accounted for via gas usage.
	expectedGas := params.TxGas + params.TxAccessListAddressGas + params.TxAccessListStorageKeyGas +
		vm.GasQuickStep*2 + params.WarmStorageReadCostEIP2929 + params.ColdSloadCostEIP2929
	if block.GasUsed() != expectedGas {
		t.Fatalf("incorrect amount of gas spent: expected %d, got %d", expectedGas, block.GasUsed())
	}

	state, _ := chain.State()

	// 3: Ensure that miner received only the tx's tip.
	actual := state.GetBalance(block.Coinbase()).ToBig()
	expected := new(big.Int).Add(
		new(big.Int).SetUint64(block.GasUsed()*block.Transactions()[0].GasTipCap().Uint64()),
		ethash.ConstantinopleBlockReward.ToBig(),
	)
	if actual.Cmp(expected) != 0 {
		t.Fatalf("miner balance incorrect: expected %d, got %d", expected, actual)
	}

	// 4: Ensure the tx sender paid for the gasUsed * (tip + block baseFee).
	actual = new(big.Int).Sub(funds, state.GetBalance(addr1).ToBig())
	expected = new(big.Int).SetUint64(block.GasUsed() * (block.Transactions()[0].GasTipCap().Uint64() + block.BaseFee().Uint64()))
	if actual.Cmp(expected) != 0 {
		t.Fatalf("sender balance incorrect: expected %d, got %d", expected, actual)
	}

	blocks, _ = GenerateChain(gspec.Config, block, engine, genDb, 1, func(i int, b *BlockGen) {
		b.SetCoinbase(common.Address{2})

		txdata := &types.LegacyTx{
			Nonce:    0,
			To:       &aa,
			Gas:      30000,
			GasPrice: newGwei(5),
		}
		tx := types.NewTx(txdata)
		tx, _ = types.SignTx(tx, signer, key2)

		b.AddTx(tx)
	})

	if n, err := chain.InsertChain(blocks); err != nil {
		t.Fatalf("block %d: failed to insert into chain: %v", n, err)
	}

	block = chain.GetBlockByNumber(2)
	state, _ = chain.State()
	effectiveTip := block.Transactions()[0].GasTipCap().Uint64() - block.BaseFee().Uint64()

	// 6+5: Ensure that miner received only the tx's effective tip.
	actual = state.GetBalance(block.Coinbase()).ToBig()
	expected = new(big.Int).Add(
		new(big.Int).SetUint64(block.GasUsed()*effectiveTip),
		ethash.ConstantinopleBlockReward.ToBig(),
	)
	if actual.Cmp(expected) != 0 {
		t.Fatalf("miner balance incorrect: expected %d, got %d", expected, actual)
	}

	// 4: Ensure the tx sender paid for the gasUsed * (effectiveTip + block baseFee).
	actual = new(big.Int).Sub(funds, state.GetBalance(addr2).ToBig())
	expected = new(big.Int).SetUint64(block.GasUsed() * (effectiveTip + block.BaseFee().Uint64()))
	if actual.Cmp(expected) != 0 {
		t.Fatalf("sender balance incorrect: expected %d, got %d", expected, actual)
	}
}

// Tests the scenario the chain is requested to another point with the missing state.
// It expects the state is recovered and all relevant chain markers are set correctly.
func TestSetCanonical(t *testing.T) {
	testSetCanonical(t, rawdb.HashScheme)
	testSetCanonical(t, rawdb.PathScheme)
}

func testSetCanonical(t *testing.T, scheme string) {
	// log.SetDefault(log.NewLogger(log.NewTerminalHandlerWithLevel(os.Stderr, log.LevelInfo, true)))

	var (
		key, _  = crypto.HexToECDSA("b71c71a67e1177ad4e901695e1b4b9ee17ae16c6668d313eac2f96dbcda3f291")
		address = crypto.PubkeyToAddress(key.PublicKey)
		funds   = big.NewInt(100000000000000000)
		gspec   = &Genesis{
			Config:  params.TestChainConfig,
			Alloc:   types.GenesisAlloc{address: {Balance: funds}},
			BaseFee: big.NewInt(params.InitialBaseFee),
		}
		signer      = types.LatestSigner(gspec.Config)
		engine      = ethash.NewFaker()
		chainLength = 10
	)
	// Generate and import the canonical chain
	_, canon, _ := GenerateChainWithGenesis(gspec, engine, chainLength, func(i int, gen *BlockGen) {
		tx, err := types.SignTx(types.NewTransaction(gen.TxNonce(address), common.Address{0x00}, big.NewInt(1000), params.TxGas, gen.header.BaseFee, nil), signer, key)
		if err != nil {
			panic(err)
		}
		gen.AddTx(tx)
	})
	diskdb, _ := rawdb.NewDatabaseWithFreezer(rawdb.NewMemoryDatabase(), "", "", false, false, false, false, false)
	defer diskdb.Close()

	chain, err := NewBlockChain(diskdb, DefaultCacheConfigWithScheme(scheme), gspec, nil, engine, vm.Config{}, nil, nil)
	if err != nil {
		t.Fatalf("failed to create tester chain: %v", err)
	}
	defer chain.Stop()

	if n, err := chain.InsertChain(canon); err != nil {
		t.Fatalf("block %d: failed to insert into chain: %v", n, err)
	}

	// Generate the side chain and import them
	_, side, _ := GenerateChainWithGenesis(gspec, engine, chainLength, func(i int, gen *BlockGen) {
		tx, err := types.SignTx(types.NewTransaction(gen.TxNonce(address), common.Address{0x00}, big.NewInt(1), params.TxGas, gen.header.BaseFee, nil), signer, key)
		if err != nil {
			panic(err)
		}
		gen.AddTx(tx)
	})
	for _, block := range side {
		_, err := chain.InsertBlockWithoutSetHead(block, false)
		if err != nil {
			t.Fatalf("Failed to insert into chain: %v", err)
		}
	}
	for _, block := range side {
		got := chain.GetBlockByHash(block.Hash())
		if got == nil {
			t.Fatalf("Lost the inserted block")
		}
	}

	// Set the chain head to the side chain, ensure all the relevant markers are updated.
	verify := func(head *types.Block) {
		if chain.CurrentBlock().Hash() != head.Hash() {
			t.Fatalf("Unexpected block hash, want %x, got %x", head.Hash(), chain.CurrentBlock().Hash())
		}
		if chain.CurrentSnapBlock().Hash() != head.Hash() {
			t.Fatalf("Unexpected fast block hash, want %x, got %x", head.Hash(), chain.CurrentSnapBlock().Hash())
		}
		if chain.CurrentHeader().Hash() != head.Hash() {
			t.Fatalf("Unexpected head header, want %x, got %x", head.Hash(), chain.CurrentHeader().Hash())
		}
		if !chain.HasState(head.Root()) {
			t.Fatalf("Lost block state %v %x", head.Number(), head.Hash())
		}
	}
	chain.SetCanonical(side[len(side)-1])
	verify(side[len(side)-1])

	// Reset the chain head to original chain
	chain.SetCanonical(canon[chainLength-1])
	verify(canon[chainLength-1])
}

// TestCanonicalHashMarker tests all the canonical hash markers are updated/deleted
// correctly in case reorg is called.
func TestCanonicalHashMarker(t *testing.T) {
	testCanonicalHashMarker(t, rawdb.HashScheme)
	testCanonicalHashMarker(t, rawdb.PathScheme)
}

func testCanonicalHashMarker(t *testing.T, scheme string) {
	var cases = []struct {
		forkA int
		forkB int
	}{
		// ForkA: 10 blocks
		// ForkB: 1 blocks
		//
		// reorged:
		//      markers [2, 10] should be deleted
		//      markers [1] should be updated
		{10, 1},

		// ForkA: 10 blocks
		// ForkB: 2 blocks
		//
		// reorged:
		//      markers [3, 10] should be deleted
		//      markers [1, 2] should be updated
		{10, 2},

		// ForkA: 10 blocks
		// ForkB: 10 blocks
		//
		// reorged:
		//      markers [1, 10] should be updated
		{10, 10},

		// ForkA: 10 blocks
		// ForkB: 11 blocks
		//
		// reorged:
		//      markers [1, 11] should be updated
		{10, 11},
	}
	for _, c := range cases {
		var (
			gspec = &Genesis{
				Config:  params.TestChainConfig,
				Alloc:   types.GenesisAlloc{},
				BaseFee: big.NewInt(params.InitialBaseFee),
			}
			engine = ethash.NewFaker()
		)
		_, forkA, _ := GenerateChainWithGenesis(gspec, engine, c.forkA, func(i int, gen *BlockGen) {})
		_, forkB, _ := GenerateChainWithGenesis(gspec, engine, c.forkB, func(i int, gen *BlockGen) {})

		// Initialize test chain
		chain, err := NewBlockChain(rawdb.NewMemoryDatabase(), DefaultCacheConfigWithScheme(scheme), gspec, nil, engine, vm.Config{}, nil, nil)
		if err != nil {
			t.Fatalf("failed to create tester chain: %v", err)
		}
		// Insert forkA and forkB, the canonical should on forkA still
		if n, err := chain.InsertChain(forkA); err != nil {
			t.Fatalf("block %d: failed to insert into chain: %v", n, err)
		}
		if n, err := chain.InsertChain(forkB); err != nil {
			t.Fatalf("block %d: failed to insert into chain: %v", n, err)
		}

		verify := func(head *types.Block) {
			if chain.CurrentBlock().Hash() != head.Hash() {
				t.Fatalf("Unexpected block hash, want %x, got %x", head.Hash(), chain.CurrentBlock().Hash())
			}
			if chain.CurrentSnapBlock().Hash() != head.Hash() {
				t.Fatalf("Unexpected fast block hash, want %x, got %x", head.Hash(), chain.CurrentSnapBlock().Hash())
			}
			if chain.CurrentHeader().Hash() != head.Hash() {
				t.Fatalf("Unexpected head header, want %x, got %x", head.Hash(), chain.CurrentHeader().Hash())
			}
			if !chain.HasState(head.Root()) {
				t.Fatalf("Lost block state %v %x", head.Number(), head.Hash())
			}
		}

		// Switch canonical chain to forkB if necessary
		if len(forkA) < len(forkB) {
			verify(forkB[len(forkB)-1])
		} else {
			verify(forkA[len(forkA)-1])
			chain.SetCanonical(forkB[len(forkB)-1])
			verify(forkB[len(forkB)-1])
		}

		// Ensure all hash markers are updated correctly
		for i := 0; i < len(forkB); i++ {
			block := forkB[i]
			hash := chain.GetCanonicalHash(block.NumberU64())
			if hash != block.Hash() {
				t.Fatalf("Unexpected canonical hash %d", block.NumberU64())
			}
		}
		if c.forkA > c.forkB {
			for i := uint64(c.forkB) + 1; i <= uint64(c.forkA); i++ {
				hash := chain.GetCanonicalHash(i)
				if hash != (common.Hash{}) {
					t.Fatalf("Unexpected canonical hash %d", i)
				}
			}
		}
		chain.Stop()
	}
}

func TestCreateThenDeletePreByzantium(t *testing.T) {
	// We use Ropsten chain config instead of Testchain config, this is
	// deliberate: we want to use pre-byz rules where we have intermediate state roots
	// between transactions.
	testCreateThenDelete(t, &params.ChainConfig{
		ChainID:        big.NewInt(3),
		HomesteadBlock: big.NewInt(0),
		EIP150Block:    big.NewInt(0),
		EIP155Block:    big.NewInt(10),
		EIP158Block:    big.NewInt(10),
		ByzantiumBlock: big.NewInt(1_700_000),
	})
}
func TestCreateThenDeletePostByzantium(t *testing.T) {
	testCreateThenDelete(t, params.TestChainConfig)
}

// testCreateThenDelete tests a creation and subsequent deletion of a contract, happening
// within the same block.
func testCreateThenDelete(t *testing.T, config *params.ChainConfig) {
	var (
		engine = ethash.NewFaker()
		// A sender who makes transactions, has some funds
		key, _      = crypto.HexToECDSA("b71c71a67e1177ad4e901695e1b4b9ee17ae16c6668d313eac2f96dbcda3f291")
		address     = crypto.PubkeyToAddress(key.PublicKey)
		destAddress = crypto.CreateAddress(address, 0)
		funds       = big.NewInt(1000000000000000)
	)

	// runtime code is 	0x60ffff : PUSH1 0xFF SELFDESTRUCT, a.k.a SELFDESTRUCT(0xFF)
	code := append([]byte{0x60, 0xff, 0xff}, make([]byte, 32-3)...)
	initCode := []byte{
		// SSTORE 1:1
		byte(vm.PUSH1), 0x1,
		byte(vm.PUSH1), 0x1,
		byte(vm.SSTORE),
		// Get the runtime-code on the stack
		byte(vm.PUSH32)}
	initCode = append(initCode, code...)
	initCode = append(initCode, []byte{
		byte(vm.PUSH1), 0x0, // offset
		byte(vm.MSTORE),
		byte(vm.PUSH1), 0x3, // size
		byte(vm.PUSH1), 0x0, // offset
		byte(vm.RETURN), // return 3 bytes of zero-code
	}...)
	gspec := &Genesis{
		Config: config,
		Alloc: types.GenesisAlloc{
			address: {Balance: funds},
		},
	}
	nonce := uint64(0)
	signer := types.HomesteadSigner{}
	_, blocks, _ := GenerateChainWithGenesis(gspec, engine, 2, func(i int, b *BlockGen) {
		fee := big.NewInt(1)
		if b.header.BaseFee != nil {
			fee = b.header.BaseFee
		}
		b.SetCoinbase(common.Address{1})
		tx, _ := types.SignNewTx(key, signer, &types.LegacyTx{
			Nonce:    nonce,
			GasPrice: new(big.Int).Set(fee),
			Gas:      100000,
			Data:     initCode,
		})
		nonce++
		b.AddTx(tx)
		tx, _ = types.SignNewTx(key, signer, &types.LegacyTx{
			Nonce:    nonce,
			GasPrice: new(big.Int).Set(fee),
			Gas:      100000,
			To:       &destAddress,
		})
		b.AddTx(tx)
		nonce++
	})
	// Import the canonical chain
	chain, err := NewBlockChain(rawdb.NewMemoryDatabase(), nil, gspec, nil, engine, vm.Config{
		//Debug:  true,
		//Tracer: logger.NewJSONLogger(nil, os.Stdout),
	}, nil, nil)
	if err != nil {
		t.Fatalf("failed to create tester chain: %v", err)
	}
	defer chain.Stop()
	// Import the blocks
	for _, block := range blocks {
		if _, err := chain.InsertChain([]*types.Block{block}); err != nil {
			t.Fatalf("block %d: failed to insert into chain: %v", block.NumberU64(), err)
		}
	}
}

func TestDeleteThenCreate(t *testing.T) {
	var (
		engine      = ethash.NewFaker()
		key, _      = crypto.HexToECDSA("b71c71a67e1177ad4e901695e1b4b9ee17ae16c6668d313eac2f96dbcda3f291")
		address     = crypto.PubkeyToAddress(key.PublicKey)
		factoryAddr = crypto.CreateAddress(address, 0)
		funds       = big.NewInt(1000000000000000)
	)
	/*
		contract Factory {
		  function deploy(bytes memory code) public {
			address addr;
			assembly {
			  addr := create2(0, add(code, 0x20), mload(code), 0)
			  if iszero(extcodesize(addr)) {
				revert(0, 0)
			  }
			}
		  }
		}
	*/
	factoryBIN := common.Hex2Bytes("608060405234801561001057600080fd5b50610241806100206000396000f3fe608060405234801561001057600080fd5b506004361061002a5760003560e01c80627743601461002f575b600080fd5b610049600480360381019061004491906100d8565b61004b565b005b6000808251602084016000f59050803b61006457600080fd5b5050565b600061007b61007684610146565b610121565b905082815260208101848484011115610097576100966101eb565b5b6100a2848285610177565b509392505050565b600082601f8301126100bf576100be6101e6565b5b81356100cf848260208601610068565b91505092915050565b6000602082840312156100ee576100ed6101f5565b5b600082013567ffffffffffffffff81111561010c5761010b6101f0565b5b610118848285016100aa565b91505092915050565b600061012b61013c565b90506101378282610186565b919050565b6000604051905090565b600067ffffffffffffffff821115610161576101606101b7565b5b61016a826101fa565b9050602081019050919050565b82818337600083830152505050565b61018f826101fa565b810181811067ffffffffffffffff821117156101ae576101ad6101b7565b5b80604052505050565b7f4e487b7100000000000000000000000000000000000000000000000000000000600052604160045260246000fd5b600080fd5b600080fd5b600080fd5b600080fd5b6000601f19601f830116905091905056fea2646970667358221220ea8b35ed310d03b6b3deef166941140b4d9e90ea2c92f6b41eb441daf49a59c364736f6c63430008070033")

	/*
		contract C {
			uint256 value;
			constructor() {
				value = 100;
			}
			function destruct() public payable {
				selfdestruct(payable(msg.sender));
			}
			receive() payable external {}
		}
	*/
	contractABI := common.Hex2Bytes("6080604052348015600f57600080fd5b5060646000819055506081806100266000396000f3fe608060405260043610601f5760003560e01c80632b68b9c614602a576025565b36602557005b600080fd5b60306032565b005b3373ffffffffffffffffffffffffffffffffffffffff16fffea2646970667358221220ab749f5ed1fcb87bda03a74d476af3f074bba24d57cb5a355e8162062ad9a4e664736f6c63430008070033")
	contractAddr := crypto.CreateAddress2(factoryAddr, [32]byte{}, crypto.Keccak256(contractABI))

	gspec := &Genesis{
		Config: params.TestChainConfig,
		Alloc: types.GenesisAlloc{
			address: {Balance: funds},
		},
	}
	nonce := uint64(0)
	signer := types.HomesteadSigner{}
	_, blocks, _ := GenerateChainWithGenesis(gspec, engine, 2, func(i int, b *BlockGen) {
		fee := big.NewInt(1)
		if b.header.BaseFee != nil {
			fee = b.header.BaseFee
		}
		b.SetCoinbase(common.Address{1})

		// Block 1
		if i == 0 {
			tx, _ := types.SignNewTx(key, signer, &types.LegacyTx{
				Nonce:    nonce,
				GasPrice: new(big.Int).Set(fee),
				Gas:      500000,
				Data:     factoryBIN,
			})
			nonce++
			b.AddTx(tx)

			data := common.Hex2Bytes("00774360000000000000000000000000000000000000000000000000000000000000002000000000000000000000000000000000000000000000000000000000000000a76080604052348015600f57600080fd5b5060646000819055506081806100266000396000f3fe608060405260043610601f5760003560e01c80632b68b9c614602a576025565b36602557005b600080fd5b60306032565b005b3373ffffffffffffffffffffffffffffffffffffffff16fffea2646970667358221220ab749f5ed1fcb87bda03a74d476af3f074bba24d57cb5a355e8162062ad9a4e664736f6c6343000807003300000000000000000000000000000000000000000000000000")
			tx, _ = types.SignNewTx(key, signer, &types.LegacyTx{
				Nonce:    nonce,
				GasPrice: new(big.Int).Set(fee),
				Gas:      500000,
				To:       &factoryAddr,
				Data:     data,
			})
			b.AddTx(tx)
			nonce++
		} else {
			// Block 2
			tx, _ := types.SignNewTx(key, signer, &types.LegacyTx{
				Nonce:    nonce,
				GasPrice: new(big.Int).Set(fee),
				Gas:      500000,
				To:       &contractAddr,
				Data:     common.Hex2Bytes("2b68b9c6"), // destruct
			})
			nonce++
			b.AddTx(tx)

			data := common.Hex2Bytes("00774360000000000000000000000000000000000000000000000000000000000000002000000000000000000000000000000000000000000000000000000000000000a76080604052348015600f57600080fd5b5060646000819055506081806100266000396000f3fe608060405260043610601f5760003560e01c80632b68b9c614602a576025565b36602557005b600080fd5b60306032565b005b3373ffffffffffffffffffffffffffffffffffffffff16fffea2646970667358221220ab749f5ed1fcb87bda03a74d476af3f074bba24d57cb5a355e8162062ad9a4e664736f6c6343000807003300000000000000000000000000000000000000000000000000")
			tx, _ = types.SignNewTx(key, signer, &types.LegacyTx{
				Nonce:    nonce,
				GasPrice: new(big.Int).Set(fee),
				Gas:      500000,
				To:       &factoryAddr, // re-creation
				Data:     data,
			})
			b.AddTx(tx)
			nonce++
		}
	})
	// Import the canonical chain
	chain, err := NewBlockChain(rawdb.NewMemoryDatabase(), nil, gspec, nil, engine, vm.Config{}, nil, nil)
	if err != nil {
		t.Fatalf("failed to create tester chain: %v", err)
	}
	for _, block := range blocks {
		if _, err := chain.InsertChain([]*types.Block{block}); err != nil {
			t.Fatalf("block %d: failed to insert into chain: %v", block.NumberU64(), err)
		}
	}
}

// TestTransientStorageReset ensures the transient storage is wiped correctly
// between transactions.
func TestTransientStorageReset(t *testing.T) {
	var (
		engine      = ethash.NewFaker()
		key, _      = crypto.HexToECDSA("b71c71a67e1177ad4e901695e1b4b9ee17ae16c6668d313eac2f96dbcda3f291")
		address     = crypto.PubkeyToAddress(key.PublicKey)
		destAddress = crypto.CreateAddress(address, 0)
		funds       = big.NewInt(1000000000000000)
		vmConfig    = vm.Config{
			ExtraEips: []int{1153}, // Enable transient storage EIP
		}
	)
	code := append([]byte{
		// TLoad value with location 1
		byte(vm.PUSH1), 0x1,
		byte(vm.TLOAD),

		// PUSH location
		byte(vm.PUSH1), 0x1,

		// SStore location:value
		byte(vm.SSTORE),
	}, make([]byte, 32-6)...)
	initCode := []byte{
		// TSTORE 1:1
		byte(vm.PUSH1), 0x1,
		byte(vm.PUSH1), 0x1,
		byte(vm.TSTORE),

		// Get the runtime-code on the stack
		byte(vm.PUSH32)}
	initCode = append(initCode, code...)
	initCode = append(initCode, []byte{
		byte(vm.PUSH1), 0x0, // offset
		byte(vm.MSTORE),
		byte(vm.PUSH1), 0x6, // size
		byte(vm.PUSH1), 0x0, // offset
		byte(vm.RETURN), // return 6 bytes of zero-code
	}...)
	gspec := &Genesis{
		Config: params.TestChainConfig,
		Alloc: types.GenesisAlloc{
			address: {Balance: funds},
		},
	}
	nonce := uint64(0)
	signer := types.HomesteadSigner{}
	_, blocks, _ := GenerateChainWithGenesis(gspec, engine, 1, func(i int, b *BlockGen) {
		fee := big.NewInt(1)
		if b.header.BaseFee != nil {
			fee = b.header.BaseFee
		}
		b.SetCoinbase(common.Address{1})
		tx, _ := types.SignNewTx(key, signer, &types.LegacyTx{
			Nonce:    nonce,
			GasPrice: new(big.Int).Set(fee),
			Gas:      100000,
			Data:     initCode,
		})
		nonce++
		b.AddTxWithVMConfig(tx, vmConfig)

		tx, _ = types.SignNewTx(key, signer, &types.LegacyTx{
			Nonce:    nonce,
			GasPrice: new(big.Int).Set(fee),
			Gas:      100000,
			To:       &destAddress,
		})
		b.AddTxWithVMConfig(tx, vmConfig)
		nonce++
	})

	// Initialize the blockchain with 1153 enabled.
	chain, err := NewBlockChain(rawdb.NewMemoryDatabase(), nil, gspec, nil, engine, vmConfig, nil, nil)
	if err != nil {
		t.Fatalf("failed to create tester chain: %v", err)
	}
	defer chain.Stop()
	// Import the blocks
	if _, err := chain.InsertChain(blocks); err != nil {
		t.Fatalf("failed to insert into chain: %v", err)
	}
	// Check the storage
	state, err := chain.StateAt(chain.CurrentHeader().Root)
	if err != nil {
		t.Fatalf("Failed to load state %v", err)
	}
	loc := common.BytesToHash([]byte{1})
	slot := state.GetState(destAddress, loc)
	if slot != (common.Hash{}) {
		t.Fatalf("Unexpected dirty storage slot")
	}
}

func TestEIP3651(t *testing.T) {
	var (
		aa     = common.HexToAddress("0x000000000000000000000000000000000000aaaa")
		bb     = common.HexToAddress("0x000000000000000000000000000000000000bbbb")
		engine = beacon.NewFaker()

		// A sender who makes transactions, has some funds
		key1, _ = crypto.HexToECDSA("b71c71a67e1177ad4e901695e1b4b9ee17ae16c6668d313eac2f96dbcda3f291")
		key2, _ = crypto.HexToECDSA("8a1f9a8f95be41cd7ccb6168179afb4504aefe388d1e14474d32c45c72ce7b7a")
		addr1   = crypto.PubkeyToAddress(key1.PublicKey)
		addr2   = crypto.PubkeyToAddress(key2.PublicKey)
		funds   = new(big.Int).Mul(common.Big1, big.NewInt(params.Ether))
		config  = *params.AllEthashProtocolChanges
		gspec   = &Genesis{
			Config: &config,
			Alloc: types.GenesisAlloc{
				addr1: {Balance: funds},
				addr2: {Balance: funds},
				// The address 0xAAAA sloads 0x00 and 0x01
				aa: {
					Code: []byte{
						byte(vm.PC),
						byte(vm.PC),
						byte(vm.SLOAD),
						byte(vm.SLOAD),
					},
					Nonce:   0,
					Balance: big.NewInt(0),
				},
				// The address 0xBBBB calls 0xAAAA
				bb: {
					Code: []byte{
						byte(vm.PUSH1), 0, // out size
						byte(vm.DUP1),  // out offset
						byte(vm.DUP1),  // out insize
						byte(vm.DUP1),  // in offset
						byte(vm.PUSH2), // address
						byte(0xaa),
						byte(0xaa),
						byte(vm.GAS), // gas
						byte(vm.DELEGATECALL),
					},
					Nonce:   0,
					Balance: big.NewInt(0),
				},
			},
		}
	)

	gspec.Config.BerlinBlock = common.Big0
	gspec.Config.LondonBlock = common.Big0
	gspec.Config.TerminalTotalDifficulty = common.Big0
	gspec.Config.ShanghaiTime = u64(0)
	signer := types.LatestSigner(gspec.Config)

	_, blocks, _ := GenerateChainWithGenesis(gspec, engine, 1, func(i int, b *BlockGen) {
		b.SetCoinbase(aa)
		// One transaction to Coinbase
		txdata := &types.DynamicFeeTx{
			ChainID:    gspec.Config.ChainID,
			Nonce:      0,
			To:         &bb,
			Gas:        500000,
			GasFeeCap:  newGwei(5),
			GasTipCap:  big.NewInt(2),
			AccessList: nil,
			Data:       []byte{},
		}
		tx := types.NewTx(txdata)
		tx, _ = types.SignTx(tx, signer, key1)

		b.AddTx(tx)
	})
	chain, err := NewBlockChain(rawdb.NewMemoryDatabase(), nil, gspec, nil, engine, vm.Config{Tracer: logger.NewMarkdownLogger(&logger.Config{}, os.Stderr).Hooks()}, nil, nil)
	if err != nil {
		t.Fatalf("failed to create tester chain: %v", err)
	}
	defer chain.Stop()
	if n, err := chain.InsertChain(blocks); err != nil {
		t.Fatalf("block %d: failed to insert into chain: %v", n, err)
	}

	block := chain.GetBlockByNumber(1)

	// 1+2: Ensure EIP-1559 access lists are accounted for via gas usage.
	innerGas := vm.GasQuickStep*2 + params.ColdSloadCostEIP2929*2
	expectedGas := params.TxGas + 5*vm.GasFastestStep + vm.GasQuickStep + 100 + innerGas // 100 because 0xaaaa is in access list
	if block.GasUsed() != expectedGas {
		t.Fatalf("incorrect amount of gas spent: expected %d, got %d", expectedGas, block.GasUsed())
	}

	state, _ := chain.State()

	// 3: Ensure that miner received only the tx's tip.
	actual := state.GetBalance(block.Coinbase()).ToBig()
	expected := new(big.Int).SetUint64(block.GasUsed() * block.Transactions()[0].GasTipCap().Uint64())
	if actual.Cmp(expected) != 0 {
		t.Fatalf("miner balance incorrect: expected %d, got %d", expected, actual)
	}

	// 4: Ensure the tx sender paid for the gasUsed * (tip + block baseFee).
	actual = new(big.Int).Sub(funds, state.GetBalance(addr1).ToBig())
	expected = new(big.Int).SetUint64(block.GasUsed() * (block.Transactions()[0].GasTipCap().Uint64() + block.BaseFee().Uint64()))
	if actual.Cmp(expected) != 0 {
		t.Fatalf("sender balance incorrect: expected %d, got %d", expected, actual)
	}
}

<<<<<<< HEAD
type mockParlia struct {
	consensus.Engine
}

func (c *mockParlia) Author(header *types.Header) (common.Address, error) {
	return header.Coinbase, nil
}

func (c *mockParlia) VerifyUncles(chain consensus.ChainReader, block *types.Block) error {
	return nil
}

func (c *mockParlia) VerifyHeader(chain consensus.ChainHeaderReader, header *types.Header) error {
	return nil
}

func (c *mockParlia) VerifyHeaders(chain consensus.ChainHeaderReader, headers []*types.Header) (chan<- struct{}, <-chan error) {
	abort := make(chan<- struct{})
	results := make(chan error, len(headers))
	for i := 0; i < len(headers); i++ {
		results <- nil
	}
	return abort, results
}

func (c *mockParlia) Finalize(chain consensus.ChainHeaderReader, header *types.Header, state *state.StateDB, _ *[]*types.Transaction, uncles []*types.Header, withdrawals []*types.Withdrawal,
	_ *[]*types.Receipt, _ *[]*types.Transaction, _ *uint64) (err error) {
	return
}

func (c *mockParlia) FinalizeAndAssemble(chain consensus.ChainHeaderReader, header *types.Header, state *state.StateDB, body *types.Body, receipts []*types.Receipt) (*types.Block, []*types.Receipt, error) {
	// Finalize block
	c.Finalize(chain, header, state, &body.Transactions, body.Uncles, body.Withdrawals, nil, nil, nil)

	// Assign the final state root to header.
	header.Root = state.IntermediateRoot(chain.Config().IsEIP158(header.Number))

	// Header seems complete, assemble into a block and return
	return types.NewBlock(header, body, receipts, trie.NewStackTrie(nil)), receipts, nil
}

func (c *mockParlia) CalcDifficulty(chain consensus.ChainHeaderReader, time uint64, parent *types.Header) *big.Int {
	return big.NewInt(1)
}

func TestParliaBlobFeeReward(t *testing.T) {
	// Have N headers in the freezer
	frdir := t.TempDir()
	db, err := rawdb.NewDatabaseWithFreezer(rawdb.NewMemoryDatabase(), frdir, "", false, false, false, false, false)
	if err != nil {
		t.Fatalf("failed to create database with ancient backend")
	}
	config := params.ParliaTestChainConfig
	gspec := &Genesis{
		Config: config,
		Alloc:  types.GenesisAlloc{testAddr: {Balance: new(big.Int).SetUint64(10 * params.Ether)}},
	}
	engine := &mockParlia{}
	chain, _ := NewBlockChain(db, nil, gspec, nil, engine, vm.Config{}, nil, nil)
	signer := types.LatestSigner(config)

	_, bs, _ := GenerateChainWithGenesis(gspec, engine, 1, func(i int, gen *BlockGen) {
		tx, _ := makeMockTx(config, signer, testKey, gen.TxNonce(testAddr), gen.BaseFee().Uint64(), eip4844.CalcBlobFee(gen.ExcessBlobGas()).Uint64(), false)
		gen.AddTxWithChain(chain, tx)
		tx, sidecar := makeMockTx(config, signer, testKey, gen.TxNonce(testAddr), gen.BaseFee().Uint64(), eip4844.CalcBlobFee(gen.ExcessBlobGas()).Uint64(), true)
		gen.AddTxWithChain(chain, tx)
		gen.AddBlobSidecar(&types.BlobSidecar{
			BlobTxSidecar: *sidecar,
			TxIndex:       1,
			TxHash:        tx.Hash(),
		})
	})
	if _, err := chain.InsertChain(bs); err != nil {
		panic(err)
	}

	stateDB, err := chain.State()
	if err != nil {
		panic(err)
	}
	expect := new(big.Int)
	for _, block := range bs {
		receipts := chain.GetReceiptsByHash(block.Hash())
		for _, receipt := range receipts {
			if receipt.BlobGasPrice != nil {
				blob := receipt.BlobGasPrice.Mul(receipt.BlobGasPrice, new(big.Int).SetUint64(receipt.BlobGasUsed))
				expect.Add(expect, blob)
			}
			plain := receipt.EffectiveGasPrice.Mul(receipt.EffectiveGasPrice, new(big.Int).SetUint64(receipt.GasUsed))
			expect.Add(expect, plain)
		}
	}
	actual := stateDB.GetBalance(params.SystemAddress)
	require.Equal(t, expect.Uint64(), actual.Uint64())
}

func makeMockTx(config *params.ChainConfig, signer types.Signer, key *ecdsa.PrivateKey, nonce uint64, baseFee uint64, blobBaseFee uint64, isBlobTx bool) (*types.Transaction, *types.BlobTxSidecar) {
	if !isBlobTx {
		raw := &types.DynamicFeeTx{
			ChainID:   config.ChainID,
			Nonce:     nonce,
			GasTipCap: big.NewInt(10),
			GasFeeCap: new(big.Int).SetUint64(baseFee + 10),
			Gas:       params.TxGas,
			To:        &common.Address{0x00},
			Value:     big.NewInt(0),
		}
		tx, _ := types.SignTx(types.NewTx(raw), signer, key)
		return tx, nil
	}
	sidecar := &types.BlobTxSidecar{
		Blobs:       []kzg4844.Blob{emptyBlob, emptyBlob},
		Commitments: []kzg4844.Commitment{emptyBlobCommit, emptyBlobCommit},
		Proofs:      []kzg4844.Proof{emptyBlobProof, emptyBlobProof},
	}
	raw := &types.BlobTx{
		ChainID:    uint256.MustFromBig(config.ChainID),
		Nonce:      nonce,
		GasTipCap:  uint256.NewInt(10),
		GasFeeCap:  uint256.NewInt(baseFee + 10),
		Gas:        params.TxGas,
		To:         common.Address{0x00},
		Value:      uint256.NewInt(0),
		BlobFeeCap: uint256.NewInt(blobBaseFee),
		BlobHashes: sidecar.BlobHashes(),
	}
	tx, _ := types.SignTx(types.NewTx(raw), signer, key)
	return tx, sidecar
}

func TestEIP6110(t *testing.T) {
	var (
		engine = beacon.NewFaker()
=======
// Simple deposit generator, source: https://gist.github.com/lightclient/54abb2af2465d6969fa6d1920b9ad9d7
var depositsGeneratorCode = common.FromHex("6080604052366103aa575f603067ffffffffffffffff811115610025576100246103ae565b5b6040519080825280601f01601f1916602001820160405280156100575781602001600182028036833780820191505090505b5090505f8054906101000a900460ff1660f81b815f8151811061007d5761007c6103db565b5b60200101907effffffffffffffffffffffffffffffffffffffffffffffffffffffffffffff191690815f1a9053505f602067ffffffffffffffff8111156100c7576100c66103ae565b5b6040519080825280601f01601f1916602001820160405280156100f95781602001600182028036833780820191505090505b5090505f8054906101000a900460ff1660f81b815f8151811061011f5761011e6103db565b5b60200101907effffffffffffffffffffffffffffffffffffffffffffffffffffffffffffff191690815f1a9053505f600867ffffffffffffffff811115610169576101686103ae565b5b6040519080825280601f01601f19166020018201604052801561019b5781602001600182028036833780820191505090505b5090505f8054906101000a900460ff1660f81b815f815181106101c1576101c06103db565b5b60200101907effffffffffffffffffffffffffffffffffffffffffffffffffffffffffffff191690815f1a9053505f606067ffffffffffffffff81111561020b5761020a6103ae565b5b6040519080825280601f01601f19166020018201604052801561023d5781602001600182028036833780820191505090505b5090505f8054906101000a900460ff1660f81b815f81518110610263576102626103db565b5b60200101907effffffffffffffffffffffffffffffffffffffffffffffffffffffffffffff191690815f1a9053505f600867ffffffffffffffff8111156102ad576102ac6103ae565b5b6040519080825280601f01601f1916602001820160405280156102df5781602001600182028036833780820191505090505b5090505f8054906101000a900460ff1660f81b815f81518110610305576103046103db565b5b60200101907effffffffffffffffffffffffffffffffffffffffffffffffffffffffffffff191690815f1a9053505f8081819054906101000a900460ff168092919061035090610441565b91906101000a81548160ff021916908360ff160217905550507f649bbc62d0e31342afea4e5cd82d4049e7e1ee912fc0889aa790803be39038c585858585856040516103a09594939291906104d9565b60405180910390a1005b5f80fd5b7f4e487b71000000000000000000000000000000000000000000000000000000005f52604160045260245ffd5b7f4e487b71000000000000000000000000000000000000000000000000000000005f52603260045260245ffd5b7f4e487b71000000000000000000000000000000000000000000000000000000005f52601160045260245ffd5b5f60ff82169050919050565b5f61044b82610435565b915060ff820361045e5761045d610408565b5b600182019050919050565b5f81519050919050565b5f82825260208201905092915050565b8281835e5f83830152505050565b5f601f19601f8301169050919050565b5f6104ab82610469565b6104b58185610473565b93506104c5818560208601610483565b6104ce81610491565b840191505092915050565b5f60a0820190508181035f8301526104f181886104a1565b9050818103602083015261050581876104a1565b9050818103604083015261051981866104a1565b9050818103606083015261052d81856104a1565b9050818103608083015261054181846104a1565b9050969550505050505056fea26469706673582212208569967e58690162d7d6fe3513d07b393b4c15e70f41505cbbfd08f53eba739364736f6c63430008190033")
>>>>>>> 293a300d

// This is a smoke test for EIP-7685 requests added in the Prague fork. The test first
// creates a block containing requests, and then inserts it into the chain to run
// validation.
func TestPragueRequests(t *testing.T) {
	var (
		key1, _ = crypto.HexToECDSA("b71c71a67e1177ad4e901695e1b4b9ee17ae16c6668d313eac2f96dbcda3f291")
		addr1   = crypto.PubkeyToAddress(key1.PublicKey)
		config  = *params.MergedTestChainConfig
		signer  = types.LatestSigner(&config)
		engine  = beacon.NewFaker()
	)
	gspec := &Genesis{
		Config: &config,
		Alloc: types.GenesisAlloc{
			addr1:                            {Balance: big.NewInt(9999900000000000)},
			config.DepositContractAddress:    {Code: depositsGeneratorCode},
			params.WithdrawalQueueAddress:    {Code: params.WithdrawalQueueCode},
			params.ConsolidationQueueAddress: {Code: params.ConsolidationQueueCode},
		},
	}

	_, blocks, _ := GenerateChainWithGenesis(gspec, engine, 1, func(i int, b *BlockGen) {
		// create deposit
		depositTx := types.MustSignNewTx(key1, signer, &types.DynamicFeeTx{
			ChainID:   gspec.Config.ChainID,
			Nonce:     0,
			To:        &config.DepositContractAddress,
			Gas:       500_000,
			GasFeeCap: newGwei(5),
			GasTipCap: big.NewInt(2),
		})
		b.AddTx(depositTx)

		// create withdrawal request
		withdrawalTx := types.MustSignNewTx(key1, signer, &types.DynamicFeeTx{
			ChainID:   gspec.Config.ChainID,
			Nonce:     1,
			To:        &params.WithdrawalQueueAddress,
			Gas:       500_000,
			GasFeeCap: newGwei(5),
			GasTipCap: big.NewInt(2),
			Value:     newGwei(1),
			Data:      common.FromHex("b917cfdc0d25b72d55cf94db328e1629b7f4fde2c30cdacf873b664416f76a0c7f7cc50c9f72a3cb84be88144cde91250000000000000d80"),
		})
		b.AddTx(withdrawalTx)

		// create consolidation request
		consolidationTx := types.MustSignNewTx(key1, signer, &types.DynamicFeeTx{
			ChainID:   gspec.Config.ChainID,
			Nonce:     2,
			To:        &params.ConsolidationQueueAddress,
			Gas:       500_000,
			GasFeeCap: newGwei(5),
			GasTipCap: big.NewInt(2),
			Value:     newGwei(1),
			Data:      common.FromHex("b917cfdc0d25b72d55cf94db328e1629b7f4fde2c30cdacf873b664416f76a0c7f7cc50c9f72a3cb84be88144cde9125b9812f7d0b1f2f969b52bbb2d316b0c2fa7c9dba85c428c5e6c27766bcc4b0c6e874702ff1eb1c7024b08524a9771601"),
		})
		b.AddTx(consolidationTx)
	})
<<<<<<< HEAD
	chain, err := NewBlockChain(rawdb.NewMemoryDatabase(), nil, gspec, nil, engine, vm.Config{Tracer: logger.NewMarkdownLogger(&logger.Config{DisableStack: true}, os.Stderr).Hooks()}, nil, nil)
=======

	// Check block has the correct requests hash.
	rh := blocks[0].RequestsHash()
	if rh == nil {
		t.Fatal("block has nil requests hash")
	}
	expectedRequestsHash := common.HexToHash("0x06ffb72b9f0823510b128bca6cd4f96f59b745de6791e9fc350b596e7605101e")
	if *rh != expectedRequestsHash {
		t.Fatalf("block has wrong requestsHash %v, want %v", *rh, expectedRequestsHash)
	}

	// Insert block to check validation.
	chain, err := NewBlockChain(rawdb.NewMemoryDatabase(), nil, gspec, nil, engine, vm.Config{}, nil)
>>>>>>> 293a300d
	if err != nil {
		t.Fatalf("failed to create tester chain: %v", err)
	}
	defer chain.Stop()
	if n, err := chain.InsertChain(blocks); err != nil {
		t.Fatalf("block %d: failed to insert into chain: %v", n, err)
	}
}<|MERGE_RESOLUTION|>--- conflicted
+++ resolved
@@ -24,6 +24,7 @@
 	"math/big"
 	"math/rand"
 	"os"
+	"path"
 	"sync"
 	"testing"
 	"time"
@@ -1340,93 +1341,6 @@
 	}
 }
 
-<<<<<<< HEAD
-func TestReorgSideEvent(t *testing.T) {
-	testReorgSideEvent(t, rawdb.HashScheme)
-	testReorgSideEvent(t, rawdb.PathScheme)
-}
-
-func testReorgSideEvent(t *testing.T, scheme string) {
-	var (
-		key1, _ = crypto.HexToECDSA("b71c71a67e1177ad4e901695e1b4b9ee17ae16c6668d313eac2f96dbcda3f291")
-		addr1   = crypto.PubkeyToAddress(key1.PublicKey)
-		gspec   = &Genesis{
-			Config: params.TestChainConfig,
-			Alloc:  types.GenesisAlloc{addr1: {Balance: big.NewInt(10000000000000000)}},
-		}
-		signer = types.LatestSigner(gspec.Config)
-	)
-	blockchain, _ := NewBlockChain(rawdb.NewMemoryDatabase(), DefaultCacheConfigWithScheme(scheme), gspec, nil, ethash.NewFaker(), vm.Config{}, nil, nil)
-	defer blockchain.Stop()
-
-	_, chain, _ := GenerateChainWithGenesis(gspec, ethash.NewFaker(), 3, func(i int, gen *BlockGen) {})
-	if _, err := blockchain.InsertChain(chain); err != nil {
-		t.Fatalf("failed to insert chain: %v", err)
-	}
-
-	_, replacementBlocks, _ := GenerateChainWithGenesis(gspec, ethash.NewFaker(), 4, func(i int, gen *BlockGen) {
-		tx, err := types.SignTx(types.NewContractCreation(gen.TxNonce(addr1), new(big.Int), 1000000, gen.header.BaseFee, nil), signer, key1)
-		if i == 2 {
-			gen.OffsetTime(-9)
-		}
-		if err != nil {
-			t.Fatalf("failed to create tx: %v", err)
-		}
-		gen.AddTx(tx)
-	})
-	chainSideCh := make(chan ChainSideEvent, 64)
-	blockchain.SubscribeChainSideEvent(chainSideCh)
-	if _, err := blockchain.InsertChain(replacementBlocks); err != nil {
-		t.Fatalf("failed to insert chain: %v", err)
-	}
-
-	// first two block of the secondary chain are for a brief moment considered
-	// side chains because up to that point the first one is considered the
-	// heavier chain.
-	expectedSideHashes := map[common.Hash]bool{
-		replacementBlocks[0].Hash(): true,
-		replacementBlocks[1].Hash(): true,
-		chain[0].Hash():             true,
-		chain[1].Hash():             true,
-		chain[2].Hash():             true,
-	}
-
-	i := 0
-
-	const timeoutDura = 10 * time.Second
-	timeout := time.NewTimer(timeoutDura)
-done:
-	for {
-		select {
-		case ev := <-chainSideCh:
-			block := ev.Block
-			if _, ok := expectedSideHashes[block.Hash()]; !ok {
-				t.Errorf("%d: didn't expect %x to be in side chain", i, block.Hash())
-			}
-			i++
-
-			if i == len(expectedSideHashes) {
-				timeout.Stop()
-
-				break done
-			}
-			timeout.Reset(timeoutDura)
-
-		case <-timeout.C:
-			t.Fatal("Timeout. Possibly not all blocks were triggered for sideevent")
-		}
-	}
-
-	// make sure no more events are fired
-	select {
-	case e := <-chainSideCh:
-		t.Errorf("unexpected event fired: %v", e)
-	case <-time.After(250 * time.Millisecond):
-	}
-}
-
-=======
->>>>>>> 293a300d
 // Tests if the canonical block can be fetched from the database during chain insertion.
 func TestCanonicalBlockRetrieval(t *testing.T) {
 	testCanonicalBlockRetrieval(t, rawdb.HashScheme)
@@ -2756,9 +2670,6 @@
 	// Generate and import the canonical chain
 	_, blocks, _ := GenerateChainWithGenesis(genesis, engine, 2*state.TriesInMemory, nil)
 
-<<<<<<< HEAD
-	chain, err := NewBlockChain(rawdb.NewMemoryDatabase(), DefaultCacheConfigWithScheme(scheme), genesis, nil, engine, vm.Config{}, nil, nil)
-=======
 	// Construct a database with freezer enabled
 	datadir := t.TempDir()
 	ancient := path.Join(datadir, "ancient")
@@ -2767,14 +2678,13 @@
 	if err != nil {
 		t.Fatalf("Failed to create persistent key-value database: %v", err)
 	}
-	db, err := rawdb.NewDatabaseWithFreezer(pdb, ancient, "", false)
+	db, err := rawdb.NewDatabaseWithFreezer(pdb, ancient, "", false, false, false, false, false)
 	if err != nil {
 		t.Fatalf("Failed to create persistent freezer database: %v", err)
 	}
 	defer db.Close()
 
-	chain, err := NewBlockChain(db, DefaultCacheConfigWithScheme(scheme), genesis, nil, engine, vm.Config{}, nil)
->>>>>>> 293a300d
+	chain, err := NewBlockChain(rawdb.NewMemoryDatabase(), DefaultCacheConfigWithScheme(scheme), genesis, nil, engine, vm.Config{}, nil, nil)
 	if err != nil {
 		t.Fatalf("failed to create tester chain: %v", err)
 	}
@@ -4270,7 +4180,6 @@
 	}
 }
 
-<<<<<<< HEAD
 type mockParlia struct {
 	consensus.Engine
 }
@@ -4296,7 +4205,7 @@
 	return abort, results
 }
 
-func (c *mockParlia) Finalize(chain consensus.ChainHeaderReader, header *types.Header, state *state.StateDB, _ *[]*types.Transaction, uncles []*types.Header, withdrawals []*types.Withdrawal,
+func (c *mockParlia) Finalize(chain consensus.ChainHeaderReader, header *types.Header, state vm.StateDB, _ *[]*types.Transaction, uncles []*types.Header, withdrawals []*types.Withdrawal,
 	_ *[]*types.Receipt, _ *[]*types.Transaction, _ *uint64) (err error) {
 	return
 }
@@ -4401,13 +4310,8 @@
 	return tx, sidecar
 }
 
-func TestEIP6110(t *testing.T) {
-	var (
-		engine = beacon.NewFaker()
-=======
 // Simple deposit generator, source: https://gist.github.com/lightclient/54abb2af2465d6969fa6d1920b9ad9d7
 var depositsGeneratorCode = common.FromHex("6080604052366103aa575f603067ffffffffffffffff811115610025576100246103ae565b5b6040519080825280601f01601f1916602001820160405280156100575781602001600182028036833780820191505090505b5090505f8054906101000a900460ff1660f81b815f8151811061007d5761007c6103db565b5b60200101907effffffffffffffffffffffffffffffffffffffffffffffffffffffffffffff191690815f1a9053505f602067ffffffffffffffff8111156100c7576100c66103ae565b5b6040519080825280601f01601f1916602001820160405280156100f95781602001600182028036833780820191505090505b5090505f8054906101000a900460ff1660f81b815f8151811061011f5761011e6103db565b5b60200101907effffffffffffffffffffffffffffffffffffffffffffffffffffffffffffff191690815f1a9053505f600867ffffffffffffffff811115610169576101686103ae565b5b6040519080825280601f01601f19166020018201604052801561019b5781602001600182028036833780820191505090505b5090505f8054906101000a900460ff1660f81b815f815181106101c1576101c06103db565b5b60200101907effffffffffffffffffffffffffffffffffffffffffffffffffffffffffffff191690815f1a9053505f606067ffffffffffffffff81111561020b5761020a6103ae565b5b6040519080825280601f01601f19166020018201604052801561023d5781602001600182028036833780820191505090505b5090505f8054906101000a900460ff1660f81b815f81518110610263576102626103db565b5b60200101907effffffffffffffffffffffffffffffffffffffffffffffffffffffffffffff191690815f1a9053505f600867ffffffffffffffff8111156102ad576102ac6103ae565b5b6040519080825280601f01601f1916602001820160405280156102df5781602001600182028036833780820191505090505b5090505f8054906101000a900460ff1660f81b815f81518110610305576103046103db565b5b60200101907effffffffffffffffffffffffffffffffffffffffffffffffffffffffffffff191690815f1a9053505f8081819054906101000a900460ff168092919061035090610441565b91906101000a81548160ff021916908360ff160217905550507f649bbc62d0e31342afea4e5cd82d4049e7e1ee912fc0889aa790803be39038c585858585856040516103a09594939291906104d9565b60405180910390a1005b5f80fd5b7f4e487b71000000000000000000000000000000000000000000000000000000005f52604160045260245ffd5b7f4e487b71000000000000000000000000000000000000000000000000000000005f52603260045260245ffd5b7f4e487b71000000000000000000000000000000000000000000000000000000005f52601160045260245ffd5b5f60ff82169050919050565b5f61044b82610435565b915060ff820361045e5761045d610408565b5b600182019050919050565b5f81519050919050565b5f82825260208201905092915050565b8281835e5f83830152505050565b5f601f19601f8301169050919050565b5f6104ab82610469565b6104b58185610473565b93506104c5818560208601610483565b6104ce81610491565b840191505092915050565b5f60a0820190508181035f8301526104f181886104a1565b9050818103602083015261050581876104a1565b9050818103604083015261051981866104a1565b9050818103606083015261052d81856104a1565b9050818103608083015261054181846104a1565b9050969550505050505056fea26469706673582212208569967e58690162d7d6fe3513d07b393b4c15e70f41505cbbfd08f53eba739364736f6c63430008190033")
->>>>>>> 293a300d
 
 // This is a smoke test for EIP-7685 requests added in the Prague fork. The test first
 // creates a block containing requests, and then inserts it into the chain to run
@@ -4468,9 +4372,6 @@
 		})
 		b.AddTx(consolidationTx)
 	})
-<<<<<<< HEAD
-	chain, err := NewBlockChain(rawdb.NewMemoryDatabase(), nil, gspec, nil, engine, vm.Config{Tracer: logger.NewMarkdownLogger(&logger.Config{DisableStack: true}, os.Stderr).Hooks()}, nil, nil)
-=======
 
 	// Check block has the correct requests hash.
 	rh := blocks[0].RequestsHash()
@@ -4483,8 +4384,7 @@
 	}
 
 	// Insert block to check validation.
-	chain, err := NewBlockChain(rawdb.NewMemoryDatabase(), nil, gspec, nil, engine, vm.Config{}, nil)
->>>>>>> 293a300d
+	chain, err := NewBlockChain(rawdb.NewMemoryDatabase(), nil, gspec, nil, engine, vm.Config{}, nil, nil)
 	if err != nil {
 		t.Fatalf("failed to create tester chain: %v", err)
 	}
