// Copyright 2014 The go-ethereum Authors
// This file is part of the go-ethereum library.
//
// The go-ethereum library is free software: you can redistribute it and/or modify
// it under the terms of the GNU Lesser General Public License as published by
// the Free Software Foundation, either version 3 of the License, or
// (at your option) any later version.
//
// The go-ethereum library is distributed in the hope that it will be useful,
// but WITHOUT ANY WARRANTY; without even the implied warranty of
// MERCHANTABILITY or FITNESS FOR A PARTICULAR PURPOSE. See the
// GNU Lesser General Public License for more details.
//
// You should have received a copy of the GNU Lesser General Public License
// along with the go-ethereum library. If not, see <http://www.gnu.org/licenses/>.

package core

import (
	"crypto/ecdsa"
	"errors"
	"fmt"
	"math/big"
	"math/rand"
	"os"
	"sync"
	"testing"
	"time"

	"github.com/ethereum/go-ethereum/consensus/misc/eip4844"
	"github.com/ethereum/go-ethereum/crypto/kzg4844"
	"github.com/stretchr/testify/require"

	"github.com/ethereum/go-ethereum/common"
	"github.com/ethereum/go-ethereum/common/math"
	"github.com/ethereum/go-ethereum/consensus"
	"github.com/ethereum/go-ethereum/consensus/beacon"
	"github.com/ethereum/go-ethereum/consensus/ethash"
	"github.com/ethereum/go-ethereum/core/rawdb"
	"github.com/ethereum/go-ethereum/core/state"
	"github.com/ethereum/go-ethereum/core/types"
	"github.com/ethereum/go-ethereum/core/vm"
	"github.com/ethereum/go-ethereum/crypto"
	"github.com/ethereum/go-ethereum/eth/tracers/logger"
	"github.com/ethereum/go-ethereum/ethdb"
	"github.com/ethereum/go-ethereum/params"
	"github.com/ethereum/go-ethereum/trie"
	"github.com/holiman/uint256"
)

// So we can deterministically seed different blockchains
var (
	canonicalSeed = 1
	forkSeed1     = 2
	forkSeed2     = 3

	TestTriesInMemory = 128
)

// newCanonical creates a chain database, and injects a deterministic canonical
// chain. Depending on the full flag, it creates either a full block chain or a
// header only chain. The database and genesis specification for block generation
// are also returned in case more test blocks are needed later.
func newCanonical(engine consensus.Engine, n int, full bool, scheme string, pipeline bool) (ethdb.Database, *Genesis, *BlockChain, error) {
	var (
		genesis = &Genesis{
			BaseFee: big.NewInt(params.InitialBaseFee),
			Config:  params.AllEthashProtocolChanges,
		}
	)

	// Initialize a fresh chain with only a genesis block
	var ops []BlockChainOption
	if pipeline {
		ops = append(ops, EnablePipelineCommit)
	}
	blockchain, _ := NewBlockChain(rawdb.NewMemoryDatabase(), DefaultCacheConfigWithScheme(scheme), genesis, nil, engine, vm.Config{}, nil, nil, ops...)
	// Create and inject the requested chain
	if n == 0 {
		return rawdb.NewMemoryDatabase(), genesis, blockchain, nil
	}
	if full {
		// Full block-chain requested
		genDb, blocks := makeBlockChainWithGenesis(genesis, n, engine, canonicalSeed)
		_, err := blockchain.InsertChain(blocks)
		return genDb, genesis, blockchain, err
	}
	// Header-only chain requested
	genDb, headers := makeHeaderChainWithGenesis(genesis, n, engine, canonicalSeed)
	_, err := blockchain.InsertHeaderChain(headers)
	return genDb, genesis, blockchain, err
}

func newGwei(n int64) *big.Int {
	return new(big.Int).Mul(big.NewInt(n), big.NewInt(params.GWei))
}

// Test fork of length N starting from block i
func testInvalidStateRootBlockImport(t *testing.T, blockchain *BlockChain, i, n int, pipeline bool) {
	// Copy old chain up to #i into a new db
	db, _, blockchain2, err := newCanonical(ethash.NewFaker(), i, true, rawdb.HashScheme, pipeline)
	if err != nil {
		t.Fatal("could not make new canonical in testFork", err)
	}
	defer blockchain2.Stop()

	// Assert the chains have the same header/block at #i
	hash1 := blockchain.GetBlockByNumber(uint64(i)).Hash()
	hash2 := blockchain2.GetBlockByNumber(uint64(i)).Hash()
	if hash1 != hash2 {
		t.Errorf("chain content mismatch at %d: have hash %v, want hash %v", i, hash2, hash1)
	}
	// Extend the newly created chain
	blockChainB := makeBlockChain(blockchain2.chainConfig, blockchain2.GetBlockByHash(blockchain2.CurrentBlock().Hash()), n, ethash.NewFaker(), db, forkSeed1)
	for idx, block := range blockChainB {
		block.SetRoot(common.Hash{0: byte(forkSeed1), 19: byte(idx)})
	}
	previousBlock := blockchain.CurrentBlock()
	// Sanity check that the forked chain can be imported into the original
	if _, err := blockchain.InsertChain(blockChainB); err == nil {
		t.Fatalf("failed to report insert error")
	}

	time.Sleep(2 * rewindBadBlockInterval)
	latestBlock := blockchain.CurrentBlock()
	if latestBlock.Hash() != previousBlock.Hash() || latestBlock.Number.Uint64() != previousBlock.Number.Uint64() {
		t.Fatalf("rewind do not take effect")
	}
	db, _, blockchain3, err := newCanonical(ethash.NewFaker(), i, true, rawdb.HashScheme, pipeline)
	if err != nil {
		t.Fatal("could not make new canonical in testFork", err)
	}
	defer blockchain3.Stop()

	blockChainC := makeBlockChain(blockchain3.chainConfig, blockchain3.GetBlockByHash(blockchain3.CurrentBlock().Hash()), n, ethash.NewFaker(), db, forkSeed2)

	if _, err := blockchain.InsertChain(blockChainC); err != nil {
		t.Fatalf("failed to insert forking chain: %v", err)
	}
}

// Test fork of length N starting from block i
func testFork(t *testing.T, blockchain *BlockChain, i, n int, full bool, comparator func(td1, td2 *big.Int), scheme string, pipeline bool) {
	// Copy old chain up to #i into a new db
	genDb, _, blockchain2, err := newCanonical(ethash.NewFaker(), i, full, scheme, pipeline)
	if err != nil {
		t.Fatal("could not make new canonical in testFork", err)
	}
	defer blockchain2.Stop()

	// Assert the chains have the same header/block at #i
	var hash1, hash2 common.Hash
	if full {
		hash1 = blockchain.GetBlockByNumber(uint64(i)).Hash()
		hash2 = blockchain2.GetBlockByNumber(uint64(i)).Hash()
	} else {
		hash1 = blockchain.GetHeaderByNumber(uint64(i)).Hash()
		hash2 = blockchain2.GetHeaderByNumber(uint64(i)).Hash()
	}
	if hash1 != hash2 {
		t.Errorf("chain content mismatch at %d: have hash %v, want hash %v", i, hash2, hash1)
	}
	// Extend the newly created chain
	var (
		blockChainB  []*types.Block
		headerChainB []*types.Header
	)
	if full {
		blockChainB = makeBlockChain(blockchain2.chainConfig, blockchain2.GetBlockByHash(blockchain2.CurrentBlock().Hash()), n, ethash.NewFaker(), genDb, forkSeed1)
		if _, err := blockchain2.InsertChain(blockChainB); err != nil {
			t.Fatalf("failed to insert forking chain: %v", err)
		}
	} else {
		headerChainB = makeHeaderChain(blockchain2.chainConfig, blockchain2.CurrentHeader(), n, ethash.NewFaker(), genDb, forkSeed1)
		if _, err := blockchain2.InsertHeaderChain(headerChainB); err != nil {
			t.Fatalf("failed to insert forking chain: %v", err)
		}
	}
	// Sanity check that the forked chain can be imported into the original
	var tdPre, tdPost *big.Int

	if full {
		cur := blockchain.CurrentBlock()
		tdPre = blockchain.GetTd(cur.Hash(), cur.Number.Uint64())
		if err := testBlockChainImport(blockChainB, pipeline, blockchain); err != nil {
			t.Fatalf("failed to import forked block chain: %v", err)
		}
		last := blockChainB[len(blockChainB)-1]
		tdPost = blockchain.GetTd(last.Hash(), last.NumberU64())
	} else {
		cur := blockchain.CurrentHeader()
		tdPre = blockchain.GetTd(cur.Hash(), cur.Number.Uint64())
		if err := testHeaderChainImport(headerChainB, blockchain); err != nil {
			t.Fatalf("failed to import forked header chain: %v", err)
		}
		last := headerChainB[len(headerChainB)-1]
		tdPost = blockchain.GetTd(last.Hash(), last.Number.Uint64())
	}
	// Compare the total difficulties of the chains
	comparator(tdPre, tdPost)
}

// testBlockChainImport tries to process a chain of blocks, writing them into
// the database if successful.
func testBlockChainImport(chain types.Blocks, pipelineCommit bool, blockchain *BlockChain) error {
	for _, block := range chain {
		// Try and process the block
		err := blockchain.engine.VerifyHeader(blockchain, block.Header())
		if err == nil {
			err = blockchain.validator.ValidateBody(block)
		}
		if err != nil {
			if err == ErrKnownBlock {
				continue
			}
			return err
		}
		statedb, err := state.New(blockchain.GetBlockByHash(block.ParentHash()).Root(), blockchain.stateCache, nil)
		if err != nil {
			return err
		}
		statedb.SetExpectedStateRoot(block.Root())
		if pipelineCommit {
			statedb.EnablePipeCommit()
		}
		statedb, receipts, _, usedGas, err := blockchain.processor.Process(block, statedb, vm.Config{})
		if err != nil {
			blockchain.reportBlock(block, receipts, err)
			return err
		}
		err = blockchain.validator.ValidateState(block, statedb, receipts, usedGas)
		if err != nil {
			blockchain.reportBlock(block, receipts, err)
			return err
		}

		blockchain.chainmu.MustLock()
		rawdb.WriteTd(blockchain.db, block.Hash(), block.NumberU64(), new(big.Int).Add(block.Difficulty(), blockchain.GetTd(block.ParentHash(), block.NumberU64()-1)))
		rawdb.WriteBlock(blockchain.db, block)
		statedb.Finalise(false)
		statedb.AccountsIntermediateRoot()
		statedb.Commit(block.NumberU64(), nil)
		blockchain.chainmu.Unlock()
	}
	return nil
}

// testHeaderChainImport tries to process a chain of header, writing them into
// the database if successful.
func testHeaderChainImport(chain []*types.Header, blockchain *BlockChain) error {
	for _, header := range chain {
		// Try and validate the header
		if err := blockchain.engine.VerifyHeader(blockchain, header); err != nil {
			return err
		}
		// Manually insert the header into the database, but don't reorganise (allows subsequent testing)
		blockchain.chainmu.MustLock()
		rawdb.WriteTd(blockchain.db, header.Hash(), header.Number.Uint64(), new(big.Int).Add(header.Difficulty, blockchain.GetTd(header.ParentHash, header.Number.Uint64()-1)))
		rawdb.WriteHeader(blockchain.db, header)
		blockchain.chainmu.Unlock()
	}
	return nil
}

func TestBlockImportVerification(t *testing.T) {
	length := 5

	// Make first chain starting from genesis
	_, _, processor, err := newCanonical(ethash.NewFaker(), length, true, rawdb.HashScheme, true)
	if err != nil {
		t.Fatalf("failed to make new canonical chain: %v", err)
	}
	defer processor.Stop()
	// Start fork from current height
	processor, _ = EnablePipelineCommit(processor)
	testInvalidStateRootBlockImport(t, processor, length, 10, true)
}
func TestLastBlock(t *testing.T) {
	testLastBlock(t, rawdb.HashScheme)
	testLastBlock(t, rawdb.PathScheme)
}

func testLastBlock(t *testing.T, scheme string) {
	genDb, _, blockchain, err := newCanonical(ethash.NewFaker(), 0, true, scheme, false)
	if err != nil {
		t.Fatalf("failed to create pristine chain: %v", err)
	}
	defer blockchain.Stop()

	blocks := makeBlockChain(blockchain.chainConfig, blockchain.GetBlockByHash(blockchain.CurrentBlock().Hash()), 1, ethash.NewFullFaker(), genDb, 0)
	if _, err := blockchain.InsertChain(blocks); err != nil {
		t.Fatalf("Failed to insert block: %v", err)
	}
	if blocks[len(blocks)-1].Hash() != rawdb.ReadHeadBlockHash(blockchain.db) {
		t.Fatalf("Write/Get HeadBlockHash failed")
	}
}

// Test inserts the blocks/headers after the fork choice rule is changed.
// The chain is reorged to whatever specified.
func testInsertAfterMerge(t *testing.T, blockchain *BlockChain, i, n int, full bool, scheme string) {
	// Copy old chain up to #i into a new db
	genDb, _, blockchain2, err := newCanonical(ethash.NewFaker(), i, full, scheme, false)
	if err != nil {
		t.Fatal("could not make new canonical in testFork", err)
	}
	defer blockchain2.Stop()

	// Assert the chains have the same header/block at #i
	var hash1, hash2 common.Hash
	if full {
		hash1 = blockchain.GetBlockByNumber(uint64(i)).Hash()
		hash2 = blockchain2.GetBlockByNumber(uint64(i)).Hash()
	} else {
		hash1 = blockchain.GetHeaderByNumber(uint64(i)).Hash()
		hash2 = blockchain2.GetHeaderByNumber(uint64(i)).Hash()
	}
	if hash1 != hash2 {
		t.Errorf("chain content mismatch at %d: have hash %v, want hash %v", i, hash2, hash1)
	}

	// Extend the newly created chain
	if full {
		blockChainB := makeBlockChain(blockchain2.chainConfig, blockchain2.GetBlockByHash(blockchain2.CurrentBlock().Hash()), n, ethash.NewFaker(), genDb, forkSeed1)
		if _, err := blockchain2.InsertChain(blockChainB); err != nil {
			t.Fatalf("failed to insert forking chain: %v", err)
		}
		if blockchain2.CurrentBlock().Number.Uint64() != blockChainB[len(blockChainB)-1].NumberU64() {
			t.Fatalf("failed to reorg to the given chain")
		}
		if blockchain2.CurrentBlock().Hash() != blockChainB[len(blockChainB)-1].Hash() {
			t.Fatalf("failed to reorg to the given chain")
		}
	} else {
		headerChainB := makeHeaderChain(blockchain2.chainConfig, blockchain2.CurrentHeader(), n, ethash.NewFaker(), genDb, forkSeed1)
		if _, err := blockchain2.InsertHeaderChain(headerChainB); err != nil {
			t.Fatalf("failed to insert forking chain: %v", err)
		}
		if blockchain2.CurrentHeader().Number.Uint64() != headerChainB[len(headerChainB)-1].Number.Uint64() {
			t.Fatalf("failed to reorg to the given chain")
		}
		if blockchain2.CurrentHeader().Hash() != headerChainB[len(headerChainB)-1].Hash() {
			t.Fatalf("failed to reorg to the given chain")
		}
	}
}

// Tests that given a starting canonical chain of a given size, it can be extended
// with various length chains.
func TestExtendCanonicalHeaders(t *testing.T) {
	testExtendCanonical(t, false, rawdb.HashScheme, false)
	testExtendCanonical(t, false, rawdb.PathScheme, false)
}

func TestExtendCanonicalBlocks(t *testing.T) {
	testExtendCanonical(t, true, rawdb.HashScheme, false)
	testExtendCanonical(t, true, rawdb.PathScheme, false)
	testExtendCanonical(t, true, rawdb.HashScheme, true)
}

func testExtendCanonical(t *testing.T, full bool, scheme string, pipeline bool) {
	length := 5

	// Make first chain starting from genesis
	_, _, processor, err := newCanonical(ethash.NewFaker(), length, full, scheme, pipeline)
	if err != nil {
		t.Fatalf("failed to make new canonical chain: %v", err)
	}
	defer processor.Stop()

	// Define the difficulty comparator
	better := func(td1, td2 *big.Int) {
		if td2.Cmp(td1) <= 0 {
			t.Errorf("total difficulty mismatch: have %v, expected more than %v", td2, td1)
		}
	}
	// Start fork from current height
	testFork(t, processor, length, 1, full, better, scheme, pipeline)
	testFork(t, processor, length, 2, full, better, scheme, pipeline)
	testFork(t, processor, length, 5, full, better, scheme, pipeline)
	testFork(t, processor, length, 10, full, better, scheme, pipeline)
}

// Tests that given a starting canonical chain of a given size, it can be extended
// with various length chains.
func TestExtendCanonicalHeadersAfterMerge(t *testing.T) {
	testExtendCanonicalAfterMerge(t, false, rawdb.HashScheme)
	testExtendCanonicalAfterMerge(t, false, rawdb.PathScheme)
}
func TestExtendCanonicalBlocksAfterMerge(t *testing.T) {
	testExtendCanonicalAfterMerge(t, true, rawdb.HashScheme)
	testExtendCanonicalAfterMerge(t, true, rawdb.PathScheme)
}

func testExtendCanonicalAfterMerge(t *testing.T, full bool, scheme string) {
	length := 5

	// Make first chain starting from genesis
	_, _, processor, err := newCanonical(ethash.NewFaker(), length, full, scheme, false)
	if err != nil {
		t.Fatalf("failed to make new canonical chain: %v", err)
	}
	defer processor.Stop()

	testInsertAfterMerge(t, processor, length, 1, full, scheme)
	testInsertAfterMerge(t, processor, length, 10, full, scheme)
}

// Tests that given a starting canonical chain of a given size, creating shorter
// forks do not take canonical ownership.
func TestShorterForkHeaders(t *testing.T) {
	testShorterFork(t, false, rawdb.HashScheme, false)
	testShorterFork(t, false, rawdb.PathScheme, false)
}
func TestShorterForkBlocks(t *testing.T) {
	testShorterFork(t, true, rawdb.HashScheme, false)
	testShorterFork(t, true, rawdb.PathScheme, false)
	testShorterFork(t, true, rawdb.HashScheme, true)
}

func testShorterFork(t *testing.T, full bool, scheme string, pipeline bool) {
	length := 10

	// Make first chain starting from genesis
	_, _, processor, err := newCanonical(ethash.NewFaker(), length, full, scheme, pipeline)
	if err != nil {
		t.Fatalf("failed to make new canonical chain: %v", err)
	}
	defer processor.Stop()

	// Define the difficulty comparator
	worse := func(td1, td2 *big.Int) {
		if td2.Cmp(td1) >= 0 {
			t.Errorf("total difficulty mismatch: have %v, expected less than %v", td2, td1)
		}
	}
	// Sum of numbers must be less than `length` for this to be a shorter fork
	testFork(t, processor, 0, 3, full, worse, scheme, pipeline)
	testFork(t, processor, 0, 7, full, worse, scheme, pipeline)
	testFork(t, processor, 1, 1, full, worse, scheme, pipeline)
	testFork(t, processor, 1, 7, full, worse, scheme, pipeline)
	testFork(t, processor, 5, 3, full, worse, scheme, pipeline)
	testFork(t, processor, 5, 4, full, worse, scheme, pipeline)
}

// Tests that given a starting canonical chain of a given size, creating shorter
// forks do not take canonical ownership.
func TestShorterForkHeadersAfterMerge(t *testing.T) {
	testShorterForkAfterMerge(t, false, rawdb.HashScheme)
	testShorterForkAfterMerge(t, false, rawdb.PathScheme)
}
func TestShorterForkBlocksAfterMerge(t *testing.T) {
	testShorterForkAfterMerge(t, true, rawdb.HashScheme)
	testShorterForkAfterMerge(t, true, rawdb.PathScheme)
}

func testShorterForkAfterMerge(t *testing.T, full bool, scheme string) {
	length := 10

	// Make first chain starting from genesis
	_, _, processor, err := newCanonical(ethash.NewFaker(), length, full, scheme, false)
	if err != nil {
		t.Fatalf("failed to make new canonical chain: %v", err)
	}
	defer processor.Stop()

	testInsertAfterMerge(t, processor, 0, 3, full, scheme)
	testInsertAfterMerge(t, processor, 0, 7, full, scheme)
	testInsertAfterMerge(t, processor, 1, 1, full, scheme)
	testInsertAfterMerge(t, processor, 1, 7, full, scheme)
	testInsertAfterMerge(t, processor, 5, 3, full, scheme)
	testInsertAfterMerge(t, processor, 5, 4, full, scheme)
}

// Tests that given a starting canonical chain of a given size, creating longer
// forks do take canonical ownership.
func TestLongerForkHeaders(t *testing.T) {
	testLongerFork(t, false, rawdb.HashScheme, false)
	testLongerFork(t, false, rawdb.PathScheme, false)
}
func TestLongerForkBlocks(t *testing.T) {
	testLongerFork(t, true, rawdb.HashScheme, false)
	testLongerFork(t, true, rawdb.PathScheme, false)
	testLongerFork(t, true, rawdb.HashScheme, true)
}

func testLongerFork(t *testing.T, full bool, scheme string, pipeline bool) {
	length := 10

	// Make first chain starting from genesis
	_, _, processor, err := newCanonical(ethash.NewFaker(), length, full, scheme, pipeline)
	if err != nil {
		t.Fatalf("failed to make new canonical chain: %v", err)
	}
	defer processor.Stop()

	testInsertAfterMerge(t, processor, 0, 11, full, scheme)
	testInsertAfterMerge(t, processor, 0, 15, full, scheme)
	testInsertAfterMerge(t, processor, 1, 10, full, scheme)
	testInsertAfterMerge(t, processor, 1, 12, full, scheme)
	testInsertAfterMerge(t, processor, 5, 6, full, scheme)
	testInsertAfterMerge(t, processor, 5, 8, full, scheme)
}

// Tests that given a starting canonical chain of a given size, creating longer
// forks do take canonical ownership.
func TestLongerForkHeadersAfterMerge(t *testing.T) {
	testLongerForkAfterMerge(t, false, rawdb.HashScheme)
	testLongerForkAfterMerge(t, false, rawdb.PathScheme)
}
func TestLongerForkBlocksAfterMerge(t *testing.T) {
	testLongerForkAfterMerge(t, true, rawdb.HashScheme)
	testLongerForkAfterMerge(t, true, rawdb.PathScheme)
}

func testLongerForkAfterMerge(t *testing.T, full bool, scheme string) {
	length := 10

	// Make first chain starting from genesis
	_, _, processor, err := newCanonical(ethash.NewFaker(), length, full, scheme, false)
	if err != nil {
		t.Fatalf("failed to make new canonical chain: %v", err)
	}
	defer processor.Stop()

	testInsertAfterMerge(t, processor, 0, 11, full, scheme)
	testInsertAfterMerge(t, processor, 0, 15, full, scheme)
	testInsertAfterMerge(t, processor, 1, 10, full, scheme)
	testInsertAfterMerge(t, processor, 1, 12, full, scheme)
	testInsertAfterMerge(t, processor, 5, 6, full, scheme)
	testInsertAfterMerge(t, processor, 5, 8, full, scheme)
}

// Tests that given a starting canonical chain of a given size, creating equal
// forks do take canonical ownership.
func TestEqualForkHeaders(t *testing.T) {
	testEqualFork(t, false, rawdb.HashScheme, false)
	testEqualFork(t, false, rawdb.PathScheme, false)
}
func TestEqualForkBlocks(t *testing.T) {
	testEqualFork(t, true, rawdb.HashScheme, false)
	testEqualFork(t, true, rawdb.PathScheme, false)
	testEqualFork(t, true, rawdb.HashScheme, true)
}

func testEqualFork(t *testing.T, full bool, scheme string, pipeline bool) {
	length := 10

	// Make first chain starting from genesis
	_, _, processor, err := newCanonical(ethash.NewFaker(), length, full, scheme, pipeline)
	if err != nil {
		t.Fatalf("failed to make new canonical chain: %v", err)
	}
	defer processor.Stop()

	// Define the difficulty comparator
	equal := func(td1, td2 *big.Int) {
		if td2.Cmp(td1) != 0 {
			t.Errorf("total difficulty mismatch: have %v, want %v", td2, td1)
		}
	}
	// Sum of numbers must be equal to `length` for this to be an equal fork
	testFork(t, processor, 0, 10, full, equal, scheme, pipeline)
	testFork(t, processor, 1, 9, full, equal, scheme, pipeline)
	testFork(t, processor, 2, 8, full, equal, scheme, pipeline)
	testFork(t, processor, 5, 5, full, equal, scheme, pipeline)
	testFork(t, processor, 6, 4, full, equal, scheme, pipeline)
	testFork(t, processor, 9, 1, full, equal, scheme, pipeline)
}

// Tests that given a starting canonical chain of a given size, creating equal
// forks do take canonical ownership.
func TestEqualForkHeadersAfterMerge(t *testing.T) {
	testEqualForkAfterMerge(t, false, rawdb.HashScheme)
	testEqualForkAfterMerge(t, false, rawdb.PathScheme)
}
func TestEqualForkBlocksAfterMerge(t *testing.T) {
	testEqualForkAfterMerge(t, true, rawdb.HashScheme)
	testEqualForkAfterMerge(t, true, rawdb.PathScheme)
}

func testEqualForkAfterMerge(t *testing.T, full bool, scheme string) {
	length := 10

	// Make first chain starting from genesis
	_, _, processor, err := newCanonical(ethash.NewFaker(), length, full, scheme, false)
	if err != nil {
		t.Fatalf("failed to make new canonical chain: %v", err)
	}
	defer processor.Stop()

	testInsertAfterMerge(t, processor, 0, 10, full, scheme)
	testInsertAfterMerge(t, processor, 1, 9, full, scheme)
	testInsertAfterMerge(t, processor, 2, 8, full, scheme)
	testInsertAfterMerge(t, processor, 5, 5, full, scheme)
	testInsertAfterMerge(t, processor, 6, 4, full, scheme)
	testInsertAfterMerge(t, processor, 9, 1, full, scheme)
}

// Tests that chains missing links do not get accepted by the processor.
func TestBrokenHeaderChain(t *testing.T) {
	testBrokenChain(t, false, rawdb.HashScheme, false)
	testBrokenChain(t, false, rawdb.PathScheme, false)
}
func TestBrokenBlockChain(t *testing.T) {
	testBrokenChain(t, true, rawdb.HashScheme, false)
	testBrokenChain(t, true, rawdb.PathScheme, false)
	testBrokenChain(t, true, rawdb.HashScheme, true)
}

func testBrokenChain(t *testing.T, full bool, scheme string, pipeline bool) {
	// Make chain starting from genesis
	genDb, _, blockchain, err := newCanonical(ethash.NewFaker(), 10, full, scheme, pipeline)
	if err != nil {
		t.Fatalf("failed to make new canonical chain: %v", err)
	}
	defer blockchain.Stop()

	// Create a forked chain, and try to insert with a missing link
	if full {
		chain := makeBlockChain(blockchain.chainConfig, blockchain.GetBlockByHash(blockchain.CurrentBlock().Hash()), 5, ethash.NewFaker(), genDb, forkSeed1)[1:]
		if err := testBlockChainImport(chain, pipeline, blockchain); err == nil {
			t.Errorf("broken block chain not reported")
		}
	} else {
		chain := makeHeaderChain(blockchain.chainConfig, blockchain.CurrentHeader(), 5, ethash.NewFaker(), genDb, forkSeed1)[1:]
		if err := testHeaderChainImport(chain, blockchain); err == nil {
			t.Errorf("broken header chain not reported")
		}
	}
}

// Tests that reorganising a long difficult chain after a short easy one
// overwrites the canonical numbers and links in the database.
func TestReorgLongHeaders(t *testing.T) {
	testReorgLong(t, false, rawdb.HashScheme, false)
	testReorgLong(t, false, rawdb.PathScheme, false)
}
func TestReorgLongBlocks(t *testing.T) {
	testReorgLong(t, true, rawdb.HashScheme, false)
	testReorgLong(t, true, rawdb.PathScheme, false)
	testReorgLong(t, true, rawdb.HashScheme, true)
}

func testReorgLong(t *testing.T, full bool, scheme string, pipeline bool) {
	testReorg(t, []int64{0, 0, -9}, []int64{0, 0, 0, -9}, 393280+params.GenesisDifficulty.Int64(), full, scheme, pipeline)
}

// Tests that reorganising a short difficult chain after a long easy one
// overwrites the canonical numbers and links in the database.
func TestReorgShortHeaders(t *testing.T) {
	testReorgShort(t, false, rawdb.HashScheme, false)
	testReorgShort(t, false, rawdb.PathScheme, false)
}
func TestReorgShortBlocks(t *testing.T) {
	testReorgShort(t, true, rawdb.HashScheme, false)
	testReorgShort(t, true, rawdb.PathScheme, false)
	testReorgShort(t, true, rawdb.HashScheme, true)
}

func testReorgShort(t *testing.T, full bool, scheme string, pipeline bool) {
	// Create a long easy chain vs. a short heavy one. Due to difficulty adjustment
	// we need a fairly long chain of blocks with different difficulties for a short
	// one to become heavier than a long one. The 96 is an empirical value.
	easy := make([]int64, 96)
	for i := 0; i < len(easy); i++ {
		easy[i] = 60
	}
	diff := make([]int64, len(easy)-1)
	for i := 0; i < len(diff); i++ {
		diff[i] = -9
	}
	testReorg(t, easy, diff, 12615120+params.GenesisDifficulty.Int64(), full, scheme, pipeline)
}

func testReorg(t *testing.T, first, second []int64, td int64, full bool, scheme string, pipeline bool) {
	// Create a pristine chain and database
	genDb, _, blockchain, err := newCanonical(ethash.NewFaker(), 0, full, scheme, pipeline)
	if err != nil {
		t.Fatalf("failed to create pristine chain: %v", err)
	}
	defer blockchain.Stop()

	// Insert an easy and a difficult chain afterwards
	easyBlocks, _ := GenerateChain(params.TestChainConfig, blockchain.GetBlockByHash(blockchain.CurrentBlock().Hash()), ethash.NewFaker(), genDb, len(first), func(i int, b *BlockGen) {
		b.OffsetTime(first[i])
	})
	diffBlocks, _ := GenerateChain(params.TestChainConfig, blockchain.GetBlockByHash(blockchain.CurrentBlock().Hash()), ethash.NewFaker(), genDb, len(second), func(i int, b *BlockGen) {
		b.OffsetTime(second[i])
	})
	if full {
		if _, err := blockchain.InsertChain(easyBlocks); err != nil {
			t.Fatalf("failed to insert easy chain: %v", err)
		}
		if _, err := blockchain.InsertChain(diffBlocks); err != nil {
			t.Fatalf("failed to insert difficult chain: %v", err)
		}
	} else {
		easyHeaders := make([]*types.Header, len(easyBlocks))
		for i, block := range easyBlocks {
			easyHeaders[i] = block.Header()
		}
		diffHeaders := make([]*types.Header, len(diffBlocks))
		for i, block := range diffBlocks {
			diffHeaders[i] = block.Header()
		}
		if _, err := blockchain.InsertHeaderChain(easyHeaders); err != nil {
			t.Fatalf("failed to insert easy chain: %v", err)
		}
		if _, err := blockchain.InsertHeaderChain(diffHeaders); err != nil {
			t.Fatalf("failed to insert difficult chain: %v", err)
		}
	}
	// Check that the chain is valid number and link wise
	if full {
		prev := blockchain.CurrentBlock()
		for block := blockchain.GetBlockByNumber(blockchain.CurrentBlock().Number.Uint64() - 1); block.NumberU64() != 0; prev, block = block.Header(), blockchain.GetBlockByNumber(block.NumberU64()-1) {
			if prev.ParentHash != block.Hash() {
				t.Errorf("parent block hash mismatch: have %x, want %x", prev.ParentHash, block.Hash())
			}
		}
	} else {
		prev := blockchain.CurrentHeader()
		for header := blockchain.GetHeaderByNumber(blockchain.CurrentHeader().Number.Uint64() - 1); header.Number.Uint64() != 0; prev, header = header, blockchain.GetHeaderByNumber(header.Number.Uint64()-1) {
			if prev.ParentHash != header.Hash() {
				t.Errorf("parent header hash mismatch: have %x, want %x", prev.ParentHash, header.Hash())
			}
		}
	}
	// Make sure the chain total difficulty is the correct one
	want := new(big.Int).Add(blockchain.genesisBlock.Difficulty(), big.NewInt(td))
	if full {
		cur := blockchain.CurrentBlock()
		if have := blockchain.GetTd(cur.Hash(), cur.Number.Uint64()); have.Cmp(want) != 0 {
			t.Errorf("total difficulty mismatch: have %v, want %v", have, want)
		}
	} else {
		cur := blockchain.CurrentHeader()
		if have := blockchain.GetTd(cur.Hash(), cur.Number.Uint64()); have.Cmp(want) != 0 {
			t.Errorf("total difficulty mismatch: have %v, want %v", have, want)
		}
	}
}

<<<<<<< HEAD
// Tests that the insertion functions detect banned hashes.
func TestBadHeaderHashes(t *testing.T) {
	testBadHashes(t, false, rawdb.HashScheme, false)
	testBadHashes(t, false, rawdb.PathScheme, false)
}

func TestBadBlockHashes(t *testing.T) {
	testBadHashes(t, true, rawdb.HashScheme, false)
	testBadHashes(t, true, rawdb.HashScheme, true)
	testBadHashes(t, true, rawdb.PathScheme, false)
}

func testBadHashes(t *testing.T, full bool, scheme string, pipeline bool) {
	// Create a pristine chain and database
	genDb, _, blockchain, err := newCanonical(ethash.NewFaker(), 0, full, scheme, pipeline)
	if err != nil {
		t.Fatalf("failed to create pristine chain: %v", err)
	}
	defer blockchain.Stop()

	// Create a chain, ban a hash and try to import
	if full {
		blocks := makeBlockChain(blockchain.chainConfig, blockchain.GetBlockByHash(blockchain.CurrentBlock().Hash()), 3, ethash.NewFaker(), genDb, 10)

		BadHashes[blocks[2].Header().Hash()] = true
		defer func() { delete(BadHashes, blocks[2].Header().Hash()) }()

		_, err = blockchain.InsertChain(blocks)
	} else {
		headers := makeHeaderChain(blockchain.chainConfig, blockchain.CurrentHeader(), 3, ethash.NewFaker(), genDb, 10)

		BadHashes[headers[2].Hash()] = true
		defer func() { delete(BadHashes, headers[2].Hash()) }()

		_, err = blockchain.InsertHeaderChain(headers)
	}
	if !errors.Is(err, ErrBannedHash) {
		t.Errorf("error mismatch: have: %v, want: %v", err, ErrBannedHash)
	}
}

// Tests that bad hashes are detected on boot, and the chain rolled back to a
// good state prior to the bad hash.
func TestReorgBadHeaderHashes(t *testing.T) {
	testReorgBadHashes(t, false, rawdb.HashScheme, false)
	testReorgBadHashes(t, false, rawdb.PathScheme, false)
}
func TestReorgBadBlockHashes(t *testing.T) {
	testReorgBadHashes(t, true, rawdb.HashScheme, false)
	testReorgBadHashes(t, true, rawdb.HashScheme, true)
	testReorgBadHashes(t, true, rawdb.PathScheme, false)
}

func testReorgBadHashes(t *testing.T, full bool, scheme string, pipeline bool) {
	// Create a pristine chain and database
	genDb, gspec, blockchain, err := newCanonical(ethash.NewFaker(), 0, full, scheme, pipeline)
	if err != nil {
		t.Fatalf("failed to create pristine chain: %v", err)
	}
	// Create a chain, import and ban afterwards
	headers := makeHeaderChain(blockchain.chainConfig, blockchain.CurrentHeader(), 4, ethash.NewFaker(), genDb, 10)
	blocks := makeBlockChain(blockchain.chainConfig, blockchain.GetBlockByHash(blockchain.CurrentBlock().Hash()), 4, ethash.NewFaker(), genDb, 10)

	if full {
		if _, err = blockchain.InsertChain(blocks); err != nil {
			t.Errorf("failed to import blocks: %v", err)
		}
		if blockchain.CurrentBlock().Hash() != blocks[3].Hash() {
			t.Errorf("last block hash mismatch: have: %x, want %x", blockchain.CurrentBlock().Hash(), blocks[3].Header().Hash())
		}
		BadHashes[blocks[3].Header().Hash()] = true
		defer func() { delete(BadHashes, blocks[3].Header().Hash()) }()
	} else {
		if _, err = blockchain.InsertHeaderChain(headers); err != nil {
			t.Errorf("failed to import headers: %v", err)
		}
		if blockchain.CurrentHeader().Hash() != headers[3].Hash() {
			t.Errorf("last header hash mismatch: have: %x, want %x", blockchain.CurrentHeader().Hash(), headers[3].Hash())
		}
		BadHashes[headers[3].Hash()] = true
		defer func() { delete(BadHashes, headers[3].Hash()) }()
	}
	blockchain.Stop()

	// Create a new BlockChain and check that it rolled back the state.
	ncm, err := NewBlockChain(blockchain.db, DefaultCacheConfigWithScheme(scheme), gspec, nil, ethash.NewFaker(), vm.Config{}, nil, nil)
	if err != nil {
		t.Fatalf("failed to create new chain manager: %v", err)
	}
	if full {
		if ncm.CurrentBlock().Hash() != blocks[2].Header().Hash() {
			t.Errorf("last block hash mismatch: have: %x, want %x", ncm.CurrentBlock().Hash(), blocks[2].Header().Hash())
		}
		if blocks[2].Header().GasLimit != ncm.GasLimit() {
			t.Errorf("last  block gasLimit mismatch: have: %d, want %d", ncm.GasLimit(), blocks[2].Header().GasLimit)
		}
	} else {
		if ncm.CurrentHeader().Hash() != headers[2].Hash() {
			t.Errorf("last header hash mismatch: have: %x, want %x", ncm.CurrentHeader().Hash(), headers[2].Hash())
		}
	}
	ncm.Stop()
}

=======
>>>>>>> 87246f3c
// Tests chain insertions in the face of one entity containing an invalid nonce.
func TestHeadersInsertNonceError(t *testing.T) {
	testInsertNonceError(t, false, rawdb.HashScheme, false)
	testInsertNonceError(t, false, rawdb.PathScheme, false)
}
func TestBlocksInsertNonceError(t *testing.T) {
	testInsertNonceError(t, true, rawdb.HashScheme, false)
	testInsertNonceError(t, true, rawdb.HashScheme, true)
	testInsertNonceError(t, true, rawdb.PathScheme, false)
}

func testInsertNonceError(t *testing.T, full bool, scheme string, pipeline bool) {
	doTest := func(i int) {
		// Create a pristine chain and database
		genDb, _, blockchain, err := newCanonical(ethash.NewFaker(), 0, full, scheme, pipeline)
		if err != nil {
			t.Fatalf("failed to create pristine chain: %v", err)
		}
		defer blockchain.Stop()

		// Create and insert a chain with a failing nonce
		var (
			failAt  int
			failRes int
			failNum uint64
		)
		if full {
			blocks := makeBlockChain(blockchain.chainConfig, blockchain.GetBlockByHash(blockchain.CurrentBlock().Hash()), i, ethash.NewFaker(), genDb, 0)

			failAt = rand.Int() % len(blocks)
			failNum = blocks[failAt].NumberU64()

			blockchain.engine = ethash.NewFakeFailer(failNum)
			failRes, err = blockchain.InsertChain(blocks)
		} else {
			headers := makeHeaderChain(blockchain.chainConfig, blockchain.CurrentHeader(), i, ethash.NewFaker(), genDb, 0)

			failAt = rand.Int() % len(headers)
			failNum = headers[failAt].Number.Uint64()

			blockchain.engine = ethash.NewFakeFailer(failNum)
			blockchain.hc.engine = blockchain.engine
			failRes, err = blockchain.InsertHeaderChain(headers)
		}
		// Check that the returned error indicates the failure
		if failRes != failAt {
			t.Errorf("test %d: failure (%v) index mismatch: have %d, want %d", i, err, failRes, failAt)
		}
		// Check that all blocks after the failing block have been inserted
		for j := 0; j < i-failAt; j++ {
			if full {
				if block := blockchain.GetBlockByNumber(failNum + uint64(j)); block != nil {
					t.Errorf("test %d: invalid block in chain: %v", i, block)
				}
			} else {
				if header := blockchain.GetHeaderByNumber(failNum + uint64(j)); header != nil {
					t.Errorf("test %d: invalid header in chain: %v", i, header)
				}
			}
		}
	}
	for i := 1; i < 25 && !t.Failed(); i++ {
		doTest(i)
	}
}

// Tests that fast importing a block chain produces the same chain data as the
// classical full block processing.
func TestFastVsFullChains(t *testing.T) {
	testFastVsFullChains(t, rawdb.HashScheme)
	testFastVsFullChains(t, rawdb.PathScheme)
}

func testFastVsFullChains(t *testing.T, scheme string) {
	// Configure and generate a sample block chain
	var (
		key, _  = crypto.HexToECDSA("b71c71a67e1177ad4e901695e1b4b9ee17ae16c6668d313eac2f96dbcda3f291")
		address = crypto.PubkeyToAddress(key.PublicKey)
		funds   = big.NewInt(1000000000000000)
		gspec   = &Genesis{
			Config:  params.TestChainConfig,
			Alloc:   types.GenesisAlloc{address: {Balance: funds}},
			BaseFee: big.NewInt(params.InitialBaseFee),
		}
		signer = types.LatestSigner(gspec.Config)
	)
	_, blocks, receipts := GenerateChainWithGenesis(gspec, ethash.NewFaker(), 1024, func(i int, block *BlockGen) {
		block.SetCoinbase(common.Address{0x00})

		// If the block number is multiple of 3, send a few bonus transactions to the miner
		if i%3 == 2 {
			for j := 0; j < i%4+1; j++ {
				tx, err := types.SignTx(types.NewTransaction(block.TxNonce(address), common.Address{0x00}, big.NewInt(1000), params.TxGas, block.header.BaseFee, nil), signer, key)
				if err != nil {
					panic(err)
				}
				block.AddTx(tx)
			}
		}
		// If the block number is a multiple of 5, add an uncle to the block
		if i%5 == 4 {
			block.AddUncle(&types.Header{ParentHash: block.PrevBlock(i - 2).Hash(), Number: big.NewInt(int64(i))})
		}
	})
	// Import the chain as an archive node for the comparison baseline
	archiveDb := rawdb.NewMemoryDatabase()
	archive, _ := NewBlockChain(archiveDb, DefaultCacheConfigWithScheme(scheme), gspec, nil, ethash.NewFaker(), vm.Config{}, nil, nil)
	defer archive.Stop()

	if n, err := archive.InsertChain(blocks); err != nil {
		t.Fatalf("failed to process block %d: %v", n, err)
	}
	// Fast import the chain as a non-archive node to test
	fastDb := rawdb.NewMemoryDatabase()
	fast, _ := NewBlockChain(fastDb, DefaultCacheConfigWithScheme(scheme), gspec, nil, ethash.NewFaker(), vm.Config{}, nil, nil)
	defer fast.Stop()

	headers := make([]*types.Header, len(blocks))
	for i, block := range blocks {
		headers[i] = block.Header()
	}
	if n, err := fast.InsertHeaderChain(headers); err != nil {
		t.Fatalf("failed to insert header %d: %v", n, err)
	}
	if n, err := fast.InsertReceiptChain(blocks, receipts, 0); err != nil {
		t.Fatalf("failed to insert receipt %d: %v", n, err)
	}
	// Freezer style fast import the chain.
	ancientDb, err := rawdb.NewDatabaseWithFreezer(rawdb.NewMemoryDatabase(), t.TempDir(), "", false, false, false, false, false)
	if err != nil {
		t.Fatalf("failed to create temp freezer db: %v", err)
	}
	defer ancientDb.Close()

	ancient, _ := NewBlockChain(ancientDb, DefaultCacheConfigWithScheme(scheme), gspec, nil, ethash.NewFaker(), vm.Config{}, nil, nil)
	defer ancient.Stop()

	if n, err := ancient.InsertHeaderChain(headers); err != nil {
		t.Fatalf("failed to insert header %d: %v", n, err)
	}
	if n, err := ancient.InsertReceiptChain(blocks, receipts, uint64(len(blocks)/2)); err != nil {
		t.Fatalf("failed to insert receipt %d: %v", n, err)
	}

	// Iterate over all chain data components, and cross reference
	for i := 0; i < len(blocks); i++ {
		num, hash, time := blocks[i].NumberU64(), blocks[i].Hash(), blocks[i].Time()

		if ftd, atd := fast.GetTd(hash, num), archive.GetTd(hash, num); ftd.Cmp(atd) != 0 {
			t.Errorf("block #%d [%x]: td mismatch: fastdb %v, archivedb %v", num, hash, ftd, atd)
		}
		if antd, artd := ancient.GetTd(hash, num), archive.GetTd(hash, num); antd.Cmp(artd) != 0 {
			t.Errorf("block #%d [%x]: td mismatch: ancientdb %v, archivedb %v", num, hash, antd, artd)
		}
		if fheader, aheader := fast.GetHeaderByHash(hash), archive.GetHeaderByHash(hash); fheader.Hash() != aheader.Hash() {
			t.Errorf("block #%d [%x]: header mismatch: fastdb %v, archivedb %v", num, hash, fheader, aheader)
		}
		if anheader, arheader := ancient.GetHeaderByHash(hash), archive.GetHeaderByHash(hash); anheader.Hash() != arheader.Hash() {
			t.Errorf("block #%d [%x]: header mismatch: ancientdb %v, archivedb %v", num, hash, anheader, arheader)
		}
		if fblock, arblock, anblock := fast.GetBlockByHash(hash), archive.GetBlockByHash(hash), ancient.GetBlockByHash(hash); fblock.Hash() != arblock.Hash() || anblock.Hash() != arblock.Hash() {
			t.Errorf("block #%d [%x]: block mismatch: fastdb %v, ancientdb %v, archivedb %v", num, hash, fblock, anblock, arblock)
		} else if types.DeriveSha(fblock.Transactions(), trie.NewStackTrie(nil)) != types.DeriveSha(arblock.Transactions(), trie.NewStackTrie(nil)) || types.DeriveSha(anblock.Transactions(), trie.NewStackTrie(nil)) != types.DeriveSha(arblock.Transactions(), trie.NewStackTrie(nil)) {
			t.Errorf("block #%d [%x]: transactions mismatch: fastdb %v, ancientdb %v, archivedb %v", num, hash, fblock.Transactions(), anblock.Transactions(), arblock.Transactions())
		} else if types.CalcUncleHash(fblock.Uncles()) != types.CalcUncleHash(arblock.Uncles()) || types.CalcUncleHash(anblock.Uncles()) != types.CalcUncleHash(arblock.Uncles()) {
			t.Errorf("block #%d [%x]: uncles mismatch: fastdb %v, ancientdb %v, archivedb %v", num, hash, fblock.Uncles(), anblock, arblock.Uncles())
		}

		// Check receipts.
		freceipts := rawdb.ReadReceipts(fastDb, hash, num, time, fast.Config())
		anreceipts := rawdb.ReadReceipts(ancientDb, hash, num, time, fast.Config())
		areceipts := rawdb.ReadReceipts(archiveDb, hash, num, time, fast.Config())
		if types.DeriveSha(freceipts, trie.NewStackTrie(nil)) != types.DeriveSha(areceipts, trie.NewStackTrie(nil)) {
			t.Errorf("block #%d [%x]: receipts mismatch: fastdb %v, ancientdb %v, archivedb %v", num, hash, freceipts, anreceipts, areceipts)
		}

		// Check that hash-to-number mappings are present in all databases.
		if m := rawdb.ReadHeaderNumber(fastDb, hash); m == nil || *m != num {
			t.Errorf("block #%d [%x]: wrong hash-to-number mapping in fastdb: %v", num, hash, m)
		}
		if m := rawdb.ReadHeaderNumber(ancientDb, hash); m == nil || *m != num {
			t.Errorf("block #%d [%x]: wrong hash-to-number mapping in ancientdb: %v", num, hash, m)
		}
		if m := rawdb.ReadHeaderNumber(archiveDb, hash); m == nil || *m != num {
			t.Errorf("block #%d [%x]: wrong hash-to-number mapping in archivedb: %v", num, hash, m)
		}
	}

	// Check that the canonical chains are the same between the databases
	for i := 0; i < len(blocks)+1; i++ {
		if fhash, ahash := rawdb.ReadCanonicalHash(fastDb, uint64(i)), rawdb.ReadCanonicalHash(archiveDb, uint64(i)); fhash != ahash {
			t.Errorf("block #%d: canonical hash mismatch: fastdb %v, archivedb %v", i, fhash, ahash)
		}
		if anhash, arhash := rawdb.ReadCanonicalHash(ancientDb, uint64(i)), rawdb.ReadCanonicalHash(archiveDb, uint64(i)); anhash != arhash {
			t.Errorf("block #%d: canonical hash mismatch: ancientdb %v, archivedb %v", i, anhash, arhash)
		}
	}
}

// Tests that various import methods move the chain head pointers to the correct
// positions.
func TestLightVsFastVsFullChainHeads(t *testing.T) {
	testLightVsFastVsFullChainHeads(t, rawdb.HashScheme)
	testLightVsFastVsFullChainHeads(t, rawdb.PathScheme)
}

func testLightVsFastVsFullChainHeads(t *testing.T, scheme string) {
	// Configure and generate a sample block chain
	var (
		key, _  = crypto.HexToECDSA("b71c71a67e1177ad4e901695e1b4b9ee17ae16c6668d313eac2f96dbcda3f291")
		address = crypto.PubkeyToAddress(key.PublicKey)
		funds   = big.NewInt(1000000000000000)
		gspec   = &Genesis{
			Config:  params.TestChainConfig,
			Alloc:   types.GenesisAlloc{address: {Balance: funds}},
			BaseFee: big.NewInt(params.InitialBaseFee),
		}
	)
	height := uint64(1024)
	_, blocks, receipts := GenerateChainWithGenesis(gspec, ethash.NewFaker(), int(height), nil)

	// makeDb creates a db instance for testing.
	makeDb := func() ethdb.Database {
		db, err := rawdb.NewDatabaseWithFreezer(rawdb.NewMemoryDatabase(), t.TempDir(), "", false, false, false, false, false)
		if err != nil {
			t.Fatalf("failed to create temp freezer db: %v", err)
		}
		return db
	}
	// Configure a subchain to roll back
	remove := blocks[height/2].NumberU64()

	// Create a small assertion method to check the three heads
	assert := func(t *testing.T, kind string, chain *BlockChain, header uint64, fast uint64, block uint64) {
		t.Helper()

		if num := chain.CurrentBlock().Number.Uint64(); num != block {
			t.Errorf("%s head block mismatch: have #%v, want #%v", kind, num, block)
		}
		if num := chain.CurrentSnapBlock().Number.Uint64(); num != fast {
			t.Errorf("%s head snap-block mismatch: have #%v, want #%v", kind, num, fast)
		}
		if num := chain.CurrentHeader().Number.Uint64(); num != header {
			t.Errorf("%s head header mismatch: have #%v, want #%v", kind, num, header)
		}
	}
	// Import the chain as an archive node and ensure all pointers are updated
	archiveDb := makeDb()
	defer archiveDb.Close()

	archiveCaching := *defaultCacheConfig
	archiveCaching.TrieDirtyDisabled = true
	archiveCaching.StateScheme = scheme

	archive, _ := NewBlockChain(archiveDb, &archiveCaching, gspec, nil, ethash.NewFaker(), vm.Config{}, nil, nil)
	if n, err := archive.InsertChain(blocks); err != nil {
		t.Fatalf("failed to process block %d: %v", n, err)
	}
	defer archive.Stop()

	assert(t, "archive", archive, height, height, height)
	archive.SetHead(remove - 1)
	assert(t, "archive", archive, height/2, height/2, height/2)

	// Import the chain as a non-archive node and ensure all pointers are updated
	fastDb := makeDb()
	defer fastDb.Close()
	fast, _ := NewBlockChain(fastDb, DefaultCacheConfigWithScheme(scheme), gspec, nil, ethash.NewFaker(), vm.Config{}, nil, nil)
	defer fast.Stop()

	headers := make([]*types.Header, len(blocks))
	for i, block := range blocks {
		headers[i] = block.Header()
	}
	if n, err := fast.InsertHeaderChain(headers); err != nil {
		t.Fatalf("failed to insert header %d: %v", n, err)
	}
	if n, err := fast.InsertReceiptChain(blocks, receipts, 0); err != nil {
		t.Fatalf("failed to insert receipt %d: %v", n, err)
	}
	assert(t, "fast", fast, height, height, 0)
	fast.SetHead(remove - 1)
	assert(t, "fast", fast, height/2, height/2, 0)

	// Import the chain as a ancient-first node and ensure all pointers are updated
	ancientDb := makeDb()
	defer ancientDb.Close()
	ancient, _ := NewBlockChain(ancientDb, DefaultCacheConfigWithScheme(scheme), gspec, nil, ethash.NewFaker(), vm.Config{}, nil, nil)
	defer ancient.Stop()

	if n, err := ancient.InsertHeaderChain(headers); err != nil {
		t.Fatalf("failed to insert header %d: %v", n, err)
	}
	if n, err := ancient.InsertReceiptChain(blocks, receipts, uint64(3*len(blocks)/4)); err != nil {
		t.Fatalf("failed to insert receipt %d: %v", n, err)
	}
	assert(t, "ancient", ancient, height, height, 0)
	ancient.SetHead(remove - 1)
	assert(t, "ancient", ancient, 0, 0, 0)

	if frozen, err := ancientDb.Ancients(); err != nil || frozen != 1 {
		t.Fatalf("failed to truncate ancient store, want %v, have %v", 1, frozen)
	}
	// Import the chain as a light node and ensure all pointers are updated
	lightDb := makeDb()
	defer lightDb.Close()
	light, _ := NewBlockChain(lightDb, DefaultCacheConfigWithScheme(scheme), gspec, nil, ethash.NewFaker(), vm.Config{}, nil, nil)
	if n, err := light.InsertHeaderChain(headers); err != nil {
		t.Fatalf("failed to insert header %d: %v", n, err)
	}
	defer light.Stop()

	assert(t, "light", light, height, 0, 0)
	light.SetHead(remove - 1)
	assert(t, "light", light, height/2, 0, 0)
}

// Tests that chain reorganisations handle transaction removals and reinsertions.
func TestChainTxReorgs(t *testing.T) {
	testChainTxReorgs(t, rawdb.HashScheme)
	testChainTxReorgs(t, rawdb.PathScheme)
}

func testChainTxReorgs(t *testing.T, scheme string) {
	var (
		key1, _ = crypto.HexToECDSA("b71c71a67e1177ad4e901695e1b4b9ee17ae16c6668d313eac2f96dbcda3f291")
		key2, _ = crypto.HexToECDSA("8a1f9a8f95be41cd7ccb6168179afb4504aefe388d1e14474d32c45c72ce7b7a")
		key3, _ = crypto.HexToECDSA("49a7b37aa6f6645917e7b807e9d1c00d4fa71f18343b0d4122a4d2df64dd6fee")
		addr1   = crypto.PubkeyToAddress(key1.PublicKey)
		addr2   = crypto.PubkeyToAddress(key2.PublicKey)
		addr3   = crypto.PubkeyToAddress(key3.PublicKey)
		gspec   = &Genesis{
			Config:   params.TestChainConfig,
			GasLimit: 3141592,
			Alloc: types.GenesisAlloc{
				addr1: {Balance: big.NewInt(1000000000000000)},
				addr2: {Balance: big.NewInt(1000000000000000)},
				addr3: {Balance: big.NewInt(1000000000000000)},
			},
		}
		signer = types.LatestSigner(gspec.Config)
	)

	// Create two transactions shared between the chains:
	//  - postponed: transaction included at a later block in the forked chain
	//  - swapped: transaction included at the same block number in the forked chain
	postponed, _ := types.SignTx(types.NewTransaction(0, addr1, big.NewInt(1000), params.TxGas, big.NewInt(params.InitialBaseFee), nil), signer, key1)
	swapped, _ := types.SignTx(types.NewTransaction(1, addr1, big.NewInt(1000), params.TxGas, big.NewInt(params.InitialBaseFee), nil), signer, key1)

	// Create two transactions that will be dropped by the forked chain:
	//  - pastDrop: transaction dropped retroactively from a past block
	//  - freshDrop: transaction dropped exactly at the block where the reorg is detected
	var pastDrop, freshDrop *types.Transaction

	// Create three transactions that will be added in the forked chain:
	//  - pastAdd:   transaction added before the reorganization is detected
	//  - freshAdd:  transaction added at the exact block the reorg is detected
	//  - futureAdd: transaction added after the reorg has already finished
	var pastAdd, freshAdd, futureAdd *types.Transaction

	_, chain, _ := GenerateChainWithGenesis(gspec, ethash.NewFaker(), 3, func(i int, gen *BlockGen) {
		switch i {
		case 0:
			pastDrop, _ = types.SignTx(types.NewTransaction(gen.TxNonce(addr2), addr2, big.NewInt(1000), params.TxGas, gen.header.BaseFee, nil), signer, key2)

			gen.AddTx(pastDrop)  // This transaction will be dropped in the fork from below the split point
			gen.AddTx(postponed) // This transaction will be postponed till block #3 in the fork

		case 2:
			freshDrop, _ = types.SignTx(types.NewTransaction(gen.TxNonce(addr2), addr2, big.NewInt(1000), params.TxGas, gen.header.BaseFee, nil), signer, key2)

			gen.AddTx(freshDrop) // This transaction will be dropped in the fork from exactly at the split point
			gen.AddTx(swapped)   // This transaction will be swapped out at the exact height

			gen.OffsetTime(9) // Lower the block difficulty to simulate a weaker chain
		}
	})
	// Import the chain. This runs all block validation rules.
	db := rawdb.NewMemoryDatabase()
	blockchain, _ := NewBlockChain(db, DefaultCacheConfigWithScheme(scheme), gspec, nil, ethash.NewFaker(), vm.Config{}, nil, nil)
	if i, err := blockchain.InsertChain(chain); err != nil {
		t.Fatalf("failed to insert original chain[%d]: %v", i, err)
	}
	defer blockchain.Stop()

	// overwrite the old chain
	_, chain, _ = GenerateChainWithGenesis(gspec, ethash.NewFaker(), 5, func(i int, gen *BlockGen) {
		switch i {
		case 0:
			pastAdd, _ = types.SignTx(types.NewTransaction(gen.TxNonce(addr3), addr3, big.NewInt(1000), params.TxGas, gen.header.BaseFee, nil), signer, key3)
			gen.AddTx(pastAdd) // This transaction needs to be injected during reorg

		case 2:
			gen.AddTx(postponed) // This transaction was postponed from block #1 in the original chain
			gen.AddTx(swapped)   // This transaction was swapped from the exact current spot in the original chain

			freshAdd, _ = types.SignTx(types.NewTransaction(gen.TxNonce(addr3), addr3, big.NewInt(1000), params.TxGas, gen.header.BaseFee, nil), signer, key3)
			gen.AddTx(freshAdd) // This transaction will be added exactly at reorg time

		case 3:
			futureAdd, _ = types.SignTx(types.NewTransaction(gen.TxNonce(addr3), addr3, big.NewInt(1000), params.TxGas, gen.header.BaseFee, nil), signer, key3)
			gen.AddTx(futureAdd) // This transaction will be added after a full reorg
		}
	})
	if _, err := blockchain.InsertChain(chain); err != nil {
		t.Fatalf("failed to insert forked chain: %v", err)
	}

	// removed tx
	for i, tx := range (types.Transactions{pastDrop, freshDrop}) {
		if txn, _, _, _ := rawdb.ReadTransaction(db, tx.Hash()); txn != nil {
			t.Errorf("drop %d: tx %v found while shouldn't have been", i, txn)
		}
		if rcpt, _, _, _ := rawdb.ReadReceipt(db, tx.Hash(), blockchain.Config()); rcpt != nil {
			t.Errorf("drop %d: receipt %v found while shouldn't have been", i, rcpt)
		}
	}
	// added tx
	for i, tx := range (types.Transactions{pastAdd, freshAdd, futureAdd}) {
		if txn, _, _, _ := rawdb.ReadTransaction(db, tx.Hash()); txn == nil {
			t.Errorf("add %d: expected tx to be found", i)
		}
		if rcpt, _, _, _ := rawdb.ReadReceipt(db, tx.Hash(), blockchain.Config()); rcpt == nil {
			t.Errorf("add %d: expected receipt to be found", i)
		}
	}
	// shared tx
	for i, tx := range (types.Transactions{postponed, swapped}) {
		if txn, _, _, _ := rawdb.ReadTransaction(db, tx.Hash()); txn == nil {
			t.Errorf("share %d: expected tx to be found", i)
		}
		if rcpt, _, _, _ := rawdb.ReadReceipt(db, tx.Hash(), blockchain.Config()); rcpt == nil {
			t.Errorf("share %d: expected receipt to be found", i)
		}
	}
}

func TestLogReorgs(t *testing.T) {
	testLogReorgs(t, rawdb.HashScheme)
	testLogReorgs(t, rawdb.PathScheme)
}

func testLogReorgs(t *testing.T, scheme string) {
	var (
		key1, _ = crypto.HexToECDSA("b71c71a67e1177ad4e901695e1b4b9ee17ae16c6668d313eac2f96dbcda3f291")
		addr1   = crypto.PubkeyToAddress(key1.PublicKey)

		// this code generates a log
		code   = common.Hex2Bytes("60606040525b7f24ec1d3ff24c2f6ff210738839dbc339cd45a5294d85c79361016243157aae7b60405180905060405180910390a15b600a8060416000396000f360606040526008565b00")
		gspec  = &Genesis{Config: params.TestChainConfig, Alloc: types.GenesisAlloc{addr1: {Balance: big.NewInt(10000000000000000)}}}
		signer = types.LatestSigner(gspec.Config)
	)

	blockchain, _ := NewBlockChain(rawdb.NewMemoryDatabase(), DefaultCacheConfigWithScheme(scheme), gspec, nil, ethash.NewFaker(), vm.Config{}, nil, nil)
	defer blockchain.Stop()

	rmLogsCh := make(chan RemovedLogsEvent)
	blockchain.SubscribeRemovedLogsEvent(rmLogsCh)
	_, chain, _ := GenerateChainWithGenesis(gspec, ethash.NewFaker(), 2, func(i int, gen *BlockGen) {
		if i == 1 {
			tx, err := types.SignTx(types.NewContractCreation(gen.TxNonce(addr1), new(big.Int), 1000000, gen.header.BaseFee, code), signer, key1)
			if err != nil {
				t.Fatalf("failed to create tx: %v", err)
			}
			gen.AddTx(tx)
		}
	})
	if _, err := blockchain.InsertChain(chain); err != nil {
		t.Fatalf("failed to insert chain: %v", err)
	}

	_, chain, _ = GenerateChainWithGenesis(gspec, ethash.NewFaker(), 3, func(i int, gen *BlockGen) {})
	done := make(chan struct{})
	go func() {
		ev := <-rmLogsCh
		if len(ev.Logs) == 0 {
			t.Error("expected logs")
		}
		close(done)
	}()
	if _, err := blockchain.InsertChain(chain); err != nil {
		t.Fatalf("failed to insert forked chain: %v", err)
	}
	timeout := time.NewTimer(1 * time.Second)
	defer timeout.Stop()
	select {
	case <-done:
	case <-timeout.C:
		t.Fatal("Timeout. There is no RemovedLogsEvent has been sent.")
	}
}

// This EVM code generates a log when the contract is created.
var logCode = common.Hex2Bytes("60606040525b7f24ec1d3ff24c2f6ff210738839dbc339cd45a5294d85c79361016243157aae7b60405180905060405180910390a15b600a8060416000396000f360606040526008565b00")

// This test checks that log events and RemovedLogsEvent are sent
// when the chain reorganizes.
func TestLogRebirth(t *testing.T) {
	testLogRebirth(t, rawdb.HashScheme)
	testLogRebirth(t, rawdb.PathScheme)
}

func testLogRebirth(t *testing.T, scheme string) {
	var (
		key1, _       = crypto.HexToECDSA("b71c71a67e1177ad4e901695e1b4b9ee17ae16c6668d313eac2f96dbcda3f291")
		addr1         = crypto.PubkeyToAddress(key1.PublicKey)
		gspec         = &Genesis{Config: params.TestChainConfig, Alloc: types.GenesisAlloc{addr1: {Balance: big.NewInt(10000000000000000)}}}
		signer        = types.LatestSigner(gspec.Config)
		engine        = ethash.NewFaker()
		blockchain, _ = NewBlockChain(rawdb.NewMemoryDatabase(), DefaultCacheConfigWithScheme(scheme), gspec, nil, engine, vm.Config{}, nil, nil)
	)
	defer blockchain.Stop()

	// The event channels.
	newLogCh := make(chan []*types.Log, 10)
	rmLogsCh := make(chan RemovedLogsEvent, 10)
	blockchain.SubscribeLogsEvent(newLogCh)
	blockchain.SubscribeRemovedLogsEvent(rmLogsCh)

	// This chain contains 10 logs.
	genDb, chain, _ := GenerateChainWithGenesis(gspec, engine, 3, func(i int, gen *BlockGen) {
		if i < 2 {
			for ii := 0; ii < 5; ii++ {
				tx, err := types.SignNewTx(key1, signer, &types.LegacyTx{
					Nonce:    gen.TxNonce(addr1),
					GasPrice: gen.header.BaseFee,
					Gas:      uint64(1000001),
					Data:     logCode,
				})
				if err != nil {
					t.Fatalf("failed to create tx: %v", err)
				}
				gen.AddTx(tx)
			}
		}
	})
	if _, err := blockchain.InsertChain(chain); err != nil {
		t.Fatalf("failed to insert chain: %v", err)
	}
	checkLogEvents(t, newLogCh, rmLogsCh, 10, 0)

	// Generate long reorg chain containing more logs. Inserting the
	// chain removes one log and adds four.
	_, forkChain, _ := GenerateChainWithGenesis(gspec, engine, 3, func(i int, gen *BlockGen) {
		if i == 2 {
			// The last (head) block is not part of the reorg-chain, we can ignore it
			return
		}
		for ii := 0; ii < 5; ii++ {
			tx, err := types.SignNewTx(key1, signer, &types.LegacyTx{
				Nonce:    gen.TxNonce(addr1),
				GasPrice: gen.header.BaseFee,
				Gas:      uint64(1000000),
				Data:     logCode,
			})
			if err != nil {
				t.Fatalf("failed to create tx: %v", err)
			}
			gen.AddTx(tx)
		}
		gen.OffsetTime(-9) // higher block difficulty
	})
	if _, err := blockchain.InsertChain(forkChain); err != nil {
		t.Fatalf("failed to insert forked chain: %v", err)
	}
	checkLogEvents(t, newLogCh, rmLogsCh, 10, 10)

	// This chain segment is rooted in the original chain, but doesn't contain any logs.
	// When inserting it, the canonical chain switches away from forkChain and re-emits
	// the log event for the old chain, as well as a RemovedLogsEvent for forkChain.
	newBlocks, _ := GenerateChain(gspec.Config, chain[len(chain)-1], engine, genDb, 1, func(i int, gen *BlockGen) {})
	if _, err := blockchain.InsertChain(newBlocks); err != nil {
		t.Fatalf("failed to insert forked chain: %v", err)
	}
	checkLogEvents(t, newLogCh, rmLogsCh, 10, 10)
}

// This test is a variation of TestLogRebirth. It verifies that log events are emitted
// when a side chain containing log events overtakes the canonical chain.
func TestSideLogRebirth(t *testing.T) {
	testSideLogRebirth(t, rawdb.HashScheme)
	testSideLogRebirth(t, rawdb.PathScheme)
}

func testSideLogRebirth(t *testing.T, scheme string) {
	var (
		key1, _       = crypto.HexToECDSA("b71c71a67e1177ad4e901695e1b4b9ee17ae16c6668d313eac2f96dbcda3f291")
		addr1         = crypto.PubkeyToAddress(key1.PublicKey)
		gspec         = &Genesis{Config: params.TestChainConfig, Alloc: types.GenesisAlloc{addr1: {Balance: big.NewInt(10000000000000000)}}}
		signer        = types.LatestSigner(gspec.Config)
		blockchain, _ = NewBlockChain(rawdb.NewMemoryDatabase(), DefaultCacheConfigWithScheme(scheme), gspec, nil, ethash.NewFaker(), vm.Config{}, nil, nil)
	)
	defer blockchain.Stop()

	newLogCh := make(chan []*types.Log, 10)
	rmLogsCh := make(chan RemovedLogsEvent, 10)
	blockchain.SubscribeLogsEvent(newLogCh)
	blockchain.SubscribeRemovedLogsEvent(rmLogsCh)

	_, chain, _ := GenerateChainWithGenesis(gspec, ethash.NewFaker(), 2, func(i int, gen *BlockGen) {
		if i == 1 {
			gen.OffsetTime(-9) // higher block difficulty
		}
	})
	if _, err := blockchain.InsertChain(chain); err != nil {
		t.Fatalf("failed to insert forked chain: %v", err)
	}
	checkLogEvents(t, newLogCh, rmLogsCh, 0, 0)

	// Generate side chain with lower difficulty
	genDb, sideChain, _ := GenerateChainWithGenesis(gspec, ethash.NewFaker(), 2, func(i int, gen *BlockGen) {
		if i == 1 {
			tx, err := types.SignTx(types.NewContractCreation(gen.TxNonce(addr1), new(big.Int), 1000000, gen.header.BaseFee, logCode), signer, key1)
			if err != nil {
				t.Fatalf("failed to create tx: %v", err)
			}
			gen.AddTx(tx)
		}
	})
	if _, err := blockchain.InsertChain(sideChain); err != nil {
		t.Fatalf("failed to insert forked chain: %v", err)
	}
	checkLogEvents(t, newLogCh, rmLogsCh, 0, 0)

	// Generate a new block based on side chain.
	newBlocks, _ := GenerateChain(gspec.Config, sideChain[len(sideChain)-1], ethash.NewFaker(), genDb, 1, func(i int, gen *BlockGen) {})
	if _, err := blockchain.InsertChain(newBlocks); err != nil {
		t.Fatalf("failed to insert forked chain: %v", err)
	}
	checkLogEvents(t, newLogCh, rmLogsCh, 1, 0)
}

func checkLogEvents(t *testing.T, logsCh <-chan []*types.Log, rmLogsCh <-chan RemovedLogsEvent, wantNew, wantRemoved int) {
	t.Helper()
	var (
		countNew int
		countRm  int
		prev     int
	)
	// Drain events.
	for len(logsCh) > 0 {
		x := <-logsCh
		countNew += len(x)
		for _, log := range x {
			// We expect added logs to be in ascending order: 0:0, 0:1, 1:0 ...
			have := 100*int(log.BlockNumber) + int(log.TxIndex)
			if have < prev {
				t.Fatalf("Expected new logs to arrive in ascending order (%d < %d)", have, prev)
			}
			prev = have
		}
	}
	prev = 0
	for len(rmLogsCh) > 0 {
		x := <-rmLogsCh
		countRm += len(x.Logs)
		for _, log := range x.Logs {
			// We expect removed logs to be in ascending order: 0:0, 0:1, 1:0 ...
			have := 100*int(log.BlockNumber) + int(log.TxIndex)
			if have < prev {
				t.Fatalf("Expected removed logs to arrive in ascending order (%d < %d)", have, prev)
			}
			prev = have
		}
	}

	if countNew != wantNew {
		t.Fatalf("wrong number of log events: got %d, want %d", countNew, wantNew)
	}
	if countRm != wantRemoved {
		t.Fatalf("wrong number of removed log events: got %d, want %d", countRm, wantRemoved)
	}
}

func TestReorgSideEvent(t *testing.T) {
	testReorgSideEvent(t, rawdb.HashScheme)
	testReorgSideEvent(t, rawdb.PathScheme)
}

func testReorgSideEvent(t *testing.T, scheme string) {
	var (
		key1, _ = crypto.HexToECDSA("b71c71a67e1177ad4e901695e1b4b9ee17ae16c6668d313eac2f96dbcda3f291")
		addr1   = crypto.PubkeyToAddress(key1.PublicKey)
		gspec   = &Genesis{
			Config: params.TestChainConfig,
			Alloc:  types.GenesisAlloc{addr1: {Balance: big.NewInt(10000000000000000)}},
		}
		signer = types.LatestSigner(gspec.Config)
	)
	blockchain, _ := NewBlockChain(rawdb.NewMemoryDatabase(), DefaultCacheConfigWithScheme(scheme), gspec, nil, ethash.NewFaker(), vm.Config{}, nil, nil)
	defer blockchain.Stop()

	_, chain, _ := GenerateChainWithGenesis(gspec, ethash.NewFaker(), 3, func(i int, gen *BlockGen) {})
	if _, err := blockchain.InsertChain(chain); err != nil {
		t.Fatalf("failed to insert chain: %v", err)
	}

	_, replacementBlocks, _ := GenerateChainWithGenesis(gspec, ethash.NewFaker(), 4, func(i int, gen *BlockGen) {
		tx, err := types.SignTx(types.NewContractCreation(gen.TxNonce(addr1), new(big.Int), 1000000, gen.header.BaseFee, nil), signer, key1)
		if i == 2 {
			gen.OffsetTime(-9)
		}
		if err != nil {
			t.Fatalf("failed to create tx: %v", err)
		}
		gen.AddTx(tx)
	})
	chainSideCh := make(chan ChainSideEvent, 64)
	blockchain.SubscribeChainSideEvent(chainSideCh)
	if _, err := blockchain.InsertChain(replacementBlocks); err != nil {
		t.Fatalf("failed to insert chain: %v", err)
	}

	// first two block of the secondary chain are for a brief moment considered
	// side chains because up to that point the first one is considered the
	// heavier chain.
	expectedSideHashes := map[common.Hash]bool{
		replacementBlocks[0].Hash(): true,
		replacementBlocks[1].Hash(): true,
		chain[0].Hash():             true,
		chain[1].Hash():             true,
		chain[2].Hash():             true,
	}

	i := 0

	const timeoutDura = 10 * time.Second
	timeout := time.NewTimer(timeoutDura)
done:
	for {
		select {
		case ev := <-chainSideCh:
			block := ev.Block
			if _, ok := expectedSideHashes[block.Hash()]; !ok {
				t.Errorf("%d: didn't expect %x to be in side chain", i, block.Hash())
			}
			i++

			if i == len(expectedSideHashes) {
				timeout.Stop()

				break done
			}
			timeout.Reset(timeoutDura)

		case <-timeout.C:
			t.Fatal("Timeout. Possibly not all blocks were triggered for sideevent")
		}
	}

	// make sure no more events are fired
	select {
	case e := <-chainSideCh:
		t.Errorf("unexpected event fired: %v", e)
	case <-time.After(250 * time.Millisecond):
	}
}

// Tests if the canonical block can be fetched from the database during chain insertion.
func TestCanonicalBlockRetrieval(t *testing.T) {
	testCanonicalBlockRetrieval(t, rawdb.HashScheme)
	testCanonicalBlockRetrieval(t, rawdb.PathScheme)
}

func testCanonicalBlockRetrieval(t *testing.T, scheme string) {
	_, gspec, blockchain, err := newCanonical(ethash.NewFaker(), 0, true, scheme, false)
	if err != nil {
		t.Fatalf("failed to create pristine chain: %v", err)
	}
	defer blockchain.Stop()

	_, chain, _ := GenerateChainWithGenesis(gspec, ethash.NewFaker(), 10, func(i int, gen *BlockGen) {})

	var pend sync.WaitGroup
	pend.Add(len(chain))

	for i := range chain {
		go func(block *types.Block) {
			defer pend.Done()

			// try to retrieve a block by its canonical hash and see if the block data can be retrieved.
			for {
				ch := rawdb.ReadCanonicalHash(blockchain.db, block.NumberU64())
				if ch == (common.Hash{}) {
					continue // busy wait for canonical hash to be written
				}
				if ch != block.Hash() {
					t.Errorf("unknown canonical hash, want %s, got %s", block.Hash().Hex(), ch.Hex())
					return
				}
				fb := rawdb.ReadBlock(blockchain.db, ch, block.NumberU64())
				if fb == nil {
					t.Errorf("unable to retrieve block %d for canonical hash: %s", block.NumberU64(), ch.Hex())
					return
				}
				if fb.Hash() != block.Hash() {
					t.Errorf("invalid block hash for block %d, want %s, got %s", block.NumberU64(), block.Hash().Hex(), fb.Hash().Hex())
					return
				}
				return
			}
		}(chain[i])

		if _, err := blockchain.InsertChain(types.Blocks{chain[i]}); err != nil {
			t.Fatalf("failed to insert block %d: %v", i, err)
		}
	}
	pend.Wait()
}
func TestEIP155Transition(t *testing.T) {
	testEIP155Transition(t, rawdb.HashScheme)
	testEIP155Transition(t, rawdb.PathScheme)
}

func testEIP155Transition(t *testing.T, scheme string) {
	// Configure and generate a sample block chain
	var (
		key, _     = crypto.HexToECDSA("b71c71a67e1177ad4e901695e1b4b9ee17ae16c6668d313eac2f96dbcda3f291")
		address    = crypto.PubkeyToAddress(key.PublicKey)
		funds      = big.NewInt(1000000000)
		deleteAddr = common.Address{1}
		gspec      = &Genesis{
			Config: &params.ChainConfig{
				ChainID:        big.NewInt(1),
				EIP150Block:    big.NewInt(0),
				EIP155Block:    big.NewInt(2),
				HomesteadBlock: new(big.Int),
			},
			Alloc: types.GenesisAlloc{address: {Balance: funds}, deleteAddr: {Balance: new(big.Int)}},
		}
	)
	genDb, blocks, _ := GenerateChainWithGenesis(gspec, ethash.NewFaker(), 4, func(i int, block *BlockGen) {
		var (
			tx      *types.Transaction
			err     error
			basicTx = func(signer types.Signer) (*types.Transaction, error) {
				return types.SignTx(types.NewTransaction(block.TxNonce(address), common.Address{}, new(big.Int), 21000, new(big.Int), nil), signer, key)
			}
		)
		switch i {
		case 0:
			tx, err = basicTx(types.HomesteadSigner{})
			if err != nil {
				t.Fatal(err)
			}
			block.AddTx(tx)
		case 2:
			tx, err = basicTx(types.HomesteadSigner{})
			if err != nil {
				t.Fatal(err)
			}
			block.AddTx(tx)

			tx, err = basicTx(types.LatestSigner(gspec.Config))
			if err != nil {
				t.Fatal(err)
			}
			block.AddTx(tx)
		case 3:
			tx, err = basicTx(types.HomesteadSigner{})
			if err != nil {
				t.Fatal(err)
			}
			block.AddTx(tx)

			tx, err = basicTx(types.LatestSigner(gspec.Config))
			if err != nil {
				t.Fatal(err)
			}
			block.AddTx(tx)
		}
	})

	blockchain, _ := NewBlockChain(rawdb.NewMemoryDatabase(), DefaultCacheConfigWithScheme(scheme), gspec, nil, ethash.NewFaker(), vm.Config{}, nil, nil)
	defer blockchain.Stop()

	if _, err := blockchain.InsertChain(blocks); err != nil {
		t.Fatal(err)
	}
	block := blockchain.GetBlockByNumber(1)
	if block.Transactions()[0].Protected() {
		t.Error("Expected block[0].txs[0] to not be replay protected")
	}

	block = blockchain.GetBlockByNumber(3)
	if block.Transactions()[0].Protected() {
		t.Error("Expected block[3].txs[0] to not be replay protected")
	}
	if !block.Transactions()[1].Protected() {
		t.Error("Expected block[3].txs[1] to be replay protected")
	}
	if _, err := blockchain.InsertChain(blocks[4:]); err != nil {
		t.Fatal(err)
	}

	// generate an invalid chain id transaction
	config := &params.ChainConfig{
		ChainID:        big.NewInt(2),
		EIP150Block:    big.NewInt(0),
		EIP155Block:    big.NewInt(2),
		HomesteadBlock: new(big.Int),
	}
	blocks, _ = GenerateChain(config, blocks[len(blocks)-1], ethash.NewFaker(), genDb, 4, func(i int, block *BlockGen) {
		var (
			tx      *types.Transaction
			err     error
			basicTx = func(signer types.Signer) (*types.Transaction, error) {
				return types.SignTx(types.NewTransaction(block.TxNonce(address), common.Address{}, new(big.Int), 21000, new(big.Int), nil), signer, key)
			}
		)
		if i == 0 {
			tx, err = basicTx(types.LatestSigner(config))
			if err != nil {
				t.Fatal(err)
			}
			block.AddTx(tx)
		}
	})
	_, err := blockchain.InsertChain(blocks)
	if have, want := err, types.ErrInvalidChainId; !errors.Is(have, want) {
		t.Errorf("have %v, want %v", have, want)
	}
}
func TestEIP161AccountRemoval(t *testing.T) {
	testEIP161AccountRemoval(t, rawdb.HashScheme)
	testEIP161AccountRemoval(t, rawdb.PathScheme)
}

func testEIP161AccountRemoval(t *testing.T, scheme string) {
	// Configure and generate a sample block chain
	var (
		key, _  = crypto.HexToECDSA("b71c71a67e1177ad4e901695e1b4b9ee17ae16c6668d313eac2f96dbcda3f291")
		address = crypto.PubkeyToAddress(key.PublicKey)
		funds   = big.NewInt(1000000000)
		theAddr = common.Address{1}
		gspec   = &Genesis{
			Config: &params.ChainConfig{
				ChainID:        big.NewInt(1),
				HomesteadBlock: new(big.Int),
				EIP155Block:    new(big.Int),
				EIP150Block:    new(big.Int),
				EIP158Block:    big.NewInt(2),
			},
			Alloc: types.GenesisAlloc{address: {Balance: funds}},
		}
	)
	_, blocks, _ := GenerateChainWithGenesis(gspec, ethash.NewFaker(), 3, func(i int, block *BlockGen) {
		var (
			tx     *types.Transaction
			err    error
			signer = types.LatestSigner(gspec.Config)
		)
		switch i {
		case 0:
			tx, err = types.SignTx(types.NewTransaction(block.TxNonce(address), theAddr, new(big.Int), 21000, new(big.Int), nil), signer, key)
		case 1:
			tx, err = types.SignTx(types.NewTransaction(block.TxNonce(address), theAddr, new(big.Int), 21000, new(big.Int), nil), signer, key)
		case 2:
			tx, err = types.SignTx(types.NewTransaction(block.TxNonce(address), theAddr, new(big.Int), 21000, new(big.Int), nil), signer, key)
		}
		if err != nil {
			t.Fatal(err)
		}
		block.AddTx(tx)
	})
	// account must exist pre eip 161
	blockchain, _ := NewBlockChain(rawdb.NewMemoryDatabase(), DefaultCacheConfigWithScheme(scheme), gspec, nil, ethash.NewFaker(), vm.Config{}, nil, nil)
	defer blockchain.Stop()

	if _, err := blockchain.InsertChain(types.Blocks{blocks[0]}); err != nil {
		t.Fatal(err)
	}
	if st, _ := blockchain.State(); !st.Exist(theAddr) {
		t.Error("expected account to exist")
	}

	// account needs to be deleted post eip 161
	if _, err := blockchain.InsertChain(types.Blocks{blocks[1]}); err != nil {
		t.Fatal(err)
	}
	if st, _ := blockchain.State(); st.Exist(theAddr) {
		t.Error("account should not exist")
	}

	// account mustn't be created post eip 161
	if _, err := blockchain.InsertChain(types.Blocks{blocks[2]}); err != nil {
		t.Fatal(err)
	}
	if st, _ := blockchain.State(); st.Exist(theAddr) {
		t.Error("account should not exist")
	}
}

// This is a regression test (i.e. as weird as it is, don't delete it ever), which
// tests that under weird reorg conditions the blockchain and its internal header-
// chain return the same latest block/header.
//
// https://github.com/ethereum/go-ethereum/pull/15941
func TestBlockchainHeaderchainReorgConsistency(t *testing.T) {
	testBlockchainHeaderchainReorgConsistency(t, rawdb.HashScheme)
	testBlockchainHeaderchainReorgConsistency(t, rawdb.PathScheme)
}

func testBlockchainHeaderchainReorgConsistency(t *testing.T, scheme string) {
	// Generate a canonical chain to act as the main dataset
	engine := ethash.NewFaker()
	genesis := &Genesis{
		Config:  params.TestChainConfig,
		BaseFee: big.NewInt(params.InitialBaseFee),
	}
	genDb, blocks, _ := GenerateChainWithGenesis(genesis, engine, 64, func(i int, b *BlockGen) { b.SetCoinbase(common.Address{1}) })

	// Generate a bunch of fork blocks, each side forking from the canonical chain
	forks := make([]*types.Block, len(blocks))
	for i := 0; i < len(forks); i++ {
		parent := genesis.ToBlock()
		if i > 0 {
			parent = blocks[i-1]
		}
		fork, _ := GenerateChain(genesis.Config, parent, engine, genDb, 1, func(i int, b *BlockGen) { b.SetCoinbase(common.Address{2}) })
		forks[i] = fork[0]
	}
	// Import the canonical and fork chain side by side, verifying the current block
	// and current header consistency
	chain, err := NewBlockChain(rawdb.NewMemoryDatabase(), DefaultCacheConfigWithScheme(scheme), genesis, nil, engine, vm.Config{}, nil, nil)
	if err != nil {
		t.Fatalf("failed to create tester chain: %v", err)
	}
	defer chain.Stop()

	for i := 0; i < len(blocks); i++ {
		if _, err := chain.InsertChain(blocks[i : i+1]); err != nil {
			t.Fatalf("block %d: failed to insert into chain: %v", i, err)
		}
		if chain.CurrentBlock().Hash() != chain.CurrentHeader().Hash() {
			t.Errorf("block %d: current block/header mismatch: block #%d [%x..], header #%d [%x..]", i, chain.CurrentBlock().Number, chain.CurrentBlock().Hash().Bytes()[:4], chain.CurrentHeader().Number, chain.CurrentHeader().Hash().Bytes()[:4])
		}
		if _, err := chain.InsertChain(forks[i : i+1]); err != nil {
			t.Fatalf(" fork %d: failed to insert into chain: %v", i, err)
		}
		if chain.CurrentBlock().Hash() != chain.CurrentHeader().Hash() {
			t.Errorf(" fork %d: current block/header mismatch: block #%d [%x..], header #%d [%x..]", i, chain.CurrentBlock().Number, chain.CurrentBlock().Hash().Bytes()[:4], chain.CurrentHeader().Number, chain.CurrentHeader().Hash().Bytes()[:4])
		}
	}
}

// Tests that importing small side forks doesn't leave junk in the trie database
// cache (which would eventually cause memory issues).
func TestTrieForkGC(t *testing.T) {
	// Generate a canonical chain to act as the main dataset
	engine := ethash.NewFaker()
	genesis := &Genesis{
		Config:  params.TestChainConfig,
		BaseFee: big.NewInt(params.InitialBaseFee),
	}
	genDb, blocks, _ := GenerateChainWithGenesis(genesis, engine, 2*TriesInMemory, func(i int, b *BlockGen) { b.SetCoinbase(common.Address{1}) })

	// Generate a bunch of fork blocks, each side forking from the canonical chain
	forks := make([]*types.Block, len(blocks))
	for i := 0; i < len(forks); i++ {
		parent := genesis.ToBlock()
		if i > 0 {
			parent = blocks[i-1]
		}
		fork, _ := GenerateChain(genesis.Config, parent, engine, genDb, 1, func(i int, b *BlockGen) { b.SetCoinbase(common.Address{2}) })
		forks[i] = fork[0]
	}
	// Import the canonical and fork chain side by side, forcing the trie cache to cache both
	chain, err := NewBlockChain(rawdb.NewMemoryDatabase(), nil, genesis, nil, engine, vm.Config{}, nil, nil)
	if err != nil {
		t.Fatalf("failed to create tester chain: %v", err)
	}
	defer chain.Stop()

	for i := 0; i < len(blocks); i++ {
		if _, err := chain.InsertChain(blocks[i : i+1]); err != nil {
			t.Fatalf("block %d: failed to insert into chain: %v", i, err)
		}
		if _, err := chain.InsertChain(forks[i : i+1]); err != nil {
			t.Fatalf("fork %d: failed to insert into chain: %v", i, err)
		}
	}
	// Dereference all the recent tries and ensure no past trie is left in
	for i := 0; i < TriesInMemory; i++ {
		chain.TrieDB().Dereference(blocks[len(blocks)-1-i].Root())
		chain.TrieDB().Dereference(forks[len(blocks)-1-i].Root())
	}
	if _, nodes, _, _ := chain.TrieDB().Size(); nodes > 0 { // all memory is returned in the nodes return for hashdb
		t.Fatalf("stale tries still alive after garbase collection")
	}
}

// Tests that doing large reorgs works even if the state associated with the
// forking point is not available any more.
func TestLargeReorgTrieGC(t *testing.T) {
	testLargeReorgTrieGC(t, rawdb.HashScheme)
	testLargeReorgTrieGC(t, rawdb.PathScheme)
}

func testLargeReorgTrieGC(t *testing.T, scheme string) {
	// Generate the original common chain segment and the two competing forks
	engine := ethash.NewFaker()
	genesis := &Genesis{
		Config:  params.TestChainConfig,
		BaseFee: big.NewInt(params.InitialBaseFee),
	}
	genDb, shared, _ := GenerateChainWithGenesis(genesis, engine, 64, func(i int, b *BlockGen) { b.SetCoinbase(common.Address{1}) })
	original, _ := GenerateChain(genesis.Config, shared[len(shared)-1], engine, genDb, 2*TriesInMemory, func(i int, b *BlockGen) { b.SetCoinbase(common.Address{2}) })
	competitor, _ := GenerateChain(genesis.Config, shared[len(shared)-1], engine, genDb, 2*TriesInMemory+1, func(i int, b *BlockGen) { b.SetCoinbase(common.Address{3}) })

	// Import the shared chain and the original canonical one
	db, _ := rawdb.NewDatabaseWithFreezer(rawdb.NewMemoryDatabase(), t.TempDir(), "", false, false, false, false, false)
	defer db.Close()

	chain, err := NewBlockChain(db, DefaultCacheConfigWithScheme(scheme), genesis, nil, engine, vm.Config{}, nil, nil)
	if err != nil {
		t.Fatalf("failed to create tester chain: %v", err)
	}
	defer chain.Stop()

	if _, err := chain.InsertChain(shared); err != nil {
		t.Fatalf("failed to insert shared chain: %v", err)
	}
	if _, err := chain.InsertChain(original); err != nil {
		t.Fatalf("failed to insert original chain: %v", err)
	}
	// Ensure that the state associated with the forking point is pruned away
	if chain.HasState(shared[len(shared)-1].Root()) {
		t.Fatalf("common-but-old ancestor still cache")
	}
	// Import the competitor chain without exceeding the canonical's TD and ensure
	// we have not processed any of the blocks (protection against malicious blocks)
	if _, err := chain.InsertChain(competitor[:len(competitor)-2]); err != nil {
		t.Fatalf("failed to insert competitor chain: %v", err)
	}
	for i, block := range competitor[:len(competitor)-2] {
		if chain.HasState(block.Root()) {
			t.Fatalf("competitor %d: low TD chain became processed", i)
		}
	}
	// Import the head of the competitor chain, triggering the reorg and ensure we
	// successfully reprocess all the stashed away blocks.
	if _, err := chain.InsertChain(competitor[len(competitor)-2:]); err != nil {
		t.Fatalf("failed to finalize competitor chain: %v", err)
	}
	// In path-based trie database implementation, it will keep 128 diff + 1 disk
	// layers, totally 129 latest states available. In hash-based it's 128.
	states := TestTriesInMemory
	if scheme == rawdb.PathScheme {
		states = states + 1
	}
	for i, block := range competitor[:len(competitor)-states] {
		if chain.HasState(block.Root()) {
			t.Fatalf("competitor %d: unexpected competing chain state", i)
		}
	}
	for i, block := range competitor[len(competitor)-states:] {
		if !chain.HasState(block.Root()) {
			t.Fatalf("competitor %d: competing chain state missing", i)
		}
	}
}

func TestBlockchainRecovery(t *testing.T) {
	testBlockchainRecovery(t, rawdb.HashScheme)
	testBlockchainRecovery(t, rawdb.PathScheme)
}

func testBlockchainRecovery(t *testing.T, scheme string) {
	// Configure and generate a sample block chain
	var (
		key, _  = crypto.HexToECDSA("b71c71a67e1177ad4e901695e1b4b9ee17ae16c6668d313eac2f96dbcda3f291")
		address = crypto.PubkeyToAddress(key.PublicKey)
		funds   = big.NewInt(1000000000)
		gspec   = &Genesis{Config: params.TestChainConfig, Alloc: types.GenesisAlloc{address: {Balance: funds}}}
	)
	height := uint64(1024)
	_, blocks, receipts := GenerateChainWithGenesis(gspec, ethash.NewFaker(), int(height), nil)

	// Import the chain as a ancient-first node and ensure all pointers are updated
	ancientDb, err := rawdb.NewDatabaseWithFreezer(rawdb.NewMemoryDatabase(), t.TempDir(), "", false, false, false, false, false)
	if err != nil {
		t.Fatalf("failed to create temp freezer db: %v", err)
	}
	defer ancientDb.Close()
	ancient, _ := NewBlockChain(ancientDb, DefaultCacheConfigWithScheme(scheme), gspec, nil, ethash.NewFaker(), vm.Config{}, nil, nil)

	headers := make([]*types.Header, len(blocks))
	for i, block := range blocks {
		headers[i] = block.Header()
	}
	if n, err := ancient.InsertHeaderChain(headers); err != nil {
		t.Fatalf("failed to insert header %d: %v", n, err)
	}
	if n, err := ancient.InsertReceiptChain(blocks, receipts, uint64(3*len(blocks)/4)); err != nil {
		t.Fatalf("failed to insert receipt %d: %v", n, err)
	}
	rawdb.WriteLastPivotNumber(ancientDb, blocks[len(blocks)-1].NumberU64()) // Force fast sync behavior
	ancient.Stop()

	// Destroy head fast block manually
	midBlock := blocks[len(blocks)/2]
	rawdb.WriteHeadFastBlockHash(ancientDb, midBlock.Hash())

	// Reopen broken blockchain again
	ancient, _ = NewBlockChain(ancientDb, DefaultCacheConfigWithScheme(scheme), gspec, nil, ethash.NewFaker(), vm.Config{}, nil, nil)
	defer ancient.Stop()
	if num := ancient.CurrentBlock().Number.Uint64(); num != 0 {
		t.Errorf("head block mismatch: have #%v, want #%v", num, 0)
	}
	if num := ancient.CurrentSnapBlock().Number.Uint64(); num != midBlock.NumberU64() {
		t.Errorf("head snap-block mismatch: have #%v, want #%v", num, midBlock.NumberU64())
	}
	if num := ancient.CurrentHeader().Number.Uint64(); num != midBlock.NumberU64() {
		t.Errorf("head header mismatch: have #%v, want #%v", num, midBlock.NumberU64())
	}
}

// This test checks that InsertReceiptChain will roll back correctly when attempting to insert a side chain.
func TestInsertReceiptChainRollback(t *testing.T) {
	testInsertReceiptChainRollback(t, rawdb.HashScheme)
	testInsertReceiptChainRollback(t, rawdb.PathScheme)
}

func testInsertReceiptChainRollback(t *testing.T, scheme string) {
	// Generate forked chain. The returned BlockChain object is used to process the side chain blocks.
	tmpChain, sideblocks, canonblocks, gspec, err := getLongAndShortChains(scheme)
	if err != nil {
		t.Fatal(err)
	}
	defer tmpChain.Stop()
	// Get the side chain receipts.
	if _, err := tmpChain.InsertChain(sideblocks); err != nil {
		t.Fatal("processing side chain failed:", err)
	}
	t.Log("sidechain head:", tmpChain.CurrentBlock().Number, tmpChain.CurrentBlock().Hash())
	sidechainReceipts := make([]types.Receipts, len(sideblocks))
	for i, block := range sideblocks {
		sidechainReceipts[i] = tmpChain.GetReceiptsByHash(block.Hash())
	}
	// Get the canon chain receipts.
	if _, err := tmpChain.InsertChain(canonblocks); err != nil {
		t.Fatal("processing canon chain failed:", err)
	}
	t.Log("canon head:", tmpChain.CurrentBlock().Number, tmpChain.CurrentBlock().Hash())
	canonReceipts := make([]types.Receipts, len(canonblocks))
	for i, block := range canonblocks {
		canonReceipts[i] = tmpChain.GetReceiptsByHash(block.Hash())
	}

	// Set up a BlockChain that uses the ancient store.
	ancientDb, err := rawdb.NewDatabaseWithFreezer(rawdb.NewMemoryDatabase(), t.TempDir(), "", false, false, false, false, false)
	if err != nil {
		t.Fatalf("failed to create temp freezer db: %v", err)
	}
	defer ancientDb.Close()

	ancientChain, _ := NewBlockChain(ancientDb, DefaultCacheConfigWithScheme(scheme), gspec, nil, ethash.NewFaker(), vm.Config{}, nil, nil)
	defer ancientChain.Stop()

	// Import the canonical header chain.
	canonHeaders := make([]*types.Header, len(canonblocks))
	for i, block := range canonblocks {
		canonHeaders[i] = block.Header()
	}
	if _, err = ancientChain.InsertHeaderChain(canonHeaders); err != nil {
		t.Fatal("can't import canon headers:", err)
	}

	// Try to insert blocks/receipts of the side chain.
	_, err = ancientChain.InsertReceiptChain(sideblocks, sidechainReceipts, uint64(len(sideblocks)))
	if err == nil {
		t.Fatal("expected error from InsertReceiptChain.")
	}
	if ancientChain.CurrentSnapBlock().Number.Uint64() != 0 {
		t.Fatalf("failed to rollback ancient data, want %d, have %d", 0, ancientChain.CurrentSnapBlock().Number)
	}
	if frozen, err := ancientChain.db.Ancients(); err != nil || frozen != 1 {
		t.Fatalf("failed to truncate ancient data, frozen index is %d", frozen)
	}

	// Insert blocks/receipts of the canonical chain.
	_, err = ancientChain.InsertReceiptChain(canonblocks, canonReceipts, uint64(len(canonblocks)))
	if err != nil {
		t.Fatalf("can't import canon chain receipts: %v", err)
	}
	if ancientChain.CurrentSnapBlock().Number.Uint64() != canonblocks[len(canonblocks)-1].NumberU64() {
		t.Fatalf("failed to insert ancient recept chain after rollback")
	}
	if frozen, _ := ancientChain.db.Ancients(); frozen != uint64(len(canonblocks))+1 {
		t.Fatalf("wrong ancients count %d", frozen)
	}
}

// Tests that importing a very large side fork, which is larger than the canon chain,
// but where the difficulty per block is kept low: this means that it will not
// overtake the 'canon' chain until after it's passed canon by about 200 blocks.
//
// Details at:
//   - https://github.com/ethereum/go-ethereum/issues/18977
//   - https://github.com/ethereum/go-ethereum/pull/18988
func TestLowDiffLongChain(t *testing.T) {
	testLowDiffLongChain(t, rawdb.HashScheme)
	testLowDiffLongChain(t, rawdb.PathScheme)
}

func testLowDiffLongChain(t *testing.T, scheme string) {
	// Generate a canonical chain to act as the main dataset
	engine := ethash.NewFaker()
	genesis := &Genesis{
		Config:  params.TestChainConfig,
		BaseFee: big.NewInt(params.InitialBaseFee),
	}
	// We must use a pretty long chain to ensure that the fork doesn't overtake us
	// until after at least 128 blocks post tip
	genDb, blocks, _ := GenerateChainWithGenesis(genesis, engine, 6*TriesInMemory, func(i int, b *BlockGen) {
		b.SetCoinbase(common.Address{1})
		b.OffsetTime(-9)
	})

	// Import the canonical chain
	diskdb, _ := rawdb.NewDatabaseWithFreezer(rawdb.NewMemoryDatabase(), t.TempDir(), "", false, false, false, false, false)
	defer diskdb.Close()

	chain, err := NewBlockChain(diskdb, DefaultCacheConfigWithScheme(scheme), genesis, nil, engine, vm.Config{}, nil, nil)
	if err != nil {
		t.Fatalf("failed to create tester chain: %v", err)
	}
	defer chain.Stop()

	if n, err := chain.InsertChain(blocks); err != nil {
		t.Fatalf("block %d: failed to insert into chain: %v", n, err)
	}
	// Generate fork chain, starting from an early block
	parent := blocks[10]
	fork, _ := GenerateChain(genesis.Config, parent, engine, genDb, 8*TriesInMemory, func(i int, b *BlockGen) {
		b.SetCoinbase(common.Address{2})
	})

	// And now import the fork
	if i, err := chain.InsertChain(fork); err != nil {
		t.Fatalf("block %d: failed to insert into chain: %v", i, err)
	}
	head := chain.CurrentBlock()
	if got := fork[len(fork)-1].Hash(); got != head.Hash() {
		t.Fatalf("head wrong, expected %x got %x", head.Hash(), got)
	}
	// Sanity check that all the canonical numbers are present
	header := chain.CurrentHeader()
	for number := head.Number.Uint64(); number > 0; number-- {
		if hash := chain.GetHeaderByNumber(number).Hash(); hash != header.Hash() {
			t.Fatalf("header %d: canonical hash mismatch: have %x, want %x", number, hash, header.Hash())
		}
		header = chain.GetHeader(header.ParentHash, number-1)
	}
}

// Tests that importing a sidechain (S), where
// - S is sidechain, containing blocks [Sn...Sm]
// - C is canon chain, containing blocks [G..Cn..Cm]
// - A common ancestor is placed at prune-point + blocksBetweenCommonAncestorAndPruneblock
// - The sidechain S is prepended with numCanonBlocksInSidechain blocks from the canon chain
//
// The mergePoint can be these values:
// -1: the transition won't happen
// 0:  the transition happens since genesis
// 1:  the transition happens after some chain segments
func testSideImport(t *testing.T, numCanonBlocksInSidechain, blocksBetweenCommonAncestorAndPruneblock int, mergePoint int) {
	// Generate a canonical chain to act as the main dataset
	chainConfig := *params.TestChainConfig
	var (
		engine = beacon.New(ethash.NewFaker())
		key, _ = crypto.HexToECDSA("b71c71a67e1177ad4e901695e1b4b9ee17ae16c6668d313eac2f96dbcda3f291")
		addr   = crypto.PubkeyToAddress(key.PublicKey)
		nonce  = uint64(0)

		gspec = &Genesis{
			Config:  &chainConfig,
			Alloc:   types.GenesisAlloc{addr: {Balance: big.NewInt(math.MaxInt64)}},
			BaseFee: big.NewInt(params.InitialBaseFee),
		}
		signer     = types.LatestSigner(gspec.Config)
		mergeBlock = math.MaxInt32
	)
	// Generate and import the canonical chain
	chain, err := NewBlockChain(rawdb.NewMemoryDatabase(), nil, gspec, nil, engine, vm.Config{}, nil, nil)
	if err != nil {
		t.Fatalf("failed to create tester chain: %v", err)
	}
	defer chain.Stop()

	// Activate the transition since genesis if required
	if mergePoint == 0 {
		mergeBlock = 0

		// Set the terminal total difficulty in the config
		gspec.Config.TerminalTotalDifficulty = big.NewInt(0)
	}
	genDb, blocks, _ := GenerateChainWithGenesis(gspec, engine, 2*TriesInMemory, func(i int, gen *BlockGen) {
		tx, err := types.SignTx(types.NewTransaction(nonce, common.HexToAddress("deadbeef"), big.NewInt(100), 21000, big.NewInt(int64(i+1)*params.GWei), nil), signer, key)
		if err != nil {
			t.Fatalf("failed to create tx: %v", err)
		}
		gen.AddTx(tx)
		if int(gen.header.Number.Uint64()) >= mergeBlock {
			gen.SetPoS()
		}
		nonce++
	})
	if n, err := chain.InsertChain(blocks); err != nil {
		t.Fatalf("block %d: failed to insert into chain: %v", n, err)
	}

	lastPrunedIndex := len(blocks) - TestTriesInMemory - 1
	lastPrunedBlock := blocks[lastPrunedIndex-1]
	firstNonPrunedBlock := blocks[len(blocks)-TestTriesInMemory]

	// Verify pruning of lastPrunedBlock
	if chain.HasBlockAndState(lastPrunedBlock.Hash(), lastPrunedBlock.NumberU64()) {
		t.Errorf("Block %d not pruned", lastPrunedBlock.NumberU64())
	}
	// Verify firstNonPrunedBlock is not pruned
	if !chain.HasBlockAndState(firstNonPrunedBlock.Hash(), firstNonPrunedBlock.NumberU64()) {
		t.Errorf("Block %d pruned", firstNonPrunedBlock.NumberU64())
	}

	// Activate the transition in the middle of the chain
	if mergePoint == 1 {
		// Set the terminal total difficulty in the config
		ttd := big.NewInt(int64(len(blocks)))
		ttd.Mul(ttd, params.GenesisDifficulty)
		gspec.Config.TerminalTotalDifficulty = ttd
		mergeBlock = len(blocks)
	}

	// Generate the sidechain
	// First block should be a known block, block after should be a pruned block. So
	// canon(pruned), side, side...

	// Generate fork chain, make it longer than canon
	parentIndex := lastPrunedIndex + blocksBetweenCommonAncestorAndPruneblock
	parent := blocks[parentIndex]
	fork, _ := GenerateChain(gspec.Config, parent, engine, genDb, 2*TriesInMemory, func(i int, b *BlockGen) {
		b.SetCoinbase(common.Address{2})
		if int(b.header.Number.Uint64()) >= mergeBlock {
			b.SetPoS()
		}
	})
	// Prepend the parent(s)
	var sidechain []*types.Block
	for i := numCanonBlocksInSidechain; i > 0; i-- {
		sidechain = append(sidechain, blocks[parentIndex+1-i])
	}
	sidechain = append(sidechain, fork...)
	n, err := chain.InsertChain(sidechain)
	if err != nil {
		t.Errorf("Got error, %v number %d - %d", err, sidechain[n].NumberU64(), n)
	}
	head := chain.CurrentBlock()
	if got := fork[len(fork)-1].Hash(); got != head.Hash() {
		t.Fatalf("head wrong, expected %x got %x", head.Hash(), got)
	}
}

// Tests that importing a sidechain (S), where
//   - S is sidechain, containing blocks [Sn...Sm]
//   - C is canon chain, containing blocks [G..Cn..Cm]
//   - The common ancestor Cc is pruned
//   - The first block in S: Sn, is == Cn
//
// That is: the sidechain for import contains some blocks already present in canon chain.
// So the blocks are:
//
//	[ Cn, Cn+1, Cc, Sn+3 ... Sm]
//	^    ^    ^  pruned
func TestPrunedImportSide(t *testing.T) {
	//glogger := log.NewGlogHandler(log.StreamHandler(os.Stdout, log.TerminalFormat(false)))
	//glogger.Verbosity(3)
	//log.Root().SetHandler(log.Handler(glogger))
	testSideImport(t, 3, 3, -1)
	testSideImport(t, 3, -3, -1)
	testSideImport(t, 10, 0, -1)
	testSideImport(t, 1, 10, -1)
	testSideImport(t, 1, -10, -1)
}

func TestPrunedImportSideWithMerging(t *testing.T) {
	//glogger := log.NewGlogHandler(log.StreamHandler(os.Stdout, log.TerminalFormat(false)))
	//glogger.Verbosity(3)
	//log.Root().SetHandler(log.Handler(glogger))
	testSideImport(t, 3, 3, 0)
	testSideImport(t, 3, -3, 0)
	testSideImport(t, 10, 0, 0)
	testSideImport(t, 1, 10, 0)
	testSideImport(t, 1, -10, 0)

	testSideImport(t, 3, 3, 1)
	testSideImport(t, 3, -3, 1)
	testSideImport(t, 10, 0, 1)
	testSideImport(t, 1, 10, 1)
	testSideImport(t, 1, -10, 1)
}

func TestInsertKnownHeaders(t *testing.T) {
	testInsertKnownChainData(t, "headers", rawdb.HashScheme)
	testInsertKnownChainData(t, "headers", rawdb.PathScheme)
}
func TestInsertKnownReceiptChain(t *testing.T) {
	testInsertKnownChainData(t, "receipts", rawdb.HashScheme)
	testInsertKnownChainData(t, "receipts", rawdb.PathScheme)
}
func TestInsertKnownBlocks(t *testing.T) {
	testInsertKnownChainData(t, "blocks", rawdb.HashScheme)
	testInsertKnownChainData(t, "blocks", rawdb.PathScheme)
}

func testInsertKnownChainData(t *testing.T, typ string, scheme string) {
	engine := ethash.NewFaker()
	genesis := &Genesis{
		Config:  params.TestChainConfig,
		BaseFee: big.NewInt(params.InitialBaseFee),
	}
	genDb, blocks, receipts := GenerateChainWithGenesis(genesis, engine, 32, func(i int, b *BlockGen) { b.SetCoinbase(common.Address{1}) })

	// A longer chain but total difficulty is lower.
	blocks2, receipts2 := GenerateChain(genesis.Config, blocks[len(blocks)-1], engine, genDb, 65, func(i int, b *BlockGen) { b.SetCoinbase(common.Address{1}) })

	// A shorter chain but total difficulty is higher.
	blocks3, receipts3 := GenerateChain(genesis.Config, blocks[len(blocks)-1], engine, genDb, 64, func(i int, b *BlockGen) {
		b.SetCoinbase(common.Address{1})
		b.OffsetTime(-9) // A higher difficulty
	})
	// Import the shared chain and the original canonical one
	chaindb, err := rawdb.NewDatabaseWithFreezer(rawdb.NewMemoryDatabase(), t.TempDir(), "", false, false, false, false, false)
	if err != nil {
		t.Fatalf("failed to create temp freezer db: %v", err)
	}
	defer chaindb.Close()

	chain, err := NewBlockChain(chaindb, DefaultCacheConfigWithScheme(scheme), genesis, nil, engine, vm.Config{}, nil, nil)
	if err != nil {
		t.Fatalf("failed to create tester chain: %v", err)
	}
	defer chain.Stop()

	var (
		inserter func(blocks []*types.Block, receipts []types.Receipts) error
		asserter func(t *testing.T, block *types.Block)
	)
	if typ == "headers" {
		inserter = func(blocks []*types.Block, receipts []types.Receipts) error {
			headers := make([]*types.Header, 0, len(blocks))
			for _, block := range blocks {
				headers = append(headers, block.Header())
			}
			_, err := chain.InsertHeaderChain(headers)
			return err
		}
		asserter = func(t *testing.T, block *types.Block) {
			if chain.CurrentHeader().Hash() != block.Hash() {
				t.Fatalf("current head header mismatch, have %v, want %v", chain.CurrentHeader().Hash().Hex(), block.Hash().Hex())
			}
		}
	} else if typ == "receipts" {
		inserter = func(blocks []*types.Block, receipts []types.Receipts) error {
			headers := make([]*types.Header, 0, len(blocks))
			for _, block := range blocks {
				headers = append(headers, block.Header())
			}
			_, err := chain.InsertHeaderChain(headers)
			if err != nil {
				return err
			}
			_, err = chain.InsertReceiptChain(blocks, receipts, 0)
			return err
		}
		asserter = func(t *testing.T, block *types.Block) {
			if chain.CurrentSnapBlock().Hash() != block.Hash() {
				t.Fatalf("current head fast block mismatch, have %v, want %v", chain.CurrentSnapBlock().Hash().Hex(), block.Hash().Hex())
			}
		}
	} else {
		inserter = func(blocks []*types.Block, receipts []types.Receipts) error {
			_, err := chain.InsertChain(blocks)
			return err
		}
		asserter = func(t *testing.T, block *types.Block) {
			if chain.CurrentBlock().Hash() != block.Hash() {
				t.Fatalf("current head block mismatch, have %v, want %v", chain.CurrentBlock().Hash().Hex(), block.Hash().Hex())
			}
		}
	}

	if err := inserter(blocks, receipts); err != nil {
		t.Fatalf("failed to insert chain data: %v", err)
	}

	// Reimport the chain data again. All the imported
	// chain data are regarded "known" data.
	if err := inserter(blocks, receipts); err != nil {
		t.Fatalf("failed to insert chain data: %v", err)
	}
	asserter(t, blocks[len(blocks)-1])

	// Import a long canonical chain with some known data as prefix.
	rollback := blocks[len(blocks)/2].NumberU64()

	chain.SetHead(rollback - 1)
	if err := inserter(append(blocks, blocks2...), append(receipts, receipts2...)); err != nil {
		t.Fatalf("failed to insert chain data: %v", err)
	}
	asserter(t, blocks2[len(blocks2)-1])

	// Import a heavier shorter but higher total difficulty chain with some known data as prefix.
	if err := inserter(append(blocks, blocks3...), append(receipts, receipts3...)); err != nil {
		t.Fatalf("failed to insert chain data: %v", err)
	}
	asserter(t, blocks3[len(blocks3)-1])

	// Import a longer but lower total difficulty chain with some known data as prefix.
	if err := inserter(append(blocks, blocks2...), append(receipts, receipts2...)); err != nil {
		t.Fatalf("failed to insert chain data: %v", err)
	}
	// The head shouldn't change.
	asserter(t, blocks3[len(blocks3)-1])

	// Rollback the heavier chain and re-insert the longer chain again
	chain.SetHead(rollback - 1)
	if err := inserter(append(blocks, blocks2...), append(receipts, receipts2...)); err != nil {
		t.Fatalf("failed to insert chain data: %v", err)
	}
	asserter(t, blocks2[len(blocks2)-1])
}

func TestInsertKnownHeadersWithMerging(t *testing.T) {
	testInsertKnownChainDataWithMerging(t, "headers", 0)
}
func TestInsertKnownReceiptChainWithMerging(t *testing.T) {
	testInsertKnownChainDataWithMerging(t, "receipts", 0)
}
func TestInsertKnownBlocksWithMerging(t *testing.T) {
	testInsertKnownChainDataWithMerging(t, "blocks", 0)
}
func TestInsertKnownHeadersAfterMerging(t *testing.T) {
	testInsertKnownChainDataWithMerging(t, "headers", 1)
}
func TestInsertKnownReceiptChainAfterMerging(t *testing.T) {
	testInsertKnownChainDataWithMerging(t, "receipts", 1)
}
func TestInsertKnownBlocksAfterMerging(t *testing.T) {
	testInsertKnownChainDataWithMerging(t, "blocks", 1)
}

// mergeHeight can be assigned in these values:
// 0: means the merging is applied since genesis
// 1: means the merging is applied after the first segment
func testInsertKnownChainDataWithMerging(t *testing.T, typ string, mergeHeight int) {
	// Copy the TestChainConfig so we can modify it during tests
	chainConfig := *params.TestChainConfig
	var (
		genesis = &Genesis{
			BaseFee: big.NewInt(params.InitialBaseFee),
			Config:  &chainConfig,
		}
		engine     = beacon.New(ethash.NewFaker())
		mergeBlock = uint64(math.MaxUint64)
	)
	// Apply merging since genesis
	if mergeHeight == 0 {
		genesis.Config.TerminalTotalDifficulty = big.NewInt(0)
		mergeBlock = uint64(0)
	}

	genDb, blocks, receipts := GenerateChainWithGenesis(genesis, engine, 32,
		func(i int, b *BlockGen) {
			if b.header.Number.Uint64() >= mergeBlock {
				b.SetPoS()
			}
			b.SetCoinbase(common.Address{1})
		})

	// Apply merging after the first segment
	if mergeHeight == 1 {
		// TTD is genesis diff + blocks
		ttd := big.NewInt(1 + int64(len(blocks)))
		ttd.Mul(ttd, params.GenesisDifficulty)
		genesis.Config.TerminalTotalDifficulty = ttd
		mergeBlock = uint64(len(blocks))
	}
	// Longer chain and shorter chain
	blocks2, receipts2 := GenerateChain(genesis.Config, blocks[len(blocks)-1], engine, genDb, 65, func(i int, b *BlockGen) {
		b.SetCoinbase(common.Address{1})
		if b.header.Number.Uint64() >= mergeBlock {
			b.SetPoS()
		}
	})
	blocks3, receipts3 := GenerateChain(genesis.Config, blocks[len(blocks)-1], engine, genDb, 64, func(i int, b *BlockGen) {
		b.SetCoinbase(common.Address{1})
		b.OffsetTime(-9) // Time shifted, difficulty shouldn't be changed
		if b.header.Number.Uint64() >= mergeBlock {
			b.SetPoS()
		}
	})
	// Import the shared chain and the original canonical one
	chaindb, err := rawdb.NewDatabaseWithFreezer(rawdb.NewMemoryDatabase(), t.TempDir(), "", false, false, false, false, false)
	if err != nil {
		t.Fatalf("failed to create temp freezer db: %v", err)
	}
	defer chaindb.Close()

	chain, err := NewBlockChain(chaindb, nil, genesis, nil, engine, vm.Config{}, nil, nil)
	if err != nil {
		t.Fatalf("failed to create tester chain: %v", err)
	}
	defer chain.Stop()

	var (
		inserter func(blocks []*types.Block, receipts []types.Receipts) error
		asserter func(t *testing.T, block *types.Block)
	)
	if typ == "headers" {
		inserter = func(blocks []*types.Block, receipts []types.Receipts) error {
			headers := make([]*types.Header, 0, len(blocks))
			for _, block := range blocks {
				headers = append(headers, block.Header())
			}
			i, err := chain.InsertHeaderChain(headers)
			if err != nil {
				return fmt.Errorf("index %d, number %d: %w", i, headers[i].Number, err)
			}
			return err
		}
		asserter = func(t *testing.T, block *types.Block) {
			if chain.CurrentHeader().Hash() != block.Hash() {
				t.Fatalf("current head header mismatch, have %v, want %v", chain.CurrentHeader().Hash().Hex(), block.Hash().Hex())
			}
		}
	} else if typ == "receipts" {
		inserter = func(blocks []*types.Block, receipts []types.Receipts) error {
			headers := make([]*types.Header, 0, len(blocks))
			for _, block := range blocks {
				headers = append(headers, block.Header())
			}
			i, err := chain.InsertHeaderChain(headers)
			if err != nil {
				return fmt.Errorf("index %d: %w", i, err)
			}
			_, err = chain.InsertReceiptChain(blocks, receipts, 0)
			return err
		}
		asserter = func(t *testing.T, block *types.Block) {
			if chain.CurrentSnapBlock().Hash() != block.Hash() {
				t.Fatalf("current head fast block mismatch, have %v, want %v", chain.CurrentSnapBlock().Hash().Hex(), block.Hash().Hex())
			}
		}
	} else {
		inserter = func(blocks []*types.Block, receipts []types.Receipts) error {
			i, err := chain.InsertChain(blocks)
			if err != nil {
				return fmt.Errorf("index %d: %w", i, err)
			}
			return nil
		}
		asserter = func(t *testing.T, block *types.Block) {
			if chain.CurrentBlock().Hash() != block.Hash() {
				t.Fatalf("current head block mismatch, have %v, want %v", chain.CurrentBlock().Hash().Hex(), block.Hash().Hex())
			}
		}
	}
	if err := inserter(blocks, receipts); err != nil {
		t.Fatalf("failed to insert chain data: %v", err)
	}

	// Reimport the chain data again. All the imported
	// chain data are regarded "known" data.
	if err := inserter(blocks, receipts); err != nil {
		t.Fatalf("failed to insert chain data: %v", err)
	}
	asserter(t, blocks[len(blocks)-1])

	// Import a long canonical chain with some known data as prefix.
	rollback := blocks[len(blocks)/2].NumberU64()
	chain.SetHead(rollback - 1)
	if err := inserter(blocks, receipts); err != nil {
		t.Fatalf("failed to insert chain data: %v", err)
	}
	asserter(t, blocks[len(blocks)-1])

	// Import a longer chain with some known data as prefix.
	if err := inserter(append(blocks, blocks2...), append(receipts, receipts2...)); err != nil {
		t.Fatalf("failed to insert chain data: %v", err)
	}
	asserter(t, blocks2[len(blocks2)-1])

	// Import a shorter chain with some known data as prefix.
	// The reorg is expected since the fork choice rule is
	// already changed.
	if err := inserter(append(blocks, blocks3...), append(receipts, receipts3...)); err != nil {
		t.Fatalf("failed to insert chain data: %v", err)
	}
	// The head shouldn't change.
	asserter(t, blocks3[len(blocks3)-1])

	// Reimport the longer chain again, the reorg is still expected
	chain.SetHead(rollback - 1)
	if err := inserter(append(blocks, blocks2...), append(receipts, receipts2...)); err != nil {
		t.Fatalf("failed to insert chain data: %v", err)
	}
	asserter(t, blocks2[len(blocks2)-1])
}

// getLongAndShortChains returns two chains: A is longer, B is heavier.
func getLongAndShortChains(scheme string) (*BlockChain, []*types.Block, []*types.Block, *Genesis, error) {
	// Generate a canonical chain to act as the main dataset
	engine := ethash.NewFaker()
	genesis := &Genesis{
		Config:  params.TestChainConfig,
		BaseFee: big.NewInt(params.InitialBaseFee),
	}
	// Generate and import the canonical chain,
	// Offset the time, to keep the difficulty low
	genDb, longChain, _ := GenerateChainWithGenesis(genesis, engine, 80, func(i int, b *BlockGen) {
		b.SetCoinbase(common.Address{1})
	})
	chain, err := NewBlockChain(rawdb.NewMemoryDatabase(), DefaultCacheConfigWithScheme(scheme), genesis, nil, engine, vm.Config{}, nil, nil)
	if err != nil {
		return nil, nil, nil, nil, fmt.Errorf("failed to create tester chain: %v", err)
	}
	// Generate fork chain, make it shorter than canon, with common ancestor pretty early
	parentIndex := 3
	parent := longChain[parentIndex]
	heavyChainExt, _ := GenerateChain(genesis.Config, parent, engine, genDb, 75, func(i int, b *BlockGen) {
		b.SetCoinbase(common.Address{2})
		b.OffsetTime(-9)
	})
	var heavyChain []*types.Block
	heavyChain = append(heavyChain, longChain[:parentIndex+1]...)
	heavyChain = append(heavyChain, heavyChainExt...)

	// Verify that the test is sane
	var (
		longerTd  = new(big.Int)
		shorterTd = new(big.Int)
	)
	for index, b := range longChain {
		longerTd.Add(longerTd, b.Difficulty())
		if index <= parentIndex {
			shorterTd.Add(shorterTd, b.Difficulty())
		}
	}
	for _, b := range heavyChain {
		shorterTd.Add(shorterTd, b.Difficulty())
	}
	if shorterTd.Cmp(longerTd) <= 0 {
		return nil, nil, nil, nil, fmt.Errorf("test is moot, heavyChain td (%v) must be larger than canon td (%v)", shorterTd, longerTd)
	}
	longerNum := longChain[len(longChain)-1].NumberU64()
	shorterNum := heavyChain[len(heavyChain)-1].NumberU64()
	if shorterNum >= longerNum {
		return nil, nil, nil, nil, fmt.Errorf("test is moot, heavyChain num (%v) must be lower than canon num (%v)", shorterNum, longerNum)
	}
	return chain, longChain, heavyChain, genesis, nil
}

// TestReorgToShorterRemovesCanonMapping tests that if we
// 1. Have a chain [0 ... N .. X]
// 2. Reorg to shorter but heavier chain [0 ... N ... Y]
// 3. Then there should be no canon mapping for the block at height X
// 4. The forked block should still be retrievable by hash
func TestReorgToShorterRemovesCanonMapping(t *testing.T) {
	testReorgToShorterRemovesCanonMapping(t, rawdb.HashScheme)
	testReorgToShorterRemovesCanonMapping(t, rawdb.PathScheme)
}

func testReorgToShorterRemovesCanonMapping(t *testing.T, scheme string) {
	chain, canonblocks, sideblocks, _, err := getLongAndShortChains(scheme)
	if err != nil {
		t.Fatal(err)
	}
	defer chain.Stop()

	if n, err := chain.InsertChain(canonblocks); err != nil {
		t.Fatalf("block %d: failed to insert into chain: %v", n, err)
	}
	canonNum := chain.CurrentBlock().Number.Uint64()
	canonHash := chain.CurrentBlock().Hash()
	_, err = chain.InsertChain(sideblocks)
	if err != nil {
		t.Errorf("Got error, %v", err)
	}
	head := chain.CurrentBlock()
	if got := sideblocks[len(sideblocks)-1].Hash(); got != head.Hash() {
		t.Fatalf("head wrong, expected %x got %x", head.Hash(), got)
	}
	// We have now inserted a sidechain.
	if blockByNum := chain.GetBlockByNumber(canonNum); blockByNum != nil {
		t.Errorf("expected block to be gone: %v", blockByNum.NumberU64())
	}
	if headerByNum := chain.GetHeaderByNumber(canonNum); headerByNum != nil {
		t.Errorf("expected header to be gone: %v", headerByNum.Number)
	}
	if blockByHash := chain.GetBlockByHash(canonHash); blockByHash == nil {
		t.Errorf("expected block to be present: %x", blockByHash.Hash())
	}
	if headerByHash := chain.GetHeaderByHash(canonHash); headerByHash == nil {
		t.Errorf("expected header to be present: %x", headerByHash.Hash())
	}
}

// TestReorgToShorterRemovesCanonMappingHeaderChain is the same scenario
// as TestReorgToShorterRemovesCanonMapping, but applied on headerchain
// imports -- that is, for fast sync
func TestReorgToShorterRemovesCanonMappingHeaderChain(t *testing.T) {
	testReorgToShorterRemovesCanonMappingHeaderChain(t, rawdb.HashScheme)
	testReorgToShorterRemovesCanonMappingHeaderChain(t, rawdb.PathScheme)
}

func testReorgToShorterRemovesCanonMappingHeaderChain(t *testing.T, scheme string) {
	chain, canonblocks, sideblocks, _, err := getLongAndShortChains(scheme)
	if err != nil {
		t.Fatal(err)
	}
	defer chain.Stop()

	// Convert into headers
	canonHeaders := make([]*types.Header, len(canonblocks))
	for i, block := range canonblocks {
		canonHeaders[i] = block.Header()
	}
	if n, err := chain.InsertHeaderChain(canonHeaders); err != nil {
		t.Fatalf("header %d: failed to insert into chain: %v", n, err)
	}
	canonNum := chain.CurrentHeader().Number.Uint64()
	canonHash := chain.CurrentBlock().Hash()
	sideHeaders := make([]*types.Header, len(sideblocks))
	for i, block := range sideblocks {
		sideHeaders[i] = block.Header()
	}
	if n, err := chain.InsertHeaderChain(sideHeaders); err != nil {
		t.Fatalf("header %d: failed to insert into chain: %v", n, err)
	}
	head := chain.CurrentHeader()
	if got := sideblocks[len(sideblocks)-1].Hash(); got != head.Hash() {
		t.Fatalf("head wrong, expected %x got %x", head.Hash(), got)
	}
	// We have now inserted a sidechain.
	if blockByNum := chain.GetBlockByNumber(canonNum); blockByNum != nil {
		t.Errorf("expected block to be gone: %v", blockByNum.NumberU64())
	}
	if headerByNum := chain.GetHeaderByNumber(canonNum); headerByNum != nil {
		t.Errorf("expected header to be gone: %v", headerByNum.Number.Uint64())
	}
	if blockByHash := chain.GetBlockByHash(canonHash); blockByHash == nil {
		t.Errorf("expected block to be present: %x", blockByHash.Hash())
	}
	if headerByHash := chain.GetHeaderByHash(canonHash); headerByHash == nil {
		t.Errorf("expected header to be present: %x", headerByHash.Hash())
	}
}

// Benchmarks large blocks with value transfers to non-existing accounts
func benchmarkLargeNumberOfValueToNonexisting(b *testing.B, numTxs, numBlocks int, recipientFn func(uint64) common.Address, dataFn func(uint64) []byte) {
	var (
		signer          = types.HomesteadSigner{}
		testBankKey, _  = crypto.HexToECDSA("b71c71a67e1177ad4e901695e1b4b9ee17ae16c6668d313eac2f96dbcda3f291")
		testBankAddress = crypto.PubkeyToAddress(testBankKey.PublicKey)
		bankFunds       = big.NewInt(100000000000000000)
		gspec           = &Genesis{
			Config: params.TestChainConfig,
			Alloc: types.GenesisAlloc{
				testBankAddress: {Balance: bankFunds},
				common.HexToAddress("0xc0de"): {
					Code:    []byte{0x60, 0x01, 0x50},
					Balance: big.NewInt(0),
				}, // push 1, pop
			},
			GasLimit: 100e6, // 100 M
		}
	)
	// Generate the original common chain segment and the two competing forks
	engine := ethash.NewFaker()

	blockGenerator := func(i int, block *BlockGen) {
		block.SetCoinbase(common.Address{1})
		for txi := 0; txi < numTxs; txi++ {
			uniq := uint64(i*numTxs + txi)
			recipient := recipientFn(uniq)
			tx, err := types.SignTx(types.NewTransaction(uniq, recipient, big.NewInt(1), params.TxGas, block.header.BaseFee, nil), signer, testBankKey)
			if err != nil {
				b.Error(err)
			}
			block.AddTx(tx)
		}
	}

	_, shared, _ := GenerateChainWithGenesis(gspec, engine, numBlocks, blockGenerator)
	b.StopTimer()
	b.ResetTimer()
	for i := 0; i < b.N; i++ {
		// Import the shared chain and the original canonical one
		chain, err := NewBlockChain(rawdb.NewMemoryDatabase(), nil, gspec, nil, engine, vm.Config{}, nil, nil)
		if err != nil {
			b.Fatalf("failed to create tester chain: %v", err)
		}
		b.StartTimer()
		if _, err := chain.InsertChain(shared); err != nil {
			b.Fatalf("failed to insert shared chain: %v", err)
		}
		b.StopTimer()
		block := chain.GetBlockByHash(chain.CurrentBlock().Hash())
		if got := block.Transactions().Len(); got != numTxs*numBlocks {
			b.Fatalf("Transactions were not included, expected %d, got %d", numTxs*numBlocks, got)
		}
	}
}

func BenchmarkBlockChain_1x1000ValueTransferToNonexisting(b *testing.B) {
	var (
		numTxs    = 1000
		numBlocks = 1
	)
	recipientFn := func(nonce uint64) common.Address {
		return common.BigToAddress(new(big.Int).SetUint64(1337 + nonce))
	}
	dataFn := func(nonce uint64) []byte {
		return nil
	}
	benchmarkLargeNumberOfValueToNonexisting(b, numTxs, numBlocks, recipientFn, dataFn)
}

func BenchmarkBlockChain_1x1000ValueTransferToExisting(b *testing.B) {
	var (
		numTxs    = 1000
		numBlocks = 1
	)
	b.StopTimer()
	b.ResetTimer()

	recipientFn := func(nonce uint64) common.Address {
		return common.BigToAddress(new(big.Int).SetUint64(1337))
	}
	dataFn := func(nonce uint64) []byte {
		return nil
	}
	benchmarkLargeNumberOfValueToNonexisting(b, numTxs, numBlocks, recipientFn, dataFn)
}

func BenchmarkBlockChain_1x1000Executions(b *testing.B) {
	var (
		numTxs    = 1000
		numBlocks = 1
	)
	b.StopTimer()
	b.ResetTimer()

	recipientFn := func(nonce uint64) common.Address {
		return common.BigToAddress(new(big.Int).SetUint64(0xc0de))
	}
	dataFn := func(nonce uint64) []byte {
		return nil
	}
	benchmarkLargeNumberOfValueToNonexisting(b, numTxs, numBlocks, recipientFn, dataFn)
}

// Tests that importing a some old blocks, where all blocks are before the
// pruning point.
// This internally leads to a sidechain import, since the blocks trigger an
// ErrPrunedAncestor error.
// This may e.g. happen if
//  1. Downloader rollbacks a batch of inserted blocks and exits
//  2. Downloader starts to sync again
//  3. The blocks fetched are all known and canonical blocks
func TestSideImportPrunedBlocks(t *testing.T) {
	testSideImportPrunedBlocks(t, rawdb.HashScheme)
	testSideImportPrunedBlocks(t, rawdb.PathScheme)
}

func testSideImportPrunedBlocks(t *testing.T, scheme string) {
	// Generate a canonical chain to act as the main dataset
	engine := ethash.NewFaker()
	genesis := &Genesis{
		Config:  params.TestChainConfig,
		BaseFee: big.NewInt(params.InitialBaseFee),
	}
	// Generate and import the canonical chain
	_, blocks, _ := GenerateChainWithGenesis(genesis, engine, 2*TriesInMemory, nil)

	chain, err := NewBlockChain(rawdb.NewMemoryDatabase(), DefaultCacheConfigWithScheme(scheme), genesis, nil, engine, vm.Config{}, nil, nil)
	if err != nil {
		t.Fatalf("failed to create tester chain: %v", err)
	}
	defer chain.Stop()

	if n, err := chain.InsertChain(blocks); err != nil {
		t.Fatalf("block %d: failed to insert into chain: %v", n, err)
	}
	// In path-based trie database implementation, it will keep 128 diff + 1 disk
	// layers, totally 129 latest states available. In hash-based it's 128.
	states := TestTriesInMemory
	if scheme == rawdb.PathScheme {
		states = TestTriesInMemory + 1
	}
	lastPrunedIndex := len(blocks) - states - 1
	lastPrunedBlock := blocks[lastPrunedIndex]

	// Verify pruning of lastPrunedBlock
	if chain.HasBlockAndState(lastPrunedBlock.Hash(), lastPrunedBlock.NumberU64()) {
		t.Errorf("Block %d not pruned", lastPrunedBlock.NumberU64())
	}
	firstNonPrunedBlock := blocks[len(blocks)-states]
	// Verify firstNonPrunedBlock is not pruned
	if !chain.HasBlockAndState(firstNonPrunedBlock.Hash(), firstNonPrunedBlock.NumberU64()) {
		t.Errorf("Block %d pruned", firstNonPrunedBlock.NumberU64())
	}
	// Now re-import some old blocks
	blockToReimport := blocks[5:8]
	_, err = chain.InsertChain(blockToReimport)
	if err != nil {
		t.Errorf("Got error, %v", err)
	}
}

// TestDeleteCreateRevert tests a weird state transition corner case that we hit
// while changing the internals of statedb. The workflow is that a contract is
// self destructed, then in a followup transaction (but same block) it's created
// again and the transaction reverted.
//
// The original statedb implementation flushed dirty objects to the tries after
// each transaction, so this works ok. The rework accumulated writes in memory
// first, but the journal wiped the entire state object on create-revert.
func TestDeleteCreateRevert(t *testing.T) {
	testDeleteCreateRevert(t, rawdb.HashScheme)
	testDeleteCreateRevert(t, rawdb.PathScheme)
}

func testDeleteCreateRevert(t *testing.T, scheme string) {
	var (
		aa     = common.HexToAddress("0x000000000000000000000000000000000000aaaa")
		bb     = common.HexToAddress("0x000000000000000000000000000000000000bbbb")
		engine = ethash.NewFaker()

		// A sender who makes transactions, has some funds
		key, _  = crypto.HexToECDSA("b71c71a67e1177ad4e901695e1b4b9ee17ae16c6668d313eac2f96dbcda3f291")
		address = crypto.PubkeyToAddress(key.PublicKey)
		funds   = big.NewInt(100000000000000000)
		gspec   = &Genesis{
			Config: params.TestChainConfig,
			Alloc: types.GenesisAlloc{
				address: {Balance: funds},
				// The address 0xAAAAA selfdestructs if called
				aa: {
					// Code needs to just selfdestruct
					Code:    []byte{byte(vm.PC), byte(vm.SELFDESTRUCT)},
					Nonce:   1,
					Balance: big.NewInt(0),
				},
				// The address 0xBBBB send 1 wei to 0xAAAA, then reverts
				bb: {
					Code: []byte{
						byte(vm.PC),          // [0]
						byte(vm.DUP1),        // [0,0]
						byte(vm.DUP1),        // [0,0,0]
						byte(vm.DUP1),        // [0,0,0,0]
						byte(vm.PUSH1), 0x01, // [0,0,0,0,1] (value)
						byte(vm.PUSH2), 0xaa, 0xaa, // [0,0,0,0,1, 0xaaaa]
						byte(vm.GAS),
						byte(vm.CALL),
						byte(vm.REVERT),
					},
					Balance: big.NewInt(1),
				},
			},
		}
	)

	_, blocks, _ := GenerateChainWithGenesis(gspec, engine, 1, func(i int, b *BlockGen) {
		b.SetCoinbase(common.Address{1})
		// One transaction to AAAA
		tx, _ := types.SignTx(types.NewTransaction(0, aa,
			big.NewInt(0), 50000, b.header.BaseFee, nil), types.HomesteadSigner{}, key)
		b.AddTx(tx)
		// One transaction to BBBB
		tx, _ = types.SignTx(types.NewTransaction(1, bb,
			big.NewInt(0), 100000, b.header.BaseFee, nil), types.HomesteadSigner{}, key)
		b.AddTx(tx)
	})
	// Import the canonical chain
	chain, err := NewBlockChain(rawdb.NewMemoryDatabase(), DefaultCacheConfigWithScheme(scheme), gspec, nil, engine, vm.Config{}, nil, nil)
	if err != nil {
		t.Fatalf("failed to create tester chain: %v", err)
	}
	defer chain.Stop()

	if n, err := chain.InsertChain(blocks); err != nil {
		t.Fatalf("block %d: failed to insert into chain: %v", n, err)
	}
}

// TestDeleteRecreateSlots tests a state-transition that contains both deletion
// and recreation of contract state.
// Contract A exists, has slots 1 and 2 set
// Tx 1: Selfdestruct A
// Tx 2: Re-create A, set slots 3 and 4
// Expected outcome is that _all_ slots are cleared from A, due to the selfdestruct,
// and then the new slots exist
func TestDeleteRecreateSlots(t *testing.T) {
	testDeleteRecreateSlots(t, rawdb.HashScheme)
	testDeleteRecreateSlots(t, rawdb.PathScheme)
}

func testDeleteRecreateSlots(t *testing.T, scheme string) {
	var (
		engine = ethash.NewFaker()

		// A sender who makes transactions, has some funds
		key, _    = crypto.HexToECDSA("b71c71a67e1177ad4e901695e1b4b9ee17ae16c6668d313eac2f96dbcda3f291")
		address   = crypto.PubkeyToAddress(key.PublicKey)
		funds     = big.NewInt(1000000000000000)
		bb        = common.HexToAddress("0x000000000000000000000000000000000000bbbb")
		aaStorage = make(map[common.Hash]common.Hash)          // Initial storage in AA
		aaCode    = []byte{byte(vm.PC), byte(vm.SELFDESTRUCT)} // Code for AA (simple selfdestruct)
	)
	// Populate two slots
	aaStorage[common.HexToHash("01")] = common.HexToHash("01")
	aaStorage[common.HexToHash("02")] = common.HexToHash("02")

	// The bb-code needs to CREATE2 the aa contract. It consists of
	// both initcode and deployment code
	// initcode:
	// 1. Set slots 3=3, 4=4,
	// 2. Return aaCode

	initCode := []byte{
		byte(vm.PUSH1), 0x3, // value
		byte(vm.PUSH1), 0x3, // location
		byte(vm.SSTORE),     // Set slot[3] = 3
		byte(vm.PUSH1), 0x4, // value
		byte(vm.PUSH1), 0x4, // location
		byte(vm.SSTORE), // Set slot[4] = 4
		// Slots are set, now return the code
		byte(vm.PUSH2), byte(vm.PC), byte(vm.SELFDESTRUCT), // Push code on stack
		byte(vm.PUSH1), 0x0, // memory start on stack
		byte(vm.MSTORE),
		// Code is now in memory.
		byte(vm.PUSH1), 0x2, // size
		byte(vm.PUSH1), byte(32 - 2), // offset
		byte(vm.RETURN),
	}
	if l := len(initCode); l > 32 {
		t.Fatalf("init code is too long for a pushx, need a more elaborate deployer")
	}
	bbCode := []byte{
		// Push initcode onto stack
		byte(vm.PUSH1) + byte(len(initCode)-1)}
	bbCode = append(bbCode, initCode...)
	bbCode = append(bbCode, []byte{
		byte(vm.PUSH1), 0x0, // memory start on stack
		byte(vm.MSTORE),
		byte(vm.PUSH1), 0x00, // salt
		byte(vm.PUSH1), byte(len(initCode)), // size
		byte(vm.PUSH1), byte(32 - len(initCode)), // offset
		byte(vm.PUSH1), 0x00, // endowment
		byte(vm.CREATE2),
	}...)

	initHash := crypto.Keccak256Hash(initCode)
	aa := crypto.CreateAddress2(bb, [32]byte{}, initHash[:])
	t.Logf("Destination address: %x\n", aa)

	gspec := &Genesis{
		Config: params.TestChainConfig,
		Alloc: types.GenesisAlloc{
			address: {Balance: funds},
			// The address 0xAAAAA selfdestructs if called
			aa: {
				// Code needs to just selfdestruct
				Code:    aaCode,
				Nonce:   1,
				Balance: big.NewInt(0),
				Storage: aaStorage,
			},
			// The contract BB recreates AA
			bb: {
				Code:    bbCode,
				Balance: big.NewInt(1),
			},
		},
	}
	_, blocks, _ := GenerateChainWithGenesis(gspec, engine, 1, func(i int, b *BlockGen) {
		b.SetCoinbase(common.Address{1})
		// One transaction to AA, to kill it
		tx, _ := types.SignTx(types.NewTransaction(0, aa,
			big.NewInt(0), 50000, b.header.BaseFee, nil), types.HomesteadSigner{}, key)
		b.AddTx(tx)
		// One transaction to BB, to recreate AA
		tx, _ = types.SignTx(types.NewTransaction(1, bb,
			big.NewInt(0), 100000, b.header.BaseFee, nil), types.HomesteadSigner{}, key)
		b.AddTx(tx)
	})
	// Import the canonical chain
	chain, err := NewBlockChain(rawdb.NewMemoryDatabase(), DefaultCacheConfigWithScheme(scheme), gspec, nil, engine, vm.Config{
		Tracer: logger.NewJSONLogger(nil, os.Stdout),
	}, nil, nil)
	if err != nil {
		t.Fatalf("failed to create tester chain: %v", err)
	}
	defer chain.Stop()

	if n, err := chain.InsertChain(blocks); err != nil {
		t.Fatalf("block %d: failed to insert into chain: %v", n, err)
	}
	statedb, _ := chain.State()

	// If all is correct, then slot 1 and 2 are zero
	if got, exp := statedb.GetState(aa, common.HexToHash("01")), (common.Hash{}); got != exp {
		t.Errorf("got %x exp %x", got, exp)
	}
	if got, exp := statedb.GetState(aa, common.HexToHash("02")), (common.Hash{}); got != exp {
		t.Errorf("got %x exp %x", got, exp)
	}
	// Also, 3 and 4 should be set
	if got, exp := statedb.GetState(aa, common.HexToHash("03")), common.HexToHash("03"); got != exp {
		t.Fatalf("got %x exp %x", got, exp)
	}
	if got, exp := statedb.GetState(aa, common.HexToHash("04")), common.HexToHash("04"); got != exp {
		t.Fatalf("got %x exp %x", got, exp)
	}
}

// TestDeleteRecreateAccount tests a state-transition that contains deletion of a
// contract with storage, and a recreate of the same contract via a
// regular value-transfer
// Expected outcome is that _all_ slots are cleared from A
func TestDeleteRecreateAccount(t *testing.T) {
	testDeleteRecreateAccount(t, rawdb.HashScheme)
	testDeleteRecreateAccount(t, rawdb.PathScheme)
}

func testDeleteRecreateAccount(t *testing.T, scheme string) {
	var (
		engine = ethash.NewFaker()

		// A sender who makes transactions, has some funds
		key, _  = crypto.HexToECDSA("b71c71a67e1177ad4e901695e1b4b9ee17ae16c6668d313eac2f96dbcda3f291")
		address = crypto.PubkeyToAddress(key.PublicKey)
		funds   = big.NewInt(1000000000000000)

		aa        = common.HexToAddress("0x7217d81b76bdd8707601e959454e3d776aee5f43")
		aaStorage = make(map[common.Hash]common.Hash)          // Initial storage in AA
		aaCode    = []byte{byte(vm.PC), byte(vm.SELFDESTRUCT)} // Code for AA (simple selfdestruct)
	)
	// Populate two slots
	aaStorage[common.HexToHash("01")] = common.HexToHash("01")
	aaStorage[common.HexToHash("02")] = common.HexToHash("02")

	gspec := &Genesis{
		Config: params.TestChainConfig,
		Alloc: types.GenesisAlloc{
			address: {Balance: funds},
			// The address 0xAAAAA selfdestructs if called
			aa: {
				// Code needs to just selfdestruct
				Code:    aaCode,
				Nonce:   1,
				Balance: big.NewInt(0),
				Storage: aaStorage,
			},
		},
	}

	_, blocks, _ := GenerateChainWithGenesis(gspec, engine, 1, func(i int, b *BlockGen) {
		b.SetCoinbase(common.Address{1})
		// One transaction to AA, to kill it
		tx, _ := types.SignTx(types.NewTransaction(0, aa,
			big.NewInt(0), 50000, b.header.BaseFee, nil), types.HomesteadSigner{}, key)
		b.AddTx(tx)
		// One transaction to AA, to recreate it (but without storage
		tx, _ = types.SignTx(types.NewTransaction(1, aa,
			big.NewInt(1), 100000, b.header.BaseFee, nil), types.HomesteadSigner{}, key)
		b.AddTx(tx)
	})
	// Import the canonical chain
	chain, err := NewBlockChain(rawdb.NewMemoryDatabase(), DefaultCacheConfigWithScheme(scheme), gspec, nil, engine, vm.Config{
		Tracer: logger.NewJSONLogger(nil, os.Stdout),
	}, nil, nil)
	if err != nil {
		t.Fatalf("failed to create tester chain: %v", err)
	}
	defer chain.Stop()

	if n, err := chain.InsertChain(blocks); err != nil {
		t.Fatalf("block %d: failed to insert into chain: %v", n, err)
	}
	statedb, _ := chain.State()

	// If all is correct, then both slots are zero
	if got, exp := statedb.GetState(aa, common.HexToHash("01")), (common.Hash{}); got != exp {
		t.Errorf("got %x exp %x", got, exp)
	}
	if got, exp := statedb.GetState(aa, common.HexToHash("02")), (common.Hash{}); got != exp {
		t.Errorf("got %x exp %x", got, exp)
	}
}

// TestDeleteRecreateSlotsAcrossManyBlocks tests multiple state-transition that contains both deletion
// and recreation of contract state.
// Contract A exists, has slots 1 and 2 set
// Tx 1: Selfdestruct A
// Tx 2: Re-create A, set slots 3 and 4
// Expected outcome is that _all_ slots are cleared from A, due to the selfdestruct,
// and then the new slots exist
func TestDeleteRecreateSlotsAcrossManyBlocks(t *testing.T) {
	testDeleteRecreateSlotsAcrossManyBlocks(t, rawdb.HashScheme)
	testDeleteRecreateSlotsAcrossManyBlocks(t, rawdb.PathScheme)
}

func testDeleteRecreateSlotsAcrossManyBlocks(t *testing.T, scheme string) {
	var (
		engine = ethash.NewFaker()

		// A sender who makes transactions, has some funds
		key, _    = crypto.HexToECDSA("b71c71a67e1177ad4e901695e1b4b9ee17ae16c6668d313eac2f96dbcda3f291")
		address   = crypto.PubkeyToAddress(key.PublicKey)
		funds     = big.NewInt(1000000000000000)
		bb        = common.HexToAddress("0x000000000000000000000000000000000000bbbb")
		aaStorage = make(map[common.Hash]common.Hash)          // Initial storage in AA
		aaCode    = []byte{byte(vm.PC), byte(vm.SELFDESTRUCT)} // Code for AA (simple selfdestruct)
	)
	// Populate two slots
	aaStorage[common.HexToHash("01")] = common.HexToHash("01")
	aaStorage[common.HexToHash("02")] = common.HexToHash("02")

	// The bb-code needs to CREATE2 the aa contract. It consists of
	// both initcode and deployment code
	// initcode:
	// 1. Set slots 3=blocknum+1, 4=4,
	// 2. Return aaCode

	initCode := []byte{
		byte(vm.PUSH1), 0x1, //
		byte(vm.NUMBER),     // value = number + 1
		byte(vm.ADD),        //
		byte(vm.PUSH1), 0x3, // location
		byte(vm.SSTORE),     // Set slot[3] = number + 1
		byte(vm.PUSH1), 0x4, // value
		byte(vm.PUSH1), 0x4, // location
		byte(vm.SSTORE), // Set slot[4] = 4
		// Slots are set, now return the code
		byte(vm.PUSH2), byte(vm.PC), byte(vm.SELFDESTRUCT), // Push code on stack
		byte(vm.PUSH1), 0x0, // memory start on stack
		byte(vm.MSTORE),
		// Code is now in memory.
		byte(vm.PUSH1), 0x2, // size
		byte(vm.PUSH1), byte(32 - 2), // offset
		byte(vm.RETURN),
	}
	if l := len(initCode); l > 32 {
		t.Fatalf("init code is too long for a pushx, need a more elaborate deployer")
	}
	bbCode := []byte{
		// Push initcode onto stack
		byte(vm.PUSH1) + byte(len(initCode)-1)}
	bbCode = append(bbCode, initCode...)
	bbCode = append(bbCode, []byte{
		byte(vm.PUSH1), 0x0, // memory start on stack
		byte(vm.MSTORE),
		byte(vm.PUSH1), 0x00, // salt
		byte(vm.PUSH1), byte(len(initCode)), // size
		byte(vm.PUSH1), byte(32 - len(initCode)), // offset
		byte(vm.PUSH1), 0x00, // endowment
		byte(vm.CREATE2),
	}...)

	initHash := crypto.Keccak256Hash(initCode)
	aa := crypto.CreateAddress2(bb, [32]byte{}, initHash[:])
	t.Logf("Destination address: %x\n", aa)
	gspec := &Genesis{
		Config: params.TestChainConfig,
		Alloc: types.GenesisAlloc{
			address: {Balance: funds},
			// The address 0xAAAAA selfdestructs if called
			aa: {
				// Code needs to just selfdestruct
				Code:    aaCode,
				Nonce:   1,
				Balance: big.NewInt(0),
				Storage: aaStorage,
			},
			// The contract BB recreates AA
			bb: {
				Code:    bbCode,
				Balance: big.NewInt(1),
			},
		},
	}
	var nonce uint64

	type expectation struct {
		exist    bool
		blocknum int
		values   map[int]int
	}
	var current = &expectation{
		exist:    true, // exists in genesis
		blocknum: 0,
		values:   map[int]int{1: 1, 2: 2},
	}
	var expectations []*expectation
	var newDestruct = func(e *expectation, b *BlockGen) *types.Transaction {
		tx, _ := types.SignTx(types.NewTransaction(nonce, aa,
			big.NewInt(0), 50000, b.header.BaseFee, nil), types.HomesteadSigner{}, key)
		nonce++
		if e.exist {
			e.exist = false
			e.values = nil
		}
		//t.Logf("block %d; adding destruct\n", e.blocknum)
		return tx
	}
	var newResurrect = func(e *expectation, b *BlockGen) *types.Transaction {
		tx, _ := types.SignTx(types.NewTransaction(nonce, bb,
			big.NewInt(0), 100000, b.header.BaseFee, nil), types.HomesteadSigner{}, key)
		nonce++
		if !e.exist {
			e.exist = true
			e.values = map[int]int{3: e.blocknum + 1, 4: 4}
		}
		//t.Logf("block %d; adding resurrect\n", e.blocknum)
		return tx
	}

	_, blocks, _ := GenerateChainWithGenesis(gspec, engine, 150, func(i int, b *BlockGen) {
		var exp = new(expectation)
		exp.blocknum = i + 1
		exp.values = make(map[int]int)
		for k, v := range current.values {
			exp.values[k] = v
		}
		exp.exist = current.exist

		b.SetCoinbase(common.Address{1})
		if i%2 == 0 {
			b.AddTx(newDestruct(exp, b))
		}
		if i%3 == 0 {
			b.AddTx(newResurrect(exp, b))
		}
		if i%5 == 0 {
			b.AddTx(newDestruct(exp, b))
		}
		if i%7 == 0 {
			b.AddTx(newResurrect(exp, b))
		}
		expectations = append(expectations, exp)
		current = exp
	})
	// Import the canonical chain
	chain, err := NewBlockChain(rawdb.NewMemoryDatabase(), DefaultCacheConfigWithScheme(scheme), gspec, nil, engine, vm.Config{
		//Debug:  true,
		//Tracer: vm.NewJSONLogger(nil, os.Stdout),
	}, nil, nil)
	if err != nil {
		t.Fatalf("failed to create tester chain: %v", err)
	}
	defer chain.Stop()

	var asHash = func(num int) common.Hash {
		return common.BytesToHash([]byte{byte(num)})
	}
	for i, block := range blocks {
		blockNum := i + 1
		if n, err := chain.InsertChain([]*types.Block{block}); err != nil {
			t.Fatalf("block %d: failed to insert into chain: %v", n, err)
		}
		statedb, _ := chain.State()
		// If all is correct, then slot 1 and 2 are zero
		if got, exp := statedb.GetState(aa, common.HexToHash("01")), (common.Hash{}); got != exp {
			t.Errorf("block %d, got %x exp %x", blockNum, got, exp)
		}
		if got, exp := statedb.GetState(aa, common.HexToHash("02")), (common.Hash{}); got != exp {
			t.Errorf("block %d, got %x exp %x", blockNum, got, exp)
		}
		exp := expectations[i]
		if exp.exist {
			if !statedb.Exist(aa) {
				t.Fatalf("block %d, expected %v to exist, it did not", blockNum, aa)
			}
			for slot, val := range exp.values {
				if gotValue, expValue := statedb.GetState(aa, asHash(slot)), asHash(val); gotValue != expValue {
					t.Fatalf("block %d, slot %d, got %x exp %x", blockNum, slot, gotValue, expValue)
				}
			}
		} else {
			if statedb.Exist(aa) {
				t.Fatalf("block %d, expected %v to not exist, it did", blockNum, aa)
			}
		}
	}
}

// TestInitThenFailCreateContract tests a pretty notorious case that happened
// on mainnet over blocks 7338108, 7338110 and 7338115.
//   - Block 7338108: address e771789f5cccac282f23bb7add5690e1f6ca467c is initiated
//     with 0.001 ether (thus created but no code)
//   - Block 7338110: a CREATE2 is attempted. The CREATE2 would deploy code on
//     the same address e771789f5cccac282f23bb7add5690e1f6ca467c. However, the
//     deployment fails due to OOG during initcode execution
//   - Block 7338115: another tx checks the balance of
//     e771789f5cccac282f23bb7add5690e1f6ca467c, and the snapshotter returned it as
//     zero.
//
// The problem being that the snapshotter maintains a destructset, and adds items
// to the destructset in case something is created "onto" an existing item.
// We need to either roll back the snapDestructs, or not place it into snapDestructs
// in the first place.
//

func TestInitThenFailCreateContract(t *testing.T) {
	testInitThenFailCreateContract(t, rawdb.HashScheme)
	testInitThenFailCreateContract(t, rawdb.PathScheme)
}

func testInitThenFailCreateContract(t *testing.T, scheme string) {
	var (
		engine = ethash.NewFaker()

		// A sender who makes transactions, has some funds
		key, _  = crypto.HexToECDSA("b71c71a67e1177ad4e901695e1b4b9ee17ae16c6668d313eac2f96dbcda3f291")
		address = crypto.PubkeyToAddress(key.PublicKey)
		funds   = big.NewInt(1000000000000000)
		bb      = common.HexToAddress("0x000000000000000000000000000000000000bbbb")
	)

	// The bb-code needs to CREATE2 the aa contract. It consists of
	// both initcode and deployment code
	// initcode:
	// 1. If blocknum < 1, error out (e.g invalid opcode)
	// 2. else, return a snippet of code
	initCode := []byte{
		byte(vm.PUSH1), 0x1, // y (2)
		byte(vm.NUMBER), // x (number)
		byte(vm.GT),     // x > y?
		byte(vm.PUSH1), byte(0x8),
		byte(vm.JUMPI), // jump to label if number > 2
		byte(0xFE),     // illegal opcode
		byte(vm.JUMPDEST),
		byte(vm.PUSH1), 0x2, // size
		byte(vm.PUSH1), 0x0, // offset
		byte(vm.RETURN), // return 2 bytes of zero-code
	}
	if l := len(initCode); l > 32 {
		t.Fatalf("init code is too long for a pushx, need a more elaborate deployer")
	}
	bbCode := []byte{
		// Push initcode onto stack
		byte(vm.PUSH1) + byte(len(initCode)-1)}
	bbCode = append(bbCode, initCode...)
	bbCode = append(bbCode, []byte{
		byte(vm.PUSH1), 0x0, // memory start on stack
		byte(vm.MSTORE),
		byte(vm.PUSH1), 0x00, // salt
		byte(vm.PUSH1), byte(len(initCode)), // size
		byte(vm.PUSH1), byte(32 - len(initCode)), // offset
		byte(vm.PUSH1), 0x00, // endowment
		byte(vm.CREATE2),
	}...)

	initHash := crypto.Keccak256Hash(initCode)
	aa := crypto.CreateAddress2(bb, [32]byte{}, initHash[:])
	t.Logf("Destination address: %x\n", aa)

	gspec := &Genesis{
		Config: params.TestChainConfig,
		Alloc: types.GenesisAlloc{
			address: {Balance: funds},
			// The address aa has some funds
			aa: {Balance: big.NewInt(100000)},
			// The contract BB tries to create code onto AA
			bb: {
				Code:    bbCode,
				Balance: big.NewInt(1),
			},
		},
	}
	nonce := uint64(0)
	_, blocks, _ := GenerateChainWithGenesis(gspec, engine, 4, func(i int, b *BlockGen) {
		b.SetCoinbase(common.Address{1})
		// One transaction to BB
		tx, _ := types.SignTx(types.NewTransaction(nonce, bb,
			big.NewInt(0), 100000, b.header.BaseFee, nil), types.HomesteadSigner{}, key)
		b.AddTx(tx)
		nonce++
	})

	// Import the canonical chain
	chain, err := NewBlockChain(rawdb.NewMemoryDatabase(), DefaultCacheConfigWithScheme(scheme), gspec, nil, engine, vm.Config{
		//Debug:  true,
		//Tracer: vm.NewJSONLogger(nil, os.Stdout),
	}, nil, nil)
	if err != nil {
		t.Fatalf("failed to create tester chain: %v", err)
	}
	defer chain.Stop()

	statedb, _ := chain.State()
	if got, exp := statedb.GetBalance(aa), uint256.NewInt(100000); got.Cmp(exp) != 0 {
		t.Fatalf("Genesis err, got %v exp %v", got, exp)
	}
	// First block tries to create, but fails
	{
		block := blocks[0]
		if _, err := chain.InsertChain([]*types.Block{blocks[0]}); err != nil {
			t.Fatalf("block %d: failed to insert into chain: %v", block.NumberU64(), err)
		}
		statedb, _ = chain.State()
		if got, exp := statedb.GetBalance(aa), uint256.NewInt(100000); got.Cmp(exp) != 0 {
			t.Fatalf("block %d: got %v exp %v", block.NumberU64(), got, exp)
		}
	}
	// Import the rest of the blocks
	for _, block := range blocks[1:] {
		if _, err := chain.InsertChain([]*types.Block{block}); err != nil {
			t.Fatalf("block %d: failed to insert into chain: %v", block.NumberU64(), err)
		}
	}
}

// TestEIP2718Transition* tests that an EIP-2718 transaction will be accepted
// after the fork block has passed. This is verified by sending an EIP-2930
// access list transaction, which specifies a single slot access, and then
// checking that the gas usage of a hot SLOAD and a cold SLOAD are calculated
// correctly.

// TestEIP2718TransitionWithTestChainConfig tests EIP-2718 with TestChainConfig.
func TestEIP2718TransitionWithTestChainConfig(t *testing.T) {
	testEIP2718TransitionWithConfig(t, rawdb.HashScheme, params.TestChainConfig)
	testEIP2718TransitionWithConfig(t, rawdb.HashScheme, params.TestChainConfig)
}

func preShanghaiConfig() *params.ChainConfig {
	config := *params.ParliaTestChainConfig
	config.ShanghaiTime = nil
	config.KeplerTime = nil
	config.FeynmanTime = nil
	config.FeynmanFixTime = nil
	config.CancunTime = nil
	return &config
}

// TestEIP2718TransitionWithParliaConfig tests EIP-2718 with Parlia Config.
func TestEIP2718TransitionWithParliaConfig(t *testing.T) {
	testEIP2718TransitionWithConfig(t, rawdb.HashScheme, preShanghaiConfig())
	testEIP2718TransitionWithConfig(t, rawdb.PathScheme, preShanghaiConfig())
}

// testEIP2718TransitionWithConfig tests EIP02718 with given ChainConfig.
func testEIP2718TransitionWithConfig(t *testing.T, scheme string, config *params.ChainConfig) {
	var (
		aa     = common.HexToAddress("0x000000000000000000000000000000000000aaaa")
		engine = ethash.NewFaker()

		// A sender who makes transactions, has some funds
		key, _  = crypto.HexToECDSA("b71c71a67e1177ad4e901695e1b4b9ee17ae16c6668d313eac2f96dbcda3f291")
		address = crypto.PubkeyToAddress(key.PublicKey)
		funds   = big.NewInt(1000000000000000)
		gspec   = &Genesis{
			Config: config,
			Alloc: types.GenesisAlloc{
				address: {Balance: funds},
				// The address 0xAAAA sloads 0x00 and 0x01
				aa: {
					Code: []byte{
						byte(vm.PC),
						byte(vm.PC),
						byte(vm.SLOAD),
						byte(vm.SLOAD),
					},
					Nonce:   0,
					Balance: big.NewInt(0),
				},
			},
		}
	)
	// Generate blocks
	_, blocks, _ := GenerateChainWithGenesis(gspec, engine, 1, func(i int, b *BlockGen) {
		b.SetCoinbase(common.Address{1})

		// One transaction to 0xAAAA
		signer := types.LatestSigner(gspec.Config)
		tx, _ := types.SignNewTx(key, signer, &types.AccessListTx{
			ChainID:  gspec.Config.ChainID,
			Nonce:    0,
			To:       &aa,
			Gas:      30000,
			GasPrice: b.header.BaseFee,
			AccessList: types.AccessList{{
				Address:     aa,
				StorageKeys: []common.Hash{{0}},
			}},
		})
		b.AddTx(tx)
	})

	// Import the canonical chain
	chain, err := NewBlockChain(rawdb.NewMemoryDatabase(), DefaultCacheConfigWithScheme(scheme), gspec, nil, engine, vm.Config{}, nil, nil)
	if err != nil {
		t.Fatalf("failed to create tester chain: %v", err)
	}
	defer chain.Stop()

	if n, err := chain.InsertChain(blocks); err != nil {
		t.Fatalf("block %d: failed to insert into chain: %v", n, err)
	}

	block := chain.GetBlockByNumber(1)

	// Expected gas is intrinsic + 2 * pc + hot load + cold load, since only one load is in the access list
	expected := params.TxGas + params.TxAccessListAddressGas + params.TxAccessListStorageKeyGas +
		vm.GasQuickStep*2 + params.WarmStorageReadCostEIP2929 + params.ColdSloadCostEIP2929
	if block.GasUsed() != expected {
		t.Fatalf("incorrect amount of gas spent: expected %d, got %d", expected, block.GasUsed())
	}
}

// TestEIP1559Transition tests the following:
//
//  1. A transaction whose gasFeeCap is greater than the baseFee is valid.
//  2. Gas accounting for access lists on EIP-1559 transactions is correct.
//  3. Only the transaction's tip will be received by the coinbase.
//  4. The transaction sender pays for both the tip and baseFee.
//  5. The coinbase receives only the partially realized tip when
//     gasFeeCap - gasTipCap < baseFee.
//  6. Legacy transaction behave as expected (e.g. gasPrice = gasFeeCap = gasTipCap).
func TestEIP1559Transition(t *testing.T) {
	testEIP1559Transition(t, rawdb.HashScheme)
	testEIP1559Transition(t, rawdb.PathScheme)
}

func testEIP1559Transition(t *testing.T, scheme string) {
	var (
		aa     = common.HexToAddress("0x000000000000000000000000000000000000aaaa")
		engine = ethash.NewFaker()

		// A sender who makes transactions, has some funds
		key1, _ = crypto.HexToECDSA("b71c71a67e1177ad4e901695e1b4b9ee17ae16c6668d313eac2f96dbcda3f291")
		key2, _ = crypto.HexToECDSA("8a1f9a8f95be41cd7ccb6168179afb4504aefe388d1e14474d32c45c72ce7b7a")
		addr1   = crypto.PubkeyToAddress(key1.PublicKey)
		addr2   = crypto.PubkeyToAddress(key2.PublicKey)
		funds   = new(big.Int).Mul(common.Big1, big.NewInt(params.Ether))
		config  = *params.AllEthashProtocolChanges
		gspec   = &Genesis{
			Config: &config,
			Alloc: types.GenesisAlloc{
				addr1: {Balance: funds},
				addr2: {Balance: funds},
				// The address 0xAAAA sloads 0x00 and 0x01
				aa: {
					Code: []byte{
						byte(vm.PC),
						byte(vm.PC),
						byte(vm.SLOAD),
						byte(vm.SLOAD),
					},
					Nonce:   0,
					Balance: big.NewInt(0),
				},
			},
		}
	)

	gspec.Config.BerlinBlock = common.Big0
	gspec.Config.LondonBlock = common.Big0
	signer := types.LatestSigner(gspec.Config)

	genDb, blocks, _ := GenerateChainWithGenesis(gspec, engine, 1, func(i int, b *BlockGen) {
		b.SetCoinbase(common.Address{1})

		// One transaction to 0xAAAA
		accesses := types.AccessList{types.AccessTuple{
			Address:     aa,
			StorageKeys: []common.Hash{{0}},
		}}

		txdata := &types.DynamicFeeTx{
			ChainID:    gspec.Config.ChainID,
			Nonce:      0,
			To:         &aa,
			Gas:        30000,
			GasFeeCap:  newGwei(5),
			GasTipCap:  big.NewInt(2),
			AccessList: accesses,
			Data:       []byte{},
		}
		tx := types.NewTx(txdata)
		tx, _ = types.SignTx(tx, signer, key1)

		b.AddTx(tx)
	})
	chain, err := NewBlockChain(rawdb.NewMemoryDatabase(), DefaultCacheConfigWithScheme(scheme), gspec, nil, engine, vm.Config{}, nil, nil)
	if err != nil {
		t.Fatalf("failed to create tester chain: %v", err)
	}
	defer chain.Stop()

	if n, err := chain.InsertChain(blocks); err != nil {
		t.Fatalf("block %d: failed to insert into chain: %v", n, err)
	}

	block := chain.GetBlockByNumber(1)

	// 1+2: Ensure EIP-1559 access lists are accounted for via gas usage.
	expectedGas := params.TxGas + params.TxAccessListAddressGas + params.TxAccessListStorageKeyGas +
		vm.GasQuickStep*2 + params.WarmStorageReadCostEIP2929 + params.ColdSloadCostEIP2929
	if block.GasUsed() != expectedGas {
		t.Fatalf("incorrect amount of gas spent: expected %d, got %d", expectedGas, block.GasUsed())
	}

	state, _ := chain.State()

	// 3: Ensure that miner received only the tx's tip.
	actual := state.GetBalance(block.Coinbase()).ToBig()
	expected := new(big.Int).Add(
		new(big.Int).SetUint64(block.GasUsed()*block.Transactions()[0].GasTipCap().Uint64()),
		ethash.ConstantinopleBlockReward.ToBig(),
	)
	if actual.Cmp(expected) != 0 {
		t.Fatalf("miner balance incorrect: expected %d, got %d", expected, actual)
	}

	// 4: Ensure the tx sender paid for the gasUsed * (tip + block baseFee).
	actual = new(big.Int).Sub(funds, state.GetBalance(addr1).ToBig())
	expected = new(big.Int).SetUint64(block.GasUsed() * (block.Transactions()[0].GasTipCap().Uint64() + block.BaseFee().Uint64()))
	if actual.Cmp(expected) != 0 {
		t.Fatalf("sender balance incorrect: expected %d, got %d", expected, actual)
	}

	blocks, _ = GenerateChain(gspec.Config, block, engine, genDb, 1, func(i int, b *BlockGen) {
		b.SetCoinbase(common.Address{2})

		txdata := &types.LegacyTx{
			Nonce:    0,
			To:       &aa,
			Gas:      30000,
			GasPrice: newGwei(5),
		}
		tx := types.NewTx(txdata)
		tx, _ = types.SignTx(tx, signer, key2)

		b.AddTx(tx)
	})

	if n, err := chain.InsertChain(blocks); err != nil {
		t.Fatalf("block %d: failed to insert into chain: %v", n, err)
	}

	block = chain.GetBlockByNumber(2)
	state, _ = chain.State()
	effectiveTip := block.Transactions()[0].GasTipCap().Uint64() - block.BaseFee().Uint64()

	// 6+5: Ensure that miner received only the tx's effective tip.
	actual = state.GetBalance(block.Coinbase()).ToBig()
	expected = new(big.Int).Add(
		new(big.Int).SetUint64(block.GasUsed()*effectiveTip),
		ethash.ConstantinopleBlockReward.ToBig(),
	)
	if actual.Cmp(expected) != 0 {
		t.Fatalf("miner balance incorrect: expected %d, got %d", expected, actual)
	}

	// 4: Ensure the tx sender paid for the gasUsed * (effectiveTip + block baseFee).
	actual = new(big.Int).Sub(funds, state.GetBalance(addr2).ToBig())
	expected = new(big.Int).SetUint64(block.GasUsed() * (effectiveTip + block.BaseFee().Uint64()))
	if actual.Cmp(expected) != 0 {
		t.Fatalf("sender balance incorrect: expected %d, got %d", expected, actual)
	}
}

// Tests the scenario the chain is requested to another point with the missing state.
// It expects the state is recovered and all relevant chain markers are set correctly.
func TestSetCanonical(t *testing.T) {
	testSetCanonical(t, rawdb.HashScheme)
	testSetCanonical(t, rawdb.PathScheme)
}

func testSetCanonical(t *testing.T, scheme string) {
	//log.Root().SetHandler(log.LvlFilterHandler(log.LvlDebug, log.StreamHandler(os.Stderr, log.TerminalFormat(true))))

	var (
		key, _  = crypto.HexToECDSA("b71c71a67e1177ad4e901695e1b4b9ee17ae16c6668d313eac2f96dbcda3f291")
		address = crypto.PubkeyToAddress(key.PublicKey)
		funds   = big.NewInt(100000000000000000)
		gspec   = &Genesis{
			Config:  params.TestChainConfig,
			Alloc:   types.GenesisAlloc{address: {Balance: funds}},
			BaseFee: big.NewInt(params.InitialBaseFee),
		}
		signer = types.LatestSigner(gspec.Config)
		engine = ethash.NewFaker()
	)
	// Generate and import the canonical chain
	_, canon, _ := GenerateChainWithGenesis(gspec, engine, 2*TriesInMemory, func(i int, gen *BlockGen) {
		tx, err := types.SignTx(types.NewTransaction(gen.TxNonce(address), common.Address{0x00}, big.NewInt(1000), params.TxGas, gen.header.BaseFee, nil), signer, key)
		if err != nil {
			panic(err)
		}
		gen.AddTx(tx)
	})
	diskdb, _ := rawdb.NewDatabaseWithFreezer(rawdb.NewMemoryDatabase(), t.TempDir(), "", false, false, false, false, false)
	defer diskdb.Close()

	chain, err := NewBlockChain(diskdb, DefaultCacheConfigWithScheme(scheme), gspec, nil, engine, vm.Config{}, nil, nil)
	if err != nil {
		t.Fatalf("failed to create tester chain: %v", err)
	}
	defer chain.Stop()

	if n, err := chain.InsertChain(canon); err != nil {
		t.Fatalf("block %d: failed to insert into chain: %v", n, err)
	}

	// Generate the side chain and import them
	_, side, _ := GenerateChainWithGenesis(gspec, engine, 2*TriesInMemory, func(i int, gen *BlockGen) {
		tx, err := types.SignTx(types.NewTransaction(gen.TxNonce(address), common.Address{0x00}, big.NewInt(1), params.TxGas, gen.header.BaseFee, nil), signer, key)
		if err != nil {
			panic(err)
		}
		gen.AddTx(tx)
	})
	for _, block := range side {
		err := chain.InsertBlockWithoutSetHead(block)
		if err != nil {
			t.Fatalf("Failed to insert into chain: %v", err)
		}
	}
	for _, block := range side {
		got := chain.GetBlockByHash(block.Hash())
		if got == nil {
			t.Fatalf("Lost the inserted block")
		}
	}

	// Set the chain head to the side chain, ensure all the relevant markers are updated.
	verify := func(head *types.Block) {
		if chain.CurrentBlock().Hash() != head.Hash() {
			t.Fatalf("Unexpected block hash, want %x, got %x", head.Hash(), chain.CurrentBlock().Hash())
		}
		if chain.CurrentSnapBlock().Hash() != head.Hash() {
			t.Fatalf("Unexpected fast block hash, want %x, got %x", head.Hash(), chain.CurrentSnapBlock().Hash())
		}
		if chain.CurrentHeader().Hash() != head.Hash() {
			t.Fatalf("Unexpected head header, want %x, got %x", head.Hash(), chain.CurrentHeader().Hash())
		}
		if !chain.HasState(head.Root()) {
			t.Fatalf("Lost block state %v %x", head.Number(), head.Hash())
		}
	}
	chain.SetCanonical(side[len(side)-1])
	verify(side[len(side)-1])

	// Reset the chain head to original chain
	chain.SetCanonical(canon[TriesInMemory-1])
	verify(canon[TriesInMemory-1])
}

// TestCanonicalHashMarker tests all the canonical hash markers are updated/deleted
// correctly in case reorg is called.
func TestCanonicalHashMarker(t *testing.T) {
	testCanonicalHashMarker(t, rawdb.HashScheme)
	testCanonicalHashMarker(t, rawdb.PathScheme)
}

func testCanonicalHashMarker(t *testing.T, scheme string) {
	var cases = []struct {
		forkA int
		forkB int
	}{
		// ForkA: 10 blocks
		// ForkB: 1 blocks
		//
		// reorged:
		//      markers [2, 10] should be deleted
		//      markers [1] should be updated
		{10, 1},

		// ForkA: 10 blocks
		// ForkB: 2 blocks
		//
		// reorged:
		//      markers [3, 10] should be deleted
		//      markers [1, 2] should be updated
		{10, 2},

		// ForkA: 10 blocks
		// ForkB: 10 blocks
		//
		// reorged:
		//      markers [1, 10] should be updated
		{10, 10},

		// ForkA: 10 blocks
		// ForkB: 11 blocks
		//
		// reorged:
		//      markers [1, 11] should be updated
		{10, 11},
	}
	for _, c := range cases {
		var (
			gspec = &Genesis{
				Config:  params.TestChainConfig,
				Alloc:   types.GenesisAlloc{},
				BaseFee: big.NewInt(params.InitialBaseFee),
			}
			engine = ethash.NewFaker()
		)
		_, forkA, _ := GenerateChainWithGenesis(gspec, engine, c.forkA, func(i int, gen *BlockGen) {})
		_, forkB, _ := GenerateChainWithGenesis(gspec, engine, c.forkB, func(i int, gen *BlockGen) {})

		// Initialize test chain
		chain, err := NewBlockChain(rawdb.NewMemoryDatabase(), DefaultCacheConfigWithScheme(scheme), gspec, nil, engine, vm.Config{}, nil, nil)
		if err != nil {
			t.Fatalf("failed to create tester chain: %v", err)
		}
		// Insert forkA and forkB, the canonical should on forkA still
		if n, err := chain.InsertChain(forkA); err != nil {
			t.Fatalf("block %d: failed to insert into chain: %v", n, err)
		}
		if n, err := chain.InsertChain(forkB); err != nil {
			t.Fatalf("block %d: failed to insert into chain: %v", n, err)
		}

		verify := func(head *types.Block) {
			if chain.CurrentBlock().Hash() != head.Hash() {
				t.Fatalf("Unexpected block hash, want %x, got %x", head.Hash(), chain.CurrentBlock().Hash())
			}
			if chain.CurrentSnapBlock().Hash() != head.Hash() {
				t.Fatalf("Unexpected fast block hash, want %x, got %x", head.Hash(), chain.CurrentSnapBlock().Hash())
			}
			if chain.CurrentHeader().Hash() != head.Hash() {
				t.Fatalf("Unexpected head header, want %x, got %x", head.Hash(), chain.CurrentHeader().Hash())
			}
			if !chain.HasState(head.Root()) {
				t.Fatalf("Lost block state %v %x", head.Number(), head.Hash())
			}
		}

		// Switch canonical chain to forkB if necessary
		if len(forkA) < len(forkB) {
			verify(forkB[len(forkB)-1])
		} else {
			verify(forkA[len(forkA)-1])
			chain.SetCanonical(forkB[len(forkB)-1])
			verify(forkB[len(forkB)-1])
		}

		// Ensure all hash markers are updated correctly
		for i := 0; i < len(forkB); i++ {
			block := forkB[i]
			hash := chain.GetCanonicalHash(block.NumberU64())
			if hash != block.Hash() {
				t.Fatalf("Unexpected canonical hash %d", block.NumberU64())
			}
		}
		if c.forkA > c.forkB {
			for i := uint64(c.forkB) + 1; i <= uint64(c.forkA); i++ {
				hash := chain.GetCanonicalHash(i)
				if hash != (common.Hash{}) {
					t.Fatalf("Unexpected canonical hash %d", i)
				}
			}
		}
		chain.Stop()
	}
}

func TestCreateThenDeletePreByzantium(t *testing.T) {
	// We use Ropsten chain config instead of Testchain config, this is
	// deliberate: we want to use pre-byz rules where we have intermediate state roots
	// between transactions.
	testCreateThenDelete(t, &params.ChainConfig{
		ChainID:        big.NewInt(3),
		HomesteadBlock: big.NewInt(0),
		EIP150Block:    big.NewInt(0),
		EIP155Block:    big.NewInt(10),
		EIP158Block:    big.NewInt(10),
		ByzantiumBlock: big.NewInt(1_700_000),
	})
}
func TestCreateThenDeletePostByzantium(t *testing.T) {
	testCreateThenDelete(t, params.TestChainConfig)
}

// testCreateThenDelete tests a creation and subsequent deletion of a contract, happening
// within the same block.
func testCreateThenDelete(t *testing.T, config *params.ChainConfig) {
	var (
		engine = ethash.NewFaker()
		// A sender who makes transactions, has some funds
		key, _      = crypto.HexToECDSA("b71c71a67e1177ad4e901695e1b4b9ee17ae16c6668d313eac2f96dbcda3f291")
		address     = crypto.PubkeyToAddress(key.PublicKey)
		destAddress = crypto.CreateAddress(address, 0)
		funds       = big.NewInt(1000000000000000)
	)

	// runtime code is 	0x60ffff : PUSH1 0xFF SELFDESTRUCT, a.k.a SELFDESTRUCT(0xFF)
	code := append([]byte{0x60, 0xff, 0xff}, make([]byte, 32-3)...)
	initCode := []byte{
		// SSTORE 1:1
		byte(vm.PUSH1), 0x1,
		byte(vm.PUSH1), 0x1,
		byte(vm.SSTORE),
		// Get the runtime-code on the stack
		byte(vm.PUSH32)}
	initCode = append(initCode, code...)
	initCode = append(initCode, []byte{
		byte(vm.PUSH1), 0x0, // offset
		byte(vm.MSTORE),
		byte(vm.PUSH1), 0x3, // size
		byte(vm.PUSH1), 0x0, // offset
		byte(vm.RETURN), // return 3 bytes of zero-code
	}...)
	gspec := &Genesis{
		Config: config,
		Alloc: types.GenesisAlloc{
			address: {Balance: funds},
		},
	}
	nonce := uint64(0)
	signer := types.HomesteadSigner{}
	_, blocks, _ := GenerateChainWithGenesis(gspec, engine, 2, func(i int, b *BlockGen) {
		fee := big.NewInt(1)
		if b.header.BaseFee != nil {
			fee = b.header.BaseFee
		}
		b.SetCoinbase(common.Address{1})
		tx, _ := types.SignNewTx(key, signer, &types.LegacyTx{
			Nonce:    nonce,
			GasPrice: new(big.Int).Set(fee),
			Gas:      100000,
			Data:     initCode,
		})
		nonce++
		b.AddTx(tx)
		tx, _ = types.SignNewTx(key, signer, &types.LegacyTx{
			Nonce:    nonce,
			GasPrice: new(big.Int).Set(fee),
			Gas:      100000,
			To:       &destAddress,
		})
		b.AddTx(tx)
		nonce++
	})
	// Import the canonical chain
	chain, err := NewBlockChain(rawdb.NewMemoryDatabase(), nil, gspec, nil, engine, vm.Config{
		//Debug:  true,
		//Tracer: logger.NewJSONLogger(nil, os.Stdout),
	}, nil, nil)
	if err != nil {
		t.Fatalf("failed to create tester chain: %v", err)
	}
	defer chain.Stop()
	// Import the blocks
	for _, block := range blocks {
		if _, err := chain.InsertChain([]*types.Block{block}); err != nil {
			t.Fatalf("block %d: failed to insert into chain: %v", block.NumberU64(), err)
		}
	}
}

func TestDeleteThenCreate(t *testing.T) {
	var (
		engine      = ethash.NewFaker()
		key, _      = crypto.HexToECDSA("b71c71a67e1177ad4e901695e1b4b9ee17ae16c6668d313eac2f96dbcda3f291")
		address     = crypto.PubkeyToAddress(key.PublicKey)
		factoryAddr = crypto.CreateAddress(address, 0)
		funds       = big.NewInt(1000000000000000)
	)
	/*
		contract Factory {
		  function deploy(bytes memory code) public {
			address addr;
			assembly {
			  addr := create2(0, add(code, 0x20), mload(code), 0)
			  if iszero(extcodesize(addr)) {
				revert(0, 0)
			  }
			}
		  }
		}
	*/
	factoryBIN := common.Hex2Bytes("608060405234801561001057600080fd5b50610241806100206000396000f3fe608060405234801561001057600080fd5b506004361061002a5760003560e01c80627743601461002f575b600080fd5b610049600480360381019061004491906100d8565b61004b565b005b6000808251602084016000f59050803b61006457600080fd5b5050565b600061007b61007684610146565b610121565b905082815260208101848484011115610097576100966101eb565b5b6100a2848285610177565b509392505050565b600082601f8301126100bf576100be6101e6565b5b81356100cf848260208601610068565b91505092915050565b6000602082840312156100ee576100ed6101f5565b5b600082013567ffffffffffffffff81111561010c5761010b6101f0565b5b610118848285016100aa565b91505092915050565b600061012b61013c565b90506101378282610186565b919050565b6000604051905090565b600067ffffffffffffffff821115610161576101606101b7565b5b61016a826101fa565b9050602081019050919050565b82818337600083830152505050565b61018f826101fa565b810181811067ffffffffffffffff821117156101ae576101ad6101b7565b5b80604052505050565b7f4e487b7100000000000000000000000000000000000000000000000000000000600052604160045260246000fd5b600080fd5b600080fd5b600080fd5b600080fd5b6000601f19601f830116905091905056fea2646970667358221220ea8b35ed310d03b6b3deef166941140b4d9e90ea2c92f6b41eb441daf49a59c364736f6c63430008070033")

	/*
		contract C {
			uint256 value;
			constructor() {
				value = 100;
			}
			function destruct() public payable {
				selfdestruct(payable(msg.sender));
			}
			receive() payable external {}
		}
	*/
	contractABI := common.Hex2Bytes("6080604052348015600f57600080fd5b5060646000819055506081806100266000396000f3fe608060405260043610601f5760003560e01c80632b68b9c614602a576025565b36602557005b600080fd5b60306032565b005b3373ffffffffffffffffffffffffffffffffffffffff16fffea2646970667358221220ab749f5ed1fcb87bda03a74d476af3f074bba24d57cb5a355e8162062ad9a4e664736f6c63430008070033")
	contractAddr := crypto.CreateAddress2(factoryAddr, [32]byte{}, crypto.Keccak256(contractABI))

	gspec := &Genesis{
		Config: params.TestChainConfig,
		Alloc: types.GenesisAlloc{
			address: {Balance: funds},
		},
	}
	nonce := uint64(0)
	signer := types.HomesteadSigner{}
	_, blocks, _ := GenerateChainWithGenesis(gspec, engine, 2, func(i int, b *BlockGen) {
		fee := big.NewInt(1)
		if b.header.BaseFee != nil {
			fee = b.header.BaseFee
		}
		b.SetCoinbase(common.Address{1})

		// Block 1
		if i == 0 {
			tx, _ := types.SignNewTx(key, signer, &types.LegacyTx{
				Nonce:    nonce,
				GasPrice: new(big.Int).Set(fee),
				Gas:      500000,
				Data:     factoryBIN,
			})
			nonce++
			b.AddTx(tx)

			data := common.Hex2Bytes("00774360000000000000000000000000000000000000000000000000000000000000002000000000000000000000000000000000000000000000000000000000000000a76080604052348015600f57600080fd5b5060646000819055506081806100266000396000f3fe608060405260043610601f5760003560e01c80632b68b9c614602a576025565b36602557005b600080fd5b60306032565b005b3373ffffffffffffffffffffffffffffffffffffffff16fffea2646970667358221220ab749f5ed1fcb87bda03a74d476af3f074bba24d57cb5a355e8162062ad9a4e664736f6c6343000807003300000000000000000000000000000000000000000000000000")
			tx, _ = types.SignNewTx(key, signer, &types.LegacyTx{
				Nonce:    nonce,
				GasPrice: new(big.Int).Set(fee),
				Gas:      500000,
				To:       &factoryAddr,
				Data:     data,
			})
			b.AddTx(tx)
			nonce++
		} else {
			// Block 2
			tx, _ := types.SignNewTx(key, signer, &types.LegacyTx{
				Nonce:    nonce,
				GasPrice: new(big.Int).Set(fee),
				Gas:      500000,
				To:       &contractAddr,
				Data:     common.Hex2Bytes("2b68b9c6"), // destruct
			})
			nonce++
			b.AddTx(tx)

			data := common.Hex2Bytes("00774360000000000000000000000000000000000000000000000000000000000000002000000000000000000000000000000000000000000000000000000000000000a76080604052348015600f57600080fd5b5060646000819055506081806100266000396000f3fe608060405260043610601f5760003560e01c80632b68b9c614602a576025565b36602557005b600080fd5b60306032565b005b3373ffffffffffffffffffffffffffffffffffffffff16fffea2646970667358221220ab749f5ed1fcb87bda03a74d476af3f074bba24d57cb5a355e8162062ad9a4e664736f6c6343000807003300000000000000000000000000000000000000000000000000")
			tx, _ = types.SignNewTx(key, signer, &types.LegacyTx{
				Nonce:    nonce,
				GasPrice: new(big.Int).Set(fee),
				Gas:      500000,
				To:       &factoryAddr, // re-creation
				Data:     data,
			})
			b.AddTx(tx)
			nonce++
		}
	})
	// Import the canonical chain
	chain, err := NewBlockChain(rawdb.NewMemoryDatabase(), nil, gspec, nil, engine, vm.Config{}, nil, nil)
	if err != nil {
		t.Fatalf("failed to create tester chain: %v", err)
	}
	for _, block := range blocks {
		if _, err := chain.InsertChain([]*types.Block{block}); err != nil {
			t.Fatalf("block %d: failed to insert into chain: %v", block.NumberU64(), err)
		}
	}
}

// TestTransientStorageReset ensures the transient storage is wiped correctly
// between transactions.
func TestTransientStorageReset(t *testing.T) {
	var (
		engine      = ethash.NewFaker()
		key, _      = crypto.HexToECDSA("b71c71a67e1177ad4e901695e1b4b9ee17ae16c6668d313eac2f96dbcda3f291")
		address     = crypto.PubkeyToAddress(key.PublicKey)
		destAddress = crypto.CreateAddress(address, 0)
		funds       = big.NewInt(1000000000000000)
		vmConfig    = vm.Config{
			ExtraEips: []int{1153}, // Enable transient storage EIP
		}
	)
	code := append([]byte{
		// TLoad value with location 1
		byte(vm.PUSH1), 0x1,
		byte(vm.TLOAD),

		// PUSH location
		byte(vm.PUSH1), 0x1,

		// SStore location:value
		byte(vm.SSTORE),
	}, make([]byte, 32-6)...)
	initCode := []byte{
		// TSTORE 1:1
		byte(vm.PUSH1), 0x1,
		byte(vm.PUSH1), 0x1,
		byte(vm.TSTORE),

		// Get the runtime-code on the stack
		byte(vm.PUSH32)}
	initCode = append(initCode, code...)
	initCode = append(initCode, []byte{
		byte(vm.PUSH1), 0x0, // offset
		byte(vm.MSTORE),
		byte(vm.PUSH1), 0x6, // size
		byte(vm.PUSH1), 0x0, // offset
		byte(vm.RETURN), // return 6 bytes of zero-code
	}...)
	gspec := &Genesis{
		Config: params.TestChainConfig,
		Alloc: types.GenesisAlloc{
			address: {Balance: funds},
		},
	}
	nonce := uint64(0)
	signer := types.HomesteadSigner{}
	_, blocks, _ := GenerateChainWithGenesis(gspec, engine, 1, func(i int, b *BlockGen) {
		fee := big.NewInt(1)
		if b.header.BaseFee != nil {
			fee = b.header.BaseFee
		}
		b.SetCoinbase(common.Address{1})
		tx, _ := types.SignNewTx(key, signer, &types.LegacyTx{
			Nonce:    nonce,
			GasPrice: new(big.Int).Set(fee),
			Gas:      100000,
			Data:     initCode,
		})
		nonce++
		b.AddTxWithVMConfig(tx, vmConfig)

		tx, _ = types.SignNewTx(key, signer, &types.LegacyTx{
			Nonce:    nonce,
			GasPrice: new(big.Int).Set(fee),
			Gas:      100000,
			To:       &destAddress,
		})
		b.AddTxWithVMConfig(tx, vmConfig)
		nonce++
	})

	// Initialize the blockchain with 1153 enabled.
	chain, err := NewBlockChain(rawdb.NewMemoryDatabase(), nil, gspec, nil, engine, vmConfig, nil, nil)
	if err != nil {
		t.Fatalf("failed to create tester chain: %v", err)
	}
	defer chain.Stop()
	// Import the blocks
	if _, err := chain.InsertChain(blocks); err != nil {
		t.Fatalf("failed to insert into chain: %v", err)
	}
	// Check the storage
	state, err := chain.StateAt(chain.CurrentHeader().Root)
	if err != nil {
		t.Fatalf("Failed to load state %v", err)
	}
	loc := common.BytesToHash([]byte{1})
	slot := state.GetState(destAddress, loc)
	if slot != (common.Hash{}) {
		t.Fatalf("Unexpected dirty storage slot")
	}
}

func TestEIP3651(t *testing.T) {
	var (
		aa     = common.HexToAddress("0x000000000000000000000000000000000000aaaa")
		bb     = common.HexToAddress("0x000000000000000000000000000000000000bbbb")
		engine = beacon.NewFaker()

		// A sender who makes transactions, has some funds
		key1, _ = crypto.HexToECDSA("b71c71a67e1177ad4e901695e1b4b9ee17ae16c6668d313eac2f96dbcda3f291")
		key2, _ = crypto.HexToECDSA("8a1f9a8f95be41cd7ccb6168179afb4504aefe388d1e14474d32c45c72ce7b7a")
		addr1   = crypto.PubkeyToAddress(key1.PublicKey)
		addr2   = crypto.PubkeyToAddress(key2.PublicKey)
		funds   = new(big.Int).Mul(common.Big1, big.NewInt(params.Ether))
		config  = *params.AllEthashProtocolChanges
		gspec   = &Genesis{
			Config: &config,
			Alloc: types.GenesisAlloc{
				addr1: {Balance: funds},
				addr2: {Balance: funds},
				// The address 0xAAAA sloads 0x00 and 0x01
				aa: {
					Code: []byte{
						byte(vm.PC),
						byte(vm.PC),
						byte(vm.SLOAD),
						byte(vm.SLOAD),
					},
					Nonce:   0,
					Balance: big.NewInt(0),
				},
				// The address 0xBBBB calls 0xAAAA
				bb: {
					Code: []byte{
						byte(vm.PUSH1), 0, // out size
						byte(vm.DUP1),  // out offset
						byte(vm.DUP1),  // out insize
						byte(vm.DUP1),  // in offset
						byte(vm.PUSH2), // address
						byte(0xaa),
						byte(0xaa),
						byte(vm.GAS), // gas
						byte(vm.DELEGATECALL),
					},
					Nonce:   0,
					Balance: big.NewInt(0),
				},
			},
		}
	)

	gspec.Config.BerlinBlock = common.Big0
	gspec.Config.LondonBlock = common.Big0
	gspec.Config.TerminalTotalDifficulty = common.Big0
	gspec.Config.TerminalTotalDifficultyPassed = true
	gspec.Config.ShanghaiTime = u64(0)
	signer := types.LatestSigner(gspec.Config)

	_, blocks, _ := GenerateChainWithGenesis(gspec, engine, 1, func(i int, b *BlockGen) {
		b.SetCoinbase(aa)
		// One transaction to Coinbase
		txdata := &types.DynamicFeeTx{
			ChainID:    gspec.Config.ChainID,
			Nonce:      0,
			To:         &bb,
			Gas:        500000,
			GasFeeCap:  newGwei(5),
			GasTipCap:  big.NewInt(2),
			AccessList: nil,
			Data:       []byte{},
		}
		tx := types.NewTx(txdata)
		tx, _ = types.SignTx(tx, signer, key1)

		b.AddTx(tx)
	})
	chain, err := NewBlockChain(rawdb.NewMemoryDatabase(), nil, gspec, nil, engine, vm.Config{Tracer: logger.NewMarkdownLogger(&logger.Config{}, os.Stderr).Hooks()}, nil, nil)
	if err != nil {
		t.Fatalf("failed to create tester chain: %v", err)
	}
	defer chain.Stop()
	if n, err := chain.InsertChain(blocks); err != nil {
		t.Fatalf("block %d: failed to insert into chain: %v", n, err)
	}

	block := chain.GetBlockByNumber(1)

	// 1+2: Ensure EIP-1559 access lists are accounted for via gas usage.
	innerGas := vm.GasQuickStep*2 + params.ColdSloadCostEIP2929*2
	expectedGas := params.TxGas + 5*vm.GasFastestStep + vm.GasQuickStep + 100 + innerGas // 100 because 0xaaaa is in access list
	if block.GasUsed() != expectedGas {
		t.Fatalf("incorrect amount of gas spent: expected %d, got %d", expectedGas, block.GasUsed())
	}

	state, _ := chain.State()

	// 3: Ensure that miner received only the tx's tip.
	actual := state.GetBalance(block.Coinbase()).ToBig()
	expected := new(big.Int).SetUint64(block.GasUsed() * block.Transactions()[0].GasTipCap().Uint64())
	if actual.Cmp(expected) != 0 {
		t.Fatalf("miner balance incorrect: expected %d, got %d", expected, actual)
	}

	// 4: Ensure the tx sender paid for the gasUsed * (tip + block baseFee).
	actual = new(big.Int).Sub(funds, state.GetBalance(addr1).ToBig())
	expected = new(big.Int).SetUint64(block.GasUsed() * (block.Transactions()[0].GasTipCap().Uint64() + block.BaseFee().Uint64()))
	if actual.Cmp(expected) != 0 {
		t.Fatalf("sender balance incorrect: expected %d, got %d", expected, actual)
	}
}

type mockParlia struct {
	consensus.Engine
}

func (c *mockParlia) Author(header *types.Header) (common.Address, error) {
	return header.Coinbase, nil
}

func (c *mockParlia) VerifyUncles(chain consensus.ChainReader, block *types.Block) error {
	return nil
}

func (c *mockParlia) VerifyHeader(chain consensus.ChainHeaderReader, header *types.Header) error {
	return nil
}

func (c *mockParlia) VerifyHeaders(chain consensus.ChainHeaderReader, headers []*types.Header) (chan<- struct{}, <-chan error) {
	abort := make(chan<- struct{})
	results := make(chan error, len(headers))
	for i := 0; i < len(headers); i++ {
		results <- nil
	}
	return abort, results
}

func (c *mockParlia) Finalize(chain consensus.ChainHeaderReader, header *types.Header, state *state.StateDB, _ *[]*types.Transaction, uncles []*types.Header, withdrawals []*types.Withdrawal,
	_ *[]*types.Receipt, _ *[]*types.Transaction, _ *uint64) (err error) {
	return
}

func (c *mockParlia) FinalizeAndAssemble(chain consensus.ChainHeaderReader, header *types.Header, state *state.StateDB, txs []*types.Transaction,
	uncles []*types.Header, receipts []*types.Receipt, withdrawals []*types.Withdrawal) (*types.Block, []*types.Receipt, error) {
	// Finalize block
	c.Finalize(chain, header, state, &txs, uncles, nil, nil, nil, nil)

	// Assign the final state root to header.
	header.Root = state.IntermediateRoot(chain.Config().IsEIP158(header.Number))

	// Header seems complete, assemble into a block and return
	return types.NewBlock(header, txs, uncles, receipts, trie.NewStackTrie(nil)), receipts, nil
}

func (c *mockParlia) CalcDifficulty(chain consensus.ChainHeaderReader, time uint64, parent *types.Header) *big.Int {
	return big.NewInt(1)
}

func TestParliaBlobFeeReward(t *testing.T) {
	// Have N headers in the freezer
	frdir := t.TempDir()
	db, err := rawdb.NewDatabaseWithFreezer(rawdb.NewMemoryDatabase(), frdir, "", false, false, false, false, false)
	if err != nil {
		t.Fatalf("failed to create database with ancient backend")
	}
	config := params.ParliaTestChainConfig
	gspec := &Genesis{
		Config: config,
		Alloc:  types.GenesisAlloc{testAddr: {Balance: new(big.Int).SetUint64(10 * params.Ether)}},
	}
	engine := &mockParlia{}
	chain, _ := NewBlockChain(db, nil, gspec, nil, engine, vm.Config{}, nil, nil)
	signer := types.LatestSigner(config)

	_, bs, _ := GenerateChainWithGenesis(gspec, engine, 1, func(i int, gen *BlockGen) {
		tx, _ := makeMockTx(config, signer, testKey, gen.TxNonce(testAddr), gen.BaseFee().Uint64(), eip4844.CalcBlobFee(gen.ExcessBlobGas()).Uint64(), false)
		gen.AddTxWithChain(chain, tx)
		tx, sidecar := makeMockTx(config, signer, testKey, gen.TxNonce(testAddr), gen.BaseFee().Uint64(), eip4844.CalcBlobFee(gen.ExcessBlobGas()).Uint64(), true)
		gen.AddTxWithChain(chain, tx)
		gen.AddBlobSidecar(&types.BlobSidecar{
			BlobTxSidecar: *sidecar,
			TxIndex:       1,
			TxHash:        tx.Hash(),
		})
	})
	if _, err := chain.InsertChain(bs); err != nil {
		panic(err)
	}

	stateDB, err := chain.State()
	if err != nil {
		panic(err)
	}
	expect := new(big.Int)
	for _, block := range bs {
		receipts := chain.GetReceiptsByHash(block.Hash())
		for _, receipt := range receipts {
			if receipt.BlobGasPrice != nil {
				blob := receipt.BlobGasPrice.Mul(receipt.BlobGasPrice, new(big.Int).SetUint64(receipt.BlobGasUsed))
				expect.Add(expect, blob)
			}
			plain := receipt.EffectiveGasPrice.Mul(receipt.EffectiveGasPrice, new(big.Int).SetUint64(receipt.GasUsed))
			expect.Add(expect, plain)
		}
	}
	actual := stateDB.GetBalance(params.SystemAddress)
	require.Equal(t, expect.Uint64(), actual.Uint64())
}

func makeMockTx(config *params.ChainConfig, signer types.Signer, key *ecdsa.PrivateKey, nonce uint64, baseFee uint64, blobBaseFee uint64, isBlobTx bool) (*types.Transaction, *types.BlobTxSidecar) {
	if !isBlobTx {
		raw := &types.DynamicFeeTx{
			ChainID:   config.ChainID,
			Nonce:     nonce,
			GasTipCap: big.NewInt(10),
			GasFeeCap: new(big.Int).SetUint64(baseFee + 10),
			Gas:       params.TxGas,
			To:        &common.Address{0x00},
			Value:     big.NewInt(0),
		}
		tx, _ := types.SignTx(types.NewTx(raw), signer, key)
		return tx, nil
	}
	sidecar := &types.BlobTxSidecar{
		Blobs:       []kzg4844.Blob{emptyBlob, emptyBlob},
		Commitments: []kzg4844.Commitment{emptyBlobCommit, emptyBlobCommit},
		Proofs:      []kzg4844.Proof{emptyBlobProof, emptyBlobProof},
	}
	raw := &types.BlobTx{
		ChainID:    uint256.MustFromBig(config.ChainID),
		Nonce:      nonce,
		GasTipCap:  uint256.NewInt(10),
		GasFeeCap:  uint256.NewInt(baseFee + 10),
		Gas:        params.TxGas,
		To:         common.Address{0x00},
		Value:      uint256.NewInt(0),
		BlobFeeCap: uint256.NewInt(blobBaseFee),
		BlobHashes: sidecar.BlobHashes(),
	}
	tx, _ := types.SignTx(types.NewTx(raw), signer, key)
	return tx, sidecar
}<|MERGE_RESOLUTION|>--- conflicted
+++ resolved
@@ -742,113 +742,6 @@
 	}
 }
 
-<<<<<<< HEAD
-// Tests that the insertion functions detect banned hashes.
-func TestBadHeaderHashes(t *testing.T) {
-	testBadHashes(t, false, rawdb.HashScheme, false)
-	testBadHashes(t, false, rawdb.PathScheme, false)
-}
-
-func TestBadBlockHashes(t *testing.T) {
-	testBadHashes(t, true, rawdb.HashScheme, false)
-	testBadHashes(t, true, rawdb.HashScheme, true)
-	testBadHashes(t, true, rawdb.PathScheme, false)
-}
-
-func testBadHashes(t *testing.T, full bool, scheme string, pipeline bool) {
-	// Create a pristine chain and database
-	genDb, _, blockchain, err := newCanonical(ethash.NewFaker(), 0, full, scheme, pipeline)
-	if err != nil {
-		t.Fatalf("failed to create pristine chain: %v", err)
-	}
-	defer blockchain.Stop()
-
-	// Create a chain, ban a hash and try to import
-	if full {
-		blocks := makeBlockChain(blockchain.chainConfig, blockchain.GetBlockByHash(blockchain.CurrentBlock().Hash()), 3, ethash.NewFaker(), genDb, 10)
-
-		BadHashes[blocks[2].Header().Hash()] = true
-		defer func() { delete(BadHashes, blocks[2].Header().Hash()) }()
-
-		_, err = blockchain.InsertChain(blocks)
-	} else {
-		headers := makeHeaderChain(blockchain.chainConfig, blockchain.CurrentHeader(), 3, ethash.NewFaker(), genDb, 10)
-
-		BadHashes[headers[2].Hash()] = true
-		defer func() { delete(BadHashes, headers[2].Hash()) }()
-
-		_, err = blockchain.InsertHeaderChain(headers)
-	}
-	if !errors.Is(err, ErrBannedHash) {
-		t.Errorf("error mismatch: have: %v, want: %v", err, ErrBannedHash)
-	}
-}
-
-// Tests that bad hashes are detected on boot, and the chain rolled back to a
-// good state prior to the bad hash.
-func TestReorgBadHeaderHashes(t *testing.T) {
-	testReorgBadHashes(t, false, rawdb.HashScheme, false)
-	testReorgBadHashes(t, false, rawdb.PathScheme, false)
-}
-func TestReorgBadBlockHashes(t *testing.T) {
-	testReorgBadHashes(t, true, rawdb.HashScheme, false)
-	testReorgBadHashes(t, true, rawdb.HashScheme, true)
-	testReorgBadHashes(t, true, rawdb.PathScheme, false)
-}
-
-func testReorgBadHashes(t *testing.T, full bool, scheme string, pipeline bool) {
-	// Create a pristine chain and database
-	genDb, gspec, blockchain, err := newCanonical(ethash.NewFaker(), 0, full, scheme, pipeline)
-	if err != nil {
-		t.Fatalf("failed to create pristine chain: %v", err)
-	}
-	// Create a chain, import and ban afterwards
-	headers := makeHeaderChain(blockchain.chainConfig, blockchain.CurrentHeader(), 4, ethash.NewFaker(), genDb, 10)
-	blocks := makeBlockChain(blockchain.chainConfig, blockchain.GetBlockByHash(blockchain.CurrentBlock().Hash()), 4, ethash.NewFaker(), genDb, 10)
-
-	if full {
-		if _, err = blockchain.InsertChain(blocks); err != nil {
-			t.Errorf("failed to import blocks: %v", err)
-		}
-		if blockchain.CurrentBlock().Hash() != blocks[3].Hash() {
-			t.Errorf("last block hash mismatch: have: %x, want %x", blockchain.CurrentBlock().Hash(), blocks[3].Header().Hash())
-		}
-		BadHashes[blocks[3].Header().Hash()] = true
-		defer func() { delete(BadHashes, blocks[3].Header().Hash()) }()
-	} else {
-		if _, err = blockchain.InsertHeaderChain(headers); err != nil {
-			t.Errorf("failed to import headers: %v", err)
-		}
-		if blockchain.CurrentHeader().Hash() != headers[3].Hash() {
-			t.Errorf("last header hash mismatch: have: %x, want %x", blockchain.CurrentHeader().Hash(), headers[3].Hash())
-		}
-		BadHashes[headers[3].Hash()] = true
-		defer func() { delete(BadHashes, headers[3].Hash()) }()
-	}
-	blockchain.Stop()
-
-	// Create a new BlockChain and check that it rolled back the state.
-	ncm, err := NewBlockChain(blockchain.db, DefaultCacheConfigWithScheme(scheme), gspec, nil, ethash.NewFaker(), vm.Config{}, nil, nil)
-	if err != nil {
-		t.Fatalf("failed to create new chain manager: %v", err)
-	}
-	if full {
-		if ncm.CurrentBlock().Hash() != blocks[2].Header().Hash() {
-			t.Errorf("last block hash mismatch: have: %x, want %x", ncm.CurrentBlock().Hash(), blocks[2].Header().Hash())
-		}
-		if blocks[2].Header().GasLimit != ncm.GasLimit() {
-			t.Errorf("last  block gasLimit mismatch: have: %d, want %d", ncm.GasLimit(), blocks[2].Header().GasLimit)
-		}
-	} else {
-		if ncm.CurrentHeader().Hash() != headers[2].Hash() {
-			t.Errorf("last header hash mismatch: have: %x, want %x", ncm.CurrentHeader().Hash(), headers[2].Hash())
-		}
-	}
-	ncm.Stop()
-}
-
-=======
->>>>>>> 87246f3c
 // Tests chain insertions in the face of one entity containing an invalid nonce.
 func TestHeadersInsertNonceError(t *testing.T) {
 	testInsertNonceError(t, false, rawdb.HashScheme, false)
