// Copyright 2014 The go-ethereum Authors
// This file is part of the go-ethereum library.
//
// The go-ethereum library is free software: you can redistribute it and/or modify
// it under the terms of the GNU Lesser General Public License as published by
// the Free Software Foundation, either version 3 of the License, or
// (at your option) any later version.
//
// The go-ethereum library is distributed in the hope that it will be useful,
// but WITHOUT ANY WARRANTY; without even the implied warranty of
// MERCHANTABILITY or FITNESS FOR A PARTICULAR PURPOSE. See the
// GNU Lesser General Public License for more details.
//
// You should have received a copy of the GNU Lesser General Public License
// along with the go-ethereum library. If not, see <http://www.gnu.org/licenses/>.

package core

import (
	"errors"
	"fmt"
	"math/big"
	"math/rand"
	"os"
	"sync"
	"testing"
	"time"

	"github.com/ethereum/go-ethereum/common"
	"github.com/ethereum/go-ethereum/common/math"
	"github.com/ethereum/go-ethereum/consensus"
	"github.com/ethereum/go-ethereum/consensus/beacon"
	"github.com/ethereum/go-ethereum/consensus/ethash"
	"github.com/ethereum/go-ethereum/core/rawdb"
	"github.com/ethereum/go-ethereum/core/state"
	"github.com/ethereum/go-ethereum/core/types"
	"github.com/ethereum/go-ethereum/core/vm"
	"github.com/ethereum/go-ethereum/crypto"
	"github.com/ethereum/go-ethereum/eth/tracers/logger"
	"github.com/ethereum/go-ethereum/ethdb"
	"github.com/ethereum/go-ethereum/params"
	"github.com/ethereum/go-ethereum/trie"
)

// So we can deterministically seed different blockchains
var (
	canonicalSeed = 1
	forkSeed1     = 2
	forkSeed2     = 3

	TestTriesInMemory = 128
)

// newCanonical creates a chain database, and injects a deterministic canonical
// chain. Depending on the full flag, if creates either a full block chain or a
// header only chain. The database and genesis specification for block generation
// are also returned in case more test blocks are needed later.
func newCanonical(engine consensus.Engine, n int, full bool, pipeline bool) (ethdb.Database, *Genesis, *BlockChain, error) {
	var (
		genesis = &Genesis{
			BaseFee: big.NewInt(params.InitialBaseFee),
			Config:  params.AllEthashProtocolChanges,
		}
	)

	// Initialize a fresh chain with only a genesis block
	var ops []BlockChainOption
	if pipeline {
		ops = append(ops, EnablePipelineCommit)
	}
	blockchain, _ := NewBlockChain(rawdb.NewMemoryDatabase(), nil, genesis, nil, engine, vm.Config{}, nil, nil, ops...)
	// Create and inject the requested chain
	if n == 0 {
		return rawdb.NewMemoryDatabase(), genesis, blockchain, nil
	}
	if full {
		// Full block-chain requested
		genDb, blocks := makeBlockChainWithGenesis(genesis, n, engine, canonicalSeed)
		_, err := blockchain.InsertChain(blocks)
		return genDb, genesis, blockchain, err
	}
	// Header-only chain requested
	genDb, headers := makeHeaderChainWithGenesis(genesis, n, engine, canonicalSeed)
	_, err := blockchain.InsertHeaderChain(headers, 1)
	return genDb, genesis, blockchain, err
}

func newGwei(n int64) *big.Int {
	return new(big.Int).Mul(big.NewInt(n), big.NewInt(params.GWei))
}

// Test fork of length N starting from block i
func testInvalidStateRootBlockImport(t *testing.T, blockchain *BlockChain, i, n int, pipeline bool) {
	// Copy old chain up to #i into a new db
	db, _, blockchain2, err := newCanonical(ethash.NewFaker(), i, true, pipeline)
	if err != nil {
		t.Fatal("could not make new canonical in testFork", err)
	}
	defer blockchain2.Stop()

	// Assert the chains have the same header/block at #i
	hash1 := blockchain.GetBlockByNumber(uint64(i)).Hash()
	hash2 := blockchain2.GetBlockByNumber(uint64(i)).Hash()
	if hash1 != hash2 {
		t.Errorf("chain content mismatch at %d: have hash %v, want hash %v", i, hash2, hash1)
	}
	// Extend the newly created chain
	blockChainB := makeBlockChain(blockchain2.chainConfig, blockchain2.CurrentBlock(), n, ethash.NewFaker(), db, forkSeed1)
	for idx, block := range blockChainB {
		block.SetRoot(common.Hash{0: byte(forkSeed1), 19: byte(idx)})
	}
	previousBlock := blockchain.CurrentBlock()
	// Sanity check that the forked chain can be imported into the original
	if _, err := blockchain.InsertChain(blockChainB); err == nil {
		t.Fatalf("failed to report insert error")
	}

	time.Sleep(2 * rewindBadBlockInterval)
	latestBlock := blockchain.CurrentBlock()
	if latestBlock.Hash() != previousBlock.Hash() || latestBlock.NumberU64() != previousBlock.NumberU64() {
		t.Fatalf("rewind do not take effect")
	}
	db, _, blockchain3, err := newCanonical(ethash.NewFaker(), i, true, pipeline)
	if err != nil {
		t.Fatal("could not make new canonical in testFork", err)
	}
	defer blockchain3.Stop()

	blockChainC := makeBlockChain(blockchain3.chainConfig, blockchain3.CurrentBlock(), n, ethash.NewFaker(), db, forkSeed2)

	if _, err := blockchain.InsertChain(blockChainC); err != nil {
		t.Fatalf("failed to insert forking chain: %v", err)
	}
}

// Test fork of length N starting from block i
func testFork(t *testing.T, blockchain *BlockChain, i, n int, full, pipeline bool, comparator func(td1, td2 *big.Int)) {
	// Copy old chain up to #i into a new db
	genDb, _, blockchain2, err := newCanonical(ethash.NewFaker(), i, full, pipeline)
	if err != nil {
		t.Fatal("could not make new canonical in testFork", err)
	}
	defer blockchain2.Stop()

	// Assert the chains have the same header/block at #i
	var hash1, hash2 common.Hash
	if full {
		hash1 = blockchain.GetBlockByNumber(uint64(i)).Hash()
		hash2 = blockchain2.GetBlockByNumber(uint64(i)).Hash()
	} else {
		hash1 = blockchain.GetHeaderByNumber(uint64(i)).Hash()
		hash2 = blockchain2.GetHeaderByNumber(uint64(i)).Hash()
	}
	if hash1 != hash2 {
		t.Errorf("chain content mismatch at %d: have hash %v, want hash %v", i, hash2, hash1)
	}
	// Extend the newly created chain
	var (
		blockChainB  []*types.Block
		headerChainB []*types.Header
	)
	if full {
<<<<<<< HEAD
		blockChainB = makeBlockChain(blockchain2.chainConfig, blockchain2.CurrentBlock(), n, ethash.NewFaker(), genDb, forkSeed1)
=======
		blockChainB = makeBlockChain(blockchain2.chainConfig, blockchain2.GetBlockByHash(blockchain2.CurrentBlock().Hash()), n, ethash.NewFaker(), genDb, forkSeed)
>>>>>>> 5ed08c47
		if _, err := blockchain2.InsertChain(blockChainB); err != nil {
			t.Fatalf("failed to insert forking chain: %v", err)
		}
	} else {
		headerChainB = makeHeaderChain(blockchain2.chainConfig, blockchain2.CurrentHeader(), n, ethash.NewFaker(), genDb, forkSeed1)
		if _, err := blockchain2.InsertHeaderChain(headerChainB, 1); err != nil {
			t.Fatalf("failed to insert forking chain: %v", err)
		}
	}
	// Sanity check that the forked chain can be imported into the original
	var tdPre, tdPost *big.Int

	if full {
		cur := blockchain.CurrentBlock()
<<<<<<< HEAD
		tdPre = blockchain.GetTd(cur.Hash(), cur.NumberU64())
		if err := testBlockChainImport(blockChainB, pipeline, blockchain); err != nil {
=======
		tdPre = blockchain.GetTd(cur.Hash(), cur.Number.Uint64())
		if err := testBlockChainImport(blockChainB, blockchain); err != nil {
>>>>>>> 5ed08c47
			t.Fatalf("failed to import forked block chain: %v", err)
		}
		last := blockChainB[len(blockChainB)-1]
		tdPost = blockchain.GetTd(last.Hash(), last.NumberU64())
	} else {
		cur := blockchain.CurrentHeader()
		tdPre = blockchain.GetTd(cur.Hash(), cur.Number.Uint64())
		if err := testHeaderChainImport(headerChainB, blockchain); err != nil {
			t.Fatalf("failed to import forked header chain: %v", err)
		}
		last := headerChainB[len(headerChainB)-1]
		tdPost = blockchain.GetTd(last.Hash(), last.Number.Uint64())
	}
	// Compare the total difficulties of the chains
	comparator(tdPre, tdPost)
}

// testBlockChainImport tries to process a chain of blocks, writing them into
// the database if successful.
func testBlockChainImport(chain types.Blocks, pipelineCommit bool, blockchain *BlockChain) error {
	for _, block := range chain {
		// Try and process the block
		err := blockchain.engine.VerifyHeader(blockchain, block.Header(), true)
		if err == nil {
			err = blockchain.validator.ValidateBody(block)
		}
		if err != nil {
			if err == ErrKnownBlock {
				continue
			}
			return err
		}
		statedb, err := state.New(blockchain.GetBlockByHash(block.ParentHash()).Root(), blockchain.stateCache, nil)
		if err != nil {
			return err
		}
		statedb.SetExpectedStateRoot(block.Root())
		if pipelineCommit {
			statedb.EnablePipeCommit()
		}
		statedb, receipts, _, usedGas, err := blockchain.processor.Process(block, statedb, vm.Config{})
		if err != nil {
			blockchain.reportBlock(block, receipts, err)
			return err
		}
		err = blockchain.validator.ValidateState(block, statedb, receipts, usedGas)
		if err != nil {
			blockchain.reportBlock(block, receipts, err)
			return err
		}

		blockchain.chainmu.MustLock()
		rawdb.WriteTd(blockchain.db, block.Hash(), block.NumberU64(), new(big.Int).Add(block.Difficulty(), blockchain.GetTd(block.ParentHash(), block.NumberU64()-1)))
		rawdb.WriteBlock(blockchain.db, block)
		statedb.Finalise(false)
		statedb.AccountsIntermediateRoot()
		statedb.Commit(nil)
		blockchain.chainmu.Unlock()
	}
	return nil
}

// testHeaderChainImport tries to process a chain of header, writing them into
// the database if successful.
func testHeaderChainImport(chain []*types.Header, blockchain *BlockChain) error {
	for _, header := range chain {
		// Try and validate the header
		if err := blockchain.engine.VerifyHeader(blockchain, header, false); err != nil {
			return err
		}
		// Manually insert the header into the database, but don't reorganise (allows subsequent testing)
		blockchain.chainmu.MustLock()
		rawdb.WriteTd(blockchain.db, header.Hash(), header.Number.Uint64(), new(big.Int).Add(header.Difficulty, blockchain.GetTd(header.ParentHash, header.Number.Uint64()-1)))
		rawdb.WriteHeader(blockchain.db, header)
		blockchain.chainmu.Unlock()
	}
	return nil
}

func TestBlockImportVerification(t *testing.T) {
	length := 5

	// Make first chain starting from genesis
	_, _, processor, err := newCanonical(ethash.NewFaker(), length, true, true)
	if err != nil {
		t.Fatalf("failed to make new canonical chain: %v", err)
	}
	defer processor.Stop()
	// Start fork from current height
	processor, _ = EnablePipelineCommit(processor)
	testInvalidStateRootBlockImport(t, processor, length, 10, true)
}

func TestLastBlock(t *testing.T) {
	genDb, _, blockchain, err := newCanonical(ethash.NewFaker(), 0, true, false)
	if err != nil {
		t.Fatalf("failed to create pristine chain: %v", err)
	}
	defer blockchain.Stop()

	blocks := makeBlockChain(blockchain.chainConfig, blockchain.GetBlockByHash(blockchain.CurrentBlock().Hash()), 1, ethash.NewFullFaker(), genDb, 0)
	if _, err := blockchain.InsertChain(blocks); err != nil {
		t.Fatalf("Failed to insert block: %v", err)
	}
	if blocks[len(blocks)-1].Hash() != rawdb.ReadHeadBlockHash(blockchain.db) {
		t.Fatalf("Write/Get HeadBlockHash failed")
	}
}

// Test inserts the blocks/headers after the fork choice rule is changed.
// The chain is reorged to whatever specified.
func testInsertAfterMerge(t *testing.T, blockchain *BlockChain, i, n int, full bool) {
	// Copy old chain up to #i into a new db
	genDb, _, blockchain2, err := newCanonical(ethash.NewFaker(), i, full, false)
	if err != nil {
		t.Fatal("could not make new canonical in testFork", err)
	}
	defer blockchain2.Stop()

	// Assert the chains have the same header/block at #i
	var hash1, hash2 common.Hash
	if full {
		hash1 = blockchain.GetBlockByNumber(uint64(i)).Hash()
		hash2 = blockchain2.GetBlockByNumber(uint64(i)).Hash()
	} else {
		hash1 = blockchain.GetHeaderByNumber(uint64(i)).Hash()
		hash2 = blockchain2.GetHeaderByNumber(uint64(i)).Hash()
	}
	if hash1 != hash2 {
		t.Errorf("chain content mismatch at %d: have hash %v, want hash %v", i, hash2, hash1)
	}

	// Extend the newly created chain
	if full {
<<<<<<< HEAD
		blockChainB := makeBlockChain(blockchain2.chainConfig, blockchain2.CurrentBlock(), n, ethash.NewFaker(), genDb, forkSeed1)
=======
		blockChainB := makeBlockChain(blockchain2.chainConfig, blockchain2.GetBlockByHash(blockchain2.CurrentBlock().Hash()), n, ethash.NewFaker(), genDb, forkSeed)
>>>>>>> 5ed08c47
		if _, err := blockchain2.InsertChain(blockChainB); err != nil {
			t.Fatalf("failed to insert forking chain: %v", err)
		}
		if blockchain2.CurrentBlock().Number.Uint64() != blockChainB[len(blockChainB)-1].NumberU64() {
			t.Fatalf("failed to reorg to the given chain")
		}
		if blockchain2.CurrentBlock().Hash() != blockChainB[len(blockChainB)-1].Hash() {
			t.Fatalf("failed to reorg to the given chain")
		}
	} else {
		headerChainB := makeHeaderChain(blockchain2.chainConfig, blockchain2.CurrentHeader(), n, ethash.NewFaker(), genDb, forkSeed1)
		if _, err := blockchain2.InsertHeaderChain(headerChainB, 1); err != nil {
			t.Fatalf("failed to insert forking chain: %v", err)
		}
		if blockchain2.CurrentHeader().Number.Uint64() != headerChainB[len(headerChainB)-1].Number.Uint64() {
			t.Fatalf("failed to reorg to the given chain")
		}
		if blockchain2.CurrentHeader().Hash() != headerChainB[len(headerChainB)-1].Hash() {
			t.Fatalf("failed to reorg to the given chain")
		}
	}
}

// Tests that given a starting canonical chain of a given size, it can be extended
// with various length chains.
func TestExtendCanonicalHeaders(t *testing.T) {
	testExtendCanonical(t, false, false)

}
func TestExtendCanonicalBlocks(t *testing.T) {
	testExtendCanonical(t, true, false)
	testExtendCanonical(t, true, true)
}

func testExtendCanonical(t *testing.T, full, pipeline bool) {
	length := 5

	// Make first chain starting from genesis
	_, _, processor, err := newCanonical(ethash.NewFaker(), length, full, pipeline)
	if err != nil {
		t.Fatalf("failed to make new canonical chain: %v", err)
	}
	defer processor.Stop()

	// Define the difficulty comparator
	better := func(td1, td2 *big.Int) {
		if td2.Cmp(td1) <= 0 {
			t.Errorf("total difficulty mismatch: have %v, expected more than %v", td2, td1)
		}
	}
	// Start fork from current height
	testFork(t, processor, length, 1, full, pipeline, better)
	testFork(t, processor, length, 2, full, pipeline, better)
	testFork(t, processor, length, 5, full, pipeline, better)
	testFork(t, processor, length, 10, full, pipeline, better)
}

// Tests that given a starting canonical chain of a given size, it can be extended
// with various length chains.
func TestExtendCanonicalHeadersAfterMerge(t *testing.T) { testExtendCanonicalAfterMerge(t, false) }
func TestExtendCanonicalBlocksAfterMerge(t *testing.T)  { testExtendCanonicalAfterMerge(t, true) }

func testExtendCanonicalAfterMerge(t *testing.T, full bool) {
	length := 5

	// Make first chain starting from genesis
	_, _, processor, err := newCanonical(ethash.NewFaker(), length, full, false)
	if err != nil {
		t.Fatalf("failed to make new canonical chain: %v", err)
	}
	defer processor.Stop()

	testInsertAfterMerge(t, processor, length, 1, full)
	testInsertAfterMerge(t, processor, length, 10, full)
}

// Tests that given a starting canonical chain of a given size, creating shorter
// forks do not take canonical ownership.
func TestShorterForkHeaders(t *testing.T) { testShorterFork(t, false, false) }
func TestShorterForkBlocks(t *testing.T) {
	testShorterFork(t, true, false)
	testShorterFork(t, true, true)
}

func testShorterFork(t *testing.T, full, pipeline bool) {
	length := 10

	// Make first chain starting from genesis
	_, _, processor, err := newCanonical(ethash.NewFaker(), length, full, pipeline)
	if err != nil {
		t.Fatalf("failed to make new canonical chain: %v", err)
	}
	defer processor.Stop()

	// Define the difficulty comparator
	worse := func(td1, td2 *big.Int) {
		if td2.Cmp(td1) >= 0 {
			t.Errorf("total difficulty mismatch: have %v, expected less than %v", td2, td1)
		}
	}
	// Sum of numbers must be less than `length` for this to be a shorter fork
	testFork(t, processor, 0, 3, full, pipeline, worse)
	testFork(t, processor, 0, 7, full, pipeline, worse)
	testFork(t, processor, 1, 1, full, pipeline, worse)
	testFork(t, processor, 1, 7, full, pipeline, worse)
	testFork(t, processor, 5, 3, full, pipeline, worse)
	testFork(t, processor, 5, 4, full, pipeline, worse)
}

// Tests that given a starting canonical chain of a given size, creating shorter
// forks do not take canonical ownership.
func TestShorterForkHeadersAfterMerge(t *testing.T) { testShorterForkAfterMerge(t, false) }
func TestShorterForkBlocksAfterMerge(t *testing.T)  { testShorterForkAfterMerge(t, true) }

func testShorterForkAfterMerge(t *testing.T, full bool) {
	length := 10

	// Make first chain starting from genesis
	_, _, processor, err := newCanonical(ethash.NewFaker(), length, full, false)
	if err != nil {
		t.Fatalf("failed to make new canonical chain: %v", err)
	}
	defer processor.Stop()

	testInsertAfterMerge(t, processor, 0, 3, full)
	testInsertAfterMerge(t, processor, 0, 7, full)
	testInsertAfterMerge(t, processor, 1, 1, full)
	testInsertAfterMerge(t, processor, 1, 7, full)
	testInsertAfterMerge(t, processor, 5, 3, full)
	testInsertAfterMerge(t, processor, 5, 4, full)
}

// Tests that given a starting canonical chain of a given size, creating longer
// forks do take canonical ownership.
func TestLongerForkHeaders(t *testing.T) {
	testLongerFork(t, false, false)
}
func TestLongerForkBlocks(t *testing.T) {
	testLongerFork(t, true, false)
	testLongerFork(t, true, true)

}

func testLongerFork(t *testing.T, full, pipeline bool) {
	length := 10

	// Make first chain starting from genesis
	_, _, processor, err := newCanonical(ethash.NewFaker(), length, full, pipeline)
	if err != nil {
		t.Fatalf("failed to make new canonical chain: %v", err)
	}
	defer processor.Stop()

	testInsertAfterMerge(t, processor, 0, 11, full)
	testInsertAfterMerge(t, processor, 0, 15, full)
	testInsertAfterMerge(t, processor, 1, 10, full)
	testInsertAfterMerge(t, processor, 1, 12, full)
	testInsertAfterMerge(t, processor, 5, 6, full)
	testInsertAfterMerge(t, processor, 5, 8, full)
}

// Tests that given a starting canonical chain of a given size, creating longer
// forks do take canonical ownership.
func TestLongerForkHeadersAfterMerge(t *testing.T) { testLongerForkAfterMerge(t, false) }
func TestLongerForkBlocksAfterMerge(t *testing.T)  { testLongerForkAfterMerge(t, true) }

func testLongerForkAfterMerge(t *testing.T, full bool) {
	length := 10

	// Make first chain starting from genesis
	_, _, processor, err := newCanonical(ethash.NewFaker(), length, full, false)
	if err != nil {
		t.Fatalf("failed to make new canonical chain: %v", err)
	}
	defer processor.Stop()

	testInsertAfterMerge(t, processor, 0, 11, full)
	testInsertAfterMerge(t, processor, 0, 15, full)
	testInsertAfterMerge(t, processor, 1, 10, full)
	testInsertAfterMerge(t, processor, 1, 12, full)
	testInsertAfterMerge(t, processor, 5, 6, full)
	testInsertAfterMerge(t, processor, 5, 8, full)
}

// Tests that given a starting canonical chain of a given size, creating equal
// forks do take canonical ownership.
func TestEqualForkHeaders(t *testing.T) { testEqualFork(t, false, false) }
func TestEqualForkBlocks(t *testing.T) {
	testEqualFork(t, true, true)
	testEqualFork(t, true, false)
}

func testEqualFork(t *testing.T, full, pipeline bool) {
	length := 10

	// Make first chain starting from genesis
	_, _, processor, err := newCanonical(ethash.NewFaker(), length, full, pipeline)
	if err != nil {
		t.Fatalf("failed to make new canonical chain: %v", err)
	}
	defer processor.Stop()

	// Define the difficulty comparator
	equal := func(td1, td2 *big.Int) {
		if td2.Cmp(td1) != 0 {
			t.Errorf("total difficulty mismatch: have %v, want %v", td2, td1)
		}
	}
	// Sum of numbers must be equal to `length` for this to be an equal fork
	testFork(t, processor, 0, 10, full, pipeline, equal)
	testFork(t, processor, 1, 9, full, pipeline, equal)
	testFork(t, processor, 2, 8, full, pipeline, equal)
	testFork(t, processor, 5, 5, full, pipeline, equal)
	testFork(t, processor, 6, 4, full, pipeline, equal)
	testFork(t, processor, 9, 1, full, pipeline, equal)
}

// Tests that given a starting canonical chain of a given size, creating equal
// forks do take canonical ownership.
func TestEqualForkHeadersAfterMerge(t *testing.T) { testEqualForkAfterMerge(t, false) }
func TestEqualForkBlocksAfterMerge(t *testing.T)  { testEqualForkAfterMerge(t, true) }

func testEqualForkAfterMerge(t *testing.T, full bool) {
	length := 10

	// Make first chain starting from genesis
	_, _, processor, err := newCanonical(ethash.NewFaker(), length, full, false)
	if err != nil {
		t.Fatalf("failed to make new canonical chain: %v", err)
	}
	defer processor.Stop()

	testInsertAfterMerge(t, processor, 0, 10, full)
	testInsertAfterMerge(t, processor, 1, 9, full)
	testInsertAfterMerge(t, processor, 2, 8, full)
	testInsertAfterMerge(t, processor, 5, 5, full)
	testInsertAfterMerge(t, processor, 6, 4, full)
	testInsertAfterMerge(t, processor, 9, 1, full)
}

// Tests that chains missing links do not get accepted by the processor.
func TestBrokenHeaderChain(t *testing.T) { testBrokenChain(t, false, false) }
func TestBrokenBlockChain(t *testing.T) {
	testBrokenChain(t, true, false)
	testBrokenChain(t, true, true)
}

func testBrokenChain(t *testing.T, full, pipeline bool) {
	// Make chain starting from genesis
	genDb, _, blockchain, err := newCanonical(ethash.NewFaker(), 10, full, pipeline)
	if err != nil {
		t.Fatalf("failed to make new canonical chain: %v", err)
	}
	defer blockchain.Stop()

	// Create a forked chain, and try to insert with a missing link
	if full {
<<<<<<< HEAD
		chain := makeBlockChain(blockchain.chainConfig, blockchain.CurrentBlock(), 5, ethash.NewFaker(), genDb, forkSeed1)[1:]
		if err := testBlockChainImport(chain, pipeline, blockchain); err == nil {
=======
		chain := makeBlockChain(blockchain.chainConfig, blockchain.GetBlockByHash(blockchain.CurrentBlock().Hash()), 5, ethash.NewFaker(), genDb, forkSeed)[1:]
		if err := testBlockChainImport(chain, blockchain); err == nil {
>>>>>>> 5ed08c47
			t.Errorf("broken block chain not reported")
		}
	} else {
		chain := makeHeaderChain(blockchain.chainConfig, blockchain.CurrentHeader(), 5, ethash.NewFaker(), genDb, forkSeed1)[1:]
		if err := testHeaderChainImport(chain, blockchain); err == nil {
			t.Errorf("broken header chain not reported")
		}
	}
}

// Tests that reorganising a long difficult chain after a short easy one
// overwrites the canonical numbers and links in the database.
func TestReorgLongHeaders(t *testing.T) { testReorgLong(t, false, false) }
func TestReorgLongBlocks(t *testing.T) {
	testReorgLong(t, true, false)
	testReorgLong(t, true, true)
}

func testReorgLong(t *testing.T, full, pipeline bool) {
	testReorg(t, []int64{0, 0, -9}, []int64{0, 0, 0, -9}, 393280+params.GenesisDifficulty.Int64(), full, pipeline)
}

// Tests that reorganising a short difficult chain after a long easy one
// overwrites the canonical numbers and links in the database.
func TestReorgShortHeaders(t *testing.T) { testReorgShort(t, false, false) }
func TestReorgShortBlocks(t *testing.T) {
	testReorgShort(t, true, false)
	testReorgShort(t, true, true)
}

func testReorgShort(t *testing.T, full, pipeline bool) {
	// Create a long easy chain vs. a short heavy one. Due to difficulty adjustment
	// we need a fairly long chain of blocks with different difficulties for a short
	// one to become heavier than a long one. The 96 is an empirical value.
	easy := make([]int64, 96)
	for i := 0; i < len(easy); i++ {
		easy[i] = 60
	}
	diff := make([]int64, len(easy)-1)
	for i := 0; i < len(diff); i++ {
		diff[i] = -9
	}
	testReorg(t, easy, diff, 12615120+params.GenesisDifficulty.Int64(), full, pipeline)
}

func testReorg(t *testing.T, first, second []int64, td int64, full, pipeline bool) {
	// Create a pristine chain and database
	genDb, _, blockchain, err := newCanonical(ethash.NewFaker(), 0, full, pipeline)
	if err != nil {
		t.Fatalf("failed to create pristine chain: %v", err)
	}
	defer blockchain.Stop()

	// Insert an easy and a difficult chain afterwards
	easyBlocks, _ := GenerateChain(params.TestChainConfig, blockchain.GetBlockByHash(blockchain.CurrentBlock().Hash()), ethash.NewFaker(), genDb, len(first), func(i int, b *BlockGen) {
		b.OffsetTime(first[i])
	})
	diffBlocks, _ := GenerateChain(params.TestChainConfig, blockchain.GetBlockByHash(blockchain.CurrentBlock().Hash()), ethash.NewFaker(), genDb, len(second), func(i int, b *BlockGen) {
		b.OffsetTime(second[i])
	})
	if full {
		if _, err := blockchain.InsertChain(easyBlocks); err != nil {
			t.Fatalf("failed to insert easy chain: %v", err)
		}
		if _, err := blockchain.InsertChain(diffBlocks); err != nil {
			t.Fatalf("failed to insert difficult chain: %v", err)
		}
	} else {
		easyHeaders := make([]*types.Header, len(easyBlocks))
		for i, block := range easyBlocks {
			easyHeaders[i] = block.Header()
		}
		diffHeaders := make([]*types.Header, len(diffBlocks))
		for i, block := range diffBlocks {
			diffHeaders[i] = block.Header()
		}
		if _, err := blockchain.InsertHeaderChain(easyHeaders, 1); err != nil {
			t.Fatalf("failed to insert easy chain: %v", err)
		}
		if _, err := blockchain.InsertHeaderChain(diffHeaders, 1); err != nil {
			t.Fatalf("failed to insert difficult chain: %v", err)
		}
	}
	// Check that the chain is valid number and link wise
	if full {
		prev := blockchain.CurrentBlock()
		for block := blockchain.GetBlockByNumber(blockchain.CurrentBlock().Number.Uint64() - 1); block.NumberU64() != 0; prev, block = block.Header(), blockchain.GetBlockByNumber(block.NumberU64()-1) {
			if prev.ParentHash != block.Hash() {
				t.Errorf("parent block hash mismatch: have %x, want %x", prev.ParentHash, block.Hash())
			}
		}
	} else {
		prev := blockchain.CurrentHeader()
		for header := blockchain.GetHeaderByNumber(blockchain.CurrentHeader().Number.Uint64() - 1); header.Number.Uint64() != 0; prev, header = header, blockchain.GetHeaderByNumber(header.Number.Uint64()-1) {
			if prev.ParentHash != header.Hash() {
				t.Errorf("parent header hash mismatch: have %x, want %x", prev.ParentHash, header.Hash())
			}
		}
	}
	// Make sure the chain total difficulty is the correct one
	want := new(big.Int).Add(blockchain.genesisBlock.Difficulty(), big.NewInt(td))
	if full {
		cur := blockchain.CurrentBlock()
		if have := blockchain.GetTd(cur.Hash(), cur.Number.Uint64()); have.Cmp(want) != 0 {
			t.Errorf("total difficulty mismatch: have %v, want %v", have, want)
		}
	} else {
		cur := blockchain.CurrentHeader()
		if have := blockchain.GetTd(cur.Hash(), cur.Number.Uint64()); have.Cmp(want) != 0 {
			t.Errorf("total difficulty mismatch: have %v, want %v", have, want)
		}
	}
}

// Tests that the insertion functions detect banned hashes.
func TestBadHeaderHashes(t *testing.T) { testBadHashes(t, false, false) }
func TestBadBlockHashes(t *testing.T) {
	testBadHashes(t, true, true)
	testBadHashes(t, true, false)
}

func testBadHashes(t *testing.T, full, pipeline bool) {
	// Create a pristine chain and database
	genDb, _, blockchain, err := newCanonical(ethash.NewFaker(), 0, full, pipeline)
	if err != nil {
		t.Fatalf("failed to create pristine chain: %v", err)
	}
	defer blockchain.Stop()

	// Create a chain, ban a hash and try to import
	if full {
		blocks := makeBlockChain(blockchain.chainConfig, blockchain.GetBlockByHash(blockchain.CurrentBlock().Hash()), 3, ethash.NewFaker(), genDb, 10)

		BadHashes[blocks[2].Header().Hash()] = true
		defer func() { delete(BadHashes, blocks[2].Header().Hash()) }()

		_, err = blockchain.InsertChain(blocks)
	} else {
		headers := makeHeaderChain(blockchain.chainConfig, blockchain.CurrentHeader(), 3, ethash.NewFaker(), genDb, 10)

		BadHashes[headers[2].Hash()] = true
		defer func() { delete(BadHashes, headers[2].Hash()) }()

		_, err = blockchain.InsertHeaderChain(headers, 1)
	}
	if !errors.Is(err, ErrBannedHash) {
		t.Errorf("error mismatch: have: %v, want: %v", err, ErrBannedHash)
	}
}

// Tests that bad hashes are detected on boot, and the chain rolled back to a
// good state prior to the bad hash.
func TestReorgBadHeaderHashes(t *testing.T) { testReorgBadHashes(t, false, false) }
func TestReorgBadBlockHashes(t *testing.T) {
	testReorgBadHashes(t, true, false)
	testReorgBadHashes(t, true, true)
}

func testReorgBadHashes(t *testing.T, full, pipeline bool) {
	// Create a pristine chain and database
	genDb, gspec, blockchain, err := newCanonical(ethash.NewFaker(), 0, full, pipeline)
	if err != nil {
		t.Fatalf("failed to create pristine chain: %v", err)
	}
	// Create a chain, import and ban afterwards
	headers := makeHeaderChain(blockchain.chainConfig, blockchain.CurrentHeader(), 4, ethash.NewFaker(), genDb, 10)
	blocks := makeBlockChain(blockchain.chainConfig, blockchain.GetBlockByHash(blockchain.CurrentBlock().Hash()), 4, ethash.NewFaker(), genDb, 10)

	if full {
		if _, err = blockchain.InsertChain(blocks); err != nil {
			t.Errorf("failed to import blocks: %v", err)
		}
		if blockchain.CurrentBlock().Hash() != blocks[3].Hash() {
			t.Errorf("last block hash mismatch: have: %x, want %x", blockchain.CurrentBlock().Hash(), blocks[3].Header().Hash())
		}
		BadHashes[blocks[3].Header().Hash()] = true
		defer func() { delete(BadHashes, blocks[3].Header().Hash()) }()
	} else {
		if _, err = blockchain.InsertHeaderChain(headers, 1); err != nil {
			t.Errorf("failed to import headers: %v", err)
		}
		if blockchain.CurrentHeader().Hash() != headers[3].Hash() {
			t.Errorf("last header hash mismatch: have: %x, want %x", blockchain.CurrentHeader().Hash(), headers[3].Hash())
		}
		BadHashes[headers[3].Hash()] = true
		defer func() { delete(BadHashes, headers[3].Hash()) }()
	}
	blockchain.Stop()

	// Create a new BlockChain and check that it rolled back the state.
	ncm, err := NewBlockChain(blockchain.db, nil, gspec, nil, ethash.NewFaker(), vm.Config{}, nil, nil)
	if err != nil {
		t.Fatalf("failed to create new chain manager: %v", err)
	}
	if full {
		if ncm.CurrentBlock().Hash() != blocks[2].Header().Hash() {
			t.Errorf("last block hash mismatch: have: %x, want %x", ncm.CurrentBlock().Hash(), blocks[2].Header().Hash())
		}
		if blocks[2].Header().GasLimit != ncm.GasLimit() {
			t.Errorf("last  block gasLimit mismatch: have: %d, want %d", ncm.GasLimit(), blocks[2].Header().GasLimit)
		}
	} else {
		if ncm.CurrentHeader().Hash() != headers[2].Hash() {
			t.Errorf("last header hash mismatch: have: %x, want %x", ncm.CurrentHeader().Hash(), headers[2].Hash())
		}
	}
	ncm.Stop()
}

// Tests chain insertions in the face of one entity containing an invalid nonce.
func TestHeadersInsertNonceError(t *testing.T) { testInsertNonceError(t, false, false) }
func TestBlocksInsertNonceError(t *testing.T) {
	testInsertNonceError(t, true, false)
	testInsertNonceError(t, true, true)
}

func testInsertNonceError(t *testing.T, full bool, pipeline bool) {
	doTest := func(i int) {
		// Create a pristine chain and database
		genDb, _, blockchain, err := newCanonical(ethash.NewFaker(), 0, full, pipeline)
		if err != nil {
			t.Fatalf("failed to create pristine chain: %v", err)
		}
		defer blockchain.Stop()

		// Create and insert a chain with a failing nonce
		var (
			failAt  int
			failRes int
			failNum uint64
		)
		if full {
			blocks := makeBlockChain(blockchain.chainConfig, blockchain.GetBlockByHash(blockchain.CurrentBlock().Hash()), i, ethash.NewFaker(), genDb, 0)

			failAt = rand.Int() % len(blocks)
			failNum = blocks[failAt].NumberU64()

			blockchain.engine = ethash.NewFakeFailer(failNum)
			failRes, err = blockchain.InsertChain(blocks)
		} else {
			headers := makeHeaderChain(blockchain.chainConfig, blockchain.CurrentHeader(), i, ethash.NewFaker(), genDb, 0)

			failAt = rand.Int() % len(headers)
			failNum = headers[failAt].Number.Uint64()

			blockchain.engine = ethash.NewFakeFailer(failNum)
			blockchain.hc.engine = blockchain.engine
			failRes, err = blockchain.InsertHeaderChain(headers, 1)
		}
		// Check that the returned error indicates the failure
		if failRes != failAt {
			t.Errorf("test %d: failure (%v) index mismatch: have %d, want %d", i, err, failRes, failAt)
		}
		// Check that all blocks after the failing block have been inserted
		for j := 0; j < i-failAt; j++ {
			if full {
				if block := blockchain.GetBlockByNumber(failNum + uint64(j)); block != nil {
					t.Errorf("test %d: invalid block in chain: %v", i, block)
				}
			} else {
				if header := blockchain.GetHeaderByNumber(failNum + uint64(j)); header != nil {
					t.Errorf("test %d: invalid header in chain: %v", i, header)
				}
			}
		}
	}
	for i := 1; i < 25 && !t.Failed(); i++ {
		doTest(i)
	}
}

// Tests that fast importing a block chain produces the same chain data as the
// classical full block processing.
func TestFastVsFullChains(t *testing.T) {
	// Configure and generate a sample block chain
	var (
		key, _  = crypto.HexToECDSA("b71c71a67e1177ad4e901695e1b4b9ee17ae16c6668d313eac2f96dbcda3f291")
		address = crypto.PubkeyToAddress(key.PublicKey)
		funds   = big.NewInt(1000000000000000)
		gspec   = &Genesis{
			Config:  params.TestChainConfig,
			Alloc:   GenesisAlloc{address: {Balance: funds}},
			BaseFee: big.NewInt(params.InitialBaseFee),
		}
		signer = types.LatestSigner(gspec.Config)
	)
	_, blocks, receipts := GenerateChainWithGenesis(gspec, ethash.NewFaker(), 1024, func(i int, block *BlockGen) {
		block.SetCoinbase(common.Address{0x00})

		// If the block number is multiple of 3, send a few bonus transactions to the miner
		if i%3 == 2 {
			for j := 0; j < i%4+1; j++ {
				tx, err := types.SignTx(types.NewTransaction(block.TxNonce(address), common.Address{0x00}, big.NewInt(1000), params.TxGas, block.header.BaseFee, nil), signer, key)
				if err != nil {
					panic(err)
				}
				block.AddTx(tx)
			}
		}
		// If the block number is a multiple of 5, add an uncle to the block
		if i%5 == 4 {
			block.AddUncle(&types.Header{ParentHash: block.PrevBlock(i - 2).Hash(), Number: big.NewInt(int64(i))})
		}
	})
	// Import the chain as an archive node for the comparison baseline
	archiveDb := rawdb.NewMemoryDatabase()
	archive, _ := NewBlockChain(archiveDb, nil, gspec, nil, ethash.NewFaker(), vm.Config{}, nil, nil)
	defer archive.Stop()

	if n, err := archive.InsertChain(blocks); err != nil {
		t.Fatalf("failed to process block %d: %v", n, err)
	}
	// Fast import the chain as a non-archive node to test
	fastDb := rawdb.NewMemoryDatabase()
	fast, _ := NewBlockChain(fastDb, nil, gspec, nil, ethash.NewFaker(), vm.Config{}, nil, nil)
	defer fast.Stop()

	headers := make([]*types.Header, len(blocks))
	for i, block := range blocks {
		headers[i] = block.Header()
	}
	if n, err := fast.InsertHeaderChain(headers, 1); err != nil {
		t.Fatalf("failed to insert header %d: %v", n, err)
	}
	if n, err := fast.InsertReceiptChain(blocks, receipts, 0); err != nil {
		t.Fatalf("failed to insert receipt %d: %v", n, err)
	}
	// Freezer style fast import the chain.
	ancientDb, err := rawdb.NewDatabaseWithFreezer(rawdb.NewMemoryDatabase(), t.TempDir(), "", false, false, false, false, true)
	if err != nil {
		t.Fatalf("failed to create temp freezer db: %v", err)
	}
	defer ancientDb.Close()
	ancient, _ := NewBlockChain(ancientDb, nil, gspec, nil, ethash.NewFaker(), vm.Config{}, nil, nil)
	defer ancient.Stop()

	if n, err := ancient.InsertHeaderChain(headers, 1); err != nil {
		t.Fatalf("failed to insert header %d: %v", n, err)
	}
	if n, err := ancient.InsertReceiptChain(blocks, receipts, uint64(len(blocks)/2)); err != nil {
		t.Fatalf("failed to insert receipt %d: %v", n, err)
	}

	// Iterate over all chain data components, and cross reference
	for i := 0; i < len(blocks); i++ {
		num, hash := blocks[i].NumberU64(), blocks[i].Hash()

		if ftd, atd := fast.GetTd(hash, num), archive.GetTd(hash, num); ftd.Cmp(atd) != 0 {
			t.Errorf("block #%d [%x]: td mismatch: fastdb %v, archivedb %v", num, hash, ftd, atd)
		}
		if antd, artd := ancient.GetTd(hash, num), archive.GetTd(hash, num); antd.Cmp(artd) != 0 {
			t.Errorf("block #%d [%x]: td mismatch: ancientdb %v, archivedb %v", num, hash, antd, artd)
		}
		if fheader, aheader := fast.GetHeaderByHash(hash), archive.GetHeaderByHash(hash); fheader.Hash() != aheader.Hash() {
			t.Errorf("block #%d [%x]: header mismatch: fastdb %v, archivedb %v", num, hash, fheader, aheader)
		}
		if anheader, arheader := ancient.GetHeaderByHash(hash), archive.GetHeaderByHash(hash); anheader.Hash() != arheader.Hash() {
			t.Errorf("block #%d [%x]: header mismatch: ancientdb %v, archivedb %v", num, hash, anheader, arheader)
		}
		if fblock, arblock, anblock := fast.GetBlockByHash(hash), archive.GetBlockByHash(hash), ancient.GetBlockByHash(hash); fblock.Hash() != arblock.Hash() || anblock.Hash() != arblock.Hash() {
			t.Errorf("block #%d [%x]: block mismatch: fastdb %v, ancientdb %v, archivedb %v", num, hash, fblock, anblock, arblock)
		} else if types.DeriveSha(fblock.Transactions(), trie.NewStackTrie(nil)) != types.DeriveSha(arblock.Transactions(), trie.NewStackTrie(nil)) || types.DeriveSha(anblock.Transactions(), trie.NewStackTrie(nil)) != types.DeriveSha(arblock.Transactions(), trie.NewStackTrie(nil)) {
			t.Errorf("block #%d [%x]: transactions mismatch: fastdb %v, ancientdb %v, archivedb %v", num, hash, fblock.Transactions(), anblock.Transactions(), arblock.Transactions())
		} else if types.CalcUncleHash(fblock.Uncles()) != types.CalcUncleHash(arblock.Uncles()) || types.CalcUncleHash(anblock.Uncles()) != types.CalcUncleHash(arblock.Uncles()) {
			t.Errorf("block #%d [%x]: uncles mismatch: fastdb %v, ancientdb %v, archivedb %v", num, hash, fblock.Uncles(), anblock, arblock.Uncles())
		}

		// Check receipts.
		freceipts := rawdb.ReadReceipts(fastDb, hash, num, fast.Config())
		anreceipts := rawdb.ReadReceipts(ancientDb, hash, num, fast.Config())
		areceipts := rawdb.ReadReceipts(archiveDb, hash, num, fast.Config())
		if types.DeriveSha(freceipts, trie.NewStackTrie(nil)) != types.DeriveSha(areceipts, trie.NewStackTrie(nil)) {
			t.Errorf("block #%d [%x]: receipts mismatch: fastdb %v, ancientdb %v, archivedb %v", num, hash, freceipts, anreceipts, areceipts)
		}

		// Check that hash-to-number mappings are present in all databases.
		if m := rawdb.ReadHeaderNumber(fastDb, hash); m == nil || *m != num {
			t.Errorf("block #%d [%x]: wrong hash-to-number mapping in fastdb: %v", num, hash, m)
		}
		if m := rawdb.ReadHeaderNumber(ancientDb, hash); m == nil || *m != num {
			t.Errorf("block #%d [%x]: wrong hash-to-number mapping in ancientdb: %v", num, hash, m)
		}
		if m := rawdb.ReadHeaderNumber(archiveDb, hash); m == nil || *m != num {
			t.Errorf("block #%d [%x]: wrong hash-to-number mapping in archivedb: %v", num, hash, m)
		}
	}

	// Check that the canonical chains are the same between the databases
	for i := 0; i < len(blocks)+1; i++ {
		if fhash, ahash := rawdb.ReadCanonicalHash(fastDb, uint64(i)), rawdb.ReadCanonicalHash(archiveDb, uint64(i)); fhash != ahash {
			t.Errorf("block #%d: canonical hash mismatch: fastdb %v, archivedb %v", i, fhash, ahash)
		}
		if anhash, arhash := rawdb.ReadCanonicalHash(ancientDb, uint64(i)), rawdb.ReadCanonicalHash(archiveDb, uint64(i)); anhash != arhash {
			t.Errorf("block #%d: canonical hash mismatch: ancientdb %v, archivedb %v", i, anhash, arhash)
		}
	}
}

// Tests that various import methods move the chain head pointers to the correct
// positions.
func TestLightVsFastVsFullChainHeads(t *testing.T) {
	// Configure and generate a sample block chain
	var (
		key, _  = crypto.HexToECDSA("b71c71a67e1177ad4e901695e1b4b9ee17ae16c6668d313eac2f96dbcda3f291")
		address = crypto.PubkeyToAddress(key.PublicKey)
		funds   = big.NewInt(1000000000000000)
		gspec   = &Genesis{
			Config:  params.TestChainConfig,
			Alloc:   GenesisAlloc{address: {Balance: funds}},
			BaseFee: big.NewInt(params.InitialBaseFee),
		}
	)
	height := uint64(1024)
	_, blocks, receipts := GenerateChainWithGenesis(gspec, ethash.NewFaker(), int(height), nil)

	// makeDb creates a db instance for testing.
	makeDb := func() ethdb.Database {
		db, err := rawdb.NewDatabaseWithFreezer(rawdb.NewMemoryDatabase(), t.TempDir(), "", false, false, false, false, true)
		if err != nil {
			t.Fatalf("failed to create temp freezer db: %v", err)
		}
		return db
	}
	// Configure a subchain to roll back
	remove := blocks[height/2].NumberU64()

	// Create a small assertion method to check the three heads
	assert := func(t *testing.T, kind string, chain *BlockChain, header uint64, fast uint64, block uint64) {
		t.Helper()

		if num := chain.CurrentBlock().Number.Uint64(); num != block {
			t.Errorf("%s head block mismatch: have #%v, want #%v", kind, num, block)
		}
		if num := chain.CurrentSnapBlock().Number.Uint64(); num != fast {
			t.Errorf("%s head snap-block mismatch: have #%v, want #%v", kind, num, fast)
		}
		if num := chain.CurrentHeader().Number.Uint64(); num != header {
			t.Errorf("%s head header mismatch: have #%v, want #%v", kind, num, header)
		}
	}
	// Import the chain as an archive node and ensure all pointers are updated
	archiveDb := makeDb()
	defer archiveDb.Close()

	archiveCaching := *defaultCacheConfig
	archiveCaching.TrieDirtyDisabled = true

	archive, _ := NewBlockChain(archiveDb, &archiveCaching, gspec, nil, ethash.NewFaker(), vm.Config{}, nil, nil)
	if n, err := archive.InsertChain(blocks); err != nil {
		t.Fatalf("failed to process block %d: %v", n, err)
	}
	defer archive.Stop()

	assert(t, "archive", archive, height, height, height)
	archive.SetHead(remove - 1)
	assert(t, "archive", archive, height/2, height/2, height/2)

	// Import the chain as a non-archive node and ensure all pointers are updated
	fastDb := makeDb()
	defer fastDb.Close()
	fast, _ := NewBlockChain(fastDb, nil, gspec, nil, ethash.NewFaker(), vm.Config{}, nil, nil)
	defer fast.Stop()

	headers := make([]*types.Header, len(blocks))
	for i, block := range blocks {
		headers[i] = block.Header()
	}
	if n, err := fast.InsertHeaderChain(headers, 1); err != nil {
		t.Fatalf("failed to insert header %d: %v", n, err)
	}
	if n, err := fast.InsertReceiptChain(blocks, receipts, 0); err != nil {
		t.Fatalf("failed to insert receipt %d: %v", n, err)
	}
	assert(t, "fast", fast, height, height, 0)
	fast.SetHead(remove - 1)
	assert(t, "fast", fast, height/2, height/2, 0)

	// Import the chain as a ancient-first node and ensure all pointers are updated
	ancientDb := makeDb()
	defer ancientDb.Close()
	ancient, _ := NewBlockChain(ancientDb, nil, gspec, nil, ethash.NewFaker(), vm.Config{}, nil, nil)
	defer ancient.Stop()

	if n, err := ancient.InsertHeaderChain(headers, 1); err != nil {
		t.Fatalf("failed to insert header %d: %v", n, err)
	}
	if n, err := ancient.InsertReceiptChain(blocks, receipts, uint64(3*len(blocks)/4)); err != nil {
		t.Fatalf("failed to insert receipt %d: %v", n, err)
	}
	assert(t, "ancient", ancient, height, height, 0)
	ancient.SetHead(remove - 1)
	assert(t, "ancient", ancient, 0, 0, 0)

	if frozen, err := ancientDb.Ancients(); err != nil || frozen != 1 {
		t.Fatalf("failed to truncate ancient store, want %v, have %v", 1, frozen)
	}
	// Import the chain as a light node and ensure all pointers are updated
	lightDb := makeDb()
	defer lightDb.Close()
	light, _ := NewBlockChain(lightDb, nil, gspec, nil, ethash.NewFaker(), vm.Config{}, nil, nil)
	if n, err := light.InsertHeaderChain(headers, 1); err != nil {
		t.Fatalf("failed to insert header %d: %v", n, err)
	}
	defer light.Stop()

	assert(t, "light", light, height, 0, 0)
	light.SetHead(remove - 1)
	assert(t, "light", light, height/2, 0, 0)
}

// Tests that chain reorganisations handle transaction removals and reinsertions.
func TestChainTxReorgs(t *testing.T) {
	var (
		key1, _ = crypto.HexToECDSA("b71c71a67e1177ad4e901695e1b4b9ee17ae16c6668d313eac2f96dbcda3f291")
		key2, _ = crypto.HexToECDSA("8a1f9a8f95be41cd7ccb6168179afb4504aefe388d1e14474d32c45c72ce7b7a")
		key3, _ = crypto.HexToECDSA("49a7b37aa6f6645917e7b807e9d1c00d4fa71f18343b0d4122a4d2df64dd6fee")
		addr1   = crypto.PubkeyToAddress(key1.PublicKey)
		addr2   = crypto.PubkeyToAddress(key2.PublicKey)
		addr3   = crypto.PubkeyToAddress(key3.PublicKey)
		gspec   = &Genesis{
			Config:   params.TestChainConfig,
			GasLimit: 3141592,
			Alloc: GenesisAlloc{
				addr1: {Balance: big.NewInt(1000000000000000)},
				addr2: {Balance: big.NewInt(1000000000000000)},
				addr3: {Balance: big.NewInt(1000000000000000)},
			},
		}
		signer = types.LatestSigner(gspec.Config)
	)

	// Create two transactions shared between the chains:
	//  - postponed: transaction included at a later block in the forked chain
	//  - swapped: transaction included at the same block number in the forked chain
	postponed, _ := types.SignTx(types.NewTransaction(0, addr1, big.NewInt(1000), params.TxGas, big.NewInt(params.InitialBaseFee), nil), signer, key1)
	swapped, _ := types.SignTx(types.NewTransaction(1, addr1, big.NewInt(1000), params.TxGas, big.NewInt(params.InitialBaseFee), nil), signer, key1)

	// Create two transactions that will be dropped by the forked chain:
	//  - pastDrop: transaction dropped retroactively from a past block
	//  - freshDrop: transaction dropped exactly at the block where the reorg is detected
	var pastDrop, freshDrop *types.Transaction

	// Create three transactions that will be added in the forked chain:
	//  - pastAdd:   transaction added before the reorganization is detected
	//  - freshAdd:  transaction added at the exact block the reorg is detected
	//  - futureAdd: transaction added after the reorg has already finished
	var pastAdd, freshAdd, futureAdd *types.Transaction

	_, chain, _ := GenerateChainWithGenesis(gspec, ethash.NewFaker(), 3, func(i int, gen *BlockGen) {
		switch i {
		case 0:
			pastDrop, _ = types.SignTx(types.NewTransaction(gen.TxNonce(addr2), addr2, big.NewInt(1000), params.TxGas, gen.header.BaseFee, nil), signer, key2)

			gen.AddTx(pastDrop)  // This transaction will be dropped in the fork from below the split point
			gen.AddTx(postponed) // This transaction will be postponed till block #3 in the fork

		case 2:
			freshDrop, _ = types.SignTx(types.NewTransaction(gen.TxNonce(addr2), addr2, big.NewInt(1000), params.TxGas, gen.header.BaseFee, nil), signer, key2)

			gen.AddTx(freshDrop) // This transaction will be dropped in the fork from exactly at the split point
			gen.AddTx(swapped)   // This transaction will be swapped out at the exact height

			gen.OffsetTime(9) // Lower the block difficulty to simulate a weaker chain
		}
	})
	// Import the chain. This runs all block validation rules.
	db := rawdb.NewMemoryDatabase()
	blockchain, _ := NewBlockChain(db, nil, gspec, nil, ethash.NewFaker(), vm.Config{}, nil, nil)
	if i, err := blockchain.InsertChain(chain); err != nil {
		t.Fatalf("failed to insert original chain[%d]: %v", i, err)
	}
	defer blockchain.Stop()

	// overwrite the old chain
	_, chain, _ = GenerateChainWithGenesis(gspec, ethash.NewFaker(), 5, func(i int, gen *BlockGen) {
		switch i {
		case 0:
			pastAdd, _ = types.SignTx(types.NewTransaction(gen.TxNonce(addr3), addr3, big.NewInt(1000), params.TxGas, gen.header.BaseFee, nil), signer, key3)
			gen.AddTx(pastAdd) // This transaction needs to be injected during reorg

		case 2:
			gen.AddTx(postponed) // This transaction was postponed from block #1 in the original chain
			gen.AddTx(swapped)   // This transaction was swapped from the exact current spot in the original chain

			freshAdd, _ = types.SignTx(types.NewTransaction(gen.TxNonce(addr3), addr3, big.NewInt(1000), params.TxGas, gen.header.BaseFee, nil), signer, key3)
			gen.AddTx(freshAdd) // This transaction will be added exactly at reorg time

		case 3:
			futureAdd, _ = types.SignTx(types.NewTransaction(gen.TxNonce(addr3), addr3, big.NewInt(1000), params.TxGas, gen.header.BaseFee, nil), signer, key3)
			gen.AddTx(futureAdd) // This transaction will be added after a full reorg
		}
	})
	if _, err := blockchain.InsertChain(chain); err != nil {
		t.Fatalf("failed to insert forked chain: %v", err)
	}

	// removed tx
	for i, tx := range (types.Transactions{pastDrop, freshDrop}) {
		if txn, _, _, _ := rawdb.ReadTransaction(db, tx.Hash()); txn != nil {
			t.Errorf("drop %d: tx %v found while shouldn't have been", i, txn)
		}
		if rcpt, _, _, _ := rawdb.ReadReceipt(db, tx.Hash(), blockchain.Config()); rcpt != nil {
			t.Errorf("drop %d: receipt %v found while shouldn't have been", i, rcpt)
		}
	}
	// added tx
	for i, tx := range (types.Transactions{pastAdd, freshAdd, futureAdd}) {
		if txn, _, _, _ := rawdb.ReadTransaction(db, tx.Hash()); txn == nil {
			t.Errorf("add %d: expected tx to be found", i)
		}
		if rcpt, _, _, _ := rawdb.ReadReceipt(db, tx.Hash(), blockchain.Config()); rcpt == nil {
			t.Errorf("add %d: expected receipt to be found", i)
		}
	}
	// shared tx
	for i, tx := range (types.Transactions{postponed, swapped}) {
		if txn, _, _, _ := rawdb.ReadTransaction(db, tx.Hash()); txn == nil {
			t.Errorf("share %d: expected tx to be found", i)
		}
		if rcpt, _, _, _ := rawdb.ReadReceipt(db, tx.Hash(), blockchain.Config()); rcpt == nil {
			t.Errorf("share %d: expected receipt to be found", i)
		}
	}
}

func TestLogReorgs(t *testing.T) {
	var (
		key1, _ = crypto.HexToECDSA("b71c71a67e1177ad4e901695e1b4b9ee17ae16c6668d313eac2f96dbcda3f291")
		addr1   = crypto.PubkeyToAddress(key1.PublicKey)

		// this code generates a log
		code   = common.Hex2Bytes("60606040525b7f24ec1d3ff24c2f6ff210738839dbc339cd45a5294d85c79361016243157aae7b60405180905060405180910390a15b600a8060416000396000f360606040526008565b00")
		gspec  = &Genesis{Config: params.TestChainConfig, Alloc: GenesisAlloc{addr1: {Balance: big.NewInt(10000000000000000)}}}
		signer = types.LatestSigner(gspec.Config)
	)

	blockchain, _ := NewBlockChain(rawdb.NewMemoryDatabase(), nil, gspec, nil, ethash.NewFaker(), vm.Config{}, nil, nil)
	defer blockchain.Stop()

	rmLogsCh := make(chan RemovedLogsEvent)
	blockchain.SubscribeRemovedLogsEvent(rmLogsCh)
	_, chain, _ := GenerateChainWithGenesis(gspec, ethash.NewFaker(), 2, func(i int, gen *BlockGen) {
		if i == 1 {
			tx, err := types.SignTx(types.NewContractCreation(gen.TxNonce(addr1), new(big.Int), 1000000, gen.header.BaseFee, code), signer, key1)
			if err != nil {
				t.Fatalf("failed to create tx: %v", err)
			}
			gen.AddTx(tx)
		}
	})
	if _, err := blockchain.InsertChain(chain); err != nil {
		t.Fatalf("failed to insert chain: %v", err)
	}

	_, chain, _ = GenerateChainWithGenesis(gspec, ethash.NewFaker(), 3, func(i int, gen *BlockGen) {})
	done := make(chan struct{})
	go func() {
		ev := <-rmLogsCh
		if len(ev.Logs) == 0 {
			t.Error("expected logs")
		}
		close(done)
	}()
	if _, err := blockchain.InsertChain(chain); err != nil {
		t.Fatalf("failed to insert forked chain: %v", err)
	}
	timeout := time.NewTimer(1 * time.Second)
	defer timeout.Stop()
	select {
	case <-done:
	case <-timeout.C:
		t.Fatal("Timeout. There is no RemovedLogsEvent has been sent.")
	}
}

// This EVM code generates a log when the contract is created.
var logCode = common.Hex2Bytes("60606040525b7f24ec1d3ff24c2f6ff210738839dbc339cd45a5294d85c79361016243157aae7b60405180905060405180910390a15b600a8060416000396000f360606040526008565b00")

// This test checks that log events and RemovedLogsEvent are sent
// when the chain reorganizes.
func TestLogRebirth(t *testing.T) {
	var (
		key1, _       = crypto.HexToECDSA("b71c71a67e1177ad4e901695e1b4b9ee17ae16c6668d313eac2f96dbcda3f291")
		addr1         = crypto.PubkeyToAddress(key1.PublicKey)
		gspec         = &Genesis{Config: params.TestChainConfig, Alloc: GenesisAlloc{addr1: {Balance: big.NewInt(10000000000000000)}}}
		signer        = types.LatestSigner(gspec.Config)
		engine        = ethash.NewFaker()
		blockchain, _ = NewBlockChain(rawdb.NewMemoryDatabase(), nil, gspec, nil, engine, vm.Config{}, nil, nil)
	)
	defer blockchain.Stop()

	// The event channels.
	newLogCh := make(chan []*types.Log, 10)
	rmLogsCh := make(chan RemovedLogsEvent, 10)
	blockchain.SubscribeLogsEvent(newLogCh)
	blockchain.SubscribeRemovedLogsEvent(rmLogsCh)

	// This chain contains 10 logs.
	genDb, chain, _ := GenerateChainWithGenesis(gspec, engine, 3, func(i int, gen *BlockGen) {
		if i < 2 {
			for ii := 0; ii < 5; ii++ {
				tx, err := types.SignNewTx(key1, signer, &types.LegacyTx{
					Nonce:    gen.TxNonce(addr1),
					GasPrice: gen.header.BaseFee,
					Gas:      uint64(1000001),
					Data:     logCode,
				})
				if err != nil {
					t.Fatalf("failed to create tx: %v", err)
				}
				gen.AddTx(tx)
			}
		}
	})
	if _, err := blockchain.InsertChain(chain); err != nil {
		t.Fatalf("failed to insert chain: %v", err)
	}
	checkLogEvents(t, newLogCh, rmLogsCh, 10, 0)

	// Generate long reorg chain containing more logs. Inserting the
	// chain removes one log and adds four.
	_, forkChain, _ := GenerateChainWithGenesis(gspec, engine, 3, func(i int, gen *BlockGen) {
		if i == 2 {
			// The last (head) block is not part of the reorg-chain, we can ignore it
			return
		}
		for ii := 0; ii < 5; ii++ {
			tx, err := types.SignNewTx(key1, signer, &types.LegacyTx{
				Nonce:    gen.TxNonce(addr1),
				GasPrice: gen.header.BaseFee,
				Gas:      uint64(1000000),
				Data:     logCode,
			})
			if err != nil {
				t.Fatalf("failed to create tx: %v", err)
			}
			gen.AddTx(tx)
		}
		gen.OffsetTime(-9) // higher block difficulty
	})
	if _, err := blockchain.InsertChain(forkChain); err != nil {
		t.Fatalf("failed to insert forked chain: %v", err)
	}
	checkLogEvents(t, newLogCh, rmLogsCh, 10, 10)

	// This chain segment is rooted in the original chain, but doesn't contain any logs.
	// When inserting it, the canonical chain switches away from forkChain and re-emits
	// the log event for the old chain, as well as a RemovedLogsEvent for forkChain.
	newBlocks, _ := GenerateChain(gspec.Config, chain[len(chain)-1], engine, genDb, 1, func(i int, gen *BlockGen) {})
	if _, err := blockchain.InsertChain(newBlocks); err != nil {
		t.Fatalf("failed to insert forked chain: %v", err)
	}
	checkLogEvents(t, newLogCh, rmLogsCh, 10, 10)
}

// This test is a variation of TestLogRebirth. It verifies that log events are emitted
// when a side chain containing log events overtakes the canonical chain.
func TestSideLogRebirth(t *testing.T) {
	var (
		key1, _       = crypto.HexToECDSA("b71c71a67e1177ad4e901695e1b4b9ee17ae16c6668d313eac2f96dbcda3f291")
		addr1         = crypto.PubkeyToAddress(key1.PublicKey)
		gspec         = &Genesis{Config: params.TestChainConfig, Alloc: GenesisAlloc{addr1: {Balance: big.NewInt(10000000000000000)}}}
		signer        = types.LatestSigner(gspec.Config)
		blockchain, _ = NewBlockChain(rawdb.NewMemoryDatabase(), nil, gspec, nil, ethash.NewFaker(), vm.Config{}, nil, nil)
	)
	defer blockchain.Stop()

	newLogCh := make(chan []*types.Log, 10)
	rmLogsCh := make(chan RemovedLogsEvent, 10)
	blockchain.SubscribeLogsEvent(newLogCh)
	blockchain.SubscribeRemovedLogsEvent(rmLogsCh)

	_, chain, _ := GenerateChainWithGenesis(gspec, ethash.NewFaker(), 2, func(i int, gen *BlockGen) {
		if i == 1 {
			gen.OffsetTime(-9) // higher block difficulty
		}
	})
	if _, err := blockchain.InsertChain(chain); err != nil {
		t.Fatalf("failed to insert forked chain: %v", err)
	}
	checkLogEvents(t, newLogCh, rmLogsCh, 0, 0)

	// Generate side chain with lower difficulty
	genDb, sideChain, _ := GenerateChainWithGenesis(gspec, ethash.NewFaker(), 2, func(i int, gen *BlockGen) {
		if i == 1 {
			tx, err := types.SignTx(types.NewContractCreation(gen.TxNonce(addr1), new(big.Int), 1000000, gen.header.BaseFee, logCode), signer, key1)
			if err != nil {
				t.Fatalf("failed to create tx: %v", err)
			}
			gen.AddTx(tx)
		}
	})
	if _, err := blockchain.InsertChain(sideChain); err != nil {
		t.Fatalf("failed to insert forked chain: %v", err)
	}
	checkLogEvents(t, newLogCh, rmLogsCh, 0, 0)

	// Generate a new block based on side chain.
	newBlocks, _ := GenerateChain(gspec.Config, sideChain[len(sideChain)-1], ethash.NewFaker(), genDb, 1, func(i int, gen *BlockGen) {})
	if _, err := blockchain.InsertChain(newBlocks); err != nil {
		t.Fatalf("failed to insert forked chain: %v", err)
	}
	checkLogEvents(t, newLogCh, rmLogsCh, 1, 0)
}

func checkLogEvents(t *testing.T, logsCh <-chan []*types.Log, rmLogsCh <-chan RemovedLogsEvent, wantNew, wantRemoved int) {
	t.Helper()
	var (
		countNew int
		countRm  int
		prev     int
	)
	// Drain events.
	for len(logsCh) > 0 {
		x := <-logsCh
		countNew += len(x)
		for _, log := range x {
			// We expect added logs to be in ascending order: 0:0, 0:1, 1:0 ...
			have := 100*int(log.BlockNumber) + int(log.TxIndex)
			if have < prev {
				t.Fatalf("Expected new logs to arrive in ascending order (%d < %d)", have, prev)
			}
			prev = have
		}
	}
	prev = 0
	for len(rmLogsCh) > 0 {
		x := <-rmLogsCh
		countRm += len(x.Logs)
		for _, log := range x.Logs {
			// We expect removed logs to be in ascending order: 0:0, 0:1, 1:0 ...
			have := 100*int(log.BlockNumber) + int(log.TxIndex)
			if have < prev {
				t.Fatalf("Expected removed logs to arrive in ascending order (%d < %d)", have, prev)
			}
			prev = have
		}
	}

	if countNew != wantNew {
		t.Fatalf("wrong number of log events: got %d, want %d", countNew, wantNew)
	}
	if countRm != wantRemoved {
		t.Fatalf("wrong number of removed log events: got %d, want %d", countRm, wantRemoved)
	}
}

func TestReorgSideEvent(t *testing.T) {
	var (
		key1, _ = crypto.HexToECDSA("b71c71a67e1177ad4e901695e1b4b9ee17ae16c6668d313eac2f96dbcda3f291")
		addr1   = crypto.PubkeyToAddress(key1.PublicKey)
		gspec   = &Genesis{
			Config: params.TestChainConfig,
			Alloc:  GenesisAlloc{addr1: {Balance: big.NewInt(10000000000000000)}},
		}
		signer = types.LatestSigner(gspec.Config)
	)
	blockchain, _ := NewBlockChain(rawdb.NewMemoryDatabase(), nil, gspec, nil, ethash.NewFaker(), vm.Config{}, nil, nil)
	defer blockchain.Stop()

	_, chain, _ := GenerateChainWithGenesis(gspec, ethash.NewFaker(), 3, func(i int, gen *BlockGen) {})
	if _, err := blockchain.InsertChain(chain); err != nil {
		t.Fatalf("failed to insert chain: %v", err)
	}

	_, replacementBlocks, _ := GenerateChainWithGenesis(gspec, ethash.NewFaker(), 4, func(i int, gen *BlockGen) {
		tx, err := types.SignTx(types.NewContractCreation(gen.TxNonce(addr1), new(big.Int), 1000000, gen.header.BaseFee, nil), signer, key1)
		if i == 2 {
			gen.OffsetTime(-9)
		}
		if err != nil {
			t.Fatalf("failed to create tx: %v", err)
		}
		gen.AddTx(tx)
	})
	chainSideCh := make(chan ChainSideEvent, 64)
	blockchain.SubscribeChainSideEvent(chainSideCh)
	if _, err := blockchain.InsertChain(replacementBlocks); err != nil {
		t.Fatalf("failed to insert chain: %v", err)
	}

	// first two block of the secondary chain are for a brief moment considered
	// side chains because up to that point the first one is considered the
	// heavier chain.
	expectedSideHashes := map[common.Hash]bool{
		replacementBlocks[0].Hash(): true,
		replacementBlocks[1].Hash(): true,
		chain[0].Hash():             true,
		chain[1].Hash():             true,
		chain[2].Hash():             true,
	}

	i := 0

	const timeoutDura = 10 * time.Second
	timeout := time.NewTimer(timeoutDura)
done:
	for {
		select {
		case ev := <-chainSideCh:
			block := ev.Block
			if _, ok := expectedSideHashes[block.Hash()]; !ok {
				t.Errorf("%d: didn't expect %x to be in side chain", i, block.Hash())
			}
			i++

			if i == len(expectedSideHashes) {
				timeout.Stop()

				break done
			}
			timeout.Reset(timeoutDura)

		case <-timeout.C:
			t.Fatal("Timeout. Possibly not all blocks were triggered for sideevent")
		}
	}

	// make sure no more events are fired
	select {
	case e := <-chainSideCh:
		t.Errorf("unexpected event fired: %v", e)
	case <-time.After(250 * time.Millisecond):
	}
}

// Tests if the canonical block can be fetched from the database during chain insertion.
func TestCanonicalBlockRetrieval(t *testing.T) {
	_, gspec, blockchain, err := newCanonical(ethash.NewFaker(), 0, true, false)
	if err != nil {
		t.Fatalf("failed to create pristine chain: %v", err)
	}
	defer blockchain.Stop()

	_, chain, _ := GenerateChainWithGenesis(gspec, ethash.NewFaker(), 10, func(i int, gen *BlockGen) {})

	var pend sync.WaitGroup
	pend.Add(len(chain))

	for i := range chain {
		go func(block *types.Block) {
			defer pend.Done()

			// try to retrieve a block by its canonical hash and see if the block data can be retrieved.
			for {
				ch := rawdb.ReadCanonicalHash(blockchain.db, block.NumberU64())
				if ch == (common.Hash{}) {
					continue // busy wait for canonical hash to be written
				}
				if ch != block.Hash() {
					t.Errorf("unknown canonical hash, want %s, got %s", block.Hash().Hex(), ch.Hex())
					return
				}
				fb := rawdb.ReadBlock(blockchain.db, ch, block.NumberU64())
				if fb == nil {
					t.Errorf("unable to retrieve block %d for canonical hash: %s", block.NumberU64(), ch.Hex())
					return
				}
				if fb.Hash() != block.Hash() {
					t.Errorf("invalid block hash for block %d, want %s, got %s", block.NumberU64(), block.Hash().Hex(), fb.Hash().Hex())
					return
				}
				return
			}
		}(chain[i])

		if _, err := blockchain.InsertChain(types.Blocks{chain[i]}); err != nil {
			t.Fatalf("failed to insert block %d: %v", i, err)
		}
	}
	pend.Wait()
}

func TestEIP155Transition(t *testing.T) {
	// Configure and generate a sample block chain
	var (
		key, _     = crypto.HexToECDSA("b71c71a67e1177ad4e901695e1b4b9ee17ae16c6668d313eac2f96dbcda3f291")
		address    = crypto.PubkeyToAddress(key.PublicKey)
		funds      = big.NewInt(1000000000)
		deleteAddr = common.Address{1}
		gspec      = &Genesis{
			Config: &params.ChainConfig{
				ChainID:        big.NewInt(1),
				EIP150Block:    big.NewInt(0),
				EIP155Block:    big.NewInt(2),
				HomesteadBlock: new(big.Int),
			},
			Alloc: GenesisAlloc{address: {Balance: funds}, deleteAddr: {Balance: new(big.Int)}},
		}
	)
	genDb, blocks, _ := GenerateChainWithGenesis(gspec, ethash.NewFaker(), 4, func(i int, block *BlockGen) {
		var (
			tx      *types.Transaction
			err     error
			basicTx = func(signer types.Signer) (*types.Transaction, error) {
				return types.SignTx(types.NewTransaction(block.TxNonce(address), common.Address{}, new(big.Int), 21000, new(big.Int), nil), signer, key)
			}
		)
		switch i {
		case 0:
			tx, err = basicTx(types.HomesteadSigner{})
			if err != nil {
				t.Fatal(err)
			}
			block.AddTx(tx)
		case 2:
			tx, err = basicTx(types.HomesteadSigner{})
			if err != nil {
				t.Fatal(err)
			}
			block.AddTx(tx)

			tx, err = basicTx(types.LatestSigner(gspec.Config))
			if err != nil {
				t.Fatal(err)
			}
			block.AddTx(tx)
		case 3:
			tx, err = basicTx(types.HomesteadSigner{})
			if err != nil {
				t.Fatal(err)
			}
			block.AddTx(tx)

			tx, err = basicTx(types.LatestSigner(gspec.Config))
			if err != nil {
				t.Fatal(err)
			}
			block.AddTx(tx)
		}
	})

	blockchain, _ := NewBlockChain(rawdb.NewMemoryDatabase(), nil, gspec, nil, ethash.NewFaker(), vm.Config{}, nil, nil)
	defer blockchain.Stop()

	if _, err := blockchain.InsertChain(blocks); err != nil {
		t.Fatal(err)
	}
	block := blockchain.GetBlockByNumber(1)
	if block.Transactions()[0].Protected() {
		t.Error("Expected block[0].txs[0] to not be replay protected")
	}

	block = blockchain.GetBlockByNumber(3)
	if block.Transactions()[0].Protected() {
		t.Error("Expected block[3].txs[0] to not be replay protected")
	}
	if !block.Transactions()[1].Protected() {
		t.Error("Expected block[3].txs[1] to be replay protected")
	}
	if _, err := blockchain.InsertChain(blocks[4:]); err != nil {
		t.Fatal(err)
	}

	// generate an invalid chain id transaction
	config := &params.ChainConfig{
		ChainID:        big.NewInt(2),
		EIP150Block:    big.NewInt(0),
		EIP155Block:    big.NewInt(2),
		HomesteadBlock: new(big.Int),
	}
	blocks, _ = GenerateChain(config, blocks[len(blocks)-1], ethash.NewFaker(), genDb, 4, func(i int, block *BlockGen) {
		var (
			tx      *types.Transaction
			err     error
			basicTx = func(signer types.Signer) (*types.Transaction, error) {
				return types.SignTx(types.NewTransaction(block.TxNonce(address), common.Address{}, new(big.Int), 21000, new(big.Int), nil), signer, key)
			}
		)
		if i == 0 {
			tx, err = basicTx(types.LatestSigner(config))
			if err != nil {
				t.Fatal(err)
			}
			block.AddTx(tx)
		}
	})
	_, err := blockchain.InsertChain(blocks)
	if have, want := err, types.ErrInvalidChainId; !errors.Is(have, want) {
		t.Errorf("have %v, want %v", have, want)
	}
}

func TestEIP161AccountRemoval(t *testing.T) {
	// Configure and generate a sample block chain
	var (
		key, _  = crypto.HexToECDSA("b71c71a67e1177ad4e901695e1b4b9ee17ae16c6668d313eac2f96dbcda3f291")
		address = crypto.PubkeyToAddress(key.PublicKey)
		funds   = big.NewInt(1000000000)
		theAddr = common.Address{1}
		gspec   = &Genesis{
			Config: &params.ChainConfig{
				ChainID:        big.NewInt(1),
				HomesteadBlock: new(big.Int),
				EIP155Block:    new(big.Int),
				EIP150Block:    new(big.Int),
				EIP158Block:    big.NewInt(2),
			},
			Alloc: GenesisAlloc{address: {Balance: funds}},
		}
	)
	_, blocks, _ := GenerateChainWithGenesis(gspec, ethash.NewFaker(), 3, func(i int, block *BlockGen) {
		var (
			tx     *types.Transaction
			err    error
			signer = types.LatestSigner(gspec.Config)
		)
		switch i {
		case 0:
			tx, err = types.SignTx(types.NewTransaction(block.TxNonce(address), theAddr, new(big.Int), 21000, new(big.Int), nil), signer, key)
		case 1:
			tx, err = types.SignTx(types.NewTransaction(block.TxNonce(address), theAddr, new(big.Int), 21000, new(big.Int), nil), signer, key)
		case 2:
			tx, err = types.SignTx(types.NewTransaction(block.TxNonce(address), theAddr, new(big.Int), 21000, new(big.Int), nil), signer, key)
		}
		if err != nil {
			t.Fatal(err)
		}
		block.AddTx(tx)
	})
	// account must exist pre eip 161
	blockchain, _ := NewBlockChain(rawdb.NewMemoryDatabase(), nil, gspec, nil, ethash.NewFaker(), vm.Config{}, nil, nil)
	defer blockchain.Stop()

	if _, err := blockchain.InsertChain(types.Blocks{blocks[0]}); err != nil {
		t.Fatal(err)
	}
	if st, _ := blockchain.State(); !st.Exist(theAddr) {
		t.Error("expected account to exist")
	}

	// account needs to be deleted post eip 161
	if _, err := blockchain.InsertChain(types.Blocks{blocks[1]}); err != nil {
		t.Fatal(err)
	}
	if st, _ := blockchain.State(); st.Exist(theAddr) {
		t.Error("account should not exist")
	}

	// account mustn't be created post eip 161
	if _, err := blockchain.InsertChain(types.Blocks{blocks[2]}); err != nil {
		t.Fatal(err)
	}
	if st, _ := blockchain.State(); st.Exist(theAddr) {
		t.Error("account should not exist")
	}
}

// This is a regression test (i.e. as weird as it is, don't delete it ever), which
// tests that under weird reorg conditions the blockchain and its internal header-
// chain return the same latest block/header.
//
// https://github.com/ethereum/go-ethereum/pull/15941
func TestBlockchainHeaderchainReorgConsistency(t *testing.T) {
	// Generate a canonical chain to act as the main dataset
	engine := ethash.NewFaker()
	genesis := &Genesis{
		Config:  params.TestChainConfig,
		BaseFee: big.NewInt(params.InitialBaseFee),
	}
	genDb, blocks, _ := GenerateChainWithGenesis(genesis, engine, 64, func(i int, b *BlockGen) { b.SetCoinbase(common.Address{1}) })

	// Generate a bunch of fork blocks, each side forking from the canonical chain
	forks := make([]*types.Block, len(blocks))
	for i := 0; i < len(forks); i++ {
		parent := genesis.ToBlock()
		if i > 0 {
			parent = blocks[i-1]
		}
		fork, _ := GenerateChain(genesis.Config, parent, engine, genDb, 1, func(i int, b *BlockGen) { b.SetCoinbase(common.Address{2}) })
		forks[i] = fork[0]
	}
	// Import the canonical and fork chain side by side, verifying the current block
	// and current header consistency
	chain, err := NewBlockChain(rawdb.NewMemoryDatabase(), nil, genesis, nil, engine, vm.Config{}, nil, nil)
	if err != nil {
		t.Fatalf("failed to create tester chain: %v", err)
	}
	defer chain.Stop()

	for i := 0; i < len(blocks); i++ {
		if _, err := chain.InsertChain(blocks[i : i+1]); err != nil {
			t.Fatalf("block %d: failed to insert into chain: %v", i, err)
		}
		if chain.CurrentBlock().Hash() != chain.CurrentHeader().Hash() {
			t.Errorf("block %d: current block/header mismatch: block #%d [%x..], header #%d [%x..]", i, chain.CurrentBlock().Number, chain.CurrentBlock().Hash().Bytes()[:4], chain.CurrentHeader().Number, chain.CurrentHeader().Hash().Bytes()[:4])
		}
		if _, err := chain.InsertChain(forks[i : i+1]); err != nil {
			t.Fatalf(" fork %d: failed to insert into chain: %v", i, err)
		}
		if chain.CurrentBlock().Hash() != chain.CurrentHeader().Hash() {
			t.Errorf(" fork %d: current block/header mismatch: block #%d [%x..], header #%d [%x..]", i, chain.CurrentBlock().Number, chain.CurrentBlock().Hash().Bytes()[:4], chain.CurrentHeader().Number, chain.CurrentHeader().Hash().Bytes()[:4])
		}
	}
}

// Tests that importing small side forks doesn't leave junk in the trie database
// cache (which would eventually cause memory issues).
func TestTrieForkGC(t *testing.T) {
	// Generate a canonical chain to act as the main dataset
	engine := ethash.NewFaker()
	genesis := &Genesis{
		Config:  params.TestChainConfig,
		BaseFee: big.NewInt(params.InitialBaseFee),
	}
	genDb, blocks, _ := GenerateChainWithGenesis(genesis, engine, 2*TriesInMemory, func(i int, b *BlockGen) { b.SetCoinbase(common.Address{1}) })

	// Generate a bunch of fork blocks, each side forking from the canonical chain
	forks := make([]*types.Block, len(blocks))
	for i := 0; i < len(forks); i++ {
		parent := genesis.ToBlock()
		if i > 0 {
			parent = blocks[i-1]
		}
		fork, _ := GenerateChain(genesis.Config, parent, engine, genDb, 1, func(i int, b *BlockGen) { b.SetCoinbase(common.Address{2}) })
		forks[i] = fork[0]
	}
	// Import the canonical and fork chain side by side, forcing the trie cache to cache both
	chain, err := NewBlockChain(rawdb.NewMemoryDatabase(), nil, genesis, nil, engine, vm.Config{}, nil, nil)
	if err != nil {
		t.Fatalf("failed to create tester chain: %v", err)
	}
	defer chain.Stop()

	for i := 0; i < len(blocks); i++ {
		if _, err := chain.InsertChain(blocks[i : i+1]); err != nil {
			t.Fatalf("block %d: failed to insert into chain: %v", i, err)
		}
		if _, err := chain.InsertChain(forks[i : i+1]); err != nil {
			t.Fatalf("fork %d: failed to insert into chain: %v", i, err)
		}
	}
	// Dereference all the recent tries and ensure no past trie is left in
	for i := 0; i < TestTriesInMemory; i++ {
		chain.stateCache.TrieDB().Dereference(blocks[len(blocks)-1-i].Root())
		chain.stateCache.TrieDB().Dereference(forks[len(blocks)-1-i].Root())
	}
	if len(chain.stateCache.TrieDB().Nodes()) > 0 {
		t.Fatalf("stale tries still alive after garbase collection")
	}
}

// Tests that doing large reorgs works even if the state associated with the
// forking point is not available any more.
func TestLargeReorgTrieGC(t *testing.T) {
	// Generate the original common chain segment and the two competing forks
	engine := ethash.NewFaker()
	genesis := &Genesis{
		Config:  params.TestChainConfig,
		BaseFee: big.NewInt(params.InitialBaseFee),
	}
	genDb, shared, _ := GenerateChainWithGenesis(genesis, engine, 64, func(i int, b *BlockGen) { b.SetCoinbase(common.Address{1}) })
	original, _ := GenerateChain(genesis.Config, shared[len(shared)-1], engine, genDb, 2*TriesInMemory, func(i int, b *BlockGen) { b.SetCoinbase(common.Address{2}) })
	competitor, _ := GenerateChain(genesis.Config, shared[len(shared)-1], engine, genDb, 2*TriesInMemory+1, func(i int, b *BlockGen) { b.SetCoinbase(common.Address{3}) })

	// Import the shared chain and the original canonical one
	chain, err := NewBlockChain(rawdb.NewMemoryDatabase(), nil, genesis, nil, engine, vm.Config{}, nil, nil)
	if err != nil {
		t.Fatalf("failed to create tester chain: %v", err)
	}
	defer chain.Stop()

	if _, err := chain.InsertChain(shared); err != nil {
		t.Fatalf("failed to insert shared chain: %v", err)
	}
	if _, err := chain.InsertChain(original); err != nil {
		t.Fatalf("failed to insert original chain: %v", err)
	}
	// Ensure that the state associated with the forking point is pruned away
	if node, _ := chain.stateCache.TrieDB().Node(shared[len(shared)-1].Root()); node != nil {
		t.Fatalf("common-but-old ancestor still cache")
	}
	// Import the competitor chain without exceeding the canonical's TD and ensure
	// we have not processed any of the blocks (protection against malicious blocks)
	if _, err := chain.InsertChain(competitor[:len(competitor)-2]); err != nil {
		t.Fatalf("failed to insert competitor chain: %v", err)
	}
	for i, block := range competitor[:len(competitor)-2] {
		if node, _ := chain.stateCache.TrieDB().Node(block.Root()); node != nil {
			t.Fatalf("competitor %d: low TD chain became processed", i)
		}
	}
	// Import the head of the competitor chain, triggering the reorg and ensure we
	// successfully reprocess all the stashed away blocks.
	if _, err := chain.InsertChain(competitor[len(competitor)-2:]); err != nil {
		t.Fatalf("failed to finalize competitor chain: %v", err)
	}
	for i, block := range competitor[:len(competitor)-TestTriesInMemory] {
		if node, err := chain.stateCache.TrieDB().Node(block.Root()); node != nil {
			t.Fatalf("competitor %d: competing chain state missing, err: %v", i, err)
		}
	}
}

func TestBlockchainRecovery(t *testing.T) {
	// Configure and generate a sample block chain
	var (
		key, _  = crypto.HexToECDSA("b71c71a67e1177ad4e901695e1b4b9ee17ae16c6668d313eac2f96dbcda3f291")
		address = crypto.PubkeyToAddress(key.PublicKey)
		funds   = big.NewInt(1000000000)
		gspec   = &Genesis{Config: params.TestChainConfig, Alloc: GenesisAlloc{address: {Balance: funds}}}
	)
	height := uint64(1024)
	_, blocks, receipts := GenerateChainWithGenesis(gspec, ethash.NewFaker(), int(height), nil)

	// Import the chain as a ancient-first node and ensure all pointers are updated
	ancientDb, err := rawdb.NewDatabaseWithFreezer(rawdb.NewMemoryDatabase(), t.TempDir(), "", false, false, false, false, true)
	if err != nil {
		t.Fatalf("failed to create temp freezer db: %v", err)
	}
	defer ancientDb.Close()
	ancient, _ := NewBlockChain(ancientDb, nil, gspec, nil, ethash.NewFaker(), vm.Config{}, nil, nil)

	headers := make([]*types.Header, len(blocks))
	for i, block := range blocks {
		headers[i] = block.Header()
	}
	if n, err := ancient.InsertHeaderChain(headers, 1); err != nil {
		t.Fatalf("failed to insert header %d: %v", n, err)
	}
	if n, err := ancient.InsertReceiptChain(blocks, receipts, uint64(3*len(blocks)/4)); err != nil {
		t.Fatalf("failed to insert receipt %d: %v", n, err)
	}
	rawdb.WriteLastPivotNumber(ancientDb, blocks[len(blocks)-1].NumberU64()) // Force fast sync behavior
	ancient.Stop()

	// Destroy head fast block manually
	midBlock := blocks[len(blocks)/2]
	rawdb.WriteHeadFastBlockHash(ancientDb, midBlock.Hash())

	// Reopen broken blockchain again
	ancient, _ = NewBlockChain(ancientDb, nil, gspec, nil, ethash.NewFaker(), vm.Config{}, nil, nil)
	defer ancient.Stop()
	if num := ancient.CurrentBlock().Number.Uint64(); num != 0 {
		t.Errorf("head block mismatch: have #%v, want #%v", num, 0)
	}
	if num := ancient.CurrentSnapBlock().Number.Uint64(); num != midBlock.NumberU64() {
		t.Errorf("head snap-block mismatch: have #%v, want #%v", num, midBlock.NumberU64())
	}
	if num := ancient.CurrentHeader().Number.Uint64(); num != midBlock.NumberU64() {
		t.Errorf("head header mismatch: have #%v, want #%v", num, midBlock.NumberU64())
	}
}

// This test checks that InsertReceiptChain will roll back correctly when attempting to insert a side chain.
func TestInsertReceiptChainRollback(t *testing.T) {
	// Generate forked chain. The returned BlockChain object is used to process the side chain blocks.
	tmpChain, sideblocks, canonblocks, gspec, err := getLongAndShortChains()
	if err != nil {
		t.Fatal(err)
	}
	defer tmpChain.Stop()
	// Get the side chain receipts.
	if _, err := tmpChain.InsertChain(sideblocks); err != nil {
		t.Fatal("processing side chain failed:", err)
	}
	t.Log("sidechain head:", tmpChain.CurrentBlock().Number, tmpChain.CurrentBlock().Hash())
	sidechainReceipts := make([]types.Receipts, len(sideblocks))
	for i, block := range sideblocks {
		sidechainReceipts[i] = tmpChain.GetReceiptsByHash(block.Hash())
	}
	// Get the canon chain receipts.
	if _, err := tmpChain.InsertChain(canonblocks); err != nil {
		t.Fatal("processing canon chain failed:", err)
	}
	t.Log("canon head:", tmpChain.CurrentBlock().Number, tmpChain.CurrentBlock().Hash())
	canonReceipts := make([]types.Receipts, len(canonblocks))
	for i, block := range canonblocks {
		canonReceipts[i] = tmpChain.GetReceiptsByHash(block.Hash())
	}

	// Set up a BlockChain that uses the ancient store.
	ancientDb, err := rawdb.NewDatabaseWithFreezer(rawdb.NewMemoryDatabase(), t.TempDir(), "", false, false, false, false, true)
	if err != nil {
		t.Fatalf("failed to create temp freezer db: %v", err)
	}
	defer ancientDb.Close()

	ancientChain, _ := NewBlockChain(ancientDb, nil, gspec, nil, ethash.NewFaker(), vm.Config{}, nil, nil)
	defer ancientChain.Stop()

	// Import the canonical header chain.
	canonHeaders := make([]*types.Header, len(canonblocks))
	for i, block := range canonblocks {
		canonHeaders[i] = block.Header()
	}
	if _, err = ancientChain.InsertHeaderChain(canonHeaders, 1); err != nil {
		t.Fatal("can't import canon headers:", err)
	}

	// Try to insert blocks/receipts of the side chain.
	_, err = ancientChain.InsertReceiptChain(sideblocks, sidechainReceipts, uint64(len(sideblocks)))
	if err == nil {
		t.Fatal("expected error from InsertReceiptChain.")
	}
	if ancientChain.CurrentSnapBlock().Number.Uint64() != 0 {
		t.Fatalf("failed to rollback ancient data, want %d, have %d", 0, ancientChain.CurrentSnapBlock().Number)
	}
	if frozen, err := ancientChain.db.Ancients(); err != nil || frozen != 1 {
		t.Fatalf("failed to truncate ancient data, frozen index is %d", frozen)
	}

	// Insert blocks/receipts of the canonical chain.
	_, err = ancientChain.InsertReceiptChain(canonblocks, canonReceipts, uint64(len(canonblocks)))
	if err != nil {
		t.Fatalf("can't import canon chain receipts: %v", err)
	}
	if ancientChain.CurrentSnapBlock().Number.Uint64() != canonblocks[len(canonblocks)-1].NumberU64() {
		t.Fatalf("failed to insert ancient recept chain after rollback")
	}
	if frozen, _ := ancientChain.db.Ancients(); frozen != uint64(len(canonblocks))+1 {
		t.Fatalf("wrong ancients count %d", frozen)
	}
}

// Tests that importing a very large side fork, which is larger than the canon chain,
// but where the difficulty per block is kept low: this means that it will not
// overtake the 'canon' chain until after it's passed canon by about 200 blocks.
//
// Details at:
//   - https://github.com/ethereum/go-ethereum/issues/18977
//   - https://github.com/ethereum/go-ethereum/pull/18988
func TestLowDiffLongChain(t *testing.T) {
	// Generate a canonical chain to act as the main dataset
	engine := ethash.NewFaker()
	genesis := &Genesis{
		Config:  params.TestChainConfig,
		BaseFee: big.NewInt(params.InitialBaseFee),
	}
	// We must use a pretty long chain to ensure that the fork doesn't overtake us
	// until after at least 128 blocks post tip
	genDb, blocks, _ := GenerateChainWithGenesis(genesis, engine, 6*TriesInMemory, func(i int, b *BlockGen) {
		b.SetCoinbase(common.Address{1})
		b.OffsetTime(-9)
	})

	// Import the canonical chain
	chain, err := NewBlockChain(rawdb.NewMemoryDatabase(), nil, genesis, nil, engine, vm.Config{}, nil, nil)
	if err != nil {
		t.Fatalf("failed to create tester chain: %v", err)
	}
	defer chain.stopWithoutSaving()

	if n, err := chain.InsertChain(blocks); err != nil {
		t.Fatalf("block %d: failed to insert into chain: %v", n, err)
	}
	// Generate fork chain, starting from an early block
	parent := blocks[10]
	fork, _ := GenerateChain(genesis.Config, parent, engine, genDb, 8*TriesInMemory, func(i int, b *BlockGen) {
		b.SetCoinbase(common.Address{2})
	})

	// And now import the fork
	if i, err := chain.InsertChain(fork); err != nil {
		t.Fatalf("block %d: failed to insert into chain: %v", i, err)
	}
	head := chain.CurrentBlock()
	if got := fork[len(fork)-1].Hash(); got != head.Hash() {
		t.Fatalf("head wrong, expected %x got %x", head.Hash(), got)
	}
	// Sanity check that all the canonical numbers are present
	header := chain.CurrentHeader()
	for number := head.Number.Uint64(); number > 0; number-- {
		if hash := chain.GetHeaderByNumber(number).Hash(); hash != header.Hash() {
			t.Fatalf("header %d: canonical hash mismatch: have %x, want %x", number, hash, header.Hash())
		}
		header = chain.GetHeader(header.ParentHash, number-1)
	}
}

// Tests that importing a sidechain (S), where
// - S is sidechain, containing blocks [Sn...Sm]
// - C is canon chain, containing blocks [G..Cn..Cm]
// - A common ancestor is placed at prune-point + blocksBetweenCommonAncestorAndPruneblock
// - The sidechain S is prepended with numCanonBlocksInSidechain blocks from the canon chain
//
// The mergePoint can be these values:
// -1: the transition won't happen
// 0:  the transition happens since genesis
// 1:  the transition happens after some chain segments
func testSideImport(t *testing.T, numCanonBlocksInSidechain, blocksBetweenCommonAncestorAndPruneblock int, mergePoint int) {
	// Generate a canonical chain to act as the main dataset
	chainConfig := *params.TestChainConfig
	var (
		merger = consensus.NewMerger(rawdb.NewMemoryDatabase())
		engine = beacon.New(ethash.NewFaker())
		key, _ = crypto.HexToECDSA("b71c71a67e1177ad4e901695e1b4b9ee17ae16c6668d313eac2f96dbcda3f291")
		addr   = crypto.PubkeyToAddress(key.PublicKey)
		nonce  = uint64(0)

		gspec = &Genesis{
			Config:  &chainConfig,
			Alloc:   GenesisAlloc{addr: {Balance: big.NewInt(math.MaxInt64)}},
			BaseFee: big.NewInt(params.InitialBaseFee),
		}
		signer     = types.LatestSigner(gspec.Config)
		mergeBlock = math.MaxInt32
	)
	// Generate and import the canonical chain
	chain, err := NewBlockChain(rawdb.NewMemoryDatabase(), nil, gspec, nil, engine, vm.Config{}, nil, nil)
	if err != nil {
		t.Fatalf("failed to create tester chain: %v", err)
	}
	defer chain.Stop()

	// Activate the transition since genesis if required
	if mergePoint == 0 {
		mergeBlock = 0
		merger.ReachTTD()
		merger.FinalizePoS()

		// Set the terminal total difficulty in the config
		gspec.Config.TerminalTotalDifficulty = big.NewInt(0)
	}
	genDb, blocks, _ := GenerateChainWithGenesis(gspec, engine, 2*TriesInMemory, func(i int, gen *BlockGen) {
		tx, err := types.SignTx(types.NewTransaction(nonce, common.HexToAddress("deadbeef"), big.NewInt(100), 21000, big.NewInt(int64(i+1)*params.GWei), nil), signer, key)
		if err != nil {
			t.Fatalf("failed to create tx: %v", err)
		}
		gen.AddTx(tx)
		if int(gen.header.Number.Uint64()) >= mergeBlock {
			gen.SetPoS()
		}
		nonce++
	})
	if n, err := chain.InsertChain(blocks); err != nil {
		t.Fatalf("block %d: failed to insert into chain: %v", n, err)
	}

	lastPrunedIndex := len(blocks) - TestTriesInMemory - 1
	lastPrunedBlock := blocks[lastPrunedIndex-1]
	firstNonPrunedBlock := blocks[len(blocks)-TestTriesInMemory]

	// Verify pruning of lastPrunedBlock
	if chain.HasBlockAndState(lastPrunedBlock.Hash(), lastPrunedBlock.NumberU64()) {
		t.Errorf("Block %d not pruned", lastPrunedBlock.NumberU64())
	}
	// Verify firstNonPrunedBlock is not pruned
	if !chain.HasBlockAndState(firstNonPrunedBlock.Hash(), firstNonPrunedBlock.NumberU64()) {
		t.Errorf("Block %d pruned", firstNonPrunedBlock.NumberU64())
	}

	// Activate the transition in the middle of the chain
	if mergePoint == 1 {
		merger.ReachTTD()
		merger.FinalizePoS()
		// Set the terminal total difficulty in the config
		ttd := big.NewInt(int64(len(blocks)))
		ttd.Mul(ttd, params.GenesisDifficulty)
		gspec.Config.TerminalTotalDifficulty = ttd
		mergeBlock = len(blocks)
	}

	// Generate the sidechain
	// First block should be a known block, block after should be a pruned block. So
	// canon(pruned), side, side...

	// Generate fork chain, make it longer than canon
	parentIndex := lastPrunedIndex + blocksBetweenCommonAncestorAndPruneblock
	parent := blocks[parentIndex]
	fork, _ := GenerateChain(gspec.Config, parent, engine, genDb, 2*TriesInMemory, func(i int, b *BlockGen) {
		b.SetCoinbase(common.Address{2})
		if int(b.header.Number.Uint64()) >= mergeBlock {
			b.SetPoS()
		}
	})
	// Prepend the parent(s)
	var sidechain []*types.Block
	for i := numCanonBlocksInSidechain; i > 0; i-- {
		sidechain = append(sidechain, blocks[parentIndex+1-i])
	}
	sidechain = append(sidechain, fork...)
	n, err := chain.InsertChain(sidechain)
	if err != nil {
		t.Errorf("Got error, %v number %d - %d", err, sidechain[n].NumberU64(), n)
	}
	head := chain.CurrentBlock()
	if got := fork[len(fork)-1].Hash(); got != head.Hash() {
		t.Fatalf("head wrong, expected %x got %x", head.Hash(), got)
	}
}

// Tests that importing a sidechain (S), where
//   - S is sidechain, containing blocks [Sn...Sm]
//   - C is canon chain, containing blocks [G..Cn..Cm]
//   - The common ancestor Cc is pruned
//   - The first block in S: Sn, is == Cn
//
// That is: the sidechain for import contains some blocks already present in canon chain.
// So the blocks are:
//
//	[ Cn, Cn+1, Cc, Sn+3 ... Sm]
//	^    ^    ^  pruned
func TestPrunedImportSide(t *testing.T) {
	//glogger := log.NewGlogHandler(log.StreamHandler(os.Stdout, log.TerminalFormat(false)))
	//glogger.Verbosity(3)
	//log.Root().SetHandler(log.Handler(glogger))
	testSideImport(t, 3, 3, -1)
	testSideImport(t, 3, -3, -1)
	testSideImport(t, 10, 0, -1)
	testSideImport(t, 1, 10, -1)
	testSideImport(t, 1, -10, -1)
}

func TestPrunedImportSideWithMerging(t *testing.T) {
	//glogger := log.NewGlogHandler(log.StreamHandler(os.Stdout, log.TerminalFormat(false)))
	//glogger.Verbosity(3)
	//log.Root().SetHandler(log.Handler(glogger))
	testSideImport(t, 3, 3, 0)
	testSideImport(t, 3, -3, 0)
	testSideImport(t, 10, 0, 0)
	testSideImport(t, 1, 10, 0)
	testSideImport(t, 1, -10, 0)

	testSideImport(t, 3, 3, 1)
	testSideImport(t, 3, -3, 1)
	testSideImport(t, 10, 0, 1)
	testSideImport(t, 1, 10, 1)
	testSideImport(t, 1, -10, 1)
}

func TestInsertKnownHeaders(t *testing.T)      { testInsertKnownChainData(t, "headers") }
func TestInsertKnownReceiptChain(t *testing.T) { testInsertKnownChainData(t, "receipts") }
func TestInsertKnownBlocks(t *testing.T)       { testInsertKnownChainData(t, "blocks") }

func testInsertKnownChainData(t *testing.T, typ string) {
	engine := ethash.NewFaker()
	genesis := &Genesis{
		Config:  params.TestChainConfig,
		BaseFee: big.NewInt(params.InitialBaseFee),
	}
	genDb, blocks, receipts := GenerateChainWithGenesis(genesis, engine, 32, func(i int, b *BlockGen) { b.SetCoinbase(common.Address{1}) })

	// A longer chain but total difficulty is lower.
	blocks2, receipts2 := GenerateChain(genesis.Config, blocks[len(blocks)-1], engine, genDb, 65, func(i int, b *BlockGen) { b.SetCoinbase(common.Address{1}) })

	// A shorter chain but total difficulty is higher.
	blocks3, receipts3 := GenerateChain(genesis.Config, blocks[len(blocks)-1], engine, genDb, 64, func(i int, b *BlockGen) {
		b.SetCoinbase(common.Address{1})
		b.OffsetTime(-9) // A higher difficulty
	})
	// Import the shared chain and the original canonical one
	chaindb, err := rawdb.NewDatabaseWithFreezer(rawdb.NewMemoryDatabase(), t.TempDir(), "", false, false, false, false, true)
	if err != nil {
		t.Fatalf("failed to create temp freezer db: %v", err)
	}
	defer chaindb.Close()

	chain, err := NewBlockChain(chaindb, nil, genesis, nil, engine, vm.Config{}, nil, nil)
	if err != nil {
		t.Fatalf("failed to create tester chain: %v", err)
	}
	defer chain.Stop()

	var (
		inserter func(blocks []*types.Block, receipts []types.Receipts) error
		asserter func(t *testing.T, block *types.Block)
	)
	if typ == "headers" {
		inserter = func(blocks []*types.Block, receipts []types.Receipts) error {
			headers := make([]*types.Header, 0, len(blocks))
			for _, block := range blocks {
				headers = append(headers, block.Header())
			}
			_, err := chain.InsertHeaderChain(headers, 1)
			return err
		}
		asserter = func(t *testing.T, block *types.Block) {
			if chain.CurrentHeader().Hash() != block.Hash() {
				t.Fatalf("current head header mismatch, have %v, want %v", chain.CurrentHeader().Hash().Hex(), block.Hash().Hex())
			}
		}
	} else if typ == "receipts" {
		inserter = func(blocks []*types.Block, receipts []types.Receipts) error {
			headers := make([]*types.Header, 0, len(blocks))
			for _, block := range blocks {
				headers = append(headers, block.Header())
			}
			_, err := chain.InsertHeaderChain(headers, 1)
			if err != nil {
				return err
			}
			_, err = chain.InsertReceiptChain(blocks, receipts, 0)
			return err
		}
		asserter = func(t *testing.T, block *types.Block) {
			if chain.CurrentSnapBlock().Hash() != block.Hash() {
				t.Fatalf("current head fast block mismatch, have %v, want %v", chain.CurrentSnapBlock().Hash().Hex(), block.Hash().Hex())
			}
		}
	} else {
		inserter = func(blocks []*types.Block, receipts []types.Receipts) error {
			_, err := chain.InsertChain(blocks)
			return err
		}
		asserter = func(t *testing.T, block *types.Block) {
			if chain.CurrentBlock().Hash() != block.Hash() {
				t.Fatalf("current head block mismatch, have %v, want %v", chain.CurrentBlock().Hash().Hex(), block.Hash().Hex())
			}
		}
	}

	if err := inserter(blocks, receipts); err != nil {
		t.Fatalf("failed to insert chain data: %v", err)
	}

	// Reimport the chain data again. All the imported
	// chain data are regarded "known" data.
	if err := inserter(blocks, receipts); err != nil {
		t.Fatalf("failed to insert chain data: %v", err)
	}
	asserter(t, blocks[len(blocks)-1])

	// Import a long canonical chain with some known data as prefix.
	rollback := blocks[len(blocks)/2].NumberU64()

	chain.SetHead(rollback - 1)
	if err := inserter(append(blocks, blocks2...), append(receipts, receipts2...)); err != nil {
		t.Fatalf("failed to insert chain data: %v", err)
	}
	asserter(t, blocks2[len(blocks2)-1])

	// Import a heavier shorter but higher total difficulty chain with some known data as prefix.
	if err := inserter(append(blocks, blocks3...), append(receipts, receipts3...)); err != nil {
		t.Fatalf("failed to insert chain data: %v", err)
	}
	asserter(t, blocks3[len(blocks3)-1])

	// Import a longer but lower total difficulty chain with some known data as prefix.
	if err := inserter(append(blocks, blocks2...), append(receipts, receipts2...)); err != nil {
		t.Fatalf("failed to insert chain data: %v", err)
	}
	// The head shouldn't change.
	asserter(t, blocks3[len(blocks3)-1])

	// Rollback the heavier chain and re-insert the longer chain again
	chain.SetHead(rollback - 1)
	if err := inserter(append(blocks, blocks2...), append(receipts, receipts2...)); err != nil {
		t.Fatalf("failed to insert chain data: %v", err)
	}
	asserter(t, blocks2[len(blocks2)-1])
}

func TestInsertKnownHeadersWithMerging(t *testing.T) {
	testInsertKnownChainDataWithMerging(t, "headers", 0)
}
func TestInsertKnownReceiptChainWithMerging(t *testing.T) {
	testInsertKnownChainDataWithMerging(t, "receipts", 0)
}
func TestInsertKnownBlocksWithMerging(t *testing.T) {
	testInsertKnownChainDataWithMerging(t, "blocks", 0)
}
func TestInsertKnownHeadersAfterMerging(t *testing.T) {
	testInsertKnownChainDataWithMerging(t, "headers", 1)
}
func TestInsertKnownReceiptChainAfterMerging(t *testing.T) {
	testInsertKnownChainDataWithMerging(t, "receipts", 1)
}
func TestInsertKnownBlocksAfterMerging(t *testing.T) {
	testInsertKnownChainDataWithMerging(t, "blocks", 1)
}

// mergeHeight can be assigned in these values:
// 0: means the merging is applied since genesis
// 1: means the merging is applied after the first segment
func testInsertKnownChainDataWithMerging(t *testing.T, typ string, mergeHeight int) {
	// Copy the TestChainConfig so we can modify it during tests
	chainConfig := *params.TestChainConfig
	var (
		genesis = &Genesis{
			BaseFee: big.NewInt(params.InitialBaseFee),
			Config:  &chainConfig,
		}
		engine     = beacon.New(ethash.NewFaker())
		mergeBlock = uint64(math.MaxUint64)
	)
	// Apply merging since genesis
	if mergeHeight == 0 {
		genesis.Config.TerminalTotalDifficulty = big.NewInt(0)
		mergeBlock = uint64(0)
	}

	genDb, blocks, receipts := GenerateChainWithGenesis(genesis, engine, 32,
		func(i int, b *BlockGen) {
			if b.header.Number.Uint64() >= mergeBlock {
				b.SetPoS()
			}
			b.SetCoinbase(common.Address{1})
		})

	// Apply merging after the first segment
	if mergeHeight == 1 {
		// TTD is genesis diff + blocks
		ttd := big.NewInt(1 + int64(len(blocks)))
		ttd.Mul(ttd, params.GenesisDifficulty)
		genesis.Config.TerminalTotalDifficulty = ttd
		mergeBlock = uint64(len(blocks))
	}
	// Longer chain and shorter chain
	blocks2, receipts2 := GenerateChain(genesis.Config, blocks[len(blocks)-1], engine, genDb, 65, func(i int, b *BlockGen) {
		b.SetCoinbase(common.Address{1})
		if b.header.Number.Uint64() >= mergeBlock {
			b.SetPoS()
		}
	})
	blocks3, receipts3 := GenerateChain(genesis.Config, blocks[len(blocks)-1], engine, genDb, 64, func(i int, b *BlockGen) {
		b.SetCoinbase(common.Address{1})
		b.OffsetTime(-9) // Time shifted, difficulty shouldn't be changed
		if b.header.Number.Uint64() >= mergeBlock {
			b.SetPoS()
		}
	})
	// Import the shared chain and the original canonical one
	chaindb, err := rawdb.NewDatabaseWithFreezer(rawdb.NewMemoryDatabase(), t.TempDir(), "", false, false, false, false, true)
	if err != nil {
		t.Fatalf("failed to create temp freezer db: %v", err)
	}
	defer chaindb.Close()

	chain, err := NewBlockChain(chaindb, nil, genesis, nil, engine, vm.Config{}, nil, nil)
	if err != nil {
		t.Fatalf("failed to create tester chain: %v", err)
	}
	defer chain.Stop()

	var (
		inserter func(blocks []*types.Block, receipts []types.Receipts) error
		asserter func(t *testing.T, block *types.Block)
	)
	if typ == "headers" {
		inserter = func(blocks []*types.Block, receipts []types.Receipts) error {
			headers := make([]*types.Header, 0, len(blocks))
			for _, block := range blocks {
				headers = append(headers, block.Header())
			}
			i, err := chain.InsertHeaderChain(headers, 1)
			if err != nil {
				return fmt.Errorf("index %d, number %d: %w", i, headers[i].Number, err)
			}
			return err
		}
		asserter = func(t *testing.T, block *types.Block) {
			if chain.CurrentHeader().Hash() != block.Hash() {
				t.Fatalf("current head header mismatch, have %v, want %v", chain.CurrentHeader().Hash().Hex(), block.Hash().Hex())
			}
		}
	} else if typ == "receipts" {
		inserter = func(blocks []*types.Block, receipts []types.Receipts) error {
			headers := make([]*types.Header, 0, len(blocks))
			for _, block := range blocks {
				headers = append(headers, block.Header())
			}
			i, err := chain.InsertHeaderChain(headers, 1)
			if err != nil {
				return fmt.Errorf("index %d: %w", i, err)
			}
			_, err = chain.InsertReceiptChain(blocks, receipts, 0)
			return err
		}
		asserter = func(t *testing.T, block *types.Block) {
			if chain.CurrentSnapBlock().Hash() != block.Hash() {
				t.Fatalf("current head fast block mismatch, have %v, want %v", chain.CurrentSnapBlock().Hash().Hex(), block.Hash().Hex())
			}
		}
	} else {
		inserter = func(blocks []*types.Block, receipts []types.Receipts) error {
			i, err := chain.InsertChain(blocks)
			if err != nil {
				return fmt.Errorf("index %d: %w", i, err)
			}
			return nil
		}
		asserter = func(t *testing.T, block *types.Block) {
			if chain.CurrentBlock().Hash() != block.Hash() {
				t.Fatalf("current head block mismatch, have %v, want %v", chain.CurrentBlock().Hash().Hex(), block.Hash().Hex())
			}
		}
	}
	if err := inserter(blocks, receipts); err != nil {
		t.Fatalf("failed to insert chain data: %v", err)
	}

	// Reimport the chain data again. All the imported
	// chain data are regarded "known" data.
	if err := inserter(blocks, receipts); err != nil {
		t.Fatalf("failed to insert chain data: %v", err)
	}
	asserter(t, blocks[len(blocks)-1])

	// Import a long canonical chain with some known data as prefix.
	rollback := blocks[len(blocks)/2].NumberU64()
	chain.SetHead(rollback - 1)
	if err := inserter(blocks, receipts); err != nil {
		t.Fatalf("failed to insert chain data: %v", err)
	}
	asserter(t, blocks[len(blocks)-1])

	// Import a longer chain with some known data as prefix.
	if err := inserter(append(blocks, blocks2...), append(receipts, receipts2...)); err != nil {
		t.Fatalf("failed to insert chain data: %v", err)
	}
	asserter(t, blocks2[len(blocks2)-1])

	// Import a shorter chain with some known data as prefix.
	// The reorg is expected since the fork choice rule is
	// already changed.
	if err := inserter(append(blocks, blocks3...), append(receipts, receipts3...)); err != nil {
		t.Fatalf("failed to insert chain data: %v", err)
	}
	// The head shouldn't change.
	asserter(t, blocks3[len(blocks3)-1])

	// Reimport the longer chain again, the reorg is still expected
	chain.SetHead(rollback - 1)
	if err := inserter(append(blocks, blocks2...), append(receipts, receipts2...)); err != nil {
		t.Fatalf("failed to insert chain data: %v", err)
	}
	asserter(t, blocks2[len(blocks2)-1])
}

// getLongAndShortChains returns two chains: A is longer, B is heavier.
func getLongAndShortChains() (*BlockChain, []*types.Block, []*types.Block, *Genesis, error) {
	// Generate a canonical chain to act as the main dataset
	engine := ethash.NewFaker()
	genesis := &Genesis{
		Config:  params.TestChainConfig,
		BaseFee: big.NewInt(params.InitialBaseFee),
	}
	// Generate and import the canonical chain,
	// Offset the time, to keep the difficulty low
	genDb, longChain, _ := GenerateChainWithGenesis(genesis, engine, 80, func(i int, b *BlockGen) {
		b.SetCoinbase(common.Address{1})
	})
	chain, err := NewBlockChain(rawdb.NewMemoryDatabase(), nil, genesis, nil, engine, vm.Config{}, nil, nil)
	if err != nil {
		return nil, nil, nil, nil, fmt.Errorf("failed to create tester chain: %v", err)
	}
	// Generate fork chain, make it shorter than canon, with common ancestor pretty early
	parentIndex := 3
	parent := longChain[parentIndex]
	heavyChainExt, _ := GenerateChain(genesis.Config, parent, engine, genDb, 75, func(i int, b *BlockGen) {
		b.SetCoinbase(common.Address{2})
		b.OffsetTime(-9)
	})
	var heavyChain []*types.Block
	heavyChain = append(heavyChain, longChain[:parentIndex+1]...)
	heavyChain = append(heavyChain, heavyChainExt...)

	// Verify that the test is sane
	var (
		longerTd  = new(big.Int)
		shorterTd = new(big.Int)
	)
	for index, b := range longChain {
		longerTd.Add(longerTd, b.Difficulty())
		if index <= parentIndex {
			shorterTd.Add(shorterTd, b.Difficulty())
		}
	}
	for _, b := range heavyChain {
		shorterTd.Add(shorterTd, b.Difficulty())
	}
	if shorterTd.Cmp(longerTd) <= 0 {
		return nil, nil, nil, nil, fmt.Errorf("test is moot, heavyChain td (%v) must be larger than canon td (%v)", shorterTd, longerTd)
	}
	longerNum := longChain[len(longChain)-1].NumberU64()
	shorterNum := heavyChain[len(heavyChain)-1].NumberU64()
	if shorterNum >= longerNum {
		return nil, nil, nil, nil, fmt.Errorf("test is moot, heavyChain num (%v) must be lower than canon num (%v)", shorterNum, longerNum)
	}
	return chain, longChain, heavyChain, genesis, nil
}

// TestReorgToShorterRemovesCanonMapping tests that if we
// 1. Have a chain [0 ... N .. X]
// 2. Reorg to shorter but heavier chain [0 ... N ... Y]
// 3. Then there should be no canon mapping for the block at height X
// 4. The forked block should still be retrievable by hash
func TestReorgToShorterRemovesCanonMapping(t *testing.T) {
	chain, canonblocks, sideblocks, _, err := getLongAndShortChains()
	if err != nil {
		t.Fatal(err)
	}
	defer chain.Stop()

	if n, err := chain.InsertChain(canonblocks); err != nil {
		t.Fatalf("block %d: failed to insert into chain: %v", n, err)
	}
	canonNum := chain.CurrentBlock().Number.Uint64()
	canonHash := chain.CurrentBlock().Hash()
	_, err = chain.InsertChain(sideblocks)
	if err != nil {
		t.Errorf("Got error, %v", err)
	}
	head := chain.CurrentBlock()
	if got := sideblocks[len(sideblocks)-1].Hash(); got != head.Hash() {
		t.Fatalf("head wrong, expected %x got %x", head.Hash(), got)
	}
	// We have now inserted a sidechain.
	if blockByNum := chain.GetBlockByNumber(canonNum); blockByNum != nil {
		t.Errorf("expected block to be gone: %v", blockByNum.NumberU64())
	}
	if headerByNum := chain.GetHeaderByNumber(canonNum); headerByNum != nil {
		t.Errorf("expected header to be gone: %v", headerByNum.Number)
	}
	if blockByHash := chain.GetBlockByHash(canonHash); blockByHash == nil {
		t.Errorf("expected block to be present: %x", blockByHash.Hash())
	}
	if headerByHash := chain.GetHeaderByHash(canonHash); headerByHash == nil {
		t.Errorf("expected header to be present: %x", headerByHash.Hash())
	}
}

// TestReorgToShorterRemovesCanonMappingHeaderChain is the same scenario
// as TestReorgToShorterRemovesCanonMapping, but applied on headerchain
// imports -- that is, for fast sync
func TestReorgToShorterRemovesCanonMappingHeaderChain(t *testing.T) {
	chain, canonblocks, sideblocks, _, err := getLongAndShortChains()
	if err != nil {
		t.Fatal(err)
	}
	defer chain.Stop()

	// Convert into headers
	canonHeaders := make([]*types.Header, len(canonblocks))
	for i, block := range canonblocks {
		canonHeaders[i] = block.Header()
	}
	if n, err := chain.InsertHeaderChain(canonHeaders, 0); err != nil {
		t.Fatalf("header %d: failed to insert into chain: %v", n, err)
	}
	canonNum := chain.CurrentHeader().Number.Uint64()
	canonHash := chain.CurrentBlock().Hash()
	sideHeaders := make([]*types.Header, len(sideblocks))
	for i, block := range sideblocks {
		sideHeaders[i] = block.Header()
	}
	if n, err := chain.InsertHeaderChain(sideHeaders, 0); err != nil {
		t.Fatalf("header %d: failed to insert into chain: %v", n, err)
	}
	head := chain.CurrentHeader()
	if got := sideblocks[len(sideblocks)-1].Hash(); got != head.Hash() {
		t.Fatalf("head wrong, expected %x got %x", head.Hash(), got)
	}
	// We have now inserted a sidechain.
	if blockByNum := chain.GetBlockByNumber(canonNum); blockByNum != nil {
		t.Errorf("expected block to be gone: %v", blockByNum.NumberU64())
	}
	if headerByNum := chain.GetHeaderByNumber(canonNum); headerByNum != nil {
		t.Errorf("expected header to be gone: %v", headerByNum.Number.Uint64())
	}
	if blockByHash := chain.GetBlockByHash(canonHash); blockByHash == nil {
		t.Errorf("expected block to be present: %x", blockByHash.Hash())
	}
	if headerByHash := chain.GetHeaderByHash(canonHash); headerByHash == nil {
		t.Errorf("expected header to be present: %x", headerByHash.Hash())
	}
}

func TestTransactionIndices(t *testing.T) {
	// Configure and generate a sample block chain
	var (
		key, _  = crypto.HexToECDSA("b71c71a67e1177ad4e901695e1b4b9ee17ae16c6668d313eac2f96dbcda3f291")
		address = crypto.PubkeyToAddress(key.PublicKey)
		funds   = big.NewInt(100000000000000000)
		gspec   = &Genesis{
			Config:  params.TestChainConfig,
			Alloc:   GenesisAlloc{address: {Balance: funds}},
			BaseFee: big.NewInt(params.InitialBaseFee),
		}
		signer = types.LatestSigner(gspec.Config)
	)
	_, blocks, receipts := GenerateChainWithGenesis(gspec, ethash.NewFaker(), 128, func(i int, block *BlockGen) {
		tx, err := types.SignTx(types.NewTransaction(block.TxNonce(address), common.Address{0x00}, big.NewInt(1000), params.TxGas, block.header.BaseFee, nil), signer, key)
		if err != nil {
			panic(err)
		}
		block.AddTx(tx)
	})

	check := func(tail *uint64, chain *BlockChain) {
		stored := rawdb.ReadTxIndexTail(chain.db)
		if tail == nil && stored != nil {
			t.Fatalf("Oldest indexded block mismatch, want nil, have %d", *stored)
		}
		if tail != nil && *stored != *tail {
			t.Fatalf("Oldest indexded block mismatch, want %d, have %d", *tail, *stored)
		}
		if tail != nil {
			for i := *tail; i <= chain.CurrentBlock().Number.Uint64(); i++ {
				block := rawdb.ReadBlock(chain.db, rawdb.ReadCanonicalHash(chain.db, i), i)
				if block.Transactions().Len() == 0 {
					continue
				}
				for _, tx := range block.Transactions() {
					if index := rawdb.ReadTxLookupEntry(chain.db, tx.Hash()); index == nil {
						t.Fatalf("Miss transaction indice, number %d hash %s", i, tx.Hash().Hex())
					}
				}
			}
			for i := uint64(0); i < *tail; i++ {
				block := rawdb.ReadBlock(chain.db, rawdb.ReadCanonicalHash(chain.db, i), i)
				if block.Transactions().Len() == 0 {
					continue
				}
				for _, tx := range block.Transactions() {
					if index := rawdb.ReadTxLookupEntry(chain.db, tx.Hash()); index != nil {
						t.Fatalf("Transaction indice should be deleted, number %d hash %s", i, tx.Hash().Hex())
					}
				}
			}
		}
	}
	// Init block chain with external ancients, check all needed indices has been indexed.
	limit := []uint64{0, 32, 64, 128}
	for _, l := range limit {
		frdir := t.TempDir()
		ancientDb, err := rawdb.NewDatabaseWithFreezer(rawdb.NewMemoryDatabase(), frdir, "", false, false, false, false, true)
		if err != nil {
			t.Fatalf("failed to create temp freezer db: %v", err)
		}
		rawdb.WriteAncientBlocks(ancientDb, append([]*types.Block{gspec.ToBlock()}, blocks...), append([]types.Receipts{{}}, receipts...), big.NewInt(0))

		l := l
		chain, err := NewBlockChain(ancientDb, nil, gspec, nil, ethash.NewFaker(), vm.Config{}, nil, &l)
		if err != nil {
			t.Fatalf("failed to create tester chain: %v", err)
		}
		chain.indexBlocks(rawdb.ReadTxIndexTail(ancientDb), 128, make(chan struct{}))

		var tail uint64
		if l != 0 {
			tail = uint64(128) - l + 1
		}
		check(&tail, chain)
		chain.Stop()
		ancientDb.Close()
		os.RemoveAll(frdir)
	}

	// Reconstruct a block chain which only reserves HEAD-64 tx indices
	ancientDb, err := rawdb.NewDatabaseWithFreezer(rawdb.NewMemoryDatabase(), t.TempDir(), "", false, false, false, false, true)
	if err != nil {
		t.Fatalf("failed to create temp freezer db: %v", err)
	}
	defer ancientDb.Close()

	rawdb.WriteAncientBlocks(ancientDb, append([]*types.Block{gspec.ToBlock()}, blocks...), append([]types.Receipts{{}}, receipts...), big.NewInt(0))
	limit = []uint64{0, 64 /* drop stale */, 32 /* shorten history */, 64 /* extend history */, 0 /* restore all */}
	for _, l := range limit {
		l := l
		chain, err := NewBlockChain(ancientDb, nil, gspec, nil, ethash.NewFaker(), vm.Config{}, nil, &l)
		if err != nil {
			t.Fatalf("failed to create tester chain: %v", err)
		}
		var tail uint64
		if l != 0 {
			tail = uint64(128) - l + 1
		}
		chain.indexBlocks(rawdb.ReadTxIndexTail(ancientDb), 128, make(chan struct{}))
		check(&tail, chain)
		chain.Stop()
	}
}

func TestSkipStaleTxIndicesInSnapSync(t *testing.T) {
	// Configure and generate a sample block chain
	var (
		key, _  = crypto.HexToECDSA("b71c71a67e1177ad4e901695e1b4b9ee17ae16c6668d313eac2f96dbcda3f291")
		address = crypto.PubkeyToAddress(key.PublicKey)
		funds   = big.NewInt(100000000000000000)
		gspec   = &Genesis{Config: params.TestChainConfig, Alloc: GenesisAlloc{address: {Balance: funds}}}
		signer  = types.LatestSigner(gspec.Config)
	)
	_, blocks, receipts := GenerateChainWithGenesis(gspec, ethash.NewFaker(), 128, func(i int, block *BlockGen) {
		tx, err := types.SignTx(types.NewTransaction(block.TxNonce(address), common.Address{0x00}, big.NewInt(1000), params.TxGas, block.header.BaseFee, nil), signer, key)
		if err != nil {
			panic(err)
		}
		block.AddTx(tx)
	})

	check := func(tail *uint64, chain *BlockChain) {
		stored := rawdb.ReadTxIndexTail(chain.db)
		if tail == nil && stored != nil {
			t.Fatalf("Oldest indexded block mismatch, want nil, have %d", *stored)
		}
		if tail != nil && *stored != *tail {
			t.Fatalf("Oldest indexded block mismatch, want %d, have %d", *tail, *stored)
		}
		if tail != nil {
			for i := *tail; i <= chain.CurrentBlock().Number.Uint64(); i++ {
				block := rawdb.ReadBlock(chain.db, rawdb.ReadCanonicalHash(chain.db, i), i)
				if block.Transactions().Len() == 0 {
					continue
				}
				for _, tx := range block.Transactions() {
					if index := rawdb.ReadTxLookupEntry(chain.db, tx.Hash()); index == nil {
						t.Fatalf("Miss transaction indice, number %d hash %s", i, tx.Hash().Hex())
					}
				}
			}
			for i := uint64(0); i < *tail; i++ {
				block := rawdb.ReadBlock(chain.db, rawdb.ReadCanonicalHash(chain.db, i), i)
				if block.Transactions().Len() == 0 {
					continue
				}
				for _, tx := range block.Transactions() {
					if index := rawdb.ReadTxLookupEntry(chain.db, tx.Hash()); index != nil {
						t.Fatalf("Transaction indice should be deleted, number %d hash %s", i, tx.Hash().Hex())
					}
				}
			}
		}
	}

	ancientDb, err := rawdb.NewDatabaseWithFreezer(rawdb.NewMemoryDatabase(), t.TempDir(), "", false, false, false, false, true)
	if err != nil {
		t.Fatalf("failed to create temp freezer db: %v", err)
	}
	defer ancientDb.Close()

	// Import all blocks into ancient db, only HEAD-32 indices are kept.
	l := uint64(32)
	chain, err := NewBlockChain(ancientDb, nil, gspec, nil, ethash.NewFaker(), vm.Config{}, nil, &l)
	if err != nil {
		t.Fatalf("failed to create tester chain: %v", err)
	}
	defer chain.Stop()

	headers := make([]*types.Header, len(blocks))
	for i, block := range blocks {
		headers[i] = block.Header()
	}
	if n, err := chain.InsertHeaderChain(headers, 0); err != nil {
		t.Fatalf("failed to insert header %d: %v", n, err)
	}
	// The indices before ancient-N(32) should be ignored. After that all blocks should be indexed.
	if n, err := chain.InsertReceiptChain(blocks, receipts, 64); err != nil {
		t.Fatalf("block %d: failed to insert into chain: %v", n, err)
	}
	tail := uint64(32)
	check(&tail, chain)
}

// Benchmarks large blocks with value transfers to non-existing accounts
func benchmarkLargeNumberOfValueToNonexisting(b *testing.B, numTxs, numBlocks int, recipientFn func(uint64) common.Address, dataFn func(uint64) []byte) {
	var (
		signer          = types.HomesteadSigner{}
		testBankKey, _  = crypto.HexToECDSA("b71c71a67e1177ad4e901695e1b4b9ee17ae16c6668d313eac2f96dbcda3f291")
		testBankAddress = crypto.PubkeyToAddress(testBankKey.PublicKey)
		bankFunds       = big.NewInt(100000000000000000)
		gspec           = &Genesis{
			Config: params.TestChainConfig,
			Alloc: GenesisAlloc{
				testBankAddress: {Balance: bankFunds},
				common.HexToAddress("0xc0de"): {
					Code:    []byte{0x60, 0x01, 0x50},
					Balance: big.NewInt(0),
				}, // push 1, pop
			},
			GasLimit: 100e6, // 100 M
		}
	)
	// Generate the original common chain segment and the two competing forks
	engine := ethash.NewFaker()

	blockGenerator := func(i int, block *BlockGen) {
		block.SetCoinbase(common.Address{1})
		for txi := 0; txi < numTxs; txi++ {
			uniq := uint64(i*numTxs + txi)
			recipient := recipientFn(uniq)
			tx, err := types.SignTx(types.NewTransaction(uniq, recipient, big.NewInt(1), params.TxGas, block.header.BaseFee, nil), signer, testBankKey)
			if err != nil {
				b.Error(err)
			}
			block.AddTx(tx)
		}
	}

	_, shared, _ := GenerateChainWithGenesis(gspec, engine, numBlocks, blockGenerator)
	b.StopTimer()
	b.ResetTimer()
	for i := 0; i < b.N; i++ {
		// Import the shared chain and the original canonical one
		chain, err := NewBlockChain(rawdb.NewMemoryDatabase(), nil, gspec, nil, engine, vm.Config{}, nil, nil)
		if err != nil {
			b.Fatalf("failed to create tester chain: %v", err)
		}
		b.StartTimer()
		if _, err := chain.InsertChain(shared); err != nil {
			b.Fatalf("failed to insert shared chain: %v", err)
		}
		b.StopTimer()
		block := chain.GetBlockByHash(chain.CurrentBlock().Hash())
		if got := block.Transactions().Len(); got != numTxs*numBlocks {
			b.Fatalf("Transactions were not included, expected %d, got %d", numTxs*numBlocks, got)
		}
	}
}

func BenchmarkBlockChain_1x1000ValueTransferToNonexisting(b *testing.B) {
	var (
		numTxs    = 1000
		numBlocks = 1
	)
	recipientFn := func(nonce uint64) common.Address {
		return common.BigToAddress(new(big.Int).SetUint64(1337 + nonce))
	}
	dataFn := func(nonce uint64) []byte {
		return nil
	}
	benchmarkLargeNumberOfValueToNonexisting(b, numTxs, numBlocks, recipientFn, dataFn)
}

func BenchmarkBlockChain_1x1000ValueTransferToExisting(b *testing.B) {
	var (
		numTxs    = 1000
		numBlocks = 1
	)
	b.StopTimer()
	b.ResetTimer()

	recipientFn := func(nonce uint64) common.Address {
		return common.BigToAddress(new(big.Int).SetUint64(1337))
	}
	dataFn := func(nonce uint64) []byte {
		return nil
	}
	benchmarkLargeNumberOfValueToNonexisting(b, numTxs, numBlocks, recipientFn, dataFn)
}

func BenchmarkBlockChain_1x1000Executions(b *testing.B) {
	var (
		numTxs    = 1000
		numBlocks = 1
	)
	b.StopTimer()
	b.ResetTimer()

	recipientFn := func(nonce uint64) common.Address {
		return common.BigToAddress(new(big.Int).SetUint64(0xc0de))
	}
	dataFn := func(nonce uint64) []byte {
		return nil
	}
	benchmarkLargeNumberOfValueToNonexisting(b, numTxs, numBlocks, recipientFn, dataFn)
}

// Tests that importing a some old blocks, where all blocks are before the
// pruning point.
// This internally leads to a sidechain import, since the blocks trigger an
// ErrPrunedAncestor error.
// This may e.g. happen if
//  1. Downloader rollbacks a batch of inserted blocks and exits
//  2. Downloader starts to sync again
//  3. The blocks fetched are all known and canonical blocks
func TestSideImportPrunedBlocks(t *testing.T) {
	// Generate a canonical chain to act as the main dataset
	engine := ethash.NewFaker()
	genesis := &Genesis{
		Config:  params.TestChainConfig,
		BaseFee: big.NewInt(params.InitialBaseFee),
	}
	// Generate and import the canonical chain
	_, blocks, _ := GenerateChainWithGenesis(genesis, engine, 2*TriesInMemory, nil)

	chain, err := NewBlockChain(rawdb.NewMemoryDatabase(), nil, genesis, nil, engine, vm.Config{}, nil, nil)
	if err != nil {
		t.Fatalf("failed to create tester chain: %v", err)
	}
	defer chain.Stop()

	if n, err := chain.InsertChain(blocks); err != nil {
		t.Fatalf("block %d: failed to insert into chain: %v", n, err)
	}

	lastPrunedIndex := len(blocks) - TestTriesInMemory - 1
	lastPrunedBlock := blocks[lastPrunedIndex-1]

	// Verify pruning of lastPrunedBlock
	if chain.HasBlockAndState(lastPrunedBlock.Hash(), lastPrunedBlock.NumberU64()) {
		t.Errorf("Block %d not pruned", lastPrunedBlock.NumberU64())
	}
	firstNonPrunedBlock := blocks[len(blocks)-TestTriesInMemory]
	// Verify firstNonPrunedBlock is not pruned
	if !chain.HasBlockAndState(firstNonPrunedBlock.Hash(), firstNonPrunedBlock.NumberU64()) {
		t.Errorf("Block %d pruned", firstNonPrunedBlock.NumberU64())
	}
	// Now re-import some old blocks
	blockToReimport := blocks[5:8]
	_, err = chain.InsertChain(blockToReimport)
	if err != nil {
		t.Errorf("Got error, %v", err)
	}
}

// TestDeleteCreateRevert tests a weird state transition corner case that we hit
// while changing the internals of statedb. The workflow is that a contract is
// self destructed, then in a followup transaction (but same block) it's created
// again and the transaction reverted.
//
// The original statedb implementation flushed dirty objects to the tries after
// each transaction, so this works ok. The rework accumulated writes in memory
// first, but the journal wiped the entire state object on create-revert.
func TestDeleteCreateRevert(t *testing.T) {
	var (
		aa     = common.HexToAddress("0x000000000000000000000000000000000000aaaa")
		bb     = common.HexToAddress("0x000000000000000000000000000000000000bbbb")
		engine = ethash.NewFaker()

		// A sender who makes transactions, has some funds
		key, _  = crypto.HexToECDSA("b71c71a67e1177ad4e901695e1b4b9ee17ae16c6668d313eac2f96dbcda3f291")
		address = crypto.PubkeyToAddress(key.PublicKey)
		funds   = big.NewInt(100000000000000000)
		gspec   = &Genesis{
			Config: params.TestChainConfig,
			Alloc: GenesisAlloc{
				address: {Balance: funds},
				// The address 0xAAAAA selfdestructs if called
				aa: {
					// Code needs to just selfdestruct
					Code:    []byte{byte(vm.PC), byte(vm.SELFDESTRUCT)},
					Nonce:   1,
					Balance: big.NewInt(0),
				},
				// The address 0xBBBB send 1 wei to 0xAAAA, then reverts
				bb: {
					Code: []byte{
						byte(vm.PC),          // [0]
						byte(vm.DUP1),        // [0,0]
						byte(vm.DUP1),        // [0,0,0]
						byte(vm.DUP1),        // [0,0,0,0]
						byte(vm.PUSH1), 0x01, // [0,0,0,0,1] (value)
						byte(vm.PUSH2), 0xaa, 0xaa, // [0,0,0,0,1, 0xaaaa]
						byte(vm.GAS),
						byte(vm.CALL),
						byte(vm.REVERT),
					},
					Balance: big.NewInt(1),
				},
			},
		}
	)

	_, blocks, _ := GenerateChainWithGenesis(gspec, engine, 1, func(i int, b *BlockGen) {
		b.SetCoinbase(common.Address{1})
		// One transaction to AAAA
		tx, _ := types.SignTx(types.NewTransaction(0, aa,
			big.NewInt(0), 50000, b.header.BaseFee, nil), types.HomesteadSigner{}, key)
		b.AddTx(tx)
		// One transaction to BBBB
		tx, _ = types.SignTx(types.NewTransaction(1, bb,
			big.NewInt(0), 100000, b.header.BaseFee, nil), types.HomesteadSigner{}, key)
		b.AddTx(tx)
	})
	// Import the canonical chain
	chain, err := NewBlockChain(rawdb.NewMemoryDatabase(), nil, gspec, nil, engine, vm.Config{}, nil, nil)
	if err != nil {
		t.Fatalf("failed to create tester chain: %v", err)
	}
	defer chain.Stop()

	if n, err := chain.InsertChain(blocks); err != nil {
		t.Fatalf("block %d: failed to insert into chain: %v", n, err)
	}
}

// TestDeleteRecreateSlots tests a state-transition that contains both deletion
// and recreation of contract state.
// Contract A exists, has slots 1 and 2 set
// Tx 1: Selfdestruct A
// Tx 2: Re-create A, set slots 3 and 4
// Expected outcome is that _all_ slots are cleared from A, due to the selfdestruct,
// and then the new slots exist
func TestDeleteRecreateSlots(t *testing.T) {
	var (
		engine = ethash.NewFaker()

		// A sender who makes transactions, has some funds
		key, _    = crypto.HexToECDSA("b71c71a67e1177ad4e901695e1b4b9ee17ae16c6668d313eac2f96dbcda3f291")
		address   = crypto.PubkeyToAddress(key.PublicKey)
		funds     = big.NewInt(1000000000000000)
		bb        = common.HexToAddress("0x000000000000000000000000000000000000bbbb")
		aaStorage = make(map[common.Hash]common.Hash)          // Initial storage in AA
		aaCode    = []byte{byte(vm.PC), byte(vm.SELFDESTRUCT)} // Code for AA (simple selfdestruct)
	)
	// Populate two slots
	aaStorage[common.HexToHash("01")] = common.HexToHash("01")
	aaStorage[common.HexToHash("02")] = common.HexToHash("02")

	// The bb-code needs to CREATE2 the aa contract. It consists of
	// both initcode and deployment code
	// initcode:
	// 1. Set slots 3=3, 4=4,
	// 2. Return aaCode

	initCode := []byte{
		byte(vm.PUSH1), 0x3, // value
		byte(vm.PUSH1), 0x3, // location
		byte(vm.SSTORE),     // Set slot[3] = 3
		byte(vm.PUSH1), 0x4, // value
		byte(vm.PUSH1), 0x4, // location
		byte(vm.SSTORE), // Set slot[4] = 4
		// Slots are set, now return the code
		byte(vm.PUSH2), byte(vm.PC), byte(vm.SELFDESTRUCT), // Push code on stack
		byte(vm.PUSH1), 0x0, // memory start on stack
		byte(vm.MSTORE),
		// Code is now in memory.
		byte(vm.PUSH1), 0x2, // size
		byte(vm.PUSH1), byte(32 - 2), // offset
		byte(vm.RETURN),
	}
	if l := len(initCode); l > 32 {
		t.Fatalf("init code is too long for a pushx, need a more elaborate deployer")
	}
	bbCode := []byte{
		// Push initcode onto stack
		byte(vm.PUSH1) + byte(len(initCode)-1)}
	bbCode = append(bbCode, initCode...)
	bbCode = append(bbCode, []byte{
		byte(vm.PUSH1), 0x0, // memory start on stack
		byte(vm.MSTORE),
		byte(vm.PUSH1), 0x00, // salt
		byte(vm.PUSH1), byte(len(initCode)), // size
		byte(vm.PUSH1), byte(32 - len(initCode)), // offset
		byte(vm.PUSH1), 0x00, // endowment
		byte(vm.CREATE2),
	}...)

	initHash := crypto.Keccak256Hash(initCode)
	aa := crypto.CreateAddress2(bb, [32]byte{}, initHash[:])
	t.Logf("Destination address: %x\n", aa)

	gspec := &Genesis{
		Config: params.TestChainConfig,
		Alloc: GenesisAlloc{
			address: {Balance: funds},
			// The address 0xAAAAA selfdestructs if called
			aa: {
				// Code needs to just selfdestruct
				Code:    aaCode,
				Nonce:   1,
				Balance: big.NewInt(0),
				Storage: aaStorage,
			},
			// The contract BB recreates AA
			bb: {
				Code:    bbCode,
				Balance: big.NewInt(1),
			},
		},
	}
	_, blocks, _ := GenerateChainWithGenesis(gspec, engine, 1, func(i int, b *BlockGen) {
		b.SetCoinbase(common.Address{1})
		// One transaction to AA, to kill it
		tx, _ := types.SignTx(types.NewTransaction(0, aa,
			big.NewInt(0), 50000, b.header.BaseFee, nil), types.HomesteadSigner{}, key)
		b.AddTx(tx)
		// One transaction to BB, to recreate AA
		tx, _ = types.SignTx(types.NewTransaction(1, bb,
			big.NewInt(0), 100000, b.header.BaseFee, nil), types.HomesteadSigner{}, key)
		b.AddTx(tx)
	})
	// Import the canonical chain
	chain, err := NewBlockChain(rawdb.NewMemoryDatabase(), nil, gspec, nil, engine, vm.Config{
		Debug:  true,
		Tracer: logger.NewJSONLogger(nil, os.Stdout),
	}, nil, nil)
	if err != nil {
		t.Fatalf("failed to create tester chain: %v", err)
	}
	defer chain.Stop()

	if n, err := chain.InsertChain(blocks); err != nil {
		t.Fatalf("block %d: failed to insert into chain: %v", n, err)
	}
	statedb, _ := chain.State()

	// If all is correct, then slot 1 and 2 are zero
	if got, exp := statedb.GetState(aa, common.HexToHash("01")), (common.Hash{}); got != exp {
		t.Errorf("got %x exp %x", got, exp)
	}
	if got, exp := statedb.GetState(aa, common.HexToHash("02")), (common.Hash{}); got != exp {
		t.Errorf("got %x exp %x", got, exp)
	}
	// Also, 3 and 4 should be set
	if got, exp := statedb.GetState(aa, common.HexToHash("03")), common.HexToHash("03"); got != exp {
		t.Fatalf("got %x exp %x", got, exp)
	}
	if got, exp := statedb.GetState(aa, common.HexToHash("04")), common.HexToHash("04"); got != exp {
		t.Fatalf("got %x exp %x", got, exp)
	}
}

// TestDeleteRecreateAccount tests a state-transition that contains deletion of a
// contract with storage, and a recreate of the same contract via a
// regular value-transfer
// Expected outcome is that _all_ slots are cleared from A
func TestDeleteRecreateAccount(t *testing.T) {
	var (
		engine = ethash.NewFaker()

		// A sender who makes transactions, has some funds
		key, _  = crypto.HexToECDSA("b71c71a67e1177ad4e901695e1b4b9ee17ae16c6668d313eac2f96dbcda3f291")
		address = crypto.PubkeyToAddress(key.PublicKey)
		funds   = big.NewInt(1000000000000000)

		aa        = common.HexToAddress("0x7217d81b76bdd8707601e959454e3d776aee5f43")
		aaStorage = make(map[common.Hash]common.Hash)          // Initial storage in AA
		aaCode    = []byte{byte(vm.PC), byte(vm.SELFDESTRUCT)} // Code for AA (simple selfdestruct)
	)
	// Populate two slots
	aaStorage[common.HexToHash("01")] = common.HexToHash("01")
	aaStorage[common.HexToHash("02")] = common.HexToHash("02")

	gspec := &Genesis{
		Config: params.TestChainConfig,
		Alloc: GenesisAlloc{
			address: {Balance: funds},
			// The address 0xAAAAA selfdestructs if called
			aa: {
				// Code needs to just selfdestruct
				Code:    aaCode,
				Nonce:   1,
				Balance: big.NewInt(0),
				Storage: aaStorage,
			},
		},
	}

	_, blocks, _ := GenerateChainWithGenesis(gspec, engine, 1, func(i int, b *BlockGen) {
		b.SetCoinbase(common.Address{1})
		// One transaction to AA, to kill it
		tx, _ := types.SignTx(types.NewTransaction(0, aa,
			big.NewInt(0), 50000, b.header.BaseFee, nil), types.HomesteadSigner{}, key)
		b.AddTx(tx)
		// One transaction to AA, to recreate it (but without storage
		tx, _ = types.SignTx(types.NewTransaction(1, aa,
			big.NewInt(1), 100000, b.header.BaseFee, nil), types.HomesteadSigner{}, key)
		b.AddTx(tx)
	})
	// Import the canonical chain
	chain, err := NewBlockChain(rawdb.NewMemoryDatabase(), nil, gspec, nil, engine, vm.Config{
		Debug:  true,
		Tracer: logger.NewJSONLogger(nil, os.Stdout),
	}, nil, nil)
	if err != nil {
		t.Fatalf("failed to create tester chain: %v", err)
	}
	defer chain.Stop()

	if n, err := chain.InsertChain(blocks); err != nil {
		t.Fatalf("block %d: failed to insert into chain: %v", n, err)
	}
	statedb, _ := chain.State()

	// If all is correct, then both slots are zero
	if got, exp := statedb.GetState(aa, common.HexToHash("01")), (common.Hash{}); got != exp {
		t.Errorf("got %x exp %x", got, exp)
	}
	if got, exp := statedb.GetState(aa, common.HexToHash("02")), (common.Hash{}); got != exp {
		t.Errorf("got %x exp %x", got, exp)
	}
}

// TestDeleteRecreateSlotsAcrossManyBlocks tests multiple state-transition that contains both deletion
// and recreation of contract state.
// Contract A exists, has slots 1 and 2 set
// Tx 1: Selfdestruct A
// Tx 2: Re-create A, set slots 3 and 4
// Expected outcome is that _all_ slots are cleared from A, due to the selfdestruct,
// and then the new slots exist
func TestDeleteRecreateSlotsAcrossManyBlocks(t *testing.T) {
	var (
		engine = ethash.NewFaker()

		// A sender who makes transactions, has some funds
		key, _    = crypto.HexToECDSA("b71c71a67e1177ad4e901695e1b4b9ee17ae16c6668d313eac2f96dbcda3f291")
		address   = crypto.PubkeyToAddress(key.PublicKey)
		funds     = big.NewInt(1000000000000000)
		bb        = common.HexToAddress("0x000000000000000000000000000000000000bbbb")
		aaStorage = make(map[common.Hash]common.Hash)          // Initial storage in AA
		aaCode    = []byte{byte(vm.PC), byte(vm.SELFDESTRUCT)} // Code for AA (simple selfdestruct)
	)
	// Populate two slots
	aaStorage[common.HexToHash("01")] = common.HexToHash("01")
	aaStorage[common.HexToHash("02")] = common.HexToHash("02")

	// The bb-code needs to CREATE2 the aa contract. It consists of
	// both initcode and deployment code
	// initcode:
	// 1. Set slots 3=blocknum+1, 4=4,
	// 2. Return aaCode

	initCode := []byte{
		byte(vm.PUSH1), 0x1, //
		byte(vm.NUMBER),     // value = number + 1
		byte(vm.ADD),        //
		byte(vm.PUSH1), 0x3, // location
		byte(vm.SSTORE),     // Set slot[3] = number + 1
		byte(vm.PUSH1), 0x4, // value
		byte(vm.PUSH1), 0x4, // location
		byte(vm.SSTORE), // Set slot[4] = 4
		// Slots are set, now return the code
		byte(vm.PUSH2), byte(vm.PC), byte(vm.SELFDESTRUCT), // Push code on stack
		byte(vm.PUSH1), 0x0, // memory start on stack
		byte(vm.MSTORE),
		// Code is now in memory.
		byte(vm.PUSH1), 0x2, // size
		byte(vm.PUSH1), byte(32 - 2), // offset
		byte(vm.RETURN),
	}
	if l := len(initCode); l > 32 {
		t.Fatalf("init code is too long for a pushx, need a more elaborate deployer")
	}
	bbCode := []byte{
		// Push initcode onto stack
		byte(vm.PUSH1) + byte(len(initCode)-1)}
	bbCode = append(bbCode, initCode...)
	bbCode = append(bbCode, []byte{
		byte(vm.PUSH1), 0x0, // memory start on stack
		byte(vm.MSTORE),
		byte(vm.PUSH1), 0x00, // salt
		byte(vm.PUSH1), byte(len(initCode)), // size
		byte(vm.PUSH1), byte(32 - len(initCode)), // offset
		byte(vm.PUSH1), 0x00, // endowment
		byte(vm.CREATE2),
	}...)

	initHash := crypto.Keccak256Hash(initCode)
	aa := crypto.CreateAddress2(bb, [32]byte{}, initHash[:])
	t.Logf("Destination address: %x\n", aa)
	gspec := &Genesis{
		Config: params.TestChainConfig,
		Alloc: GenesisAlloc{
			address: {Balance: funds},
			// The address 0xAAAAA selfdestructs if called
			aa: {
				// Code needs to just selfdestruct
				Code:    aaCode,
				Nonce:   1,
				Balance: big.NewInt(0),
				Storage: aaStorage,
			},
			// The contract BB recreates AA
			bb: {
				Code:    bbCode,
				Balance: big.NewInt(1),
			},
		},
	}
	var nonce uint64

	type expectation struct {
		exist    bool
		blocknum int
		values   map[int]int
	}
	var current = &expectation{
		exist:    true, // exists in genesis
		blocknum: 0,
		values:   map[int]int{1: 1, 2: 2},
	}
	var expectations []*expectation
	var newDestruct = func(e *expectation, b *BlockGen) *types.Transaction {
		tx, _ := types.SignTx(types.NewTransaction(nonce, aa,
			big.NewInt(0), 50000, b.header.BaseFee, nil), types.HomesteadSigner{}, key)
		nonce++
		if e.exist {
			e.exist = false
			e.values = nil
		}
		//t.Logf("block %d; adding destruct\n", e.blocknum)
		return tx
	}
	var newResurrect = func(e *expectation, b *BlockGen) *types.Transaction {
		tx, _ := types.SignTx(types.NewTransaction(nonce, bb,
			big.NewInt(0), 100000, b.header.BaseFee, nil), types.HomesteadSigner{}, key)
		nonce++
		if !e.exist {
			e.exist = true
			e.values = map[int]int{3: e.blocknum + 1, 4: 4}
		}
		//t.Logf("block %d; adding resurrect\n", e.blocknum)
		return tx
	}

	_, blocks, _ := GenerateChainWithGenesis(gspec, engine, 150, func(i int, b *BlockGen) {
		var exp = new(expectation)
		exp.blocknum = i + 1
		exp.values = make(map[int]int)
		for k, v := range current.values {
			exp.values[k] = v
		}
		exp.exist = current.exist

		b.SetCoinbase(common.Address{1})
		if i%2 == 0 {
			b.AddTx(newDestruct(exp, b))
		}
		if i%3 == 0 {
			b.AddTx(newResurrect(exp, b))
		}
		if i%5 == 0 {
			b.AddTx(newDestruct(exp, b))
		}
		if i%7 == 0 {
			b.AddTx(newResurrect(exp, b))
		}
		expectations = append(expectations, exp)
		current = exp
	})
	// Import the canonical chain
	chain, err := NewBlockChain(rawdb.NewMemoryDatabase(), nil, gspec, nil, engine, vm.Config{
		//Debug:  true,
		//Tracer: vm.NewJSONLogger(nil, os.Stdout),
	}, nil, nil)
	if err != nil {
		t.Fatalf("failed to create tester chain: %v", err)
	}
	defer chain.Stop()

	var asHash = func(num int) common.Hash {
		return common.BytesToHash([]byte{byte(num)})
	}
	for i, block := range blocks {
		blockNum := i + 1
		if n, err := chain.InsertChain([]*types.Block{block}); err != nil {
			t.Fatalf("block %d: failed to insert into chain: %v", n, err)
		}
		statedb, _ := chain.State()
		// If all is correct, then slot 1 and 2 are zero
		if got, exp := statedb.GetState(aa, common.HexToHash("01")), (common.Hash{}); got != exp {
			t.Errorf("block %d, got %x exp %x", blockNum, got, exp)
		}
		if got, exp := statedb.GetState(aa, common.HexToHash("02")), (common.Hash{}); got != exp {
			t.Errorf("block %d, got %x exp %x", blockNum, got, exp)
		}
		exp := expectations[i]
		if exp.exist {
			if !statedb.Exist(aa) {
				t.Fatalf("block %d, expected %v to exist, it did not", blockNum, aa)
			}
			for slot, val := range exp.values {
				if gotValue, expValue := statedb.GetState(aa, asHash(slot)), asHash(val); gotValue != expValue {
					t.Fatalf("block %d, slot %d, got %x exp %x", blockNum, slot, gotValue, expValue)
				}
			}
		} else {
			if statedb.Exist(aa) {
				t.Fatalf("block %d, expected %v to not exist, it did", blockNum, aa)
			}
		}
	}
}

// TestInitThenFailCreateContract tests a pretty notorious case that happened
// on mainnet over blocks 7338108, 7338110 and 7338115.
//   - Block 7338108: address e771789f5cccac282f23bb7add5690e1f6ca467c is initiated
//     with 0.001 ether (thus created but no code)
//   - Block 7338110: a CREATE2 is attempted. The CREATE2 would deploy code on
//     the same address e771789f5cccac282f23bb7add5690e1f6ca467c. However, the
//     deployment fails due to OOG during initcode execution
//   - Block 7338115: another tx checks the balance of
//     e771789f5cccac282f23bb7add5690e1f6ca467c, and the snapshotter returned it as
//     zero.
//
// The problem being that the snapshotter maintains a destructset, and adds items
// to the destructset in case something is created "onto" an existing item.
// We need to either roll back the snapDestructs, or not place it into snapDestructs
// in the first place.
func TestInitThenFailCreateContract(t *testing.T) {
	var (
		engine = ethash.NewFaker()

		// A sender who makes transactions, has some funds
		key, _  = crypto.HexToECDSA("b71c71a67e1177ad4e901695e1b4b9ee17ae16c6668d313eac2f96dbcda3f291")
		address = crypto.PubkeyToAddress(key.PublicKey)
		funds   = big.NewInt(1000000000000000)
		bb      = common.HexToAddress("0x000000000000000000000000000000000000bbbb")
	)

	// The bb-code needs to CREATE2 the aa contract. It consists of
	// both initcode and deployment code
	// initcode:
	// 1. If blocknum < 1, error out (e.g invalid opcode)
	// 2. else, return a snippet of code
	initCode := []byte{
		byte(vm.PUSH1), 0x1, // y (2)
		byte(vm.NUMBER), // x (number)
		byte(vm.GT),     // x > y?
		byte(vm.PUSH1), byte(0x8),
		byte(vm.JUMPI), // jump to label if number > 2
		byte(0xFE),     // illegal opcode
		byte(vm.JUMPDEST),
		byte(vm.PUSH1), 0x2, // size
		byte(vm.PUSH1), 0x0, // offset
		byte(vm.RETURN), // return 2 bytes of zero-code
	}
	if l := len(initCode); l > 32 {
		t.Fatalf("init code is too long for a pushx, need a more elaborate deployer")
	}
	bbCode := []byte{
		// Push initcode onto stack
		byte(vm.PUSH1) + byte(len(initCode)-1)}
	bbCode = append(bbCode, initCode...)
	bbCode = append(bbCode, []byte{
		byte(vm.PUSH1), 0x0, // memory start on stack
		byte(vm.MSTORE),
		byte(vm.PUSH1), 0x00, // salt
		byte(vm.PUSH1), byte(len(initCode)), // size
		byte(vm.PUSH1), byte(32 - len(initCode)), // offset
		byte(vm.PUSH1), 0x00, // endowment
		byte(vm.CREATE2),
	}...)

	initHash := crypto.Keccak256Hash(initCode)
	aa := crypto.CreateAddress2(bb, [32]byte{}, initHash[:])
	t.Logf("Destination address: %x\n", aa)

	gspec := &Genesis{
		Config: params.TestChainConfig,
		Alloc: GenesisAlloc{
			address: {Balance: funds},
			// The address aa has some funds
			aa: {Balance: big.NewInt(100000)},
			// The contract BB tries to create code onto AA
			bb: {
				Code:    bbCode,
				Balance: big.NewInt(1),
			},
		},
	}
	nonce := uint64(0)
	_, blocks, _ := GenerateChainWithGenesis(gspec, engine, 4, func(i int, b *BlockGen) {
		b.SetCoinbase(common.Address{1})
		// One transaction to BB
		tx, _ := types.SignTx(types.NewTransaction(nonce, bb,
			big.NewInt(0), 100000, b.header.BaseFee, nil), types.HomesteadSigner{}, key)
		b.AddTx(tx)
		nonce++
	})

	// Import the canonical chain
	chain, err := NewBlockChain(rawdb.NewMemoryDatabase(), nil, gspec, nil, engine, vm.Config{
		//Debug:  true,
		//Tracer: vm.NewJSONLogger(nil, os.Stdout),
	}, nil, nil)
	if err != nil {
		t.Fatalf("failed to create tester chain: %v", err)
	}
	defer chain.Stop()

	statedb, _ := chain.State()
	if got, exp := statedb.GetBalance(aa), big.NewInt(100000); got.Cmp(exp) != 0 {
		t.Fatalf("Genesis err, got %v exp %v", got, exp)
	}
	// First block tries to create, but fails
	{
		block := blocks[0]
		if _, err := chain.InsertChain([]*types.Block{blocks[0]}); err != nil {
			t.Fatalf("block %d: failed to insert into chain: %v", block.NumberU64(), err)
		}
		statedb, _ = chain.State()
		if got, exp := statedb.GetBalance(aa), big.NewInt(100000); got.Cmp(exp) != 0 {
			t.Fatalf("block %d: got %v exp %v", block.NumberU64(), got, exp)
		}
	}
	// Import the rest of the blocks
	for _, block := range blocks[1:] {
		if _, err := chain.InsertChain([]*types.Block{block}); err != nil {
			t.Fatalf("block %d: failed to insert into chain: %v", block.NumberU64(), err)
		}
	}
}

// TestEIP2718Transition* tests that an EIP-2718 transaction will be accepted
// after the fork block has passed. This is verified by sending an EIP-2930
// access list transaction, which specifies a single slot access, and then
// checking that the gas usage of a hot SLOAD and a cold SLOAD are calculated
// correctly.

// TestEIP2718TransitionWithTestChainConfig tests EIP-2718 with TestChainConfig.
func TestEIP2718TransitionWithTestChainConfig(t *testing.T) {
	testEIP2718TransitionWithConfig(t, params.TestChainConfig)
}

// TestEIP2718TransitionWithParliaConfig tests EIP-2718 with Parlia Config.
func TestEIP2718TransitionWithParliaConfig(t *testing.T) {
	testEIP2718TransitionWithConfig(t, params.ParliaTestChainConfig)
}

// testEIP2718TransitionWithConfig tests EIP02718 with given ChainConfig.
func testEIP2718TransitionWithConfig(t *testing.T, config *params.ChainConfig) {
	var (
		aa     = common.HexToAddress("0x000000000000000000000000000000000000aaaa")
		engine = ethash.NewFaker()

		// A sender who makes transactions, has some funds
		key, _  = crypto.HexToECDSA("b71c71a67e1177ad4e901695e1b4b9ee17ae16c6668d313eac2f96dbcda3f291")
		address = crypto.PubkeyToAddress(key.PublicKey)
		funds   = big.NewInt(1000000000000000)
		gspec   = &Genesis{
			Config: config,
			Alloc: GenesisAlloc{
				address: {Balance: funds},
				// The address 0xAAAA sloads 0x00 and 0x01
				aa: {
					Code: []byte{
						byte(vm.PC),
						byte(vm.PC),
						byte(vm.SLOAD),
						byte(vm.SLOAD),
					},
					Nonce:   0,
					Balance: big.NewInt(0),
				},
			},
		}
	)
	// Generate blocks
	_, blocks, _ := GenerateChainWithGenesis(gspec, engine, 1, func(i int, b *BlockGen) {
		b.SetCoinbase(common.Address{1})

		// One transaction to 0xAAAA
		signer := types.LatestSigner(gspec.Config)
		tx, _ := types.SignNewTx(key, signer, &types.AccessListTx{
			ChainID:  gspec.Config.ChainID,
			Nonce:    0,
			To:       &aa,
			Gas:      30000,
			GasPrice: b.header.BaseFee,
			AccessList: types.AccessList{{
				Address:     aa,
				StorageKeys: []common.Hash{{0}},
			}},
		})
		b.AddTx(tx)
	})

	// Import the canonical chain
	chain, err := NewBlockChain(rawdb.NewMemoryDatabase(), nil, gspec, nil, engine, vm.Config{}, nil, nil)
	if err != nil {
		t.Fatalf("failed to create tester chain: %v", err)
	}
	defer chain.Stop()

	if n, err := chain.InsertChain(blocks); err != nil {
		t.Fatalf("block %d: failed to insert into chain: %v", n, err)
	}

	block := chain.GetBlockByNumber(1)

	// Expected gas is intrinsic + 2 * pc + hot load + cold load, since only one load is in the access list
	expected := params.TxGas + params.TxAccessListAddressGas + params.TxAccessListStorageKeyGas +
		vm.GasQuickStep*2 + params.WarmStorageReadCostEIP2929 + params.ColdSloadCostEIP2929
	if block.GasUsed() != expected {
		t.Fatalf("incorrect amount of gas spent: expected %d, got %d", expected, block.GasUsed())
	}
}

// TestEIP1559Transition tests the following:
//
//  1. A transaction whose gasFeeCap is greater than the baseFee is valid.
//  2. Gas accounting for access lists on EIP-1559 transactions is correct.
//  3. Only the transaction's tip will be received by the coinbase.
//  4. The transaction sender pays for both the tip and baseFee.
//  5. The coinbase receives only the partially realized tip when
//     gasFeeCap - gasTipCap < baseFee.
//  6. Legacy transaction behave as expected (e.g. gasPrice = gasFeeCap = gasTipCap).
func TestEIP1559Transition(t *testing.T) {
	var (
		aa     = common.HexToAddress("0x000000000000000000000000000000000000aaaa")
		engine = ethash.NewFaker()

		// A sender who makes transactions, has some funds
		key1, _ = crypto.HexToECDSA("b71c71a67e1177ad4e901695e1b4b9ee17ae16c6668d313eac2f96dbcda3f291")
		key2, _ = crypto.HexToECDSA("8a1f9a8f95be41cd7ccb6168179afb4504aefe388d1e14474d32c45c72ce7b7a")
		addr1   = crypto.PubkeyToAddress(key1.PublicKey)
		addr2   = crypto.PubkeyToAddress(key2.PublicKey)
		funds   = new(big.Int).Mul(common.Big1, big.NewInt(params.Ether))
		gspec   = &Genesis{
			Config: params.AllEthashProtocolChanges,
			Alloc: GenesisAlloc{
				addr1: {Balance: funds},
				addr2: {Balance: funds},
				// The address 0xAAAA sloads 0x00 and 0x01
				aa: {
					Code: []byte{
						byte(vm.PC),
						byte(vm.PC),
						byte(vm.SLOAD),
						byte(vm.SLOAD),
					},
					Nonce:   0,
					Balance: big.NewInt(0),
				},
			},
		}
	)

	gspec.Config.BerlinBlock = common.Big0
	gspec.Config.LondonBlock = common.Big0
	signer := types.LatestSigner(gspec.Config)

	genDb, blocks, _ := GenerateChainWithGenesis(gspec, engine, 1, func(i int, b *BlockGen) {
		b.SetCoinbase(common.Address{1})

		// One transaction to 0xAAAA
		accesses := types.AccessList{types.AccessTuple{
			Address:     aa,
			StorageKeys: []common.Hash{{0}},
		}}

		txdata := &types.DynamicFeeTx{
			ChainID:    gspec.Config.ChainID,
			Nonce:      0,
			To:         &aa,
			Gas:        30000,
			GasFeeCap:  newGwei(5),
			GasTipCap:  big.NewInt(2),
			AccessList: accesses,
			Data:       []byte{},
		}
		tx := types.NewTx(txdata)
		tx, _ = types.SignTx(tx, signer, key1)

		b.AddTx(tx)
	})
	chain, err := NewBlockChain(rawdb.NewMemoryDatabase(), nil, gspec, nil, engine, vm.Config{}, nil, nil)
	if err != nil {
		t.Fatalf("failed to create tester chain: %v", err)
	}
	defer chain.Stop()

	if n, err := chain.InsertChain(blocks); err != nil {
		t.Fatalf("block %d: failed to insert into chain: %v", n, err)
	}

	block := chain.GetBlockByNumber(1)

	// 1+2: Ensure EIP-1559 access lists are accounted for via gas usage.
	expectedGas := params.TxGas + params.TxAccessListAddressGas + params.TxAccessListStorageKeyGas +
		vm.GasQuickStep*2 + params.WarmStorageReadCostEIP2929 + params.ColdSloadCostEIP2929
	if block.GasUsed() != expectedGas {
		t.Fatalf("incorrect amount of gas spent: expected %d, got %d", expectedGas, block.GasUsed())
	}

	state, _ := chain.State()

	// 3: Ensure that miner received only the tx's tip.
	actual := state.GetBalance(block.Coinbase())
	expected := new(big.Int).Add(
		new(big.Int).SetUint64(block.GasUsed()*block.Transactions()[0].GasTipCap().Uint64()),
		ethash.ConstantinopleBlockReward,
	)
	if actual.Cmp(expected) != 0 {
		t.Fatalf("miner balance incorrect: expected %d, got %d", expected, actual)
	}

	// 4: Ensure the tx sender paid for the gasUsed * (tip + block baseFee).
	actual = new(big.Int).Sub(funds, state.GetBalance(addr1))
	expected = new(big.Int).SetUint64(block.GasUsed() * (block.Transactions()[0].GasTipCap().Uint64() + block.BaseFee().Uint64()))
	if actual.Cmp(expected) != 0 {
		t.Fatalf("sender balance incorrect: expected %d, got %d", expected, actual)
	}

	blocks, _ = GenerateChain(gspec.Config, block, engine, genDb, 1, func(i int, b *BlockGen) {
		b.SetCoinbase(common.Address{2})

		txdata := &types.LegacyTx{
			Nonce:    0,
			To:       &aa,
			Gas:      30000,
			GasPrice: newGwei(5),
		}
		tx := types.NewTx(txdata)
		tx, _ = types.SignTx(tx, signer, key2)

		b.AddTx(tx)
	})

	if n, err := chain.InsertChain(blocks); err != nil {
		t.Fatalf("block %d: failed to insert into chain: %v", n, err)
	}

	block = chain.GetBlockByNumber(2)
	state, _ = chain.State()
	effectiveTip := block.Transactions()[0].GasTipCap().Uint64() - block.BaseFee().Uint64()

	// 6+5: Ensure that miner received only the tx's effective tip.
	actual = state.GetBalance(block.Coinbase())
	expected = new(big.Int).Add(
		new(big.Int).SetUint64(block.GasUsed()*effectiveTip),
		ethash.ConstantinopleBlockReward,
	)
	if actual.Cmp(expected) != 0 {
		t.Fatalf("miner balance incorrect: expected %d, got %d", expected, actual)
	}

	// 4: Ensure the tx sender paid for the gasUsed * (effectiveTip + block baseFee).
	actual = new(big.Int).Sub(funds, state.GetBalance(addr2))
	expected = new(big.Int).SetUint64(block.GasUsed() * (effectiveTip + block.BaseFee().Uint64()))
	if actual.Cmp(expected) != 0 {
		t.Fatalf("sender balance incorrect: expected %d, got %d", expected, actual)
	}
}

// Tests the scenario the chain is requested to another point with the missing state.
// It expects the state is recovered and all relevant chain markers are set correctly.
func TestSetCanonical(t *testing.T) {
	//log.Root().SetHandler(log.LvlFilterHandler(log.LvlDebug, log.StreamHandler(os.Stderr, log.TerminalFormat(true))))

	var (
		key, _  = crypto.HexToECDSA("b71c71a67e1177ad4e901695e1b4b9ee17ae16c6668d313eac2f96dbcda3f291")
		address = crypto.PubkeyToAddress(key.PublicKey)
		funds   = big.NewInt(100000000000000000)
		gspec   = &Genesis{
			Config:  params.TestChainConfig,
			Alloc:   GenesisAlloc{address: {Balance: funds}},
			BaseFee: big.NewInt(params.InitialBaseFee),
		}
		signer = types.LatestSigner(gspec.Config)
		engine = ethash.NewFaker()
	)
	// Generate and import the canonical chain
	_, canon, _ := GenerateChainWithGenesis(gspec, engine, 2*TriesInMemory, func(i int, gen *BlockGen) {
		tx, err := types.SignTx(types.NewTransaction(gen.TxNonce(address), common.Address{0x00}, big.NewInt(1000), params.TxGas, gen.header.BaseFee, nil), signer, key)
		if err != nil {
			panic(err)
		}
		gen.AddTx(tx)
	})
	chain, err := NewBlockChain(rawdb.NewMemoryDatabase(), nil, gspec, nil, engine, vm.Config{}, nil, nil)
	if err != nil {
		t.Fatalf("failed to create tester chain: %v", err)
	}
	defer chain.Stop()

	if n, err := chain.InsertChain(canon); err != nil {
		t.Fatalf("block %d: failed to insert into chain: %v", n, err)
	}

	// Generate the side chain and import them
	_, side, _ := GenerateChainWithGenesis(gspec, engine, 2*TriesInMemory, func(i int, gen *BlockGen) {
		tx, err := types.SignTx(types.NewTransaction(gen.TxNonce(address), common.Address{0x00}, big.NewInt(1), params.TxGas, gen.header.BaseFee, nil), signer, key)
		if err != nil {
			panic(err)
		}
		gen.AddTx(tx)
	})
	for _, block := range side {
		err := chain.InsertBlockWithoutSetHead(block)
		if err != nil {
			t.Fatalf("Failed to insert into chain: %v", err)
		}
	}
	for _, block := range side {
		got := chain.GetBlockByHash(block.Hash())
		if got == nil {
			t.Fatalf("Lost the inserted block")
		}
	}

	// Set the chain head to the side chain, ensure all the relevant markers are updated.
	verify := func(head *types.Block) {
		if chain.CurrentBlock().Hash() != head.Hash() {
			t.Fatalf("Unexpected block hash, want %x, got %x", head.Hash(), chain.CurrentBlock().Hash())
		}
		if chain.CurrentSnapBlock().Hash() != head.Hash() {
			t.Fatalf("Unexpected fast block hash, want %x, got %x", head.Hash(), chain.CurrentSnapBlock().Hash())
		}
		if chain.CurrentHeader().Hash() != head.Hash() {
			t.Fatalf("Unexpected head header, want %x, got %x", head.Hash(), chain.CurrentHeader().Hash())
		}
		if !chain.HasState(head.Root()) {
			t.Fatalf("Lost block state %v %x", head.Number(), head.Hash())
		}
	}
	chain.SetCanonical(side[len(side)-1])
	verify(side[len(side)-1])

	// Reset the chain head to original chain
	chain.SetCanonical(canon[TriesInMemory-1])
	verify(canon[TriesInMemory-1])
}

// TestCanonicalHashMarker tests all the canonical hash markers are updated/deleted
// correctly in case reorg is called.
func TestCanonicalHashMarker(t *testing.T) {
	var cases = []struct {
		forkA int
		forkB int
	}{
		// ForkA: 10 blocks
		// ForkB: 1 blocks
		//
		// reorged:
		//      markers [2, 10] should be deleted
		//      markers [1] should be updated
		{10, 1},

		// ForkA: 10 blocks
		// ForkB: 2 blocks
		//
		// reorged:
		//      markers [3, 10] should be deleted
		//      markers [1, 2] should be updated
		{10, 2},

		// ForkA: 10 blocks
		// ForkB: 10 blocks
		//
		// reorged:
		//      markers [1, 10] should be updated
		{10, 10},

		// ForkA: 10 blocks
		// ForkB: 11 blocks
		//
		// reorged:
		//      markers [1, 11] should be updated
		{10, 11},
	}
	for _, c := range cases {
		var (
			gspec = &Genesis{
				Config:  params.TestChainConfig,
				Alloc:   GenesisAlloc{},
				BaseFee: big.NewInt(params.InitialBaseFee),
			}
			engine = ethash.NewFaker()
		)
		_, forkA, _ := GenerateChainWithGenesis(gspec, engine, c.forkA, func(i int, gen *BlockGen) {})
		_, forkB, _ := GenerateChainWithGenesis(gspec, engine, c.forkB, func(i int, gen *BlockGen) {})

		// Initialize test chain
		chain, err := NewBlockChain(rawdb.NewMemoryDatabase(), nil, gspec, nil, engine, vm.Config{}, nil, nil)
		if err != nil {
			t.Fatalf("failed to create tester chain: %v", err)
		}
		// Insert forkA and forkB, the canonical should on forkA still
		if n, err := chain.InsertChain(forkA); err != nil {
			t.Fatalf("block %d: failed to insert into chain: %v", n, err)
		}
		if n, err := chain.InsertChain(forkB); err != nil {
			t.Fatalf("block %d: failed to insert into chain: %v", n, err)
		}

		verify := func(head *types.Block) {
			if chain.CurrentBlock().Hash() != head.Hash() {
				t.Fatalf("Unexpected block hash, want %x, got %x", head.Hash(), chain.CurrentBlock().Hash())
			}
			if chain.CurrentSnapBlock().Hash() != head.Hash() {
				t.Fatalf("Unexpected fast block hash, want %x, got %x", head.Hash(), chain.CurrentSnapBlock().Hash())
			}
			if chain.CurrentHeader().Hash() != head.Hash() {
				t.Fatalf("Unexpected head header, want %x, got %x", head.Hash(), chain.CurrentHeader().Hash())
			}
			if !chain.HasState(head.Root()) {
				t.Fatalf("Lost block state %v %x", head.Number(), head.Hash())
			}
		}

		// Switch canonical chain to forkB if necessary
		if len(forkA) < len(forkB) {
			verify(forkB[len(forkB)-1])
		} else {
			verify(forkA[len(forkA)-1])
			chain.SetCanonical(forkB[len(forkB)-1])
			verify(forkB[len(forkB)-1])
		}

		// Ensure all hash markers are updated correctly
		for i := 0; i < len(forkB); i++ {
			block := forkB[i]
			hash := chain.GetCanonicalHash(block.NumberU64())
			if hash != block.Hash() {
				t.Fatalf("Unexpected canonical hash %d", block.NumberU64())
			}
		}
		if c.forkA > c.forkB {
			for i := uint64(c.forkB) + 1; i <= uint64(c.forkA); i++ {
				hash := chain.GetCanonicalHash(i)
				if hash != (common.Hash{}) {
					t.Fatalf("Unexpected canonical hash %d", i)
				}
			}
		}
		chain.Stop()
	}
}

// TestTxIndexer tests the tx indexes are updated correctly.
func TestTxIndexer(t *testing.T) {
	var (
		testBankKey, _  = crypto.GenerateKey()
		testBankAddress = crypto.PubkeyToAddress(testBankKey.PublicKey)
		testBankFunds   = big.NewInt(1000000000000000000)

		gspec = &Genesis{
			Config:  params.TestChainConfig,
			Alloc:   GenesisAlloc{testBankAddress: {Balance: testBankFunds}},
			BaseFee: big.NewInt(params.InitialBaseFee),
		}
		engine = ethash.NewFaker()
		nonce  = uint64(0)
	)
	_, blocks, receipts := GenerateChainWithGenesis(gspec, engine, 128, func(i int, gen *BlockGen) {
		tx, _ := types.SignTx(types.NewTransaction(nonce, common.HexToAddress("0xdeadbeef"), big.NewInt(1000), params.TxGas, big.NewInt(10*params.InitialBaseFee), nil), types.HomesteadSigner{}, testBankKey)
		gen.AddTx(tx)
		nonce += 1
	})

	// verifyIndexes checks if the transaction indexes are present or not
	// of the specified block.
	verifyIndexes := func(db ethdb.Database, number uint64, exist bool) {
		if number == 0 {
			return
		}
		block := blocks[number-1]
		for _, tx := range block.Transactions() {
			lookup := rawdb.ReadTxLookupEntry(db, tx.Hash())
			if exist && lookup == nil {
				t.Fatalf("missing %d %x", number, tx.Hash().Hex())
			}
			if !exist && lookup != nil {
				t.Fatalf("unexpected %d %x", number, tx.Hash().Hex())
			}
		}
	}
	// verifyRange runs verifyIndexes for a range of blocks, from and to are included.
	verifyRange := func(db ethdb.Database, from, to uint64, exist bool) {
		for number := from; number <= to; number += 1 {
			verifyIndexes(db, number, exist)
		}
	}
	verify := func(db ethdb.Database, expTail uint64) {
		tail := rawdb.ReadTxIndexTail(db)
		if tail == nil {
			t.Fatal("Failed to write tx index tail")
		}
		if *tail != expTail {
			t.Fatalf("Unexpected tx index tail, want %v, got %d", expTail, *tail)
		}
		if *tail != 0 {
			verifyRange(db, 0, *tail-1, false)
		}
		verifyRange(db, *tail, 128, true)
	}

	var cases = []struct {
		limitA uint64
		tailA  uint64
		limitB uint64
		tailB  uint64
		limitC uint64
		tailC  uint64
	}{
		{
			// LimitA: 0
			// TailA:  0
			//
			// all blocks are indexed
			limitA: 0,
			tailA:  0,

			// LimitB: 1
			// TailB:  128
			//
			// block-128 is indexed
			limitB: 1,
			tailB:  128,

			// LimitB: 64
			// TailB:  65
			//
			// block [65, 128] are indexed
			limitC: 64,
			tailC:  65,
		},
		{
			// LimitA: 64
			// TailA:  65
			//
			// block [65, 128] are indexed
			limitA: 64,
			tailA:  65,

			// LimitB: 1
			// TailB:  128
			//
			// block-128 is indexed
			limitB: 1,
			tailB:  128,

			// LimitB: 64
			// TailB:  65
			//
			// block [65, 128] are indexed
			limitC: 64,
			tailC:  65,
		},
		{
			// LimitA: 127
			// TailA:  2
			//
			// block [2, 128] are indexed
			limitA: 127,
			tailA:  2,

			// LimitB: 1
			// TailB:  128
			//
			// block-128 is indexed
			limitB: 1,
			tailB:  128,

			// LimitB: 64
			// TailB:  65
			//
			// block [65, 128] are indexed
			limitC: 64,
			tailC:  65,
		},
		{
			// LimitA: 128
			// TailA:  1
			//
			// block [2, 128] are indexed
			limitA: 128,
			tailA:  1,

			// LimitB: 1
			// TailB:  128
			//
			// block-128 is indexed
			limitB: 1,
			tailB:  128,

			// LimitB: 64
			// TailB:  65
			//
			// block [65, 128] are indexed
			limitC: 64,
			tailC:  65,
		},
		{
			// LimitA: 129
			// TailA:  0
			//
			// block [0, 128] are indexed
			limitA: 129,
			tailA:  0,

			// LimitB: 1
			// TailB:  128
			//
			// block-128 is indexed
			limitB: 1,
			tailB:  128,

			// LimitB: 64
			// TailB:  65
			//
			// block [65, 128] are indexed
			limitC: 64,
			tailC:  65,
		},
	}
	for _, c := range cases {
		frdir := t.TempDir()
		db, _ := rawdb.NewDatabaseWithFreezer(rawdb.NewMemoryDatabase(), frdir, "", false, false, false, false, true)
		rawdb.WriteAncientBlocks(db, append([]*types.Block{gspec.ToBlock()}, blocks...), append([]types.Receipts{{}}, receipts...), big.NewInt(0))

		// Index the initial blocks from ancient store
		chain, _ := NewBlockChain(db, nil, gspec, nil, engine, vm.Config{}, nil, &c.limitA)
		chain.indexBlocks(nil, 128, make(chan struct{}))
		verify(db, c.tailA)

		chain.SetTxLookupLimit(c.limitB)
		chain.indexBlocks(rawdb.ReadTxIndexTail(db), 128, make(chan struct{}))
		verify(db, c.tailB)

		chain.SetTxLookupLimit(c.limitC)
		chain.indexBlocks(rawdb.ReadTxIndexTail(db), 128, make(chan struct{}))
		verify(db, c.tailC)

		// Recover all indexes
		chain.SetTxLookupLimit(0)
		chain.indexBlocks(rawdb.ReadTxIndexTail(db), 128, make(chan struct{}))
		verify(db, 0)

		chain.Stop()
		db.Close()
		os.RemoveAll(frdir)
	}
}

func TestCreateThenDeletePreByzantium(t *testing.T) {
	// We use Ropsten chain config instead of Testchain config, this is
	// deliberate: we want to use pre-byz rules where we have intermediate state roots
	// between transactions.
	testCreateThenDelete(t, &params.ChainConfig{
		ChainID:        big.NewInt(3),
		HomesteadBlock: big.NewInt(0),
		EIP150Block:    big.NewInt(0),
		EIP155Block:    big.NewInt(10),
		EIP158Block:    big.NewInt(10),
		ByzantiumBlock: big.NewInt(1_700_000),
	})
}
func TestCreateThenDeletePostByzantium(t *testing.T) {
	testCreateThenDelete(t, params.TestChainConfig)
}

// testCreateThenDelete tests a creation and subsequent deletion of a contract, happening
// within the same block.
func testCreateThenDelete(t *testing.T, config *params.ChainConfig) {
	var (
		engine = ethash.NewFaker()
		// A sender who makes transactions, has some funds
		key, _      = crypto.HexToECDSA("b71c71a67e1177ad4e901695e1b4b9ee17ae16c6668d313eac2f96dbcda3f291")
		address     = crypto.PubkeyToAddress(key.PublicKey)
		destAddress = crypto.CreateAddress(address, 0)
		funds       = big.NewInt(1000000000000000)
	)

	// runtime code is 	0x60ffff : PUSH1 0xFF SELFDESTRUCT, a.k.a SELFDESTRUCT(0xFF)
	code := append([]byte{0x60, 0xff, 0xff}, make([]byte, 32-3)...)
	initCode := []byte{
		// SSTORE 1:1
		byte(vm.PUSH1), 0x1,
		byte(vm.PUSH1), 0x1,
		byte(vm.SSTORE),
		// Get the runtime-code on the stack
		byte(vm.PUSH32)}
	initCode = append(initCode, code...)
	initCode = append(initCode, []byte{
		byte(vm.PUSH1), 0x0, // offset
		byte(vm.MSTORE),
		byte(vm.PUSH1), 0x3, // size
		byte(vm.PUSH1), 0x0, // offset
		byte(vm.RETURN), // return 3 bytes of zero-code
	}...)
	gspec := &Genesis{
		Config: config,
		Alloc: GenesisAlloc{
			address: {Balance: funds},
		},
	}
	nonce := uint64(0)
	signer := types.HomesteadSigner{}
	_, blocks, _ := GenerateChainWithGenesis(gspec, engine, 2, func(i int, b *BlockGen) {
		fee := big.NewInt(1)
		if b.header.BaseFee != nil {
			fee = b.header.BaseFee
		}
		b.SetCoinbase(common.Address{1})
		tx, _ := types.SignNewTx(key, signer, &types.LegacyTx{
			Nonce:    nonce,
			GasPrice: new(big.Int).Set(fee),
			Gas:      100000,
			Data:     initCode,
		})
		nonce++
		b.AddTx(tx)
		tx, _ = types.SignNewTx(key, signer, &types.LegacyTx{
			Nonce:    nonce,
			GasPrice: new(big.Int).Set(fee),
			Gas:      100000,
			To:       &destAddress,
		})
		b.AddTx(tx)
		nonce++
	})
	// Import the canonical chain
	chain, err := NewBlockChain(rawdb.NewMemoryDatabase(), nil, gspec, nil, engine, vm.Config{
		//Debug:  true,
		//Tracer: logger.NewJSONLogger(nil, os.Stdout),
	}, nil, nil)
	if err != nil {
		t.Fatalf("failed to create tester chain: %v", err)
	}
	// Import the blocks
	for _, block := range blocks {
		if _, err := chain.InsertChain([]*types.Block{block}); err != nil {
			t.Fatalf("block %d: failed to insert into chain: %v", block.NumberU64(), err)
		}
	}
}

// TestTransientStorageReset ensures the transient storage is wiped correctly
// between transactions.
func TestTransientStorageReset(t *testing.T) {
	var (
		engine      = ethash.NewFaker()
		key, _      = crypto.HexToECDSA("b71c71a67e1177ad4e901695e1b4b9ee17ae16c6668d313eac2f96dbcda3f291")
		address     = crypto.PubkeyToAddress(key.PublicKey)
		destAddress = crypto.CreateAddress(address, 0)
		funds       = big.NewInt(1000000000000000)
		vmConfig    = vm.Config{
			ExtraEips: []int{1153}, // Enable transient storage EIP
		}
	)
	code := append([]byte{
		// TLoad value with location 1
		byte(vm.PUSH1), 0x1,
		byte(vm.TLOAD),

		// PUSH location
		byte(vm.PUSH1), 0x1,

		// SStore location:value
		byte(vm.SSTORE),
	}, make([]byte, 32-6)...)
	initCode := []byte{
		// TSTORE 1:1
		byte(vm.PUSH1), 0x1,
		byte(vm.PUSH1), 0x1,
		byte(vm.TSTORE),

		// Get the runtime-code on the stack
		byte(vm.PUSH32)}
	initCode = append(initCode, code...)
	initCode = append(initCode, []byte{
		byte(vm.PUSH1), 0x0, // offset
		byte(vm.MSTORE),
		byte(vm.PUSH1), 0x6, // size
		byte(vm.PUSH1), 0x0, // offset
		byte(vm.RETURN), // return 6 bytes of zero-code
	}...)
	gspec := &Genesis{
		Config: params.TestChainConfig,
		Alloc: GenesisAlloc{
			address: {Balance: funds},
		},
	}
	nonce := uint64(0)
	signer := types.HomesteadSigner{}
	_, blocks, _ := GenerateChainWithGenesis(gspec, engine, 1, func(i int, b *BlockGen) {
		fee := big.NewInt(1)
		if b.header.BaseFee != nil {
			fee = b.header.BaseFee
		}
		b.SetCoinbase(common.Address{1})
		tx, _ := types.SignNewTx(key, signer, &types.LegacyTx{
			Nonce:    nonce,
			GasPrice: new(big.Int).Set(fee),
			Gas:      100000,
			Data:     initCode,
		})
		nonce++
		b.AddTxWithVMConfig(tx, vmConfig)

		tx, _ = types.SignNewTx(key, signer, &types.LegacyTx{
			Nonce:    nonce,
			GasPrice: new(big.Int).Set(fee),
			Gas:      100000,
			To:       &destAddress,
		})
		b.AddTxWithVMConfig(tx, vmConfig)
		nonce++
	})

	// Initialize the blockchain with 1153 enabled.
	chain, err := NewBlockChain(rawdb.NewMemoryDatabase(), nil, gspec, nil, engine, vmConfig, nil, nil)
	if err != nil {
		t.Fatalf("failed to create tester chain: %v", err)
	}
	// Import the blocks
	if _, err := chain.InsertChain(blocks); err != nil {
		t.Fatalf("failed to insert into chain: %v", err)
	}
	// Check the storage
	state, err := chain.StateAt(chain.CurrentHeader().Root)
	if err != nil {
		t.Fatalf("Failed to load state %v", err)
	}
	loc := common.BytesToHash([]byte{1})
	slot := state.GetState(destAddress, loc)
	if slot != (common.Hash{}) {
		t.Fatalf("Unexpected dirty storage slot")
	}
}

func TestEIP3651(t *testing.T) {
	var (
		aa     = common.HexToAddress("0x000000000000000000000000000000000000aaaa")
		bb     = common.HexToAddress("0x000000000000000000000000000000000000bbbb")
		engine = beacon.NewFaker()

		// A sender who makes transactions, has some funds
		key1, _ = crypto.HexToECDSA("b71c71a67e1177ad4e901695e1b4b9ee17ae16c6668d313eac2f96dbcda3f291")
		key2, _ = crypto.HexToECDSA("8a1f9a8f95be41cd7ccb6168179afb4504aefe388d1e14474d32c45c72ce7b7a")
		addr1   = crypto.PubkeyToAddress(key1.PublicKey)
		addr2   = crypto.PubkeyToAddress(key2.PublicKey)
		funds   = new(big.Int).Mul(common.Big1, big.NewInt(params.Ether))
		config  = *params.AllEthashProtocolChanges
		gspec   = &Genesis{
			Config: &config,
			Alloc: GenesisAlloc{
				addr1: {Balance: funds},
				addr2: {Balance: funds},
				// The address 0xAAAA sloads 0x00 and 0x01
				aa: {
					Code: []byte{
						byte(vm.PC),
						byte(vm.PC),
						byte(vm.SLOAD),
						byte(vm.SLOAD),
					},
					Nonce:   0,
					Balance: big.NewInt(0),
				},
				// The address 0xBBBB calls 0xAAAA
				bb: {
					Code: []byte{
						byte(vm.PUSH1), 0, // out size
						byte(vm.DUP1),  // out offset
						byte(vm.DUP1),  // out insize
						byte(vm.DUP1),  // in offset
						byte(vm.PUSH2), // address
						byte(0xaa),
						byte(0xaa),
						byte(vm.GAS), // gas
						byte(vm.DELEGATECALL),
					},
					Nonce:   0,
					Balance: big.NewInt(0),
				},
			},
		}
	)

	gspec.Config.BerlinBlock = common.Big0
	gspec.Config.LondonBlock = common.Big0
	gspec.Config.TerminalTotalDifficulty = common.Big0
	gspec.Config.TerminalTotalDifficultyPassed = true
	gspec.Config.ShanghaiTime = u64(0)
	signer := types.LatestSigner(gspec.Config)

	_, blocks, _ := GenerateChainWithGenesis(gspec, engine, 1, func(i int, b *BlockGen) {
		b.SetCoinbase(aa)
		// One transaction to Coinbase
		txdata := &types.DynamicFeeTx{
			ChainID:    gspec.Config.ChainID,
			Nonce:      0,
			To:         &bb,
			Gas:        500000,
			GasFeeCap:  newGwei(5),
			GasTipCap:  big.NewInt(2),
			AccessList: nil,
			Data:       []byte{},
		}
		tx := types.NewTx(txdata)
		tx, _ = types.SignTx(tx, signer, key1)

		b.AddTx(tx)
	})
	chain, err := NewBlockChain(rawdb.NewMemoryDatabase(), nil, gspec, nil, engine, vm.Config{Tracer: logger.NewMarkdownLogger(&logger.Config{}, os.Stderr)}, nil, nil)
	if err != nil {
		t.Fatalf("failed to create tester chain: %v", err)
	}
	if n, err := chain.InsertChain(blocks); err != nil {
		t.Fatalf("block %d: failed to insert into chain: %v", n, err)
	}

	block := chain.GetBlockByNumber(1)

	// 1+2: Ensure EIP-1559 access lists are accounted for via gas usage.
	innerGas := vm.GasQuickStep*2 + params.ColdSloadCostEIP2929*2
	expectedGas := params.TxGas + 5*vm.GasFastestStep + vm.GasQuickStep + 100 + innerGas // 100 because 0xaaaa is in access list
	if block.GasUsed() != expectedGas {
		t.Fatalf("incorrect amount of gas spent: expected %d, got %d", expectedGas, block.GasUsed())
	}

	state, _ := chain.State()

	// 3: Ensure that miner received only the tx's tip.
	actual := state.GetBalance(block.Coinbase())
	expected := new(big.Int).SetUint64(block.GasUsed() * block.Transactions()[0].GasTipCap().Uint64())
	if actual.Cmp(expected) != 0 {
		t.Fatalf("miner balance incorrect: expected %d, got %d", expected, actual)
	}

	// 4: Ensure the tx sender paid for the gasUsed * (tip + block baseFee).
	actual = new(big.Int).Sub(funds, state.GetBalance(addr1))
	expected = new(big.Int).SetUint64(block.GasUsed() * (block.Transactions()[0].GasTipCap().Uint64() + block.BaseFee().Uint64()))
	if actual.Cmp(expected) != 0 {
		t.Fatalf("sender balance incorrect: expected %d, got %d", expected, actual)
	}
}<|MERGE_RESOLUTION|>--- conflicted
+++ resolved
@@ -160,11 +160,7 @@
 		headerChainB []*types.Header
 	)
 	if full {
-<<<<<<< HEAD
-		blockChainB = makeBlockChain(blockchain2.chainConfig, blockchain2.CurrentBlock(), n, ethash.NewFaker(), genDb, forkSeed1)
-=======
-		blockChainB = makeBlockChain(blockchain2.chainConfig, blockchain2.GetBlockByHash(blockchain2.CurrentBlock().Hash()), n, ethash.NewFaker(), genDb, forkSeed)
->>>>>>> 5ed08c47
+		blockChainB = makeBlockChain(blockchain2.chainConfig, blockchain2.GetBlockByHash(blockchain2.CurrentBlock().Hash()), n, ethash.NewFaker(), genDb, forkSeed1)
 		if _, err := blockchain2.InsertChain(blockChainB); err != nil {
 			t.Fatalf("failed to insert forking chain: %v", err)
 		}
@@ -179,13 +175,8 @@
 
 	if full {
 		cur := blockchain.CurrentBlock()
-<<<<<<< HEAD
 		tdPre = blockchain.GetTd(cur.Hash(), cur.NumberU64())
 		if err := testBlockChainImport(blockChainB, pipeline, blockchain); err != nil {
-=======
-		tdPre = blockchain.GetTd(cur.Hash(), cur.Number.Uint64())
-		if err := testBlockChainImport(blockChainB, blockchain); err != nil {
->>>>>>> 5ed08c47
 			t.Fatalf("failed to import forked block chain: %v", err)
 		}
 		last := blockChainB[len(blockChainB)-1]
@@ -320,11 +311,7 @@
 
 	// Extend the newly created chain
 	if full {
-<<<<<<< HEAD
-		blockChainB := makeBlockChain(blockchain2.chainConfig, blockchain2.CurrentBlock(), n, ethash.NewFaker(), genDb, forkSeed1)
-=======
-		blockChainB := makeBlockChain(blockchain2.chainConfig, blockchain2.GetBlockByHash(blockchain2.CurrentBlock().Hash()), n, ethash.NewFaker(), genDb, forkSeed)
->>>>>>> 5ed08c47
+		blockChainB := makeBlockChain(blockchain2.chainConfig, blockchain2.GetBlockByHash(blockchain2.CurrentBlock().Hash()), n, ethash.NewFaker(), genDb, forkSeed1)
 		if _, err := blockchain2.InsertChain(blockChainB); err != nil {
 			t.Fatalf("failed to insert forking chain: %v", err)
 		}
@@ -582,13 +569,8 @@
 
 	// Create a forked chain, and try to insert with a missing link
 	if full {
-<<<<<<< HEAD
-		chain := makeBlockChain(blockchain.chainConfig, blockchain.CurrentBlock(), 5, ethash.NewFaker(), genDb, forkSeed1)[1:]
+		chain := makeBlockChain(blockchain.chainConfig, blockchain.GetBlockByHash(blockchain.CurrentBlock().Hash()), 5, ethash.NewFaker(), genDb, forkSeed1)[1:]
 		if err := testBlockChainImport(chain, pipeline, blockchain); err == nil {
-=======
-		chain := makeBlockChain(blockchain.chainConfig, blockchain.GetBlockByHash(blockchain.CurrentBlock().Hash()), 5, ethash.NewFaker(), genDb, forkSeed)[1:]
-		if err := testBlockChainImport(chain, blockchain); err == nil {
->>>>>>> 5ed08c47
 			t.Errorf("broken block chain not reported")
 		}
 	} else {
