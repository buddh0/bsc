--- conflicted
+++ resolved
@@ -52,8 +52,6 @@
 var (
 	canonicalSeed = 1
 	forkSeed      = 2
-
-	TestTriesInMemory = 128
 )
 
 // newCanonical creates a chain database, and injects a deterministic canonical
@@ -796,11 +794,7 @@
 		t.Fatalf("failed to insert receipt %d: %v", n, err)
 	}
 	// Freezer style fast import the chain.
-<<<<<<< HEAD
-	ancientDb, err := rawdb.NewDatabaseWithFreezer(rawdb.NewMemoryDatabase(), t.TempDir(), "", false, false, false, false, false)
-=======
-	ancientDb, err := rawdb.NewDatabaseWithFreezer(rawdb.NewMemoryDatabase(), "", "", false)
->>>>>>> aadddf3a
+	ancientDb, err := rawdb.NewDatabaseWithFreezer(rawdb.NewMemoryDatabase(), "", "", false, false, false, false, false)
 	if err != nil {
 		t.Fatalf("failed to create temp freezer db: %v", err)
 	}
@@ -895,11 +889,7 @@
 
 	// makeDb creates a db instance for testing.
 	makeDb := func() ethdb.Database {
-<<<<<<< HEAD
-		db, err := rawdb.NewDatabaseWithFreezer(rawdb.NewMemoryDatabase(), t.TempDir(), "", false, false, false, false, false)
-=======
-		db, err := rawdb.NewDatabaseWithFreezer(rawdb.NewMemoryDatabase(), "", "", false)
->>>>>>> aadddf3a
+		db, err := rawdb.NewDatabaseWithFreezer(rawdb.NewMemoryDatabase(),"", "", false, false, false, false, false)
 		if err != nil {
 			t.Fatalf("failed to create temp freezer db: %v", err)
 		}
@@ -1787,11 +1777,7 @@
 	competitor, _ := GenerateChain(genesis.Config, shared[len(shared)-1], engine, genDb, 2*state.TriesInMemory+1, func(i int, b *BlockGen) { b.SetCoinbase(common.Address{3}) })
 
 	// Import the shared chain and the original canonical one
-<<<<<<< HEAD
-	db, _ := rawdb.NewDatabaseWithFreezer(rawdb.NewMemoryDatabase(), t.TempDir(), "", false, false, false, false, false)
-=======
-	db, _ := rawdb.NewDatabaseWithFreezer(rawdb.NewMemoryDatabase(), "", "", false)
->>>>>>> aadddf3a
+	db, _ := rawdb.NewDatabaseWithFreezer(rawdb.NewMemoryDatabase(), "", "", false, false, false, false, false)
 	defer db.Close()
 
 	chain, err := NewBlockChain(db, DefaultCacheConfigWithScheme(scheme), genesis, nil, engine, vm.Config{}, nil, nil)
@@ -1827,11 +1813,7 @@
 	}
 	// In path-based trie database implementation, it will keep 128 diff + 1 disk
 	// layers, totally 129 latest states available. In hash-based it's 128.
-<<<<<<< HEAD
-	states := TestTriesInMemory
-=======
 	states := state.TriesInMemory
->>>>>>> aadddf3a
 	if scheme == rawdb.PathScheme {
 		states = states + 1
 	}
@@ -1935,11 +1917,7 @@
 	}
 
 	// Set up a BlockChain that uses the ancient store.
-<<<<<<< HEAD
-	ancientDb, err := rawdb.NewDatabaseWithFreezer(rawdb.NewMemoryDatabase(), t.TempDir(), "", false, false, false, false, false)
-=======
-	ancientDb, err := rawdb.NewDatabaseWithFreezer(rawdb.NewMemoryDatabase(), "", "", false)
->>>>>>> aadddf3a
+	ancientDb, err := rawdb.NewDatabaseWithFreezer(rawdb.NewMemoryDatabase(), "",, "", false, false, false, false, false)
 	if err != nil {
 		t.Fatalf("failed to create temp freezer db: %v", err)
 	}
@@ -2009,11 +1987,7 @@
 	})
 
 	// Import the canonical chain
-<<<<<<< HEAD
-	diskdb, _ := rawdb.NewDatabaseWithFreezer(rawdb.NewMemoryDatabase(), t.TempDir(), "", false, false, false, false, false)
-=======
-	diskdb, _ := rawdb.NewDatabaseWithFreezer(rawdb.NewMemoryDatabase(), "", "", false)
->>>>>>> aadddf3a
+	diskdb, _ := rawdb.NewDatabaseWithFreezer(rawdb.NewMemoryDatabase(), "", "", false, false, false, false, false)
 	defer diskdb.Close()
 
 	chain, err := NewBlockChain(diskdb, DefaultCacheConfigWithScheme(scheme), genesis, nil, engine, vm.Config{}, nil, nil)
@@ -2105,15 +2079,9 @@
 		t.Fatalf("block %d: failed to insert into chain: %v", n, err)
 	}
 
-<<<<<<< HEAD
-	lastPrunedIndex := len(blocks) - TestTriesInMemory - 1
+	lastPrunedIndex := len(blocks) - state.TriesInMemory - 1
 	lastPrunedBlock := blocks[lastPrunedIndex-1]
-	firstNonPrunedBlock := blocks[len(blocks)-TestTriesInMemory]
-=======
-	lastPrunedIndex := len(blocks) - state.TriesInMemory - 1
-	lastPrunedBlock := blocks[lastPrunedIndex]
 	firstNonPrunedBlock := blocks[len(blocks)-state.TriesInMemory]
->>>>>>> aadddf3a
 
 	// Verify pruning of lastPrunedBlock
 	if chain.HasBlockAndState(lastPrunedBlock.Hash(), lastPrunedBlock.NumberU64()) {
@@ -2231,11 +2199,7 @@
 		b.OffsetTime(-9) // A higher difficulty
 	})
 	// Import the shared chain and the original canonical one
-<<<<<<< HEAD
-	chaindb, err := rawdb.NewDatabaseWithFreezer(rawdb.NewMemoryDatabase(), t.TempDir(), "", false, false, false, false, false)
-=======
-	chaindb, err := rawdb.NewDatabaseWithFreezer(rawdb.NewMemoryDatabase(), "", "", false)
->>>>>>> aadddf3a
+	chaindb, err := rawdb.NewDatabaseWithFreezer(rawdb.NewMemoryDatabase(), "", "", false, false, false, false, false)
 	if err != nil {
 		t.Fatalf("failed to create temp freezer db: %v", err)
 	}
@@ -2406,11 +2370,7 @@
 		}
 	})
 	// Import the shared chain and the original canonical one
-<<<<<<< HEAD
-	chaindb, err := rawdb.NewDatabaseWithFreezer(rawdb.NewMemoryDatabase(), t.TempDir(), "", false, false, false, false, false)
-=======
-	chaindb, err := rawdb.NewDatabaseWithFreezer(rawdb.NewMemoryDatabase(), "", "", false)
->>>>>>> aadddf3a
+	chaindb, err := rawdb.NewDatabaseWithFreezer(rawdb.NewMemoryDatabase(), "", "", false, false, false, false, false)
 	if err != nil {
 		t.Fatalf("failed to create temp freezer db: %v", err)
 	}
@@ -2804,15 +2764,9 @@
 	}
 	// In path-based trie database implementation, it will keep 128 diff + 1 disk
 	// layers, totally 129 latest states available. In hash-based it's 128.
-<<<<<<< HEAD
-	states := TestTriesInMemory
-	if scheme == rawdb.PathScheme {
-		states = TestTriesInMemory + 1
-=======
 	states := state.TriesInMemory
 	if scheme == rawdb.PathScheme {
 		states = state.TriesInMemory + 1
->>>>>>> aadddf3a
 	}
 	lastPrunedIndex := len(blocks) - states - 1
 	lastPrunedBlock := blocks[lastPrunedIndex]
@@ -3720,11 +3674,7 @@
 		}
 		gen.AddTx(tx)
 	})
-<<<<<<< HEAD
-	diskdb, _ := rawdb.NewDatabaseWithFreezer(rawdb.NewMemoryDatabase(), t.TempDir(), "", false, false, false, false, false)
-=======
-	diskdb, _ := rawdb.NewDatabaseWithFreezer(rawdb.NewMemoryDatabase(), "", "", false)
->>>>>>> aadddf3a
+	diskdb, _ := rawdb.NewDatabaseWithFreezer(rawdb.NewMemoryDatabase(), "", "", false, false, false, false, false)
 	defer diskdb.Close()
 
 	chain, err := NewBlockChain(diskdb, DefaultCacheConfigWithScheme(scheme), gspec, nil, engine, vm.Config{}, nil, nil)
