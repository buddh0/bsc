--- conflicted
+++ resolved
@@ -165,13 +165,8 @@
 			t.Fatalf("failed to insert forking chain: %v", err)
 		}
 	} else {
-<<<<<<< HEAD
 		headerChainB = makeHeaderChain(blockchain2.chainConfig, blockchain2.CurrentHeader(), n, ethash.NewFaker(), genDb, forkSeed1)
-		if _, err := blockchain2.InsertHeaderChain(headerChainB, 1); err != nil {
-=======
-		headerChainB = makeHeaderChain(blockchain2.chainConfig, blockchain2.CurrentHeader(), n, ethash.NewFaker(), genDb, forkSeed)
 		if _, err := blockchain2.InsertHeaderChain(headerChainB); err != nil {
->>>>>>> 604da5c8
 			t.Fatalf("failed to insert forking chain: %v", err)
 		}
 	}
@@ -327,13 +322,8 @@
 			t.Fatalf("failed to reorg to the given chain")
 		}
 	} else {
-<<<<<<< HEAD
 		headerChainB := makeHeaderChain(blockchain2.chainConfig, blockchain2.CurrentHeader(), n, ethash.NewFaker(), genDb, forkSeed1)
-		if _, err := blockchain2.InsertHeaderChain(headerChainB, 1); err != nil {
-=======
-		headerChainB := makeHeaderChain(blockchain2.chainConfig, blockchain2.CurrentHeader(), n, ethash.NewFaker(), genDb, forkSeed)
 		if _, err := blockchain2.InsertHeaderChain(headerChainB); err != nil {
->>>>>>> 604da5c8
 			t.Fatalf("failed to insert forking chain: %v", err)
 		}
 		if blockchain2.CurrentHeader().Number.Uint64() != headerChainB[len(headerChainB)-1].Number.Uint64() {
