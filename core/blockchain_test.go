--- conflicted
+++ resolved
@@ -53,31 +53,22 @@
 
 // newCanonical creates a chain database, and injects a deterministic canonical
 // chain. Depending on the full flag, if creates either a full block chain or a
-<<<<<<< HEAD
-// header only chain.
-func newCanonical(engine consensus.Engine, n int, full, pipeline bool) (ethdb.Database, *BlockChain, error) {
-=======
 // header only chain. The database and genesis specification for block generation
 // are also returned in case more test blocks are needed later.
-func newCanonical(engine consensus.Engine, n int, full bool) (ethdb.Database, *Genesis, *BlockChain, error) {
->>>>>>> 3ec6fe61
+func newCanonical(engine consensus.Engine, n int, full bool, pipeline bool) (ethdb.Database, *Genesis, *BlockChain, error) {
 	var (
 		genesis = &Genesis{
 			BaseFee: big.NewInt(params.InitialBaseFee),
 			Config:  params.AllEthashProtocolChanges,
 		}
 	)
+
 	// Initialize a fresh chain with only a genesis block
-<<<<<<< HEAD
 	var ops []BlockChainOption
 	if pipeline {
 		ops = append(ops, EnablePipelineCommit)
 	}
-	blockchain, _ := NewBlockChain(db, nil, params.AllEthashProtocolChanges, engine, vm.Config{}, nil, nil, ops...)
-=======
-	blockchain, _ := NewBlockChain(rawdb.NewMemoryDatabase(), nil, genesis, nil, engine, vm.Config{}, nil, nil)
-
->>>>>>> 3ec6fe61
+	blockchain, _ := NewBlockChain(rawdb.NewMemoryDatabase(), nil, genesis, nil, engine, vm.Config{}, nil, nil, ops...)
 	// Create and inject the requested chain
 	if n == 0 {
 		return rawdb.NewMemoryDatabase(), genesis, blockchain, nil
@@ -101,8 +92,7 @@
 // Test fork of length N starting from block i
 func testInvalidStateRootBlockImport(t *testing.T, blockchain *BlockChain, i, n int, pipeline bool) {
 	// Copy old chain up to #i into a new db
-<<<<<<< HEAD
-	db, blockchain2, err := newCanonical(ethash.NewFaker(), i, true, pipeline)
+	db, _, blockchain2, err := newCanonical(ethash.NewFaker(), i, true, pipeline)
 	if err != nil {
 		t.Fatal("could not make new canonical in testFork", err)
 	}
@@ -115,7 +105,7 @@
 		t.Errorf("chain content mismatch at %d: have hash %v, want hash %v", i, hash2, hash1)
 	}
 	// Extend the newly created chain
-	blockChainB := makeBlockChain(blockchain2.CurrentBlock(), n, ethash.NewFaker(), db, forkSeed1)
+	blockChainB := makeBlockChain(blockchain2.chainConfig, blockchain2.CurrentBlock(), n, ethash.NewFaker(), db, forkSeed1)
 	for idx, block := range blockChainB {
 		block.SetRoot(common.Hash{0: byte(forkSeed1), 19: byte(idx)})
 	}
@@ -130,13 +120,13 @@
 	if latestBlock.Hash() != previousBlock.Hash() || latestBlock.NumberU64() != previousBlock.NumberU64() {
 		t.Fatalf("rewind do not take effect")
 	}
-	db, blockchain3, err := newCanonical(ethash.NewFaker(), i, true, pipeline)
+	db, _, blockchain3, err := newCanonical(ethash.NewFaker(), i, true, pipeline)
 	if err != nil {
 		t.Fatal("could not make new canonical in testFork", err)
 	}
 	defer blockchain3.Stop()
 
-	blockChainC := makeBlockChain(blockchain3.CurrentBlock(), n, ethash.NewFaker(), db, forkSeed2)
+	blockChainC := makeBlockChain(blockchain3.chainConfig, blockchain3.CurrentBlock(), n, ethash.NewFaker(), db, forkSeed2)
 
 	if _, err := blockchain.InsertChain(blockChainC); err != nil {
 		t.Fatalf("failed to insert forking chain: %v", err)
@@ -146,10 +136,7 @@
 // Test fork of length N starting from block i
 func testFork(t *testing.T, blockchain *BlockChain, i, n int, full, pipeline bool, comparator func(td1, td2 *big.Int)) {
 	// Copy old chain up to #i into a new db
-	db, blockchain2, err := newCanonical(ethash.NewFaker(), i, full, pipeline)
-=======
-	genDb, _, blockchain2, err := newCanonical(ethash.NewFaker(), i, full)
->>>>>>> 3ec6fe61
+	genDb, _, blockchain2, err := newCanonical(ethash.NewFaker(), i, full, pipeline)
 	if err != nil {
 		t.Fatal("could not make new canonical in testFork", err)
 	}
@@ -173,20 +160,12 @@
 		headerChainB []*types.Header
 	)
 	if full {
-<<<<<<< HEAD
-		blockChainB = makeBlockChain(blockchain2.CurrentBlock(), n, ethash.NewFaker(), db, forkSeed1)
-=======
-		blockChainB = makeBlockChain(blockchain2.chainConfig, blockchain2.CurrentBlock(), n, ethash.NewFaker(), genDb, forkSeed)
->>>>>>> 3ec6fe61
+		blockChainB = makeBlockChain(blockchain2.chainConfig, blockchain2.CurrentBlock(), n, ethash.NewFaker(), genDb, forkSeed1)
 		if _, err := blockchain2.InsertChain(blockChainB); err != nil {
 			t.Fatalf("failed to insert forking chain: %v", err)
 		}
 	} else {
-<<<<<<< HEAD
-		headerChainB = makeHeaderChain(blockchain2.CurrentHeader(), n, ethash.NewFaker(), db, forkSeed1)
-=======
-		headerChainB = makeHeaderChain(blockchain2.chainConfig, blockchain2.CurrentHeader(), n, ethash.NewFaker(), genDb, forkSeed)
->>>>>>> 3ec6fe61
+		headerChainB = makeHeaderChain(blockchain2.chainConfig, blockchain2.CurrentHeader(), n, ethash.NewFaker(), genDb, forkSeed1)
 		if _, err := blockchain2.InsertHeaderChain(headerChainB, 1); err != nil {
 			t.Fatalf("failed to insert forking chain: %v", err)
 		}
@@ -281,7 +260,7 @@
 	length := 5
 
 	// Make first chain starting from genesis
-	_, processor, err := newCanonical(ethash.NewFaker(), length, true, true)
+	_, _, processor, err := newCanonical(ethash.NewFaker(), length, true, true)
 	if err != nil {
 		t.Fatalf("failed to make new canonical chain: %v", err)
 	}
@@ -292,11 +271,7 @@
 }
 
 func TestLastBlock(t *testing.T) {
-<<<<<<< HEAD
-	_, blockchain, err := newCanonical(ethash.NewFaker(), 0, true, false)
-=======
-	genDb, _, blockchain, err := newCanonical(ethash.NewFaker(), 0, true)
->>>>>>> 3ec6fe61
+	genDb, _, blockchain, err := newCanonical(ethash.NewFaker(), 0, true, false)
 	if err != nil {
 		t.Fatalf("failed to create pristine chain: %v", err)
 	}
@@ -315,11 +290,7 @@
 // The chain is reorged to whatever specified.
 func testInsertAfterMerge(t *testing.T, blockchain *BlockChain, i, n int, full bool) {
 	// Copy old chain up to #i into a new db
-<<<<<<< HEAD
-	db, blockchain2, err := newCanonical(ethash.NewFaker(), i, full, false)
-=======
-	genDb, _, blockchain2, err := newCanonical(ethash.NewFaker(), i, full)
->>>>>>> 3ec6fe61
+	genDb, _, blockchain2, err := newCanonical(ethash.NewFaker(), i, full, false)
 	if err != nil {
 		t.Fatal("could not make new canonical in testFork", err)
 	}
@@ -340,11 +311,7 @@
 
 	// Extend the newly created chain
 	if full {
-<<<<<<< HEAD
-		blockChainB := makeBlockChain(blockchain2.CurrentBlock(), n, ethash.NewFaker(), db, forkSeed1)
-=======
-		blockChainB := makeBlockChain(blockchain2.chainConfig, blockchain2.CurrentBlock(), n, ethash.NewFaker(), genDb, forkSeed)
->>>>>>> 3ec6fe61
+		blockChainB := makeBlockChain(blockchain2.chainConfig, blockchain2.CurrentBlock(), n, ethash.NewFaker(), genDb, forkSeed1)
 		if _, err := blockchain2.InsertChain(blockChainB); err != nil {
 			t.Fatalf("failed to insert forking chain: %v", err)
 		}
@@ -355,11 +322,7 @@
 			t.Fatalf("failed to reorg to the given chain")
 		}
 	} else {
-<<<<<<< HEAD
-		headerChainB := makeHeaderChain(blockchain2.CurrentHeader(), n, ethash.NewFaker(), db, forkSeed1)
-=======
-		headerChainB := makeHeaderChain(blockchain2.chainConfig, blockchain2.CurrentHeader(), n, ethash.NewFaker(), genDb, forkSeed)
->>>>>>> 3ec6fe61
+		headerChainB := makeHeaderChain(blockchain2.chainConfig, blockchain2.CurrentHeader(), n, ethash.NewFaker(), genDb, forkSeed1)
 		if _, err := blockchain2.InsertHeaderChain(headerChainB, 1); err != nil {
 			t.Fatalf("failed to insert forking chain: %v", err)
 		}
@@ -387,11 +350,7 @@
 	length := 5
 
 	// Make first chain starting from genesis
-<<<<<<< HEAD
-	_, processor, err := newCanonical(ethash.NewFaker(), length, full, pipeline)
-=======
-	_, _, processor, err := newCanonical(ethash.NewFaker(), length, full)
->>>>>>> 3ec6fe61
+	_, _, processor, err := newCanonical(ethash.NewFaker(), length, full, pipeline)
 	if err != nil {
 		t.Fatalf("failed to make new canonical chain: %v", err)
 	}
@@ -419,11 +378,7 @@
 	length := 5
 
 	// Make first chain starting from genesis
-<<<<<<< HEAD
-	_, processor, err := newCanonical(ethash.NewFaker(), length, full, false)
-=======
-	_, _, processor, err := newCanonical(ethash.NewFaker(), length, full)
->>>>>>> 3ec6fe61
+	_, _, processor, err := newCanonical(ethash.NewFaker(), length, full, false)
 	if err != nil {
 		t.Fatalf("failed to make new canonical chain: %v", err)
 	}
@@ -445,11 +400,7 @@
 	length := 10
 
 	// Make first chain starting from genesis
-<<<<<<< HEAD
-	_, processor, err := newCanonical(ethash.NewFaker(), length, full, pipeline)
-=======
-	_, _, processor, err := newCanonical(ethash.NewFaker(), length, full)
->>>>>>> 3ec6fe61
+	_, _, processor, err := newCanonical(ethash.NewFaker(), length, full, pipeline)
 	if err != nil {
 		t.Fatalf("failed to make new canonical chain: %v", err)
 	}
@@ -479,11 +430,7 @@
 	length := 10
 
 	// Make first chain starting from genesis
-<<<<<<< HEAD
-	_, processor, err := newCanonical(ethash.NewFaker(), length, full, false)
-=======
-	_, _, processor, err := newCanonical(ethash.NewFaker(), length, full)
->>>>>>> 3ec6fe61
+	_, _, processor, err := newCanonical(ethash.NewFaker(), length, full, false)
 	if err != nil {
 		t.Fatalf("failed to make new canonical chain: %v", err)
 	}
@@ -512,11 +459,7 @@
 	length := 10
 
 	// Make first chain starting from genesis
-<<<<<<< HEAD
-	_, processor, err := newCanonical(ethash.NewFaker(), length, full, pipeline)
-=======
-	_, _, processor, err := newCanonical(ethash.NewFaker(), length, full)
->>>>>>> 3ec6fe61
+	_, _, processor, err := newCanonical(ethash.NewFaker(), length, full, pipeline)
 	if err != nil {
 		t.Fatalf("failed to make new canonical chain: %v", err)
 	}
@@ -539,11 +482,7 @@
 	length := 10
 
 	// Make first chain starting from genesis
-<<<<<<< HEAD
-	_, processor, err := newCanonical(ethash.NewFaker(), length, full, false)
-=======
-	_, _, processor, err := newCanonical(ethash.NewFaker(), length, full)
->>>>>>> 3ec6fe61
+	_, _, processor, err := newCanonical(ethash.NewFaker(), length, full, false)
 	if err != nil {
 		t.Fatalf("failed to make new canonical chain: %v", err)
 	}
@@ -569,11 +508,7 @@
 	length := 10
 
 	// Make first chain starting from genesis
-<<<<<<< HEAD
-	_, processor, err := newCanonical(ethash.NewFaker(), length, full, pipeline)
-=======
-	_, _, processor, err := newCanonical(ethash.NewFaker(), length, full)
->>>>>>> 3ec6fe61
+	_, _, processor, err := newCanonical(ethash.NewFaker(), length, full, pipeline)
 	if err != nil {
 		t.Fatalf("failed to make new canonical chain: %v", err)
 	}
@@ -603,11 +538,7 @@
 	length := 10
 
 	// Make first chain starting from genesis
-<<<<<<< HEAD
-	_, processor, err := newCanonical(ethash.NewFaker(), length, full, false)
-=======
-	_, _, processor, err := newCanonical(ethash.NewFaker(), length, full)
->>>>>>> 3ec6fe61
+	_, _, processor, err := newCanonical(ethash.NewFaker(), length, full, false)
 	if err != nil {
 		t.Fatalf("failed to make new canonical chain: %v", err)
 	}
@@ -630,11 +561,7 @@
 
 func testBrokenChain(t *testing.T, full, pipeline bool) {
 	// Make chain starting from genesis
-<<<<<<< HEAD
-	db, blockchain, err := newCanonical(ethash.NewFaker(), 10, full, pipeline)
-=======
-	genDb, _, blockchain, err := newCanonical(ethash.NewFaker(), 10, full)
->>>>>>> 3ec6fe61
+	genDb, _, blockchain, err := newCanonical(ethash.NewFaker(), 10, full, pipeline)
 	if err != nil {
 		t.Fatalf("failed to make new canonical chain: %v", err)
 	}
@@ -642,21 +569,12 @@
 
 	// Create a forked chain, and try to insert with a missing link
 	if full {
-<<<<<<< HEAD
-		chain := makeBlockChain(blockchain.CurrentBlock(), 5, ethash.NewFaker(), db, forkSeed1)[1:]
+		chain := makeBlockChain(blockchain.chainConfig, blockchain.CurrentBlock(), 5, ethash.NewFaker(), genDb, forkSeed1)[1:]
 		if err := testBlockChainImport(chain, pipeline, blockchain); err == nil {
 			t.Errorf("broken block chain not reported")
 		}
 	} else {
-		chain := makeHeaderChain(blockchain.CurrentHeader(), 5, ethash.NewFaker(), db, forkSeed1)[1:]
-=======
-		chain := makeBlockChain(blockchain.chainConfig, blockchain.CurrentBlock(), 5, ethash.NewFaker(), genDb, forkSeed)[1:]
-		if err := testBlockChainImport(chain, blockchain); err == nil {
-			t.Errorf("broken block chain not reported")
-		}
-	} else {
-		chain := makeHeaderChain(blockchain.chainConfig, blockchain.CurrentHeader(), 5, ethash.NewFaker(), genDb, forkSeed)[1:]
->>>>>>> 3ec6fe61
+		chain := makeHeaderChain(blockchain.chainConfig, blockchain.CurrentHeader(), 5, ethash.NewFaker(), genDb, forkSeed1)[1:]
 		if err := testHeaderChainImport(chain, blockchain); err == nil {
 			t.Errorf("broken header chain not reported")
 		}
@@ -700,11 +618,7 @@
 
 func testReorg(t *testing.T, first, second []int64, td int64, full, pipeline bool) {
 	// Create a pristine chain and database
-<<<<<<< HEAD
-	db, blockchain, err := newCanonical(ethash.NewFaker(), 0, full, pipeline)
-=======
-	genDb, _, blockchain, err := newCanonical(ethash.NewFaker(), 0, full)
->>>>>>> 3ec6fe61
+	genDb, _, blockchain, err := newCanonical(ethash.NewFaker(), 0, full, pipeline)
 	if err != nil {
 		t.Fatalf("failed to create pristine chain: %v", err)
 	}
@@ -780,11 +694,7 @@
 
 func testBadHashes(t *testing.T, full, pipeline bool) {
 	// Create a pristine chain and database
-<<<<<<< HEAD
-	db, blockchain, err := newCanonical(ethash.NewFaker(), 0, full, pipeline)
-=======
-	genDb, _, blockchain, err := newCanonical(ethash.NewFaker(), 0, full)
->>>>>>> 3ec6fe61
+	genDb, _, blockchain, err := newCanonical(ethash.NewFaker(), 0, full, pipeline)
 	if err != nil {
 		t.Fatalf("failed to create pristine chain: %v", err)
 	}
@@ -821,11 +731,7 @@
 
 func testReorgBadHashes(t *testing.T, full, pipeline bool) {
 	// Create a pristine chain and database
-<<<<<<< HEAD
-	db, blockchain, err := newCanonical(ethash.NewFaker(), 0, full, pipeline)
-=======
-	genDb, gspec, blockchain, err := newCanonical(ethash.NewFaker(), 0, full)
->>>>>>> 3ec6fe61
+	genDb, gspec, blockchain, err := newCanonical(ethash.NewFaker(), 0, full, pipeline)
 	if err != nil {
 		t.Fatalf("failed to create pristine chain: %v", err)
 	}
@@ -884,11 +790,7 @@
 func testInsertNonceError(t *testing.T, full, pipeline bool) {
 	for i := 1; i < 25 && !t.Failed(); i++ {
 		// Create a pristine chain and database
-<<<<<<< HEAD
-		db, blockchain, err := newCanonical(ethash.NewFaker(), 0, full, pipeline)
-=======
-		genDb, _, blockchain, err := newCanonical(ethash.NewFaker(), 0, full)
->>>>>>> 3ec6fe61
+		genDb, _, blockchain, err := newCanonical(ethash.NewFaker(), 0, full, pipeline)
 		if err != nil {
 			t.Fatalf("failed to create pristine chain: %v", err)
 		}
@@ -994,12 +896,7 @@
 		t.Fatalf("failed to insert receipt %d: %v", n, err)
 	}
 	// Freezer style fast import the chain.
-<<<<<<< HEAD
-	frdir := t.TempDir()
-	ancientDb, err := rawdb.NewDatabaseWithFreezer(rawdb.NewMemoryDatabase(), frdir, "", false, false, false, false, true)
-=======
-	ancientDb, err := rawdb.NewDatabaseWithFreezer(rawdb.NewMemoryDatabase(), t.TempDir(), "", false)
->>>>>>> 3ec6fe61
+	ancientDb, err := rawdb.NewDatabaseWithFreezer(rawdb.NewMemoryDatabase(), t.TempDir(), "", false, false, false, false, true)
 	if err != nil {
 		t.Fatalf("failed to create temp freezer db: %v", err)
 	}
@@ -1088,12 +985,7 @@
 
 	// makeDb creates a db instance for testing.
 	makeDb := func() ethdb.Database {
-<<<<<<< HEAD
-		dir := t.TempDir()
-		db, err := rawdb.NewDatabaseWithFreezer(rawdb.NewMemoryDatabase(), dir, "", false, false, false, false, true)
-=======
-		db, err := rawdb.NewDatabaseWithFreezer(rawdb.NewMemoryDatabase(), t.TempDir(), "", false)
->>>>>>> 3ec6fe61
+		db, err := rawdb.NewDatabaseWithFreezer(rawdb.NewMemoryDatabase(), t.TempDir(), "", false, false, false, false, true)
 		if err != nil {
 			t.Fatalf("failed to create temp freezer db: %v", err)
 		}
@@ -1604,11 +1496,7 @@
 
 // Tests if the canonical block can be fetched from the database during chain insertion.
 func TestCanonicalBlockRetrieval(t *testing.T) {
-<<<<<<< HEAD
-	_, blockchain, err := newCanonical(ethash.NewFaker(), 0, true, false)
-=======
-	_, gspec, blockchain, err := newCanonical(ethash.NewFaker(), 0, true)
->>>>>>> 3ec6fe61
+	_, gspec, blockchain, err := newCanonical(ethash.NewFaker(), 0, true, false)
 	if err != nil {
 		t.Fatalf("failed to create pristine chain: %v", err)
 	}
@@ -1879,18 +1767,11 @@
 func TestTrieForkGC(t *testing.T) {
 	// Generate a canonical chain to act as the main dataset
 	engine := ethash.NewFaker()
-<<<<<<< HEAD
-
-	db := rawdb.NewMemoryDatabase()
-	genesis := (&Genesis{BaseFee: big.NewInt(params.InitialBaseFee)}).MustCommit(db)
-	blocks, _ := GenerateChain(params.TestChainConfig, genesis, engine, db, 2*TestTriesInMemory, func(i int, b *BlockGen) { b.SetCoinbase(common.Address{1}) })
-=======
 	genesis := &Genesis{
 		Config:  params.TestChainConfig,
 		BaseFee: big.NewInt(params.InitialBaseFee),
 	}
 	genDb, blocks, _ := GenerateChainWithGenesis(genesis, engine, 2*TriesInMemory, func(i int, b *BlockGen) { b.SetCoinbase(common.Address{1}) })
->>>>>>> 3ec6fe61
 
 	// Generate a bunch of fork blocks, each side forking from the canonical chain
 	forks := make([]*types.Block, len(blocks))
@@ -1930,15 +1811,6 @@
 func TestLargeReorgTrieGC(t *testing.T) {
 	// Generate the original common chain segment and the two competing forks
 	engine := ethash.NewFaker()
-<<<<<<< HEAD
-
-	db := rawdb.NewMemoryDatabase()
-	genesis := (&Genesis{BaseFee: big.NewInt(params.InitialBaseFee)}).MustCommit(db)
-
-	shared, _ := GenerateChain(params.TestChainConfig, genesis, engine, db, 64, func(i int, b *BlockGen) { b.SetCoinbase(common.Address{1}) })
-	original, _ := GenerateChain(params.TestChainConfig, shared[len(shared)-1], engine, db, 2*TestTriesInMemory, func(i int, b *BlockGen) { b.SetCoinbase(common.Address{2}) })
-	competitor, _ := GenerateChain(params.TestChainConfig, shared[len(shared)-1], engine, db, 2*TestTriesInMemory+1, func(i int, b *BlockGen) { b.SetCoinbase(common.Address{3}) })
-=======
 	genesis := &Genesis{
 		Config:  params.TestChainConfig,
 		BaseFee: big.NewInt(params.InitialBaseFee),
@@ -1946,7 +1818,6 @@
 	genDb, shared, _ := GenerateChainWithGenesis(genesis, engine, 64, func(i int, b *BlockGen) { b.SetCoinbase(common.Address{1}) })
 	original, _ := GenerateChain(genesis.Config, shared[len(shared)-1], engine, genDb, 2*TriesInMemory, func(i int, b *BlockGen) { b.SetCoinbase(common.Address{2}) })
 	competitor, _ := GenerateChain(genesis.Config, shared[len(shared)-1], engine, genDb, 2*TriesInMemory+1, func(i int, b *BlockGen) { b.SetCoinbase(common.Address{3}) })
->>>>>>> 3ec6fe61
 
 	// Import the shared chain and the original canonical one
 	chain, err := NewBlockChain(rawdb.NewMemoryDatabase(), nil, genesis, nil, engine, vm.Config{}, nil, nil)
@@ -1997,13 +1868,7 @@
 	_, blocks, receipts := GenerateChainWithGenesis(gspec, ethash.NewFaker(), int(height), nil)
 
 	// Import the chain as a ancient-first node and ensure all pointers are updated
-<<<<<<< HEAD
-	frdir := t.TempDir()
-
-	ancientDb, err := rawdb.NewDatabaseWithFreezer(rawdb.NewMemoryDatabase(), frdir, "", false, false, false, false, true)
-=======
-	ancientDb, err := rawdb.NewDatabaseWithFreezer(rawdb.NewMemoryDatabase(), t.TempDir(), "", false)
->>>>>>> 3ec6fe61
+	ancientDb, err := rawdb.NewDatabaseWithFreezer(rawdb.NewMemoryDatabase(), t.TempDir(), "", false, false, false, false, true)
 	if err != nil {
 		t.Fatalf("failed to create temp freezer db: %v", err)
 	}
@@ -2069,12 +1934,7 @@
 	}
 
 	// Set up a BlockChain that uses the ancient store.
-<<<<<<< HEAD
-	frdir := t.TempDir()
-	ancientDb, err := rawdb.NewDatabaseWithFreezer(rawdb.NewMemoryDatabase(), frdir, "", false, false, false, false, true)
-=======
-	ancientDb, err := rawdb.NewDatabaseWithFreezer(rawdb.NewMemoryDatabase(), t.TempDir(), "", false)
->>>>>>> 3ec6fe61
+	ancientDb, err := rawdb.NewDatabaseWithFreezer(rawdb.NewMemoryDatabase(), t.TempDir(), "", false, false, false, false, true)
 	if err != nil {
 		t.Fatalf("failed to create temp freezer db: %v", err)
 	}
@@ -2133,11 +1993,7 @@
 	}
 	// We must use a pretty long chain to ensure that the fork doesn't overtake us
 	// until after at least 128 blocks post tip
-<<<<<<< HEAD
-	blocks, _ := GenerateChain(params.TestChainConfig, genesis, engine, db, 6*TestTriesInMemory, func(i int, b *BlockGen) {
-=======
 	genDb, blocks, _ := GenerateChainWithGenesis(genesis, engine, 6*TriesInMemory, func(i int, b *BlockGen) {
->>>>>>> 3ec6fe61
 		b.SetCoinbase(common.Address{1})
 		b.OffsetTime(-9)
 	})
@@ -2152,11 +2008,7 @@
 	}
 	// Generate fork chain, starting from an early block
 	parent := blocks[10]
-<<<<<<< HEAD
-	fork, _ := GenerateChain(params.TestChainConfig, parent, engine, db, 8*TestTriesInMemory, func(i int, b *BlockGen) {
-=======
 	fork, _ := GenerateChain(genesis.Config, parent, engine, genDb, 8*TriesInMemory, func(i int, b *BlockGen) {
->>>>>>> 3ec6fe61
 		b.SetCoinbase(common.Address{2})
 	})
 
@@ -2206,14 +2058,7 @@
 		signer = types.LatestSigner(gspec.Config)
 	)
 	// Generate and import the canonical chain
-<<<<<<< HEAD
-	GenerateChain(params.TestChainConfig, genesis, genEngine, db, 2*TestTriesInMemory, nil)
-	diskdb := rawdb.NewMemoryDatabase()
-	gspec.MustCommit(diskdb)
-	chain, err := NewBlockChain(diskdb, nil, &chainConfig, runEngine, vm.Config{}, nil, nil)
-=======
 	chain, err := NewBlockChain(rawdb.NewMemoryDatabase(), nil, gspec, nil, engine, vm.Config{}, nil, nil)
->>>>>>> 3ec6fe61
 	if err != nil {
 		t.Fatalf("failed to create tester chain: %v", err)
 	}
@@ -2225,11 +2070,7 @@
 		// Set the terminal total difficulty in the config
 		gspec.Config.TerminalTotalDifficulty = big.NewInt(0)
 	}
-<<<<<<< HEAD
-	blocks, _ := GenerateChain(&chainConfig, genesis, genEngine, db, 2*TestTriesInMemory, func(i int, gen *BlockGen) {
-=======
 	genDb, blocks, _ := GenerateChainWithGenesis(gspec, engine, 2*TriesInMemory, func(i int, gen *BlockGen) {
->>>>>>> 3ec6fe61
 		tx, err := types.SignTx(types.NewTransaction(nonce, common.HexToAddress("deadbeef"), big.NewInt(100), 21000, big.NewInt(int64(i+1)*params.GWei), nil), signer, key)
 		if err != nil {
 			t.Fatalf("failed to create tx: %v", err)
@@ -2269,11 +2110,7 @@
 	// Generate fork chain, make it longer than canon
 	parentIndex := lastPrunedIndex + blocksBetweenCommonAncestorAndPruneblock
 	parent := blocks[parentIndex]
-<<<<<<< HEAD
-	fork, _ := GenerateChain(&chainConfig, parent, genEngine, db, 2*TestTriesInMemory, func(i int, b *BlockGen) {
-=======
 	fork, _ := GenerateChain(gspec.Config, parent, engine, genDb, 2*TriesInMemory, func(i int, b *BlockGen) {
->>>>>>> 3ec6fe61
 		b.SetCoinbase(common.Address{2})
 	})
 	// Prepend the parent(s)
@@ -2299,15 +2136,9 @@
 //   - The first block in S: Sn, is == Cn
 //
 // That is: the sidechain for import contains some blocks already present in canon chain.
-<<<<<<< HEAD
-// So the blocks are
-// [ Cn, Cn+1, Cc, Sn+3 ... Sm]
-//
-=======
 // So the blocks are:
 //
 //	[ Cn, Cn+1, Cc, Sn+3 ... Sm]
->>>>>>> 3ec6fe61
 //	^    ^    ^  pruned
 func TestPrunedImportSide(t *testing.T) {
 	//glogger := log.NewGlogHandler(log.StreamHandler(os.Stdout, log.TerminalFormat(false)))
@@ -2358,12 +2189,7 @@
 		b.OffsetTime(-9) // A higher difficulty
 	})
 	// Import the shared chain and the original canonical one
-<<<<<<< HEAD
-	dir := t.TempDir()
-	chaindb, err := rawdb.NewDatabaseWithFreezer(rawdb.NewMemoryDatabase(), dir, "", false, false, false, false, true)
-=======
-	chaindb, err := rawdb.NewDatabaseWithFreezer(rawdb.NewMemoryDatabase(), t.TempDir(), "", false)
->>>>>>> 3ec6fe61
+	chaindb, err := rawdb.NewDatabaseWithFreezer(rawdb.NewMemoryDatabase(), t.TempDir(), "", false, false, false, false, true)
 	if err != nil {
 		t.Fatalf("failed to create temp freezer db: %v", err)
 	}
@@ -2513,12 +2339,7 @@
 	})
 
 	// Import the shared chain and the original canonical one
-<<<<<<< HEAD
-	dir := t.TempDir()
-	chaindb, err := rawdb.NewDatabaseWithFreezer(rawdb.NewMemoryDatabase(), dir, "", false, false, false, false, true)
-=======
-	chaindb, err := rawdb.NewDatabaseWithFreezer(rawdb.NewMemoryDatabase(), t.TempDir(), "", false)
->>>>>>> 3ec6fe61
+	chaindb, err := rawdb.NewDatabaseWithFreezer(rawdb.NewMemoryDatabase(), t.TempDir(), "", false, false, false, false, true)
 	if err != nil {
 		t.Fatalf("failed to create temp freezer db: %v", err)
 	}
@@ -2927,12 +2748,7 @@
 		}
 	}
 
-<<<<<<< HEAD
-	frdir := t.TempDir()
-	ancientDb, err := rawdb.NewDatabaseWithFreezer(rawdb.NewMemoryDatabase(), frdir, "", false, false, false, false, true)
-=======
-	ancientDb, err := rawdb.NewDatabaseWithFreezer(rawdb.NewMemoryDatabase(), t.TempDir(), "", false)
->>>>>>> 3ec6fe61
+	ancientDb, err := rawdb.NewDatabaseWithFreezer(rawdb.NewMemoryDatabase(), t.TempDir(), "", false, false, false, false, true)
 	if err != nil {
 		t.Fatalf("failed to create temp freezer db: %v", err)
 	}
@@ -3078,12 +2894,7 @@
 		BaseFee: big.NewInt(params.InitialBaseFee),
 	}
 	// Generate and import the canonical chain
-<<<<<<< HEAD
-	blocks, _ := GenerateChain(params.TestChainConfig, genesis, engine, db, 2*TestTriesInMemory, nil)
-	diskdb := rawdb.NewMemoryDatabase()
-=======
 	_, blocks, _ := GenerateChainWithGenesis(genesis, engine, 2*TriesInMemory, nil)
->>>>>>> 3ec6fe61
 
 	chain, err := NewBlockChain(rawdb.NewMemoryDatabase(), nil, genesis, nil, engine, vm.Config{}, nil, nil)
 	if err != nil {
