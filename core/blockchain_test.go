--- conflicted
+++ resolved
@@ -897,17 +897,8 @@
 		t.Fatalf("failed to insert receipt %d: %v", n, err)
 	}
 	// Freezer style fast import the chain.
-<<<<<<< HEAD
-	frdir, err := ioutil.TempDir("", "")
-	if err != nil {
-		t.Fatalf("failed to create temp freezer dir: %v", err)
-	}
-	defer os.Remove(frdir)
+	frdir := t.TempDir()
 	ancientDb, err := rawdb.NewDatabaseWithFreezer(rawdb.NewMemoryDatabase(), frdir, "", false, false, false, false, true)
-=======
-	frdir := t.TempDir()
-	ancientDb, err := rawdb.NewDatabaseWithFreezer(rawdb.NewMemoryDatabase(), frdir, "", false)
->>>>>>> ca298a28
 	if err != nil {
 		t.Fatalf("failed to create temp freezer db: %v", err)
 	}
@@ -998,19 +989,9 @@
 	blocks, receipts := GenerateChain(gspec.Config, genesis, ethash.NewFaker(), gendb, int(height), nil)
 
 	// makeDb creates a db instance for testing.
-<<<<<<< HEAD
-	makeDb := func() (ethdb.Database, func()) {
-		dir, err := ioutil.TempDir("", "")
-		if err != nil {
-			t.Fatalf("failed to create temp freezer dir: %v", err)
-		}
-		defer os.Remove(dir)
-		db, err := rawdb.NewDatabaseWithFreezer(rawdb.NewMemoryDatabase(), dir, "", false, false, false, false, true)
-=======
 	makeDb := func() ethdb.Database {
 		dir := t.TempDir()
-		db, err := rawdb.NewDatabaseWithFreezer(rawdb.NewMemoryDatabase(), dir, "", false)
->>>>>>> ca298a28
+		db, err := rawdb.NewDatabaseWithFreezer(rawdb.NewMemoryDatabase(), dir, "", false, false, false, false, true)
 		if err != nil {
 			t.Fatalf("failed to create temp freezer db: %v", err)
 		}
@@ -1940,17 +1921,8 @@
 	}
 
 	// Set up a BlockChain that uses the ancient store.
-<<<<<<< HEAD
-	frdir, err := ioutil.TempDir("", "")
-	if err != nil {
-		t.Fatalf("failed to create temp freezer dir: %v", err)
-	}
-	defer os.Remove(frdir)
+	frdir := t.TempDir()
 	ancientDb, err := rawdb.NewDatabaseWithFreezer(rawdb.NewMemoryDatabase(), frdir, "", false, false, false, false, true)
-=======
-	frdir := t.TempDir()
-	ancientDb, err := rawdb.NewDatabaseWithFreezer(rawdb.NewMemoryDatabase(), frdir, "", false)
->>>>>>> ca298a28
 	if err != nil {
 		t.Fatalf("failed to create temp freezer db: %v", err)
 	}
@@ -2213,17 +2185,8 @@
 		b.OffsetTime(-9) // A higher difficulty
 	})
 	// Import the shared chain and the original canonical one
-<<<<<<< HEAD
-	dir, err := ioutil.TempDir("", "")
-	if err != nil {
-		t.Fatalf("failed to create temp freezer dir: %v", err)
-	}
-	defer os.Remove(dir)
+	dir := t.TempDir()
 	chaindb, err := rawdb.NewDatabaseWithFreezer(rawdb.NewMemoryDatabase(), dir, "", false, false, false, false, true)
-=======
-	dir := t.TempDir()
-	chaindb, err := rawdb.NewDatabaseWithFreezer(rawdb.NewMemoryDatabase(), dir, "", false)
->>>>>>> ca298a28
 	if err != nil {
 		t.Fatalf("failed to create temp freezer db: %v", err)
 	}
@@ -2382,17 +2345,8 @@
 	})
 
 	// Import the shared chain and the original canonical one
-<<<<<<< HEAD
-	dir, err := ioutil.TempDir("", "")
-	if err != nil {
-		t.Fatalf("failed to create temp freezer dir: %v", err)
-	}
-	defer os.Remove(dir)
+	dir := t.TempDir()
 	chaindb, err := rawdb.NewDatabaseWithFreezer(rawdb.NewMemoryDatabase(), dir, "", false, false, false, false, true)
-=======
-	dir := t.TempDir()
-	chaindb, err := rawdb.NewDatabaseWithFreezer(rawdb.NewMemoryDatabase(), dir, "", false)
->>>>>>> ca298a28
 	if err != nil {
 		t.Fatalf("failed to create temp freezer db: %v", err)
 	}
@@ -2697,17 +2651,8 @@
 			}
 		}
 	}
-<<<<<<< HEAD
-	frdir, err := ioutil.TempDir("", "")
-	if err != nil {
-		t.Fatalf("failed to create temp freezer dir: %v", err)
-	}
-	defer os.Remove(frdir)
+	frdir := t.TempDir()
 	ancientDb, err := rawdb.NewDatabaseWithFreezer(rawdb.NewMemoryDatabase(), frdir, "", false, false, false, false, true)
-=======
-	frdir := t.TempDir()
-	ancientDb, err := rawdb.NewDatabaseWithFreezer(rawdb.NewMemoryDatabase(), frdir, "", false)
->>>>>>> ca298a28
 	if err != nil {
 		t.Fatalf("failed to create temp freezer db: %v", err)
 	}
@@ -2830,17 +2775,8 @@
 		}
 	}
 
-<<<<<<< HEAD
-	frdir, err := ioutil.TempDir("", "")
-	if err != nil {
-		t.Fatalf("failed to create temp freezer dir: %v", err)
-	}
-	defer os.Remove(frdir)
+	frdir := t.TempDir()
 	ancientDb, err := rawdb.NewDatabaseWithFreezer(rawdb.NewMemoryDatabase(), frdir, "", false, false, false, false, true)
-=======
-	frdir := t.TempDir()
-	ancientDb, err := rawdb.NewDatabaseWithFreezer(rawdb.NewMemoryDatabase(), frdir, "", false)
->>>>>>> ca298a28
 	if err != nil {
 		t.Fatalf("failed to create temp freezer db: %v", err)
 	}
