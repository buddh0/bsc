--- conflicted
+++ resolved
@@ -172,29 +172,33 @@
 	}
 	// Validate the received block's bloom with the one derived from the generated receipts.
 	// For valid blocks this should always validate to true.
-<<<<<<< HEAD
 	validateFuns := []func() error{
 		func() error {
-			rbloom := types.CreateBloom(receipts)
+			rbloom := types.CreateBloom(res.Receipts)
 			if rbloom != header.Bloom {
 				return fmt.Errorf("invalid bloom (remote: %x  local: %x)", header.Bloom, rbloom)
 			}
 			return nil
 		},
-=======
-	rbloom := types.CreateBloom(res.Receipts)
-	if rbloom != header.Bloom {
-		return fmt.Errorf("invalid bloom (remote: %x  local: %x)", header.Bloom, rbloom)
->>>>>>> dfd33c77
 	}
 	// In stateless mode, return early because the receipt and state root are not
 	// provided through the witness, rather the cross validator needs to return it.
 	if !stateless {
 		validateFuns = append(validateFuns, func() error {
 			// The receipt Trie's root (R = (Tr [[H1, R1], ... [Hn, Rn]]))
-			receiptSha := types.DeriveSha(receipts, trie.NewStackTrie(nil))
+			receiptSha := types.DeriveSha(res.Receipts, trie.NewStackTrie(nil))
 			if receiptSha != header.ReceiptHash {
 				return fmt.Errorf("invalid receipt root hash (remote: %x local: %x)", header.ReceiptHash, receiptSha)
+			}
+			return nil
+		})
+		validateFuns = append(validateFuns, func() error {
+			// Validate the parsed requests match the expected header value.
+			if header.RequestsHash != nil {
+				depositSha := types.DeriveSha(res.Requests, trie.NewStackTrie(nil))
+				if depositSha != *header.RequestsHash {
+					return fmt.Errorf("invalid deposit root hash (remote: %x local: %x)", *header.RequestsHash, depositSha)
+				}
 			}
 			return nil
 		})
@@ -207,7 +211,6 @@
 			return nil
 		})
 	}
-<<<<<<< HEAD
 
 	validateRes := make(chan error, len(validateFuns))
 	for _, f := range validateFuns {
@@ -223,24 +226,6 @@
 		if r != nil && err == nil {
 			err = r
 		}
-=======
-	// The receipt Trie's root (R = (Tr [[H1, R1], ... [Hn, Rn]]))
-	receiptSha := types.DeriveSha(res.Receipts, trie.NewStackTrie(nil))
-	if receiptSha != header.ReceiptHash {
-		return fmt.Errorf("invalid receipt root hash (remote: %x local: %x)", header.ReceiptHash, receiptSha)
-	}
-	// Validate the parsed requests match the expected header value.
-	if header.RequestsHash != nil {
-		depositSha := types.DeriveSha(res.Requests, trie.NewStackTrie(nil))
-		if depositSha != *header.RequestsHash {
-			return fmt.Errorf("invalid deposit root hash (remote: %x local: %x)", *header.RequestsHash, depositSha)
-		}
-	}
-	// Validate the state root against the received state root and throw
-	// an error if they don't match.
-	if root := statedb.IntermediateRoot(v.config.IsEIP158(header.Number)); header.Root != root {
-		return fmt.Errorf("invalid merkle root (remote: %x local: %x) dberr: %w", header.Root, root, statedb.Error())
->>>>>>> dfd33c77
 	}
 	return err
 }
