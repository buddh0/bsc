// Copyright 2015 The go-ethereum Authors
// This file is part of the go-ethereum library.
//
// The go-ethereum library is free software: you can redistribute it and/or modify
// it under the terms of the GNU Lesser General Public License as published by
// the Free Software Foundation, either version 3 of the License, or
// (at your option) any later version.
//
// The go-ethereum library is distributed in the hope that it will be useful,
// but WITHOUT ANY WARRANTY; without even the implied warranty of
// MERCHANTABILITY or FITNESS FOR A PARTICULAR PURPOSE. See the
// GNU Lesser General Public License for more details.
//
// You should have received a copy of the GNU Lesser General Public License
// along with the go-ethereum library. If not, see <http://www.gnu.org/licenses/>.

package core

import (
	"errors"
	"fmt"

	"github.com/ethereum/go-ethereum/consensus"
	"github.com/ethereum/go-ethereum/core/state"
	"github.com/ethereum/go-ethereum/core/types"
	"github.com/ethereum/go-ethereum/params"
	"github.com/ethereum/go-ethereum/trie"
)

type BlockValidatorOption func(*BlockValidator) *BlockValidator

func EnableRemoteVerifyManager(remoteValidator *remoteVerifyManager) BlockValidatorOption {
	return func(bv *BlockValidator) *BlockValidator {
		bv.remoteValidator = remoteValidator
		return bv
	}
}

// BlockValidator is responsible for validating block headers, uncles and
// processed state.
//
// BlockValidator implements Validator.
type BlockValidator struct {
	config          *params.ChainConfig // Chain configuration options
	bc              *BlockChain         // Canonical block chain
	remoteValidator *remoteVerifyManager
}

// NewBlockValidator returns a new block validator which is safe for re-use
func NewBlockValidator(config *params.ChainConfig, blockchain *BlockChain, opts ...BlockValidatorOption) *BlockValidator {
	validator := &BlockValidator{
		config: config,
		bc:     blockchain,
	}

	for _, opt := range opts {
		validator = opt(validator)
	}

	return validator
}

// ValidateBody validates the given block's uncles and verifies the block
// header's transaction and uncle roots. The headers are assumed to be already
// validated at this point.
func (v *BlockValidator) ValidateBody(block *types.Block) error {
	// Check whether the block is already imported.
	if v.bc.HasBlockAndState(block.Hash(), block.NumberU64()) {
		return ErrKnownBlock
	}
	// Header validity is known at this point. Here we verify that uncles, transactions
	// and withdrawals given in the block body match the header.
	header := block.Header()
	if err := v.bc.engine.VerifyUncles(v.bc, block); err != nil {
		return err
	}
	if hash := types.CalcUncleHash(block.Uncles()); hash != header.UncleHash {
		return fmt.Errorf("uncle root hash mismatch (header value %x, calculated %x)", header.UncleHash, hash)
	}

	validateFuns := []func() error{
		func() error {
			if hash := types.DeriveSha(block.Transactions(), trie.NewStackTrie(nil)); hash != header.TxHash {
				return fmt.Errorf("transaction root hash mismatch: have %x, want %x", hash, header.TxHash)
			}
			return nil
		},
		func() error {
			// Withdrawals are present after the Shanghai fork.
			if header.WithdrawalsHash != nil {
				// Withdrawals list must be present in body after Shanghai.
				if block.Withdrawals() == nil {
					return errors.New("missing withdrawals in block body")
				}
				if hash := types.DeriveSha(block.Withdrawals(), trie.NewStackTrie(nil)); hash != *header.WithdrawalsHash {
					return fmt.Errorf("withdrawals root hash mismatch (header value %x, calculated %x)", *header.WithdrawalsHash, hash)
				}
			} else if block.Withdrawals() != nil { // Withdrawals turn into empty from nil when BlockBody has Sidecars
				// Withdrawals are not allowed prior to shanghai fork
				return errors.New("withdrawals present in block body")
			}
			// Blob transactions may be present after the Cancun fork.
			var blobs int
			for i, tx := range block.Transactions() {
				// Count the number of blobs to validate against the header's blobGasUsed
				blobs += len(tx.BlobHashes())

				// If the tx is a blob tx, it must NOT have a sidecar attached to be valid in a block.
				if tx.BlobTxSidecar() != nil {
					return fmt.Errorf("unexpected blob sidecar in transaction at index %d", i)
				}

				// The individual checks for blob validity (version-check + not empty)
				// happens in StateTransition.
			}

<<<<<<< HEAD
			// Check blob gas usage.
			if header.BlobGasUsed != nil {
				if want := *header.BlobGasUsed / params.BlobTxBlobGasPerBlob; uint64(blobs) != want { // div because the header is surely good vs the body might be bloated
					return fmt.Errorf("blob gas used mismatch (header %v, calculated %v)", *header.BlobGasUsed, blobs*params.BlobTxBlobGasPerBlob)
				}
			} else {
				if blobs > 0 {
					return errors.New("data blobs present in block body")
				}
			}
			return nil
		},
		func() error {
			if !v.bc.HasBlockAndState(block.ParentHash(), block.NumberU64()-1) {
				if !v.bc.HasBlock(block.ParentHash(), block.NumberU64()-1) {
					return consensus.ErrUnknownAncestor
				}
				return consensus.ErrPrunedAncestor
			}
			return nil
		},
		func() error {
			if v.remoteValidator != nil && !v.remoteValidator.AncestorVerified(block.Header()) {
				return fmt.Errorf("%w, number: %s, hash: %s", ErrAncestorHasNotBeenVerified, block.Number(), block.Hash())
			}
			return nil
		},
=======
		// The individual checks for blob validity (version-check + not empty)
		// happens in state transition.
>>>>>>> 330190e4
	}
	validateRes := make(chan error, len(validateFuns))
	for _, f := range validateFuns {
		tmpFunc := f
		go func() {
			validateRes <- tmpFunc()
		}()
	}
	for i := 0; i < len(validateFuns); i++ {
		r := <-validateRes
		if r != nil {
			return r
		}
	}
	return nil
}

// ValidateState validates the various changes that happen after a state transition,
// such as amount of used gas, the receipt roots and the state root itself.
func (v *BlockValidator) ValidateState(block *types.Block, statedb *state.StateDB, res *ProcessResult, stateless bool) error {
	if res == nil {
		return errors.New("nil ProcessResult value")
	}
	header := block.Header()
	if block.GasUsed() != res.GasUsed {
		return fmt.Errorf("invalid gas used (remote: %d local: %d)", block.GasUsed(), res.GasUsed)
	}
	// Validate the received block's bloom with the one derived from the generated receipts.
	// For valid blocks this should always validate to true.
	validateFuns := []func() error{
		func() error {
			rbloom := types.CreateBloom(res.Receipts)
			if rbloom != header.Bloom {
				return fmt.Errorf("invalid bloom (remote: %x  local: %x)", header.Bloom, rbloom)
			}
			return nil
		},
	}
	// In stateless mode, return early because the receipt and state root are not
	// provided through the witness, rather the cross validator needs to return it.
	if !stateless {
		validateFuns = append(validateFuns, func() error {
			// The receipt Trie's root (R = (Tr [[H1, R1], ... [Hn, Rn]]))
			receiptSha := types.DeriveSha(res.Receipts, trie.NewStackTrie(nil))
			if receiptSha != header.ReceiptHash {
				return fmt.Errorf("invalid receipt root hash (remote: %x local: %x)", header.ReceiptHash, receiptSha)
			}
			return nil
		})
		validateFuns = append(validateFuns, func() error {
			// Validate the parsed requests match the expected header value.
			if header.RequestsHash != nil {
				reqhash := types.CalcRequestsHash(res.Requests)
				if reqhash != *header.RequestsHash {
					return fmt.Errorf("invalid requests hash (remote: %x local: %x)", *header.RequestsHash, reqhash)
				}
			} else if res.Requests != nil {
				return errors.New("block has requests before prague fork")
			}
			return nil
		})
		validateFuns = append(validateFuns, func() error {
			// Validate the state root against the received state root and throw
			// an error if they don't match.
			if root := statedb.IntermediateRoot(v.config.IsEIP158(header.Number)); header.Root != root {
				return fmt.Errorf("invalid merkle root (remote: %x local: %x) dberr: %w", header.Root, root, statedb.Error())
			}
			return nil
		})
	}

	validateRes := make(chan error, len(validateFuns))
	for _, f := range validateFuns {
		tmpFunc := f
		go func() {
			validateRes <- tmpFunc()
		}()
	}

	var err error
	for i := 0; i < len(validateFuns); i++ {
		r := <-validateRes
		if r != nil && err == nil {
			err = r
		}
	}
	return err
}

func (v *BlockValidator) RemoteVerifyManager() *remoteVerifyManager {
	return v.remoteValidator
}

// CalcGasLimit computes the gas limit of the next block after parent. It aims
// to keep the baseline gas close to the provided target, and increase it towards
// the target if the baseline gas is lower.
func CalcGasLimit(parentGasLimit, desiredLimit uint64) uint64 {
	delta := parentGasLimit/params.GasLimitBoundDivisor - 1
	limit := parentGasLimit
	if desiredLimit < params.MinGasLimit {
		desiredLimit = params.MinGasLimit
	}
	// If we're outside our allowed gas range, we try to hone towards them
	if limit < desiredLimit {
		limit = parentGasLimit + delta
		if limit > desiredLimit {
			limit = desiredLimit
		}
		return limit
	}
	if limit > desiredLimit {
		limit = parentGasLimit - delta
		if limit < desiredLimit {
			limit = desiredLimit
		}
	}
	return limit
}<|MERGE_RESOLUTION|>--- conflicted
+++ resolved
@@ -111,10 +111,9 @@
 				}
 
 				// The individual checks for blob validity (version-check + not empty)
-				// happens in StateTransition.
-			}
-
-<<<<<<< HEAD
+				// happens in state transition.
+			}
+
 			// Check blob gas usage.
 			if header.BlobGasUsed != nil {
 				if want := *header.BlobGasUsed / params.BlobTxBlobGasPerBlob; uint64(blobs) != want { // div because the header is surely good vs the body might be bloated
@@ -142,10 +141,6 @@
 			}
 			return nil
 		},
-=======
-		// The individual checks for blob validity (version-check + not empty)
-		// happens in state transition.
->>>>>>> 330190e4
 	}
 	validateRes := make(chan error, len(validateFuns))
 	for _, f := range validateFuns {
@@ -193,9 +188,7 @@
 			if receiptSha != header.ReceiptHash {
 				return fmt.Errorf("invalid receipt root hash (remote: %x local: %x)", header.ReceiptHash, receiptSha)
 			}
-			return nil
-		})
-		validateFuns = append(validateFuns, func() error {
+
 			// Validate the parsed requests match the expected header value.
 			if header.RequestsHash != nil {
 				reqhash := types.CalcRequestsHash(res.Requests)
