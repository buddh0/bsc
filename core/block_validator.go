--- conflicted
+++ resolved
@@ -178,24 +178,17 @@
 	} else {
 		validateFuns = append(validateFuns, func() error {
 			if root := statedb.IntermediateRoot(v.config.IsEIP158(header.Number)); header.Root != root {
-				return fmt.Errorf("invalid merkle root (remote: %x local: %x)", header.Root, root)
+				return fmt.Errorf("invalid merkle root (remote: %x local: %x) dberr: %w", header.Root, root, statedb.Error())
 			}
 			return nil
 		})
 	}
-<<<<<<< HEAD
 	validateRes := make(chan error, len(validateFuns))
 	for _, f := range validateFuns {
 		tmpFunc := f
 		go func() {
 			validateRes <- tmpFunc()
 		}()
-=======
-	// Validate the state root against the received state root and throw
-	// an error if they don't match.
-	if root := statedb.IntermediateRoot(v.config.IsEIP158(header.Number)); header.Root != root {
-		return fmt.Errorf("invalid merkle root (remote: %x local: %x) dberr: %w", header.Root, root, statedb.Error())
->>>>>>> ea9e62ca
 	}
 
 	var err error
