// Copyright 2014 The go-ethereum Authors
// This file is part of the go-ethereum library.
//
// The go-ethereum library is free software: you can redistribute it and/or modify
// it under the terms of the GNU Lesser General Public License as published by
// the Free Software Foundation, either version 3 of the License, or
// (at your option) any later version.
//
// The go-ethereum library is distributed in the hope that it will be useful,
// but WITHOUT ANY WARRANTY; without even the implied warranty of
// MERCHANTABILITY or FITNESS FOR A PARTICULAR PURPOSE. See the
// GNU Lesser General Public License for more details.
//
// You should have received a copy of the GNU Lesser General Public License
// along with the go-ethereum library. If not, see <http://www.gnu.org/licenses/>.

package vm

import (
	"hash"
	"sync"

	"github.com/ethereum/go-ethereum/common"
	"github.com/ethereum/go-ethereum/common/math"
	"github.com/ethereum/go-ethereum/log"
)

var EVMInterpreterPool = sync.Pool{
	New: func() interface{} {
		return &EVMInterpreter{}
	},
}

// Config are the configuration options for the Interpreter
type Config struct {
	Debug                   bool      // Enables debugging
	Tracer                  EVMLogger // Opcode logger
	NoBaseFee               bool      // Forces the EIP-1559 baseFee to 0 (needed for 0 price calls)
	NoRecursion             bool      // Disables call, callcode, delegate call and create
	EnablePreimageRecording bool      // Enables recording of SHA3/keccak preimages

	JumpTable *JumpTable // EVM instruction table, automatically populated if unset

	ExtraEips []int // Additional EIPS that are to be enabled
}

// ScopeContext contains the things that are per-call, such as stack and memory,
// but not transients like pc and gas
type ScopeContext struct {
	Memory   *Memory
	Stack    *Stack
	Contract *Contract
}

// keccakState wraps sha3.state. In addition to the usual hash methods, it also supports
// Read to get a variable amount of data from the hash state. Read is faster than Sum
// because it doesn't copy the internal state, but also modifies the internal state.
type keccakState interface {
	hash.Hash
	Read([]byte) (int, error)
}

// EVMInterpreter represents an EVM interpreter
type EVMInterpreter struct {
	evm *EVM
	cfg Config

	hasher    keccakState // Keccak256 hasher instance shared across opcodes
	hasherBuf common.Hash // Keccak256 hasher result array shared aross opcodes

	readOnly   bool   // Whether to throw on stateful modifications
	returnData []byte // Last CALL's return data for subsequent reuse
}

// NewEVMInterpreter returns a new instance of the Interpreter.
func NewEVMInterpreter(evm *EVM, cfg Config) *EVMInterpreter {
	// If jump table was not initialised we set the default one.
	if cfg.JumpTable == nil {
		switch {
		case evm.chainRules.IsMerge:
			cfg.JumpTable = &mergeInstructionSet
		case evm.chainRules.IsLondon:
			cfg.JumpTable = &londonInstructionSet
		case evm.chainRules.IsBerlin:
			cfg.JumpTable = &berlinInstructionSet
		case evm.chainRules.IsIstanbul:
			cfg.JumpTable = &istanbulInstructionSet
		case evm.chainRules.IsConstantinople:
			cfg.JumpTable = &constantinopleInstructionSet
		case evm.chainRules.IsByzantium:
			cfg.JumpTable = &byzantiumInstructionSet
		case evm.chainRules.IsEIP158:
			cfg.JumpTable = &spuriousDragonInstructionSet
		case evm.chainRules.IsEIP150:
			cfg.JumpTable = &tangerineWhistleInstructionSet
		case evm.chainRules.IsHomestead:
			cfg.JumpTable = &homesteadInstructionSet
		default:
			cfg.JumpTable = &frontierInstructionSet
		}
		var extraEips []int
		for _, eip := range cfg.ExtraEips {
			copy := *cfg.JumpTable
			if err := EnableEIP(eip, &copy); err != nil {
				// Disable it, so caller can check if it's activated or not
				log.Error("EIP activation failed", "eip", eip, "error", err)
			} else {
				extraEips = append(extraEips, eip)
			}
			cfg.JumpTable = &copy
		}
		cfg.ExtraEips = extraEips
<<<<<<< HEAD
=======
	}
>>>>>>> 3ec6fe61

	}
	evmInterpreter := EVMInterpreterPool.Get().(*EVMInterpreter)
	evmInterpreter.evm = evm
	evmInterpreter.cfg = cfg
	evmInterpreter.readOnly = false
	evmInterpreter.returnData = nil
	return evmInterpreter
}

// Run loops and evaluates the contract's code with the given input data and returns
// the return byte-slice and an error if one occurred.
//
// It's important to note that any errors returned by the interpreter should be
// considered a revert-and-consume-all-gas operation except for
// ErrExecutionReverted which means revert-and-keep-gas-left.
func (in *EVMInterpreter) Run(contract *Contract, input []byte, readOnly bool) (ret []byte, err error) {
	// Increment the call depth which is restricted to 1024
	in.evm.depth++
	defer func() { in.evm.depth-- }()

	// Make sure the readOnly is only set if we aren't in readOnly yet.
	// This also makes sure that the readOnly flag isn't removed for child calls.
	if readOnly && !in.readOnly {
		in.readOnly = true
		defer func() { in.readOnly = false }()
	}

	// Reset the previous call's return data. It's unimportant to preserve the old buffer
	// as every returning call will return new data anyway.
	in.returnData = nil

	// Don't bother with the execution if there's no code.
	if len(contract.Code) == 0 {
		return nil, nil
	}

	var (
		op          OpCode        // current opcode
		mem         = NewMemory() // bound memory
		stack       = newstack()  // local stack
		callContext = &ScopeContext{
			Memory:   mem,
			Stack:    stack,
			Contract: contract,
		}
		// For optimisation reason we're using uint64 as the program counter.
		// It's theoretically possible to go above 2^64. The YP defines the PC
		// to be uint256. Practically much less so feasible.
		pc   = uint64(0) // program counter
		cost uint64
		// copies used by tracer
		pcCopy  uint64 // needed for the deferred EVMLogger
		gasCopy uint64 // for EVMLogger to log gas remaining before execution
		logged  bool   // deferred EVMLogger should ignore already logged steps
		res     []byte // result of the opcode execution function
	)
	// Don't move this deferred function, it's placed before the capturestate-deferred method,
	// so that it get's executed _after_: the capturestate needs the stacks before
	// they are returned to the pools
	defer func() {
		returnStack(stack)
	}()
	contract.Input = input

	if in.cfg.Debug {
		defer func() {
			if err != nil {
				if !logged {
					in.cfg.Tracer.CaptureState(pcCopy, op, gasCopy, cost, callContext, in.returnData, in.evm.depth, err)
				} else {
					in.cfg.Tracer.CaptureFault(pcCopy, op, gasCopy, cost, callContext, in.evm.depth, err)
				}
			}
		}()
	}
	// The Interpreter main run loop (contextual). This loop runs until either an
	// explicit STOP, RETURN or SELFDESTRUCT is executed, an error occurred during
	// the execution of one of the operations or until the done flag is set by the
	// parent context.
	for {
		if in.cfg.Debug {
			// Capture pre-execution values for tracing.
			logged, pcCopy, gasCopy = false, pc, contract.Gas
		}
		// Get the operation from the jump table and validate the stack to ensure there are
		// enough stack items available to perform the operation.
		op = contract.GetOp(pc)
		operation := in.cfg.JumpTable[op]
		cost = operation.constantGas // For tracing
		// Validate stack
		if sLen := stack.len(); sLen < operation.minStack {
			return nil, &ErrStackUnderflow{stackLen: sLen, required: operation.minStack}
		} else if sLen > operation.maxStack {
			return nil, &ErrStackOverflow{stackLen: sLen, limit: operation.maxStack}
		}
		if !contract.UseGas(cost) {
			return nil, ErrOutOfGas
		}
		if operation.dynamicGas != nil {
			// All ops with a dynamic memory usage also has a dynamic gas cost.
			var memorySize uint64
			// calculate the new memory size and expand the memory to fit
			// the operation
			// Memory check needs to be done prior to evaluating the dynamic gas portion,
			// to detect calculation overflows
			if operation.memorySize != nil {
				memSize, overflow := operation.memorySize(stack)
				if overflow {
					return nil, ErrGasUintOverflow
				}
				// memory is expanded in words of 32 bytes. Gas
				// is also calculated in words.
				if memorySize, overflow = math.SafeMul(toWordSize(memSize), 32); overflow {
					return nil, ErrGasUintOverflow
				}
			}
			// Consume the gas and return an error if not enough gas is available.
			// cost is explicitly set so that the capture state defer method can get the proper cost
			// cost is explicitly set so that the capture state defer method can get the proper cost
			var dynamicCost uint64
			dynamicCost, err = operation.dynamicGas(in.evm, contract, stack, mem, memorySize)
			cost += dynamicCost // for tracing
			if err != nil || !contract.UseGas(dynamicCost) {
				return nil, ErrOutOfGas
			}
			// Do tracing before memory expansion
			if in.cfg.Debug {
				in.cfg.Tracer.CaptureState(pc, op, gasCopy, cost, callContext, in.returnData, in.evm.depth, err)
				logged = true
			}
			if memorySize > 0 {
				mem.Resize(memorySize)
			}
		} else if in.cfg.Debug {
			in.cfg.Tracer.CaptureState(pc, op, gasCopy, cost, callContext, in.returnData, in.evm.depth, err)
			logged = true
		}
		// execute the operation
		res, err = operation.execute(&pc, in, callContext)
		if err != nil {
			break
		}
		pc++
	}

	if err == errStopToken {
		err = nil // clear stop token error
	}

	return res, err
}<|MERGE_RESOLUTION|>--- conflicted
+++ resolved
@@ -110,11 +110,6 @@
 			cfg.JumpTable = &copy
 		}
 		cfg.ExtraEips = extraEips
-<<<<<<< HEAD
-=======
-	}
->>>>>>> 3ec6fe61
-
 	}
 	evmInterpreter := EVMInterpreterPool.Get().(*EVMInterpreter)
 	evmInterpreter.evm = evm
