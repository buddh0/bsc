// Copyright 2014 The go-ethereum Authors
// This file is part of the go-ethereum library.
//
// The go-ethereum library is free software: you can redistribute it and/or modify
// it under the terms of the GNU Lesser General Public License as published by
// the Free Software Foundation, either version 3 of the License, or
// (at your option) any later version.
//
// The go-ethereum library is distributed in the hope that it will be useful,
// but WITHOUT ANY WARRANTY; without even the implied warranty of
// MERCHANTABILITY or FITNESS FOR A PARTICULAR PURPOSE. See the
// GNU Lesser General Public License for more details.
//
// You should have received a copy of the GNU Lesser General Public License
// along with the go-ethereum library. If not, see <http://www.gnu.org/licenses/>.

package vm

import (
	"sync"

	"github.com/ethereum/go-ethereum/common"
	"github.com/ethereum/go-ethereum/common/math"
	"github.com/ethereum/go-ethereum/crypto"
	"github.com/ethereum/go-ethereum/log"
)

var EVMInterpreterPool = sync.Pool{
	New: func() interface{} {
		return &EVMInterpreter{}
	},
}

// Config are the configuration options for the Interpreter
type Config struct {
	Debug                   bool      // Enables debugging
	Tracer                  EVMLogger // Opcode logger
	NoBaseFee               bool      // Forces the EIP-1559 baseFee to 0 (needed for 0 price calls)
	NoRecursion             bool      // Disables call, callcode, delegate call and create
	EnablePreimageRecording bool      // Enables recording of SHA3/keccak preimages
	ExtraEips               []int     // Additional EIPS that are to be enabled
}

// ScopeContext contains the things that are per-call, such as stack and memory,
// but not transients like pc and gas
type ScopeContext struct {
	Memory   *Memory
	Stack    *Stack
	Contract *Contract
}

// EVMInterpreter represents an EVM interpreter
type EVMInterpreter struct {
	evm   *EVM
	table *JumpTable

	hasher    crypto.KeccakState // Keccak256 hasher instance shared across opcodes
	hasherBuf common.Hash        // Keccak256 hasher result array shared aross opcodes

	readOnly   bool   // Whether to throw on stateful modifications
	returnData []byte // Last CALL's return data for subsequent reuse
}

// NewEVMInterpreter returns a new instance of the Interpreter.
func NewEVMInterpreter(evm *EVM) *EVMInterpreter {
	// If jump table was not initialised we set the default one.
	var table *JumpTable
	switch {
	case evm.chainRules.IsShanghai:
		table = &shanghaiInstructionSet
	case evm.chainRules.IsMerge:
		table = &mergeInstructionSet
	case evm.chainRules.IsLondon:
		table = &londonInstructionSet
	case evm.chainRules.IsBerlin:
		table = &berlinInstructionSet
	case evm.chainRules.IsIstanbul:
		table = &istanbulInstructionSet
	case evm.chainRules.IsConstantinople:
		table = &constantinopleInstructionSet
	case evm.chainRules.IsByzantium:
		table = &byzantiumInstructionSet
	case evm.chainRules.IsEIP158:
		table = &spuriousDragonInstructionSet
	case evm.chainRules.IsEIP150:
		table = &tangerineWhistleInstructionSet
	case evm.chainRules.IsHomestead:
		table = &homesteadInstructionSet
	default:
		table = &frontierInstructionSet
	}
<<<<<<< HEAD
	evmInterpreter := EVMInterpreterPool.Get().(*EVMInterpreter)
	evmInterpreter.evm = evm
	evmInterpreter.cfg = cfg
	evmInterpreter.readOnly = false
	evmInterpreter.returnData = nil
	return evmInterpreter
=======
	var extraEips []int
	if len(evm.Config.ExtraEips) > 0 {
		// Deep-copy jumptable to prevent modification of opcodes in other tables
		table = copyJumpTable(table)
	}
	for _, eip := range evm.Config.ExtraEips {
		if err := EnableEIP(eip, table); err != nil {
			// Disable it, so caller can check if it's activated or not
			log.Error("EIP activation failed", "eip", eip, "error", err)
		} else {
			extraEips = append(extraEips, eip)
		}
	}
	evm.Config.ExtraEips = extraEips
	return &EVMInterpreter{evm: evm, table: table}
>>>>>>> 5ed08c47
}

// Run loops and evaluates the contract's code with the given input data and returns
// the return byte-slice and an error if one occurred.
//
// It's important to note that any errors returned by the interpreter should be
// considered a revert-and-consume-all-gas operation except for
// ErrExecutionReverted which means revert-and-keep-gas-left.
func (in *EVMInterpreter) Run(contract *Contract, input []byte, readOnly bool) (ret []byte, err error) {
	// Increment the call depth which is restricted to 1024
	in.evm.depth++
	defer func() { in.evm.depth-- }()

	// Make sure the readOnly is only set if we aren't in readOnly yet.
	// This also makes sure that the readOnly flag isn't removed for child calls.
	if readOnly && !in.readOnly {
		in.readOnly = true
		defer func() { in.readOnly = false }()
	}

	// Reset the previous call's return data. It's unimportant to preserve the old buffer
	// as every returning call will return new data anyway.
	in.returnData = nil

	// Don't bother with the execution if there's no code.
	if len(contract.Code) == 0 {
		return nil, nil
	}

	var (
		op          OpCode        // current opcode
		mem         = NewMemory() // bound memory
		stack       = newstack()  // local stack
		callContext = &ScopeContext{
			Memory:   mem,
			Stack:    stack,
			Contract: contract,
		}
		// For optimisation reason we're using uint64 as the program counter.
		// It's theoretically possible to go above 2^64. The YP defines the PC
		// to be uint256. Practically much less so feasible.
		pc   = uint64(0) // program counter
		cost uint64
		// copies used by tracer
		pcCopy  uint64 // needed for the deferred EVMLogger
		gasCopy uint64 // for EVMLogger to log gas remaining before execution
		logged  bool   // deferred EVMLogger should ignore already logged steps
		res     []byte // result of the opcode execution function
	)
	// Don't move this deferred function, it's placed before the capturestate-deferred method,
	// so that it get's executed _after_: the capturestate needs the stacks before
	// they are returned to the pools
	defer func() {
		returnStack(stack)
	}()
	contract.Input = input

	if in.evm.Config.Debug {
		defer func() {
			if err != nil {
				if !logged {
					in.evm.Config.Tracer.CaptureState(pcCopy, op, gasCopy, cost, callContext, in.returnData, in.evm.depth, err)
				} else {
					in.evm.Config.Tracer.CaptureFault(pcCopy, op, gasCopy, cost, callContext, in.evm.depth, err)
				}
			}
		}()
	}
	// The Interpreter main run loop (contextual). This loop runs until either an
	// explicit STOP, RETURN or SELFDESTRUCT is executed, an error occurred during
	// the execution of one of the operations or until the done flag is set by the
	// parent context.
	for {
		if in.evm.Config.Debug {
			// Capture pre-execution values for tracing.
			logged, pcCopy, gasCopy = false, pc, contract.Gas
		}
		// Get the operation from the jump table and validate the stack to ensure there are
		// enough stack items available to perform the operation.
		op = contract.GetOp(pc)
		operation := in.table[op]
		cost = operation.constantGas // For tracing
		// Validate stack
		if sLen := stack.len(); sLen < operation.minStack {
			return nil, &ErrStackUnderflow{stackLen: sLen, required: operation.minStack}
		} else if sLen > operation.maxStack {
			return nil, &ErrStackOverflow{stackLen: sLen, limit: operation.maxStack}
		}
		if !contract.UseGas(cost) {
			return nil, ErrOutOfGas
		}
		if operation.dynamicGas != nil {
			// All ops with a dynamic memory usage also has a dynamic gas cost.
			var memorySize uint64
			// calculate the new memory size and expand the memory to fit
			// the operation
			// Memory check needs to be done prior to evaluating the dynamic gas portion,
			// to detect calculation overflows
			if operation.memorySize != nil {
				memSize, overflow := operation.memorySize(stack)
				if overflow {
					return nil, ErrGasUintOverflow
				}
				// memory is expanded in words of 32 bytes. Gas
				// is also calculated in words.
				if memorySize, overflow = math.SafeMul(toWordSize(memSize), 32); overflow {
					return nil, ErrGasUintOverflow
				}
			}
			// Consume the gas and return an error if not enough gas is available.
			// cost is explicitly set so that the capture state defer method can get the proper cost
			// cost is explicitly set so that the capture state defer method can get the proper cost
			var dynamicCost uint64
			dynamicCost, err = operation.dynamicGas(in.evm, contract, stack, mem, memorySize)
			cost += dynamicCost // for tracing
			if err != nil || !contract.UseGas(dynamicCost) {
				return nil, ErrOutOfGas
			}
			// Do tracing before memory expansion
			if in.evm.Config.Debug {
				in.evm.Config.Tracer.CaptureState(pc, op, gasCopy, cost, callContext, in.returnData, in.evm.depth, err)
				logged = true
			}
			if memorySize > 0 {
				mem.Resize(memorySize)
			}
		} else if in.evm.Config.Debug {
			in.evm.Config.Tracer.CaptureState(pc, op, gasCopy, cost, callContext, in.returnData, in.evm.depth, err)
			logged = true
		}
		// execute the operation
		res, err = operation.execute(&pc, in, callContext)
		if err != nil {
			break
		}
		pc++
	}

	if err == errStopToken {
		err = nil // clear stop token error
	}

	return res, err
}<|MERGE_RESOLUTION|>--- conflicted
+++ resolved
@@ -89,14 +89,7 @@
 	default:
 		table = &frontierInstructionSet
 	}
-<<<<<<< HEAD
-	evmInterpreter := EVMInterpreterPool.Get().(*EVMInterpreter)
-	evmInterpreter.evm = evm
-	evmInterpreter.cfg = cfg
-	evmInterpreter.readOnly = false
-	evmInterpreter.returnData = nil
-	return evmInterpreter
-=======
+
 	var extraEips []int
 	if len(evm.Config.ExtraEips) > 0 {
 		// Deep-copy jumptable to prevent modification of opcodes in other tables
@@ -111,8 +104,13 @@
 		}
 	}
 	evm.Config.ExtraEips = extraEips
-	return &EVMInterpreter{evm: evm, table: table}
->>>>>>> 5ed08c47
+	evmInterpreter := EVMInterpreterPool.Get().(*EVMInterpreter)
+	evmInterpreter.evm = evm
+	evmInterpreter.table = table
+	evmInterpreter.readOnly = false
+	evmInterpreter.returnData = nil
+
+	return evmInterpreter
 }
 
 // Run loops and evaluates the contract's code with the given input data and returns
