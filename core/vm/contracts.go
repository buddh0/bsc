// Copyright 2014 The go-ethereum Authors
// This file is part of the go-ethereum library.
//
// The go-ethereum library is free software: you can redistribute it and/or modify
// it under the terms of the GNU Lesser General Public License as published by
// the Free Software Foundation, either version 3 of the License, or
// (at your option) any later version.
//
// The go-ethereum library is distributed in the hope that it will be useful,
// but WITHOUT ANY WARRANTY; without even the implied warranty of
// MERCHANTABILITY or FITNESS FOR A PARTICULAR PURPOSE. See the
// GNU Lesser General Public License for more details.
//
// You should have received a copy of the GNU Lesser General Public License
// along with the go-ethereum library. If not, see <http://www.gnu.org/licenses/>.

package vm

import (
	"crypto/sha256"
	"encoding/binary"
	"errors"
	"math/big"

	"github.com/prysmaticlabs/prysm/v4/crypto/bls"
	"golang.org/x/crypto/ripemd160"

	"github.com/ethereum/go-ethereum/common"
	"github.com/ethereum/go-ethereum/common/math"
	"github.com/ethereum/go-ethereum/crypto"
	"github.com/ethereum/go-ethereum/crypto/blake2b"
	"github.com/ethereum/go-ethereum/crypto/bls12381"
	"github.com/ethereum/go-ethereum/crypto/bn256"
	"github.com/ethereum/go-ethereum/log"
	"github.com/ethereum/go-ethereum/params"
)

// PrecompiledContract is the basic interface for native Go contracts. The implementation
// requires a deterministic gas count based on the input size of the Run method of the
// contract.
type PrecompiledContract interface {
	RequiredGas(input []byte) uint64  // RequiredPrice calculates the contract gas use
	Run(input []byte) ([]byte, error) // Run runs the precompiled contract
}

// PrecompiledContractsHomestead contains the default set of pre-compiled Ethereum
// contracts used in the Frontier and Homestead releases.
var PrecompiledContractsHomestead = map[common.Address]PrecompiledContract{
	common.BytesToAddress([]byte{1}): &ecrecover{},
	common.BytesToAddress([]byte{2}): &sha256hash{},
	common.BytesToAddress([]byte{3}): &ripemd160hash{},
	common.BytesToAddress([]byte{4}): &dataCopy{},
}

// PrecompiledContractsByzantium contains the default set of pre-compiled Ethereum
// contracts used in the Byzantium release.
var PrecompiledContractsByzantium = map[common.Address]PrecompiledContract{
	common.BytesToAddress([]byte{1}): &ecrecover{},
	common.BytesToAddress([]byte{2}): &sha256hash{},
	common.BytesToAddress([]byte{3}): &ripemd160hash{},
	common.BytesToAddress([]byte{4}): &dataCopy{},
	common.BytesToAddress([]byte{5}): &bigModExp{eip2565: false},
	common.BytesToAddress([]byte{6}): &bn256AddByzantium{},
	common.BytesToAddress([]byte{7}): &bn256ScalarMulByzantium{},
	common.BytesToAddress([]byte{8}): &bn256PairingByzantium{},
}

// PrecompiledContractsIstanbul contains the default set of pre-compiled Ethereum
// contracts used in the Istanbul release.
var PrecompiledContractsIstanbul = map[common.Address]PrecompiledContract{
	common.BytesToAddress([]byte{1}): &ecrecover{},
	common.BytesToAddress([]byte{2}): &sha256hash{},
	common.BytesToAddress([]byte{3}): &ripemd160hash{},
	common.BytesToAddress([]byte{4}): &dataCopy{},
	common.BytesToAddress([]byte{5}): &bigModExp{},
	common.BytesToAddress([]byte{6}): &bn256AddIstanbul{},
	common.BytesToAddress([]byte{7}): &bn256ScalarMulIstanbul{},
	common.BytesToAddress([]byte{8}): &bn256PairingIstanbul{},
	common.BytesToAddress([]byte{9}): &blake2F{},

	common.BytesToAddress([]byte{100}): &tmHeaderValidate{},
	common.BytesToAddress([]byte{101}): &iavlMerkleProofValidate{},
}

var PrecompiledContractsNano = map[common.Address]PrecompiledContract{
	common.BytesToAddress([]byte{1}): &ecrecover{},
	common.BytesToAddress([]byte{2}): &sha256hash{},
	common.BytesToAddress([]byte{3}): &ripemd160hash{},
	common.BytesToAddress([]byte{4}): &dataCopy{},
	common.BytesToAddress([]byte{5}): &bigModExp{},
	common.BytesToAddress([]byte{6}): &bn256AddIstanbul{},
	common.BytesToAddress([]byte{7}): &bn256ScalarMulIstanbul{},
	common.BytesToAddress([]byte{8}): &bn256PairingIstanbul{},
	common.BytesToAddress([]byte{9}): &blake2F{},

	common.BytesToAddress([]byte{100}): &tmHeaderValidateNano{},
	common.BytesToAddress([]byte{101}): &iavlMerkleProofValidateNano{},
}

var PrecompiledContractsMoran = map[common.Address]PrecompiledContract{
	common.BytesToAddress([]byte{1}): &ecrecover{},
	common.BytesToAddress([]byte{2}): &sha256hash{},
	common.BytesToAddress([]byte{3}): &ripemd160hash{},
	common.BytesToAddress([]byte{4}): &dataCopy{},
	common.BytesToAddress([]byte{5}): &bigModExp{},
	common.BytesToAddress([]byte{6}): &bn256AddIstanbul{},
	common.BytesToAddress([]byte{7}): &bn256ScalarMulIstanbul{},
	common.BytesToAddress([]byte{8}): &bn256PairingIstanbul{},
	common.BytesToAddress([]byte{9}): &blake2F{},

	common.BytesToAddress([]byte{100}): &tmHeaderValidate{},
	common.BytesToAddress([]byte{101}): &iavlMerkleProofValidateMoran{},
}

var PrecompiledContractsPlanck = map[common.Address]PrecompiledContract{
	common.BytesToAddress([]byte{1}): &ecrecover{},
	common.BytesToAddress([]byte{2}): &sha256hash{},
	common.BytesToAddress([]byte{3}): &ripemd160hash{},
	common.BytesToAddress([]byte{4}): &dataCopy{},
	common.BytesToAddress([]byte{5}): &bigModExp{},
	common.BytesToAddress([]byte{6}): &bn256AddIstanbul{},
	common.BytesToAddress([]byte{7}): &bn256ScalarMulIstanbul{},
	common.BytesToAddress([]byte{8}): &bn256PairingIstanbul{},
	common.BytesToAddress([]byte{9}): &blake2F{},

	common.BytesToAddress([]byte{100}): &tmHeaderValidate{},
	common.BytesToAddress([]byte{101}): &iavlMerkleProofValidatePlanck{},
}

// PrecompiledContractsBerlin contains the default set of pre-compiled Ethereum
// contracts used in the Berlin release.
var PrecompiledContractsBerlin = map[common.Address]PrecompiledContract{
	common.BytesToAddress([]byte{1}): &ecrecover{},
	common.BytesToAddress([]byte{2}): &sha256hash{},
	common.BytesToAddress([]byte{3}): &ripemd160hash{},
	common.BytesToAddress([]byte{4}): &dataCopy{},
	common.BytesToAddress([]byte{5}): &bigModExp{eip2565: true},
	common.BytesToAddress([]byte{6}): &bn256AddIstanbul{},
	common.BytesToAddress([]byte{7}): &bn256ScalarMulIstanbul{},
	common.BytesToAddress([]byte{8}): &bn256PairingIstanbul{},
	common.BytesToAddress([]byte{9}): &blake2F{},
}

// PrecompiledContractsLuban contains the default set of pre-compiled Ethereum
// contracts used in the Luban release.
var PrecompiledContractsLuban = map[common.Address]PrecompiledContract{
	common.BytesToAddress([]byte{1}): &ecrecover{},
	common.BytesToAddress([]byte{2}): &sha256hash{},
	common.BytesToAddress([]byte{3}): &ripemd160hash{},
	common.BytesToAddress([]byte{4}): &dataCopy{},
	common.BytesToAddress([]byte{5}): &bigModExp{},
	common.BytesToAddress([]byte{6}): &bn256AddIstanbul{},
	common.BytesToAddress([]byte{7}): &bn256ScalarMulIstanbul{},
	common.BytesToAddress([]byte{8}): &bn256PairingIstanbul{},
	common.BytesToAddress([]byte{9}): &blake2F{},

	common.BytesToAddress([]byte{100}): &tmHeaderValidate{},
	common.BytesToAddress([]byte{101}): &iavlMerkleProofValidatePlanck{},
	common.BytesToAddress([]byte{102}): &blsSignatureVerify{},
	common.BytesToAddress([]byte{103}): &cometBFTLightBlockValidate{},
}

// PrecompiledContractsPlato contains the default set of pre-compiled Ethereum
// contracts used in the Plato release.
var PrecompiledContractsPlato = map[common.Address]PrecompiledContract{
	common.BytesToAddress([]byte{1}): &ecrecover{},
	common.BytesToAddress([]byte{2}): &sha256hash{},
	common.BytesToAddress([]byte{3}): &ripemd160hash{},
	common.BytesToAddress([]byte{4}): &dataCopy{},
	common.BytesToAddress([]byte{5}): &bigModExp{},
	common.BytesToAddress([]byte{6}): &bn256AddIstanbul{},
	common.BytesToAddress([]byte{7}): &bn256ScalarMulIstanbul{},
	common.BytesToAddress([]byte{8}): &bn256PairingIstanbul{},
	common.BytesToAddress([]byte{9}): &blake2F{},

	common.BytesToAddress([]byte{100}): &tmHeaderValidate{},
	common.BytesToAddress([]byte{101}): &iavlMerkleProofValidatePlato{},
	common.BytesToAddress([]byte{102}): &blsSignatureVerify{},
	common.BytesToAddress([]byte{103}): &cometBFTLightBlockValidate{},
}

// PrecompiledContractsHertz contains the default set of pre-compiled Ethereum
// contracts used in the Hertz release.
var PrecompiledContractsHertz = map[common.Address]PrecompiledContract{
	common.BytesToAddress([]byte{1}): &ecrecover{},
	common.BytesToAddress([]byte{2}): &sha256hash{},
	common.BytesToAddress([]byte{3}): &ripemd160hash{},
	common.BytesToAddress([]byte{4}): &dataCopy{},
	common.BytesToAddress([]byte{5}): &bigModExp{eip2565: true},
	common.BytesToAddress([]byte{6}): &bn256AddIstanbul{},
	common.BytesToAddress([]byte{7}): &bn256ScalarMulIstanbul{},
	common.BytesToAddress([]byte{8}): &bn256PairingIstanbul{},
	common.BytesToAddress([]byte{9}): &blake2F{},

	common.BytesToAddress([]byte{100}): &tmHeaderValidate{},
	common.BytesToAddress([]byte{101}): &iavlMerkleProofValidatePlato{},
	common.BytesToAddress([]byte{102}): &blsSignatureVerify{},
	common.BytesToAddress([]byte{103}): &cometBFTLightBlockValidate{},
}

// PrecompiledContractsBLS contains the set of pre-compiled Ethereum
// contracts specified in EIP-2537. These are exported for testing purposes.
var PrecompiledContractsBLS = map[common.Address]PrecompiledContract{
	common.BytesToAddress([]byte{10}): &bls12381G1Add{},
	common.BytesToAddress([]byte{11}): &bls12381G1Mul{},
	common.BytesToAddress([]byte{12}): &bls12381G1MultiExp{},
	common.BytesToAddress([]byte{13}): &bls12381G2Add{},
	common.BytesToAddress([]byte{14}): &bls12381G2Mul{},
	common.BytesToAddress([]byte{15}): &bls12381G2MultiExp{},
	common.BytesToAddress([]byte{16}): &bls12381Pairing{},
	common.BytesToAddress([]byte{17}): &bls12381MapG1{},
	common.BytesToAddress([]byte{18}): &bls12381MapG2{},
}

var (
	PrecompiledAddressesHertz     []common.Address
	PrecompiledAddressesPlato     []common.Address
	PrecompiledAddressesLuban     []common.Address
	PrecompiledAddressesPlanck    []common.Address
	PrecompiledAddressesMoran     []common.Address
	PrecompiledAddressesNano      []common.Address
	PrecompiledAddressesBerlin    []common.Address
	PrecompiledAddressesIstanbul  []common.Address
	PrecompiledAddressesByzantium []common.Address
	PrecompiledAddressesHomestead []common.Address
)

func init() {
	for k := range PrecompiledContractsHomestead {
		PrecompiledAddressesHomestead = append(PrecompiledAddressesHomestead, k)
	}
	for k := range PrecompiledContractsByzantium {
		PrecompiledAddressesByzantium = append(PrecompiledAddressesByzantium, k)
	}
	for k := range PrecompiledContractsIstanbul {
		PrecompiledAddressesIstanbul = append(PrecompiledAddressesIstanbul, k)
	}
	for k := range PrecompiledContractsBerlin {
		PrecompiledAddressesBerlin = append(PrecompiledAddressesBerlin, k)
	}
	for k := range PrecompiledContractsNano {
		PrecompiledAddressesNano = append(PrecompiledAddressesNano, k)
	}
	for k := range PrecompiledContractsMoran {
		PrecompiledAddressesMoran = append(PrecompiledAddressesMoran, k)
	}
	for k := range PrecompiledContractsPlanck {
		PrecompiledAddressesPlanck = append(PrecompiledAddressesPlanck, k)
	}
	for k := range PrecompiledContractsLuban {
		PrecompiledAddressesLuban = append(PrecompiledAddressesLuban, k)
	}
	for k := range PrecompiledContractsPlato {
		PrecompiledAddressesPlato = append(PrecompiledAddressesPlato, k)
	}
	for k := range PrecompiledContractsHertz {
		PrecompiledAddressesHertz = append(PrecompiledAddressesHertz, k)
	}
}

// ActivePrecompiles returns the precompiles enabled with the current configuration.
func ActivePrecompiles(rules params.Rules) []common.Address {
	switch {
	case rules.IsHertz:
		return PrecompiledAddressesHertz
	case rules.IsPlato:
		return PrecompiledAddressesPlato
	case rules.IsLuban:
		return PrecompiledAddressesLuban
	case rules.IsPlanck:
		return PrecompiledAddressesPlanck
	case rules.IsMoran:
		return PrecompiledAddressesMoran
	case rules.IsNano:
		return PrecompiledAddressesNano
	case rules.IsBerlin:
		return PrecompiledAddressesBerlin
	case rules.IsIstanbul:
		return PrecompiledAddressesIstanbul
	case rules.IsByzantium:
		return PrecompiledAddressesByzantium
	default:
		return PrecompiledAddressesHomestead
	}
}

// RunPrecompiledContract runs and evaluates the output of a precompiled contract.
// It returns
// - the returned bytes,
// - the _remaining_ gas,
// - any error that occurred
func RunPrecompiledContract(p PrecompiledContract, input []byte, suppliedGas uint64) (ret []byte, remainingGas uint64, err error) {
	gasCost := p.RequiredGas(input)
	if suppliedGas < gasCost {
		return nil, 0, ErrOutOfGas
	}
	suppliedGas -= gasCost
	output, err := p.Run(input)
	return output, suppliedGas, err
}

// ECRECOVER implemented as a native contract.
type ecrecover struct{}

func (c *ecrecover) RequiredGas(input []byte) uint64 {
	return params.EcrecoverGas
}

func (c *ecrecover) Run(input []byte) ([]byte, error) {
	const ecRecoverInputLength = 128

	input = common.RightPadBytes(input, ecRecoverInputLength)
	// "input" is (hash, v, r, s), each 32 bytes
	// but for ecrecover we want (r, s, v)

	r := new(big.Int).SetBytes(input[64:96])
	s := new(big.Int).SetBytes(input[96:128])
	v := input[63] - 27

	// tighter sig s values input homestead only apply to tx sigs
	if !allZero(input[32:63]) || !crypto.ValidateSignatureValues(v, r, s, false) {
		return nil, nil
	}
	// We must make sure not to modify the 'input', so placing the 'v' along with
	// the signature needs to be done on a new allocation
	sig := make([]byte, 65)
	copy(sig, input[64:128])
	sig[64] = v
	// v needs to be at the end for libsecp256k1
	pubKey, err := crypto.Ecrecover(input[:32], sig)
	// make sure the public key is a valid one
	if err != nil {
		return nil, nil
	}

	// the first byte of pubkey is bitcoin heritage
	return common.LeftPadBytes(crypto.Keccak256(pubKey[1:])[12:], 32), nil
}

// SHA256 implemented as a native contract.
type sha256hash struct{}

// RequiredGas returns the gas required to execute the pre-compiled contract.
//
// This method does not require any overflow checking as the input size gas costs
// required for anything significant is so high it's impossible to pay for.
func (c *sha256hash) RequiredGas(input []byte) uint64 {
	return uint64(len(input)+31)/32*params.Sha256PerWordGas + params.Sha256BaseGas
}

func (c *sha256hash) Run(input []byte) ([]byte, error) {
	h := sha256.Sum256(input)
	return h[:], nil
}

// RIPEMD160 implemented as a native contract.
type ripemd160hash struct{}

// RequiredGas returns the gas required to execute the pre-compiled contract.
//
// This method does not require any overflow checking as the input size gas costs
// required for anything significant is so high it's impossible to pay for.
func (c *ripemd160hash) RequiredGas(input []byte) uint64 {
	return uint64(len(input)+31)/32*params.Ripemd160PerWordGas + params.Ripemd160BaseGas
}

func (c *ripemd160hash) Run(input []byte) ([]byte, error) {
	ripemd := ripemd160.New()
	ripemd.Write(input)
	return common.LeftPadBytes(ripemd.Sum(nil), 32), nil
}

// data copy implemented as a native contract.
type dataCopy struct{}

// RequiredGas returns the gas required to execute the pre-compiled contract.
//
// This method does not require any overflow checking as the input size gas costs
// required for anything significant is so high it's impossible to pay for.
func (c *dataCopy) RequiredGas(input []byte) uint64 {
	return uint64(len(input)+31)/32*params.IdentityPerWordGas + params.IdentityBaseGas
}

func (c *dataCopy) Run(in []byte) ([]byte, error) {
	return common.CopyBytes(in), nil
}

// bigModExp implements a native big integer exponential modular operation.
type bigModExp struct {
	eip2565 bool
}

var (
	big0      = big.NewInt(0)
	big1      = big.NewInt(1)
	big3      = big.NewInt(3)
	big4      = big.NewInt(4)
	big7      = big.NewInt(7)
	big8      = big.NewInt(8)
	big16     = big.NewInt(16)
	big20     = big.NewInt(20)
	big32     = big.NewInt(32)
	big64     = big.NewInt(64)
	big96     = big.NewInt(96)
	big480    = big.NewInt(480)
	big1024   = big.NewInt(1024)
	big3072   = big.NewInt(3072)
	big199680 = big.NewInt(199680)
)

// modexpMultComplexity implements bigModexp multComplexity formula, as defined in EIP-198
//
<<<<<<< HEAD
// def mult_complexity(x):
//
//	if x <= 64: return x ** 2
//	elif x <= 1024: return x ** 2 // 4 + 96 * x - 3072
//	else: return x ** 2 // 16 + 480 * x - 199680
=======
//	def mult_complexity(x):
//		if x <= 64: return x ** 2
//		elif x <= 1024: return x ** 2 // 4 + 96 * x - 3072
//		else: return x ** 2 // 16 + 480 * x - 199680
>>>>>>> 3ec6fe61
//
// where is x is max(length_of_MODULUS, length_of_BASE)
func modexpMultComplexity(x *big.Int) *big.Int {
	switch {
	case x.Cmp(big64) <= 0:
		x.Mul(x, x) // x ** 2
	case x.Cmp(big1024) <= 0:
		// (x ** 2 // 4 ) + ( 96 * x - 3072)
		x = new(big.Int).Add(
			new(big.Int).Div(new(big.Int).Mul(x, x), big4),
			new(big.Int).Sub(new(big.Int).Mul(big96, x), big3072),
		)
	default:
		// (x ** 2 // 16) + (480 * x - 199680)
		x = new(big.Int).Add(
			new(big.Int).Div(new(big.Int).Mul(x, x), big16),
			new(big.Int).Sub(new(big.Int).Mul(big480, x), big199680),
		)
	}
	return x
}

// RequiredGas returns the gas required to execute the pre-compiled contract.
func (c *bigModExp) RequiredGas(input []byte) uint64 {
	var (
		baseLen = new(big.Int).SetBytes(getData(input, 0, 32))
		expLen  = new(big.Int).SetBytes(getData(input, 32, 32))
		modLen  = new(big.Int).SetBytes(getData(input, 64, 32))
	)
	if len(input) > 96 {
		input = input[96:]
	} else {
		input = input[:0]
	}
	// Retrieve the head 32 bytes of exp for the adjusted exponent length
	var expHead *big.Int
	if big.NewInt(int64(len(input))).Cmp(baseLen) <= 0 {
		expHead = new(big.Int)
	} else {
		if expLen.Cmp(big32) > 0 {
			expHead = new(big.Int).SetBytes(getData(input, baseLen.Uint64(), 32))
		} else {
			expHead = new(big.Int).SetBytes(getData(input, baseLen.Uint64(), expLen.Uint64()))
		}
	}
	// Calculate the adjusted exponent length
	var msb int
	if bitlen := expHead.BitLen(); bitlen > 0 {
		msb = bitlen - 1
	}
	adjExpLen := new(big.Int)
	if expLen.Cmp(big32) > 0 {
		adjExpLen.Sub(expLen, big32)
		adjExpLen.Mul(big8, adjExpLen)
	}
	adjExpLen.Add(adjExpLen, big.NewInt(int64(msb)))
	// Calculate the gas cost of the operation
	gas := new(big.Int).Set(math.BigMax(modLen, baseLen))
	if c.eip2565 {
		// EIP-2565 has three changes
		// 1. Different multComplexity (inlined here)
		// in EIP-2565 (https://eips.ethereum.org/EIPS/eip-2565):
		//
		// def mult_complexity(x):
		//    ceiling(x/8)^2
		//
		// where is x is max(length_of_MODULUS, length_of_BASE)
		gas = gas.Add(gas, big7)
		gas = gas.Div(gas, big8)
		gas.Mul(gas, gas)

		gas.Mul(gas, math.BigMax(adjExpLen, big1))
		// 2. Different divisor (`GQUADDIVISOR`) (3)
		gas.Div(gas, big3)
		if gas.BitLen() > 64 {
			return math.MaxUint64
		}
		// 3. Minimum price of 200 gas
		if gas.Uint64() < 200 {
			return 200
		}
		return gas.Uint64()
	}
	gas = modexpMultComplexity(gas)
	gas.Mul(gas, math.BigMax(adjExpLen, big1))
	gas.Div(gas, big20)

	if gas.BitLen() > 64 {
		return math.MaxUint64
	}
	return gas.Uint64()
}

func (c *bigModExp) Run(input []byte) ([]byte, error) {
	var (
		baseLen = new(big.Int).SetBytes(getData(input, 0, 32)).Uint64()
		expLen  = new(big.Int).SetBytes(getData(input, 32, 32)).Uint64()
		modLen  = new(big.Int).SetBytes(getData(input, 64, 32)).Uint64()
	)
	if len(input) > 96 {
		input = input[96:]
	} else {
		input = input[:0]
	}
	// Handle a special case when both the base and mod length is zero
	if baseLen == 0 && modLen == 0 {
		return []byte{}, nil
	}
	// Retrieve the operands and execute the exponentiation
	var (
		base = new(big.Int).SetBytes(getData(input, 0, baseLen))
		exp  = new(big.Int).SetBytes(getData(input, baseLen, expLen))
		mod  = new(big.Int).SetBytes(getData(input, baseLen+expLen, modLen))
	)
	if mod.BitLen() == 0 {
		// Modulo 0 is undefined, return zero
		return common.LeftPadBytes([]byte{}, int(modLen)), nil
	}
	return common.LeftPadBytes(base.Exp(base, exp, mod).Bytes(), int(modLen)), nil
}

// newCurvePoint unmarshals a binary blob into a bn256 elliptic curve point,
// returning it, or an error if the point is invalid.
func newCurvePoint(blob []byte) (*bn256.G1, error) {
	p := new(bn256.G1)
	if _, err := p.Unmarshal(blob); err != nil {
		return nil, err
	}
	return p, nil
}

// newTwistPoint unmarshals a binary blob into a bn256 elliptic curve point,
// returning it, or an error if the point is invalid.
func newTwistPoint(blob []byte) (*bn256.G2, error) {
	p := new(bn256.G2)
	if _, err := p.Unmarshal(blob); err != nil {
		return nil, err
	}
	return p, nil
}

// runBn256Add implements the Bn256Add precompile, referenced by both
// Byzantium and Istanbul operations.
func runBn256Add(input []byte) ([]byte, error) {
	x, err := newCurvePoint(getData(input, 0, 64))
	if err != nil {
		return nil, err
	}
	y, err := newCurvePoint(getData(input, 64, 64))
	if err != nil {
		return nil, err
	}
	res := new(bn256.G1)
	res.Add(x, y)
	return res.Marshal(), nil
}

// bn256Add implements a native elliptic curve point addition conforming to
// Istanbul consensus rules.
type bn256AddIstanbul struct{}

// RequiredGas returns the gas required to execute the pre-compiled contract.
func (c *bn256AddIstanbul) RequiredGas(input []byte) uint64 {
	return params.Bn256AddGasIstanbul
}

func (c *bn256AddIstanbul) Run(input []byte) ([]byte, error) {
	return runBn256Add(input)
}

// bn256AddByzantium implements a native elliptic curve point addition
// conforming to Byzantium consensus rules.
type bn256AddByzantium struct{}

// RequiredGas returns the gas required to execute the pre-compiled contract.
func (c *bn256AddByzantium) RequiredGas(input []byte) uint64 {
	return params.Bn256AddGasByzantium
}

func (c *bn256AddByzantium) Run(input []byte) ([]byte, error) {
	return runBn256Add(input)
}

// runBn256ScalarMul implements the Bn256ScalarMul precompile, referenced by
// both Byzantium and Istanbul operations.
func runBn256ScalarMul(input []byte) ([]byte, error) {
	p, err := newCurvePoint(getData(input, 0, 64))
	if err != nil {
		return nil, err
	}
	res := new(bn256.G1)
	res.ScalarMult(p, new(big.Int).SetBytes(getData(input, 64, 32)))
	return res.Marshal(), nil
}

// bn256ScalarMulIstanbul implements a native elliptic curve scalar
// multiplication conforming to Istanbul consensus rules.
type bn256ScalarMulIstanbul struct{}

// RequiredGas returns the gas required to execute the pre-compiled contract.
func (c *bn256ScalarMulIstanbul) RequiredGas(input []byte) uint64 {
	return params.Bn256ScalarMulGasIstanbul
}

func (c *bn256ScalarMulIstanbul) Run(input []byte) ([]byte, error) {
	return runBn256ScalarMul(input)
}

// bn256ScalarMulByzantium implements a native elliptic curve scalar
// multiplication conforming to Byzantium consensus rules.
type bn256ScalarMulByzantium struct{}

// RequiredGas returns the gas required to execute the pre-compiled contract.
func (c *bn256ScalarMulByzantium) RequiredGas(input []byte) uint64 {
	return params.Bn256ScalarMulGasByzantium
}

func (c *bn256ScalarMulByzantium) Run(input []byte) ([]byte, error) {
	return runBn256ScalarMul(input)
}

var (
	// true32Byte is returned if the bn256 pairing check succeeds.
	true32Byte = []byte{0, 0, 0, 0, 0, 0, 0, 0, 0, 0, 0, 0, 0, 0, 0, 0, 0, 0, 0, 0, 0, 0, 0, 0, 0, 0, 0, 0, 0, 0, 0, 1}

	// false32Byte is returned if the bn256 pairing check fails.
	false32Byte = make([]byte, 32)

	// errBadPairingInput is returned if the bn256 pairing input is invalid.
	errBadPairingInput = errors.New("bad elliptic curve pairing size")
)

// runBn256Pairing implements the Bn256Pairing precompile, referenced by both
// Byzantium and Istanbul operations.
func runBn256Pairing(input []byte) ([]byte, error) {
	// Handle some corner cases cheaply
	if len(input)%192 > 0 {
		return nil, errBadPairingInput
	}
	// Convert the input into a set of coordinates
	var (
		cs []*bn256.G1
		ts []*bn256.G2
	)
	for i := 0; i < len(input); i += 192 {
		c, err := newCurvePoint(input[i : i+64])
		if err != nil {
			return nil, err
		}
		t, err := newTwistPoint(input[i+64 : i+192])
		if err != nil {
			return nil, err
		}
		cs = append(cs, c)
		ts = append(ts, t)
	}
	// Execute the pairing checks and return the results
	if bn256.PairingCheck(cs, ts) {
		return true32Byte, nil
	}
	return false32Byte, nil
}

// bn256PairingIstanbul implements a pairing pre-compile for the bn256 curve
// conforming to Istanbul consensus rules.
type bn256PairingIstanbul struct{}

// RequiredGas returns the gas required to execute the pre-compiled contract.
func (c *bn256PairingIstanbul) RequiredGas(input []byte) uint64 {
	return params.Bn256PairingBaseGasIstanbul + uint64(len(input)/192)*params.Bn256PairingPerPointGasIstanbul
}

func (c *bn256PairingIstanbul) Run(input []byte) ([]byte, error) {
	return runBn256Pairing(input)
}

// bn256PairingByzantium implements a pairing pre-compile for the bn256 curve
// conforming to Byzantium consensus rules.
type bn256PairingByzantium struct{}

// RequiredGas returns the gas required to execute the pre-compiled contract.
func (c *bn256PairingByzantium) RequiredGas(input []byte) uint64 {
	return params.Bn256PairingBaseGasByzantium + uint64(len(input)/192)*params.Bn256PairingPerPointGasByzantium
}

func (c *bn256PairingByzantium) Run(input []byte) ([]byte, error) {
	return runBn256Pairing(input)
}

type blake2F struct{}

func (c *blake2F) RequiredGas(input []byte) uint64 {
	// If the input is malformed, we can't calculate the gas, return 0 and let the
	// actual call choke and fault.
	if len(input) != blake2FInputLength {
		return 0
	}
	return uint64(binary.BigEndian.Uint32(input[0:4]))
}

const (
	blake2FInputLength        = 213
	blake2FFinalBlockBytes    = byte(1)
	blake2FNonFinalBlockBytes = byte(0)
)

var (
	errBlake2FInvalidInputLength = errors.New("invalid input length")
	errBlake2FInvalidFinalFlag   = errors.New("invalid final flag")
)

func (c *blake2F) Run(input []byte) ([]byte, error) {
	// Make sure the input is valid (correct length and final flag)
	if len(input) != blake2FInputLength {
		return nil, errBlake2FInvalidInputLength
	}
	if input[212] != blake2FNonFinalBlockBytes && input[212] != blake2FFinalBlockBytes {
		return nil, errBlake2FInvalidFinalFlag
	}
	// Parse the input into the Blake2b call parameters
	var (
		rounds = binary.BigEndian.Uint32(input[0:4])
		final  = input[212] == blake2FFinalBlockBytes

		h [8]uint64
		m [16]uint64
		t [2]uint64
	)
	for i := 0; i < 8; i++ {
		offset := 4 + i*8
		h[i] = binary.LittleEndian.Uint64(input[offset : offset+8])
	}
	for i := 0; i < 16; i++ {
		offset := 68 + i*8
		m[i] = binary.LittleEndian.Uint64(input[offset : offset+8])
	}
	t[0] = binary.LittleEndian.Uint64(input[196:204])
	t[1] = binary.LittleEndian.Uint64(input[204:212])

	// Execute the compression function, extract and return the result
	blake2b.F(&h, m, t, final, rounds)

	output := make([]byte, 64)
	for i := 0; i < 8; i++ {
		offset := i * 8
		binary.LittleEndian.PutUint64(output[offset:offset+8], h[i])
	}
	return output, nil
}

var (
	errBLS12381InvalidInputLength          = errors.New("invalid input length")
	errBLS12381InvalidFieldElementTopBytes = errors.New("invalid field element top bytes")
	errBLS12381G1PointSubgroup             = errors.New("g1 point is not on correct subgroup")
	errBLS12381G2PointSubgroup             = errors.New("g2 point is not on correct subgroup")
)

// bls12381G1Add implements EIP-2537 G1Add precompile.
type bls12381G1Add struct{}

// RequiredGas returns the gas required to execute the pre-compiled contract.
func (c *bls12381G1Add) RequiredGas(input []byte) uint64 {
	return params.Bls12381G1AddGas
}

func (c *bls12381G1Add) Run(input []byte) ([]byte, error) {
	// Implements EIP-2537 G1Add precompile.
	// > G1 addition call expects `256` bytes as an input that is interpreted as byte concatenation of two G1 points (`128` bytes each).
	// > Output is an encoding of addition operation result - single G1 point (`128` bytes).
	if len(input) != 256 {
		return nil, errBLS12381InvalidInputLength
	}
	var err error
	var p0, p1 *bls12381.PointG1

	// Initialize G1
	g := bls12381.NewG1()

	// Decode G1 point p_0
	if p0, err = g.DecodePoint(input[:128]); err != nil {
		return nil, err
	}
	// Decode G1 point p_1
	if p1, err = g.DecodePoint(input[128:]); err != nil {
		return nil, err
	}

	// Compute r = p_0 + p_1
	r := g.New()
	g.Add(r, p0, p1)

	// Encode the G1 point result into 128 bytes
	return g.EncodePoint(r), nil
}

// bls12381G1Mul implements EIP-2537 G1Mul precompile.
type bls12381G1Mul struct{}

// RequiredGas returns the gas required to execute the pre-compiled contract.
func (c *bls12381G1Mul) RequiredGas(input []byte) uint64 {
	return params.Bls12381G1MulGas
}

func (c *bls12381G1Mul) Run(input []byte) ([]byte, error) {
	// Implements EIP-2537 G1Mul precompile.
	// > G1 multiplication call expects `160` bytes as an input that is interpreted as byte concatenation of encoding of G1 point (`128` bytes) and encoding of a scalar value (`32` bytes).
	// > Output is an encoding of multiplication operation result - single G1 point (`128` bytes).
	if len(input) != 160 {
		return nil, errBLS12381InvalidInputLength
	}
	var err error
	var p0 *bls12381.PointG1

	// Initialize G1
	g := bls12381.NewG1()

	// Decode G1 point
	if p0, err = g.DecodePoint(input[:128]); err != nil {
		return nil, err
	}
	// Decode scalar value
	e := new(big.Int).SetBytes(input[128:])

	// Compute r = e * p_0
	r := g.New()
	g.MulScalar(r, p0, e)

	// Encode the G1 point into 128 bytes
	return g.EncodePoint(r), nil
}

// bls12381G1MultiExp implements EIP-2537 G1MultiExp precompile.
type bls12381G1MultiExp struct{}

// RequiredGas returns the gas required to execute the pre-compiled contract.
func (c *bls12381G1MultiExp) RequiredGas(input []byte) uint64 {
	// Calculate G1 point, scalar value pair length
	k := len(input) / 160
	if k == 0 {
		// Return 0 gas for small input length
		return 0
	}
	// Lookup discount value for G1 point, scalar value pair length
	var discount uint64
	if dLen := len(params.Bls12381MultiExpDiscountTable); k < dLen {
		discount = params.Bls12381MultiExpDiscountTable[k-1]
	} else {
		discount = params.Bls12381MultiExpDiscountTable[dLen-1]
	}
	// Calculate gas and return the result
	return (uint64(k) * params.Bls12381G1MulGas * discount) / 1000
}

func (c *bls12381G1MultiExp) Run(input []byte) ([]byte, error) {
	// Implements EIP-2537 G1MultiExp precompile.
	// G1 multiplication call expects `160*k` bytes as an input that is interpreted as byte concatenation of `k` slices each of them being a byte concatenation of encoding of G1 point (`128` bytes) and encoding of a scalar value (`32` bytes).
	// Output is an encoding of multiexponentiation operation result - single G1 point (`128` bytes).
	k := len(input) / 160
	if len(input) == 0 || len(input)%160 != 0 {
		return nil, errBLS12381InvalidInputLength
	}
	var err error
	points := make([]*bls12381.PointG1, k)
	scalars := make([]*big.Int, k)

	// Initialize G1
	g := bls12381.NewG1()

	// Decode point scalar pairs
	for i := 0; i < k; i++ {
		off := 160 * i
		t0, t1, t2 := off, off+128, off+160
		// Decode G1 point
		if points[i], err = g.DecodePoint(input[t0:t1]); err != nil {
			return nil, err
		}
		// Decode scalar value
		scalars[i] = new(big.Int).SetBytes(input[t1:t2])
	}

	// Compute r = e_0 * p_0 + e_1 * p_1 + ... + e_(k-1) * p_(k-1)
	r := g.New()
	g.MultiExp(r, points, scalars)

	// Encode the G1 point to 128 bytes
	return g.EncodePoint(r), nil
}

// bls12381G2Add implements EIP-2537 G2Add precompile.
type bls12381G2Add struct{}

// RequiredGas returns the gas required to execute the pre-compiled contract.
func (c *bls12381G2Add) RequiredGas(input []byte) uint64 {
	return params.Bls12381G2AddGas
}

func (c *bls12381G2Add) Run(input []byte) ([]byte, error) {
	// Implements EIP-2537 G2Add precompile.
	// > G2 addition call expects `512` bytes as an input that is interpreted as byte concatenation of two G2 points (`256` bytes each).
	// > Output is an encoding of addition operation result - single G2 point (`256` bytes).
	if len(input) != 512 {
		return nil, errBLS12381InvalidInputLength
	}
	var err error
	var p0, p1 *bls12381.PointG2

	// Initialize G2
	g := bls12381.NewG2()
	r := g.New()

	// Decode G2 point p_0
	if p0, err = g.DecodePoint(input[:256]); err != nil {
		return nil, err
	}
	// Decode G2 point p_1
	if p1, err = g.DecodePoint(input[256:]); err != nil {
		return nil, err
	}

	// Compute r = p_0 + p_1
	g.Add(r, p0, p1)

	// Encode the G2 point into 256 bytes
	return g.EncodePoint(r), nil
}

// bls12381G2Mul implements EIP-2537 G2Mul precompile.
type bls12381G2Mul struct{}

// RequiredGas returns the gas required to execute the pre-compiled contract.
func (c *bls12381G2Mul) RequiredGas(input []byte) uint64 {
	return params.Bls12381G2MulGas
}

func (c *bls12381G2Mul) Run(input []byte) ([]byte, error) {
	// Implements EIP-2537 G2MUL precompile logic.
	// > G2 multiplication call expects `288` bytes as an input that is interpreted as byte concatenation of encoding of G2 point (`256` bytes) and encoding of a scalar value (`32` bytes).
	// > Output is an encoding of multiplication operation result - single G2 point (`256` bytes).
	if len(input) != 288 {
		return nil, errBLS12381InvalidInputLength
	}
	var err error
	var p0 *bls12381.PointG2

	// Initialize G2
	g := bls12381.NewG2()

	// Decode G2 point
	if p0, err = g.DecodePoint(input[:256]); err != nil {
		return nil, err
	}
	// Decode scalar value
	e := new(big.Int).SetBytes(input[256:])

	// Compute r = e * p_0
	r := g.New()
	g.MulScalar(r, p0, e)

	// Encode the G2 point into 256 bytes
	return g.EncodePoint(r), nil
}

// bls12381G2MultiExp implements EIP-2537 G2MultiExp precompile.
type bls12381G2MultiExp struct{}

// RequiredGas returns the gas required to execute the pre-compiled contract.
func (c *bls12381G2MultiExp) RequiredGas(input []byte) uint64 {
	// Calculate G2 point, scalar value pair length
	k := len(input) / 288
	if k == 0 {
		// Return 0 gas for small input length
		return 0
	}
	// Lookup discount value for G2 point, scalar value pair length
	var discount uint64
	if dLen := len(params.Bls12381MultiExpDiscountTable); k < dLen {
		discount = params.Bls12381MultiExpDiscountTable[k-1]
	} else {
		discount = params.Bls12381MultiExpDiscountTable[dLen-1]
	}
	// Calculate gas and return the result
	return (uint64(k) * params.Bls12381G2MulGas * discount) / 1000
}

func (c *bls12381G2MultiExp) Run(input []byte) ([]byte, error) {
	// Implements EIP-2537 G2MultiExp precompile logic
	// > G2 multiplication call expects `288*k` bytes as an input that is interpreted as byte concatenation of `k` slices each of them being a byte concatenation of encoding of G2 point (`256` bytes) and encoding of a scalar value (`32` bytes).
	// > Output is an encoding of multiexponentiation operation result - single G2 point (`256` bytes).
	k := len(input) / 288
	if len(input) == 0 || len(input)%288 != 0 {
		return nil, errBLS12381InvalidInputLength
	}
	var err error
	points := make([]*bls12381.PointG2, k)
	scalars := make([]*big.Int, k)

	// Initialize G2
	g := bls12381.NewG2()

	// Decode point scalar pairs
	for i := 0; i < k; i++ {
		off := 288 * i
		t0, t1, t2 := off, off+256, off+288
		// Decode G1 point
		if points[i], err = g.DecodePoint(input[t0:t1]); err != nil {
			return nil, err
		}
		// Decode scalar value
		scalars[i] = new(big.Int).SetBytes(input[t1:t2])
	}

	// Compute r = e_0 * p_0 + e_1 * p_1 + ... + e_(k-1) * p_(k-1)
	r := g.New()
	g.MultiExp(r, points, scalars)

	// Encode the G2 point to 256 bytes.
	return g.EncodePoint(r), nil
}

// bls12381Pairing implements EIP-2537 Pairing precompile.
type bls12381Pairing struct{}

// RequiredGas returns the gas required to execute the pre-compiled contract.
func (c *bls12381Pairing) RequiredGas(input []byte) uint64 {
	return params.Bls12381PairingBaseGas + uint64(len(input)/384)*params.Bls12381PairingPerPairGas
}

func (c *bls12381Pairing) Run(input []byte) ([]byte, error) {
	// Implements EIP-2537 Pairing precompile logic.
	// > Pairing call expects `384*k` bytes as an inputs that is interpreted as byte concatenation of `k` slices. Each slice has the following structure:
	// > - `128` bytes of G1 point encoding
	// > - `256` bytes of G2 point encoding
	// > Output is a `32` bytes where last single byte is `0x01` if pairing result is equal to multiplicative identity in a pairing target field and `0x00` otherwise
	// > (which is equivalent of Big Endian encoding of Solidity values `uint256(1)` and `uin256(0)` respectively).
	k := len(input) / 384
	if len(input) == 0 || len(input)%384 != 0 {
		return nil, errBLS12381InvalidInputLength
	}

	// Initialize BLS12-381 pairing engine
	e := bls12381.NewPairingEngine()
	g1, g2 := e.G1, e.G2

	// Decode pairs
	for i := 0; i < k; i++ {
		off := 384 * i
		t0, t1, t2 := off, off+128, off+384

		// Decode G1 point
		p1, err := g1.DecodePoint(input[t0:t1])
		if err != nil {
			return nil, err
		}
		// Decode G2 point
		p2, err := g2.DecodePoint(input[t1:t2])
		if err != nil {
			return nil, err
		}

		// 'point is on curve' check already done,
		// Here we need to apply subgroup checks.
		if !g1.InCorrectSubgroup(p1) {
			return nil, errBLS12381G1PointSubgroup
		}
		if !g2.InCorrectSubgroup(p2) {
			return nil, errBLS12381G2PointSubgroup
		}

		// Update pairing engine with G1 and G2 ponits
		e.AddPair(p1, p2)
	}
	// Prepare 32 byte output
	out := make([]byte, 32)

	// Compute pairing and set the result
	if e.Check() {
		out[31] = 1
	}
	return out, nil
}

// decodeBLS12381FieldElement decodes BLS12-381 elliptic curve field element.
// Removes top 16 bytes of 64 byte input.
func decodeBLS12381FieldElement(in []byte) ([]byte, error) {
	if len(in) != 64 {
		return nil, errors.New("invalid field element length")
	}
	// check top bytes
	for i := 0; i < 16; i++ {
		if in[i] != byte(0x00) {
			return nil, errBLS12381InvalidFieldElementTopBytes
		}
	}
	out := make([]byte, 48)
	copy(out[:], in[16:])
	return out, nil
}

// bls12381MapG1 implements EIP-2537 MapG1 precompile.
type bls12381MapG1 struct{}

// RequiredGas returns the gas required to execute the pre-compiled contract.
func (c *bls12381MapG1) RequiredGas(input []byte) uint64 {
	return params.Bls12381MapG1Gas
}

func (c *bls12381MapG1) Run(input []byte) ([]byte, error) {
	// Implements EIP-2537 Map_To_G1 precompile.
	// > Field-to-curve call expects `64` bytes an an input that is interpreted as a an element of the base field.
	// > Output of this call is `128` bytes and is G1 point following respective encoding rules.
	if len(input) != 64 {
		return nil, errBLS12381InvalidInputLength
	}

	// Decode input field element
	fe, err := decodeBLS12381FieldElement(input)
	if err != nil {
		return nil, err
	}

	// Initialize G1
	g := bls12381.NewG1()

	// Compute mapping
	r, err := g.MapToCurve(fe)
	if err != nil {
		return nil, err
	}

	// Encode the G1 point to 128 bytes
	return g.EncodePoint(r), nil
}

// bls12381MapG2 implements EIP-2537 MapG2 precompile.
type bls12381MapG2 struct{}

// RequiredGas returns the gas required to execute the pre-compiled contract.
func (c *bls12381MapG2) RequiredGas(input []byte) uint64 {
	return params.Bls12381MapG2Gas
}

func (c *bls12381MapG2) Run(input []byte) ([]byte, error) {
	// Implements EIP-2537 Map_FP2_TO_G2 precompile logic.
	// > Field-to-curve call expects `128` bytes an an input that is interpreted as a an element of the quadratic extension field.
	// > Output of this call is `256` bytes and is G2 point following respective encoding rules.
	if len(input) != 128 {
		return nil, errBLS12381InvalidInputLength
	}

	// Decode input field element
	fe := make([]byte, 96)
	c0, err := decodeBLS12381FieldElement(input[:64])
	if err != nil {
		return nil, err
	}
	copy(fe[48:], c0)
	c1, err := decodeBLS12381FieldElement(input[64:])
	if err != nil {
		return nil, err
	}
	copy(fe[:48], c1)

	// Initialize G2
	g := bls12381.NewG2()

	// Compute mapping
	r, err := g.MapToCurve(fe)
	if err != nil {
		return nil, err
	}

	// Encode the G2 point to 256 bytes
	return g.EncodePoint(r), nil
}

// blsSignatureVerify implements bls signature verification precompile.
type blsSignatureVerify struct{}

const (
	msgHashLength         = uint64(32)
	signatureLength       = uint64(96)
	singleBlsPubkeyLength = uint64(48)
)

// RequiredGas returns the gas required to execute the pre-compiled contract.
func (c *blsSignatureVerify) RequiredGas(input []byte) uint64 {
	msgAndSigLength := msgHashLength + signatureLength
	inputLen := uint64(len(input))
	if inputLen <= msgAndSigLength ||
		(inputLen-msgAndSigLength)%singleBlsPubkeyLength != 0 {
		return params.BlsSignatureVerifyBaseGas
	}
	pubKeyNumber := (inputLen - msgAndSigLength) / singleBlsPubkeyLength
	return params.BlsSignatureVerifyBaseGas + pubKeyNumber*params.BlsSignatureVerifyPerKeyGas
}

// Run input:
// msg      | signature | [{bls pubkey}] |
// 32 bytes | 96 bytes  | [{48 bytes}]   |
func (c *blsSignatureVerify) Run(input []byte) ([]byte, error) {
	msgAndSigLength := msgHashLength + signatureLength
	inputLen := uint64(len(input))
	if inputLen <= msgAndSigLength ||
		(inputLen-msgAndSigLength)%singleBlsPubkeyLength != 0 {
		log.Debug("blsSignatureVerify input size wrong", "inputLen", inputLen)
		return nil, ErrExecutionReverted
	}

	var msg [32]byte
	msgBytes := getData(input, 0, msgHashLength)
	copy(msg[:], msgBytes)

	signatureBytes := getData(input, msgHashLength, signatureLength)
	sig, err := bls.SignatureFromBytes(signatureBytes)
	if err != nil {
		log.Debug("blsSignatureVerify invalid signature", "err", err)
		return nil, ErrExecutionReverted
	}

	pubKeyNumber := (inputLen - msgAndSigLength) / singleBlsPubkeyLength
	pubKeys := make([]bls.PublicKey, pubKeyNumber)
	for i := uint64(0); i < pubKeyNumber; i++ {
		pubKeyBytes := getData(input, msgAndSigLength+i*singleBlsPubkeyLength, singleBlsPubkeyLength)
		pubKey, err := bls.PublicKeyFromBytes(pubKeyBytes)
		if err != nil {
			log.Debug("blsSignatureVerify invalid pubKey", "err", err)
			return nil, ErrExecutionReverted
		}
		pubKeys[i] = pubKey
	}

	if pubKeyNumber > 1 {
		if !sig.FastAggregateVerify(pubKeys, msg) {
			return big0.Bytes(), nil
		}
	} else {
		if !sig.Verify(pubKeys[0], msgBytes) {
			return big0.Bytes(), nil
		}
	}

	return big1.Bytes(), nil
}<|MERGE_RESOLUTION|>--- conflicted
+++ resolved
@@ -410,18 +410,10 @@
 
 // modexpMultComplexity implements bigModexp multComplexity formula, as defined in EIP-198
 //
-<<<<<<< HEAD
-// def mult_complexity(x):
-//
-//	if x <= 64: return x ** 2
-//	elif x <= 1024: return x ** 2 // 4 + 96 * x - 3072
-//	else: return x ** 2 // 16 + 480 * x - 199680
-=======
 //	def mult_complexity(x):
 //		if x <= 64: return x ** 2
 //		elif x <= 1024: return x ** 2 // 4 + 96 * x - 3072
 //		else: return x ** 2 // 16 + 480 * x - 199680
->>>>>>> 3ec6fe61
 //
 // where is x is max(length_of_MODULUS, length_of_BASE)
 func modexpMultComplexity(x *big.Int) *big.Int {
