--- conflicted
+++ resolved
@@ -610,15 +610,9 @@
 		// def mult_complexity(x):
 		//    ceiling(x/8)^2
 		//
-<<<<<<< HEAD
-		// where is x is max(length_of_MODULUS, length_of_BASE)
-		gas = gas.Add(gas, big7)
-		gas = gas.Div(gas, big8)
-=======
 		//where is x is max(length_of_MODULUS, length_of_BASE)
 		gas.Add(gas, big7)
 		gas.Rsh(gas, 3)
->>>>>>> aadddf3a
 		gas.Mul(gas, gas)
 
 		gas.Mul(gas, math.BigMax(adjExpLen, big1))
