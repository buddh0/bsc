// Copyright 2014 The go-ethereum Authors
// This file is part of the go-ethereum library.
//
// The go-ethereum library is free software: you can redistribute it and/or modify
// it under the terms of the GNU Lesser General Public License as published by
// the Free Software Foundation, either version 3 of the License, or
// (at your option) any later version.
//
// The go-ethereum library is distributed in the hope that it will be useful,
// but WITHOUT ANY WARRANTY; without even the implied warranty of
// MERCHANTABILITY or FITNESS FOR A PARTICULAR PURPOSE. See the
// GNU Lesser General Public License for more details.
//
// You should have received a copy of the GNU Lesser General Public License
// along with the go-ethereum library. If not, see <http://www.gnu.org/licenses/>.

package vm

import (
	"math/big"
	"sync"
	"sync/atomic"
<<<<<<< HEAD

	"github.com/holiman/uint256"
=======
>>>>>>> 2c6dda5a

	"github.com/ethereum/go-ethereum/common"
	"github.com/ethereum/go-ethereum/crypto"
	"github.com/ethereum/go-ethereum/params"
)

// emptyCodeHash is used by create to ensure deployment is disallowed to already
// deployed contract addresses (relevant after the account abstraction).
var emptyCodeHash = crypto.Keccak256Hash(nil)

var EvmPool = sync.Pool{
	New: func() interface{} {
		return &EVM{}
	},
}

type (
	// CanTransferFunc is the signature of a transfer guard function
	CanTransferFunc func(StateDB, common.Address, *big.Int) bool
	// TransferFunc is the signature of a transfer function
	TransferFunc func(StateDB, common.Address, common.Address, *big.Int)
	// GetHashFunc returns the n'th block hash in the blockchain
	// and is used by the BLOCKHASH EVM op code.
	GetHashFunc func(uint64) common.Hash
)

func (evm *EVM) precompile(addr common.Address) (PrecompiledContract, bool) {
	var precompiles map[common.Address]PrecompiledContract
	switch {
	case evm.chainRules.IsHertz:
		precompiles = PrecompiledContractsHertz
	case evm.chainRules.IsPlato:
		precompiles = PrecompiledContractsPlato
	case evm.chainRules.IsLuban:
		precompiles = PrecompiledContractsLuban
	case evm.chainRules.IsPlanck:
		precompiles = PrecompiledContractsPlanck
	case evm.chainRules.IsMoran:
		precompiles = PrecompiledContractsMoran
	case evm.chainRules.IsNano:
		precompiles = PrecompiledContractsNano
	case evm.chainRules.IsBerlin:
		precompiles = PrecompiledContractsBerlin
	case evm.chainRules.IsIstanbul:
		precompiles = PrecompiledContractsIstanbul
	case evm.chainRules.IsByzantium:
		precompiles = PrecompiledContractsByzantium
	default:
		precompiles = PrecompiledContractsHomestead
	}
	p, ok := precompiles[addr]
	return p, ok
}

// BlockContext provides the EVM with auxiliary information. Once provided
// it shouldn't be modified.
type BlockContext struct {
	// CanTransfer returns whether the account contains
	// sufficient ether to transfer the value
	CanTransfer CanTransferFunc
	// Transfer transfers ether from one account to the other
	Transfer TransferFunc
	// GetHash returns the hash corresponding to n
	GetHash GetHashFunc

	// Block information
	Coinbase    common.Address // Provides information for COINBASE
	GasLimit    uint64         // Provides information for GASLIMIT
	BlockNumber *big.Int       // Provides information for NUMBER
	Time        *big.Int       // Provides information for TIME
	Difficulty  *big.Int       // Provides information for DIFFICULTY
	BaseFee     *big.Int       // Provides information for BASEFEE
	Random      *common.Hash   // Provides information for PREVRANDAO
}

// TxContext provides the EVM with information about a transaction.
// All fields can change between transactions.
type TxContext struct {
	// Message information
	Origin   common.Address // Provides information for ORIGIN
	GasPrice *big.Int       // Provides information for GASPRICE
}

// EVM is the Ethereum Virtual Machine base object and provides
// the necessary tools to run a contract on the given state with
// the provided context. It should be noted that any error
// generated through any of the calls should be considered a
// revert-state-and-consume-all-gas operation, no checks on
// specific errors should ever be performed. The interpreter makes
// sure that any errors generated are to be considered faulty code.
//
// The EVM should never be reused and is not thread safe.
type EVM struct {
	// Context provides auxiliary blockchain related information
	Context BlockContext
	TxContext
	// StateDB gives access to the underlying state
	StateDB StateDB
	// Depth is the current call stack
	depth int

	// chainConfig contains information about the current chain
	chainConfig *params.ChainConfig
	// chain rules contains the chain rules for the current epoch
	chainRules params.Rules
	// virtual machine configuration options used to initialise the
	// evm.
	Config Config
	// global (to this context) ethereum virtual machine
	// used throughout the execution of the tx.
	interpreter *EVMInterpreter
	// abort is used to abort the EVM calling operations
	// NOTE: must be set atomically
	abort int32
	// callGasTemp holds the gas available for the current call. This is needed because the
	// available gas is calculated in gasCall* according to the 63/64 rule and later
	// applied in opCall*.
	callGasTemp uint64
}

// NewEVM returns a new EVM. The returned EVM is not thread safe and should
// only ever be used *once*.
func NewEVM(blockCtx BlockContext, txCtx TxContext, statedb StateDB, chainConfig *params.ChainConfig, config Config) *EVM {
<<<<<<< HEAD
	evm := EvmPool.Get().(*EVM)
	evm.Context = blockCtx
	evm.TxContext = txCtx
	evm.StateDB = statedb
	evm.Config = config
	evm.chainConfig = chainConfig
	evm.chainRules = chainConfig.Rules(blockCtx.BlockNumber, blockCtx.Random != nil)
	evm.abort = 0
	evm.callGasTemp = 0
	evm.depth = 0

=======
	evm := &EVM{
		Context:     blockCtx,
		TxContext:   txCtx,
		StateDB:     statedb,
		Config:      config,
		chainConfig: chainConfig,
		chainRules:  chainConfig.Rules(blockCtx.BlockNumber, blockCtx.Random != nil, blockCtx.Time),
	}
>>>>>>> 2c6dda5a
	evm.interpreter = NewEVMInterpreter(evm, config)

	return evm
}

// Reset resets the EVM with a new transaction context.Reset
// This is not threadsafe and should only be done very cautiously.
func (evm *EVM) Reset(txCtx TxContext, statedb StateDB) {
	evm.TxContext = txCtx
	evm.StateDB = statedb
}

// Cancel cancels any running EVM operation. This may be called concurrently and
// it's safe to be called multiple times.
func (evm *EVM) Cancel() {
	atomic.StoreInt32(&evm.abort, 1)
}

// Cancelled returns true if Cancel has been called
func (evm *EVM) Cancelled() bool {
	return atomic.LoadInt32(&evm.abort) == 1
}

// Interpreter returns the current interpreter
func (evm *EVM) Interpreter() *EVMInterpreter {
	return evm.interpreter
}

// Call executes the contract associated with the addr with the given input as
// parameters. It also handles any necessary value transfer required and takes
// the necessary steps to create accounts and reverses the state in case of an
// execution error or failed value transfer.
func (evm *EVM) Call(caller ContractRef, addr common.Address, input []byte, gas uint64, value *big.Int) (ret []byte, leftOverGas uint64, err error) {
	// Fail if we're trying to execute above the call depth limit
	if evm.depth > int(params.CallCreateDepth) {
		return nil, gas, ErrDepth
	}
	// Fail if we're trying to transfer more than the available balance
	if value.Sign() != 0 && !evm.Context.CanTransfer(evm.StateDB, caller.Address(), value) {
		return nil, gas, ErrInsufficientBalance
	}
	snapshot := evm.StateDB.Snapshot()
	p, isPrecompile := evm.precompile(addr)

	if !evm.StateDB.Exist(addr) {
		if !isPrecompile && evm.chainRules.IsEIP158 && value.Sign() == 0 {
			// Calling a non existing account, don't do anything, but ping the tracer
			if evm.Config.Debug {
				if evm.depth == 0 {
					evm.Config.Tracer.CaptureStart(evm, caller.Address(), addr, false, input, gas, value)
					evm.Config.Tracer.CaptureEnd(ret, 0, nil)
				} else {
					evm.Config.Tracer.CaptureEnter(CALL, caller.Address(), addr, input, gas, value)
					evm.Config.Tracer.CaptureExit(ret, 0, nil)
				}
			}
			return nil, gas, nil
		}
		evm.StateDB.CreateAccount(addr)
	}
	evm.Context.Transfer(evm.StateDB, caller.Address(), addr, value)

	// Capture the tracer start/end events in debug mode
	if evm.Config.Debug {
		if evm.depth == 0 {
			evm.Config.Tracer.CaptureStart(evm, caller.Address(), addr, false, input, gas, value)
			defer func(startGas uint64) { // Lazy evaluation of the parameters
				evm.Config.Tracer.CaptureEnd(ret, startGas-gas, err)
			}(gas)
		} else {
			// Handle tracer events for entering and exiting a call frame
			evm.Config.Tracer.CaptureEnter(CALL, caller.Address(), addr, input, gas, value)
			defer func(startGas uint64) {
				evm.Config.Tracer.CaptureExit(ret, startGas-gas, err)
			}(gas)
		}
	}

	if isPrecompile {
		ret, gas, err = RunPrecompiledContract(p, input, gas)
	} else {
		// Initialise a new contract and set the code that is to be used by the EVM.
		// The contract is a scoped environment for this execution context only.
		code := evm.StateDB.GetCode(addr)
		if len(code) == 0 {
			ret, err = nil, nil // gas is unchanged
		} else {
			addrCopy := addr
			// If the account has no code, we can abort here
			// The depth-check is already done, and precompiles handled above
			contract := NewContract(caller, AccountRef(addrCopy), value, gas)
			contract.SetCallCode(&addrCopy, evm.StateDB.GetCodeHash(addrCopy), code)
			ret, err = evm.interpreter.Run(contract, input, false)
			gas = contract.Gas
		}
	}
	// When an error was returned by the EVM or when setting the creation code
	// above we revert to the snapshot and consume any gas remaining. Additionally
	// when we're in homestead this also counts for code storage gas errors.
	if err != nil {
		evm.StateDB.RevertToSnapshot(snapshot)
		if err != ErrExecutionReverted {
			gas = 0
		}
		// TODO: consider clearing up unused snapshots:
		// } else {
		//	evm.StateDB.DiscardSnapshot(snapshot)
	}
	return ret, gas, err
}

// CallCode executes the contract associated with the addr with the given input
// as parameters. It also handles any necessary value transfer required and takes
// the necessary steps to create accounts and reverses the state in case of an
// execution error or failed value transfer.
//
// CallCode differs from Call in the sense that it executes the given address'
// code with the caller as context.
func (evm *EVM) CallCode(caller ContractRef, addr common.Address, input []byte, gas uint64, value *big.Int) (ret []byte, leftOverGas uint64, err error) {
	// Fail if we're trying to execute above the call depth limit
	if evm.depth > int(params.CallCreateDepth) {
		return nil, gas, ErrDepth
	}
	// Fail if we're trying to transfer more than the available balance
	// Note although it's noop to transfer X ether to caller itself. But
	// if caller doesn't have enough balance, it would be an error to allow
	// over-charging itself. So the check here is necessary.
	if !evm.Context.CanTransfer(evm.StateDB, caller.Address(), value) {
		return nil, gas, ErrInsufficientBalance
	}
	var snapshot = evm.StateDB.Snapshot()

	// Invoke tracer hooks that signal entering/exiting a call frame
	if evm.Config.Debug {
		evm.Config.Tracer.CaptureEnter(CALLCODE, caller.Address(), addr, input, gas, value)
		defer func(startGas uint64) {
			evm.Config.Tracer.CaptureExit(ret, startGas-gas, err)
		}(gas)
	}

	// It is allowed to call precompiles, even via delegatecall
	if p, isPrecompile := evm.precompile(addr); isPrecompile {
		ret, gas, err = RunPrecompiledContract(p, input, gas)
	} else {
		addrCopy := addr
		// Initialise a new contract and set the code that is to be used by the EVM.
		// The contract is a scoped environment for this execution context only.
		contract := NewContract(caller, AccountRef(caller.Address()), value, gas)
		contract.SetCallCode(&addrCopy, evm.StateDB.GetCodeHash(addrCopy), evm.StateDB.GetCode(addrCopy))
		ret, err = evm.interpreter.Run(contract, input, false)
		gas = contract.Gas
	}
	if err != nil {
		evm.StateDB.RevertToSnapshot(snapshot)
		if err != ErrExecutionReverted {
			gas = 0
		}
	}
	return ret, gas, err
}

// DelegateCall executes the contract associated with the addr with the given input
// as parameters. It reverses the state in case of an execution error.
//
// DelegateCall differs from CallCode in the sense that it executes the given address'
// code with the caller as context and the caller is set to the caller of the caller.
func (evm *EVM) DelegateCall(caller ContractRef, addr common.Address, input []byte, gas uint64) (ret []byte, leftOverGas uint64, err error) {
	// Fail if we're trying to execute above the call depth limit
	if evm.depth > int(params.CallCreateDepth) {
		return nil, gas, ErrDepth
	}
	var snapshot = evm.StateDB.Snapshot()

	// Invoke tracer hooks that signal entering/exiting a call frame
	if evm.Config.Debug {
		evm.Config.Tracer.CaptureEnter(DELEGATECALL, caller.Address(), addr, input, gas, nil)
		defer func(startGas uint64) {
			evm.Config.Tracer.CaptureExit(ret, startGas-gas, err)
		}(gas)
	}

	// It is allowed to call precompiles, even via delegatecall
	if p, isPrecompile := evm.precompile(addr); isPrecompile {
		ret, gas, err = RunPrecompiledContract(p, input, gas)
	} else {
		addrCopy := addr
		// Initialise a new contract and make initialise the delegate values
		contract := NewContract(caller, AccountRef(caller.Address()), nil, gas).AsDelegate()
		contract.SetCallCode(&addrCopy, evm.StateDB.GetCodeHash(addrCopy), evm.StateDB.GetCode(addrCopy))
		ret, err = evm.interpreter.Run(contract, input, false)
		gas = contract.Gas
	}
	if err != nil {
		evm.StateDB.RevertToSnapshot(snapshot)
		if err != ErrExecutionReverted {
			gas = 0
		}
	}
	return ret, gas, err
}

// StaticCall executes the contract associated with the addr with the given input
// as parameters while disallowing any modifications to the state during the call.
// Opcodes that attempt to perform such modifications will result in exceptions
// instead of performing the modifications.
func (evm *EVM) StaticCall(caller ContractRef, addr common.Address, input []byte, gas uint64) (ret []byte, leftOverGas uint64, err error) {
	// Fail if we're trying to execute above the call depth limit
	if evm.depth > int(params.CallCreateDepth) {
		return nil, gas, ErrDepth
	}
	// We take a snapshot here. This is a bit counter-intuitive, and could probably be skipped.
	// However, even a staticcall is considered a 'touch'. On mainnet, static calls were introduced
	// after all empty accounts were deleted, so this is not required. However, if we omit this,
	// then certain tests start failing; stRevertTest/RevertPrecompiledTouchExactOOG.json.
	// We could change this, but for now it's left for legacy reasons
	var snapshot = evm.StateDB.Snapshot()

	// We do an AddBalance of zero here, just in order to trigger a touch.
	// This doesn't matter on Mainnet, where all empties are gone at the time of Byzantium,
	// but is the correct thing to do and matters on other networks, in tests, and potential
	// future scenarios
	evm.StateDB.AddBalance(addr, big0)

	// Invoke tracer hooks that signal entering/exiting a call frame
	if evm.Config.Debug {
		evm.Config.Tracer.CaptureEnter(STATICCALL, caller.Address(), addr, input, gas, nil)
		defer func(startGas uint64) {
			evm.Config.Tracer.CaptureExit(ret, startGas-gas, err)
		}(gas)
	}

	if p, isPrecompile := evm.precompile(addr); isPrecompile {
		ret, gas, err = RunPrecompiledContract(p, input, gas)
	} else {
		// At this point, we use a copy of address. If we don't, the go compiler will
		// leak the 'contract' to the outer scope, and make allocation for 'contract'
		// even if the actual execution ends on RunPrecompiled above.
		addrCopy := addr
		// Initialise a new contract and set the code that is to be used by the EVM.
		// The contract is a scoped environment for this execution context only.
		contract := NewContract(caller, AccountRef(addrCopy), new(big.Int), gas)
		contract.SetCallCode(&addrCopy, evm.StateDB.GetCodeHash(addrCopy), evm.StateDB.GetCode(addrCopy))
		// When an error was returned by the EVM or when setting the creation code
		// above we revert to the snapshot and consume any gas remaining. Additionally
		// when we're in Homestead this also counts for code storage gas errors.
		ret, err = evm.interpreter.Run(contract, input, true)
		gas = contract.Gas
	}
	if err != nil {
		evm.StateDB.RevertToSnapshot(snapshot)
		if err != ErrExecutionReverted {
			gas = 0
		}
	}
	return ret, gas, err
}

type codeAndHash struct {
	code []byte
	hash common.Hash
}

func (c *codeAndHash) Hash() common.Hash {
	if c.hash == (common.Hash{}) {
		c.hash = crypto.Keccak256Hash(c.code)
	}
	return c.hash
}

// create creates a new contract using code as deployment code.
func (evm *EVM) create(caller ContractRef, codeAndHash *codeAndHash, gas uint64, value *big.Int, address common.Address, typ OpCode) ([]byte, common.Address, uint64, error) {
	// Depth check execution. Fail if we're trying to execute above the
	// limit.
	if evm.depth > int(params.CallCreateDepth) {
		return nil, common.Address{}, gas, ErrDepth
	}
	if !evm.Context.CanTransfer(evm.StateDB, caller.Address(), value) {
		return nil, common.Address{}, gas, ErrInsufficientBalance
	}
	nonce := evm.StateDB.GetNonce(caller.Address())
	if nonce+1 < nonce {
		return nil, common.Address{}, gas, ErrNonceUintOverflow
	}
	evm.StateDB.SetNonce(caller.Address(), nonce+1)
	// We add this to the access list _before_ taking a snapshot. Even if the creation fails,
	// the access-list change should not be rolled back
	if evm.chainRules.IsBerlin {
		evm.StateDB.AddAddressToAccessList(address)
	}
	// Ensure there's no existing contract already at the designated address
	contractHash := evm.StateDB.GetCodeHash(address)
	if evm.StateDB.GetNonce(address) != 0 || (contractHash != (common.Hash{}) && contractHash != emptyCodeHash) {
		return nil, common.Address{}, 0, ErrContractAddressCollision
	}
	// Create a new account on the state
	snapshot := evm.StateDB.Snapshot()
	evm.StateDB.CreateAccount(address)
	if evm.chainRules.IsEIP158 {
		evm.StateDB.SetNonce(address, 1)
	}
	evm.Context.Transfer(evm.StateDB, caller.Address(), address, value)

	// Initialise a new contract and set the code that is to be used by the EVM.
	// The contract is a scoped environment for this execution context only.
	contract := NewContract(caller, AccountRef(address), value, gas)
	contract.SetCodeOptionalHash(&address, codeAndHash)

	if evm.Config.Debug {
		if evm.depth == 0 {
			evm.Config.Tracer.CaptureStart(evm, caller.Address(), address, true, codeAndHash.code, gas, value)
		} else {
			evm.Config.Tracer.CaptureEnter(typ, caller.Address(), address, codeAndHash.code, gas, value)
		}
	}

	ret, err := evm.interpreter.Run(contract, nil, false)

	// Check whether the max code size has been exceeded, assign err if the case.
	if err == nil && evm.chainRules.IsEIP158 && len(ret) > params.MaxCodeSize {
		err = ErrMaxCodeSizeExceeded
	}

	// Reject code starting with 0xEF if EIP-3541 is enabled.
	if err == nil && len(ret) >= 1 && ret[0] == 0xEF && evm.chainRules.IsLondon {
		err = ErrInvalidCode
	}

	// if the contract creation ran successfully and no errors were returned
	// calculate the gas required to store the code. If the code could not
	// be stored due to not enough gas set an error and let it be handled
	// by the error checking condition below.
	if err == nil {
		createDataGas := uint64(len(ret)) * params.CreateDataGas
		if contract.UseGas(createDataGas) {
			evm.StateDB.SetCode(address, ret)
		} else {
			err = ErrCodeStoreOutOfGas
		}
	}

	// When an error was returned by the EVM or when setting the creation code
	// above we revert to the snapshot and consume any gas remaining. Additionally
	// when we're in homestead this also counts for code storage gas errors.
	if err != nil && (evm.chainRules.IsHomestead || err != ErrCodeStoreOutOfGas) {
		evm.StateDB.RevertToSnapshot(snapshot)
		if err != ErrExecutionReverted {
			contract.UseGas(contract.Gas)
		}
	}

	if evm.Config.Debug {
		if evm.depth == 0 {
			evm.Config.Tracer.CaptureEnd(ret, gas-contract.Gas, err)
		} else {
			evm.Config.Tracer.CaptureExit(ret, gas-contract.Gas, err)
		}
	}
	return ret, address, contract.Gas, err
}

// Create creates a new contract using code as deployment code.
func (evm *EVM) Create(caller ContractRef, code []byte, gas uint64, value *big.Int) (ret []byte, contractAddr common.Address, leftOverGas uint64, err error) {
	contractAddr = crypto.CreateAddress(caller.Address(), evm.StateDB.GetNonce(caller.Address()))
	return evm.create(caller, &codeAndHash{code: code}, gas, value, contractAddr, CREATE)
}

// Create2 creates a new contract using code as deployment code.
//
// The different between Create2 with Create is Create2 uses keccak256(0xff ++ msg.sender ++ salt ++ keccak256(init_code))[12:]
// instead of the usual sender-and-nonce-hash as the address where the contract is initialized at.
func (evm *EVM) Create2(caller ContractRef, code []byte, gas uint64, endowment *big.Int, salt *uint256.Int) (ret []byte, contractAddr common.Address, leftOverGas uint64, err error) {
	codeAndHash := &codeAndHash{code: code}
	contractAddr = crypto.CreateAddress2(caller.Address(), salt.Bytes32(), codeAndHash.Hash().Bytes())
	return evm.create(caller, codeAndHash, gas, endowment, contractAddr, CREATE2)
}

// ChainConfig returns the environment's chain configuration
func (evm *EVM) ChainConfig() *params.ChainConfig { return evm.chainConfig }<|MERGE_RESOLUTION|>--- conflicted
+++ resolved
@@ -20,11 +20,8 @@
 	"math/big"
 	"sync"
 	"sync/atomic"
-<<<<<<< HEAD
 
 	"github.com/holiman/uint256"
-=======
->>>>>>> 2c6dda5a
 
 	"github.com/ethereum/go-ethereum/common"
 	"github.com/ethereum/go-ethereum/crypto"
@@ -148,28 +145,17 @@
 // NewEVM returns a new EVM. The returned EVM is not thread safe and should
 // only ever be used *once*.
 func NewEVM(blockCtx BlockContext, txCtx TxContext, statedb StateDB, chainConfig *params.ChainConfig, config Config) *EVM {
-<<<<<<< HEAD
 	evm := EvmPool.Get().(*EVM)
 	evm.Context = blockCtx
 	evm.TxContext = txCtx
 	evm.StateDB = statedb
 	evm.Config = config
 	evm.chainConfig = chainConfig
-	evm.chainRules = chainConfig.Rules(blockCtx.BlockNumber, blockCtx.Random != nil)
+	evm.chainRules = chainConfig.Rules(blockCtx.BlockNumber, blockCtx.Random != nil, blockCtx.Time)
 	evm.abort = 0
 	evm.callGasTemp = 0
 	evm.depth = 0
 
-=======
-	evm := &EVM{
-		Context:     blockCtx,
-		TxContext:   txCtx,
-		StateDB:     statedb,
-		Config:      config,
-		chainConfig: chainConfig,
-		chainRules:  chainConfig.Rules(blockCtx.BlockNumber, blockCtx.Random != nil, blockCtx.Time),
-	}
->>>>>>> 2c6dda5a
 	evm.interpreter = NewEVMInterpreter(evm, config)
 
 	return evm
