// Copyright 2019 The go-ethereum Authors
// This file is part of the go-ethereum library.
//
// The go-ethereum library is free software: you can redistribute it and/or modify
// it under the terms of the GNU Lesser General Public License as published by
// the Free Software Foundation, either version 3 of the License, or
// (at your option) any later version.
//
// The go-ethereum library is distributed in the hope that it will be useful,
// but WITHOUT ANY WARRANTY; without even the implied warranty of
// MERCHANTABILITY or FITNESS FOR A PARTICULAR PURPOSE. See the
// GNU Lesser General Public License for more details.
//
// You should have received a copy of the GNU Lesser General Public License
// along with the go-ethereum library. If not, see <http://www.gnu.org/licenses/>.

package forkid

import (
	"bytes"
	"math"
	"math/big"
	"testing"

	"github.com/ethereum/go-ethereum/common"
	"github.com/ethereum/go-ethereum/params"
	"github.com/ethereum/go-ethereum/rlp"
)

// TestCreation tests that different genesis and fork rule combinations result in
// the correct fork ID.
func TestCreation(t *testing.T) {
	mergeConfig := *params.MainnetChainConfig
	mergeConfig.MergeForkBlock = big.NewInt(18000000)
	type testcase struct {
		head uint64
		want ID
	}
	tests := []struct {
		config  *params.ChainConfig
		genesis common.Hash
		cases   []testcase
	}{
		// Mainnet test cases
		{
			params.MainnetChainConfig,
			params.MainnetGenesisHash,
			[]testcase{
				{0, ID{Hash: checksumToBytes(0xfc64ec04), Next: 1150000}},         // Unsynced
				{1149999, ID{Hash: checksumToBytes(0xfc64ec04), Next: 1150000}},   // Last Frontier block
				{1150000, ID{Hash: checksumToBytes(0x97c2c34c), Next: 1920000}},   // First Homestead block
				{1919999, ID{Hash: checksumToBytes(0x97c2c34c), Next: 1920000}},   // Last Homestead block
				{1920000, ID{Hash: checksumToBytes(0x91d1f948), Next: 2463000}},   // First DAO block
				{2462999, ID{Hash: checksumToBytes(0x91d1f948), Next: 2463000}},   // Last DAO block
				{2463000, ID{Hash: checksumToBytes(0x7a64da13), Next: 2675000}},   // First Tangerine block
				{2674999, ID{Hash: checksumToBytes(0x7a64da13), Next: 2675000}},   // Last Tangerine block
				{2675000, ID{Hash: checksumToBytes(0x3edd5b10), Next: 4370000}},   // First Spurious block
				{4369999, ID{Hash: checksumToBytes(0x3edd5b10), Next: 4370000}},   // Last Spurious block
				{4370000, ID{Hash: checksumToBytes(0xa00bc324), Next: 7280000}},   // First Byzantium block
				{7279999, ID{Hash: checksumToBytes(0xa00bc324), Next: 7280000}},   // Last Byzantium block
				{7280000, ID{Hash: checksumToBytes(0x668db0af), Next: 9069000}},   // First and last Constantinople, first Petersburg block
				{9068999, ID{Hash: checksumToBytes(0x668db0af), Next: 9069000}},   // Last Petersburg block
				{9069000, ID{Hash: checksumToBytes(0x879d6e30), Next: 9200000}},   // First Istanbul and first Muir Glacier block
				{9199999, ID{Hash: checksumToBytes(0x879d6e30), Next: 9200000}},   // Last Istanbul and first Muir Glacier block
				{9200000, ID{Hash: checksumToBytes(0xe029e991), Next: 12244000}},  // First Muir Glacier block
				{12243999, ID{Hash: checksumToBytes(0xe029e991), Next: 12244000}}, // Last Muir Glacier block
				{12244000, ID{Hash: checksumToBytes(0x0eb440f6), Next: 12965000}}, // First Berlin block
				{12964999, ID{Hash: checksumToBytes(0x0eb440f6), Next: 12965000}}, // Last Berlin block
				{12965000, ID{Hash: checksumToBytes(0xb715077d), Next: 13773000}}, // First London block
				{13772999, ID{Hash: checksumToBytes(0xb715077d), Next: 13773000}}, // Last London block
				{13773000, ID{Hash: checksumToBytes(0x20c327fc), Next: 15050000}}, // First Arrow Glacier block
				{15049999, ID{Hash: checksumToBytes(0x20c327fc), Next: 15050000}}, // Last Arrow Glacier block
				{15050000, ID{Hash: checksumToBytes(0xf0afd0e3), Next: 0}},        // First Gray Glacier block
				{20000000, ID{Hash: checksumToBytes(0xf0afd0e3), Next: 0}},        // Future Gray Glacier block
			},
		},
<<<<<<< HEAD
=======
		// Ropsten test cases
		{
			params.RopstenChainConfig,
			params.RopstenGenesisHash,
			[]testcase{
				{0, ID{Hash: checksumToBytes(0x30c7ddbc), Next: 10}},              // Unsynced, last Frontier, Homestead and first Tangerine block
				{9, ID{Hash: checksumToBytes(0x30c7ddbc), Next: 10}},              // Last Tangerine block
				{10, ID{Hash: checksumToBytes(0x63760190), Next: 1700000}},        // First Spurious block
				{1699999, ID{Hash: checksumToBytes(0x63760190), Next: 1700000}},   // Last Spurious block
				{1700000, ID{Hash: checksumToBytes(0x3ea159c7), Next: 4230000}},   // First Byzantium block
				{4229999, ID{Hash: checksumToBytes(0x3ea159c7), Next: 4230000}},   // Last Byzantium block
				{4230000, ID{Hash: checksumToBytes(0x97b544f3), Next: 4939394}},   // First Constantinople block
				{4939393, ID{Hash: checksumToBytes(0x97b544f3), Next: 4939394}},   // Last Constantinople block
				{4939394, ID{Hash: checksumToBytes(0xd6e2149b), Next: 6485846}},   // First Petersburg block
				{6485845, ID{Hash: checksumToBytes(0xd6e2149b), Next: 6485846}},   // Last Petersburg block
				{6485846, ID{Hash: checksumToBytes(0x4bc66396), Next: 7117117}},   // First Istanbul block
				{7117116, ID{Hash: checksumToBytes(0x4bc66396), Next: 7117117}},   // Last Istanbul block
				{7117117, ID{Hash: checksumToBytes(0x6727ef90), Next: 9812189}},   // First Muir Glacier block
				{9812188, ID{Hash: checksumToBytes(0x6727ef90), Next: 9812189}},   // Last Muir Glacier block
				{9812189, ID{Hash: checksumToBytes(0xa157d377), Next: 10499401}},  // First Berlin block
				{10499400, ID{Hash: checksumToBytes(0xa157d377), Next: 10499401}}, // Last Berlin block
				{10499401, ID{Hash: checksumToBytes(0x7119b6b3), Next: 0}},        // First London block
				{11000000, ID{Hash: checksumToBytes(0x7119b6b3), Next: 0}},        // Future London block
			},
		},
		// Rinkeby test cases
		{
			params.RinkebyChainConfig,
			params.RinkebyGenesisHash,
			[]testcase{
				{0, ID{Hash: checksumToBytes(0x3b8e0691), Next: 1}},             // Unsynced, last Frontier block
				{1, ID{Hash: checksumToBytes(0x60949295), Next: 2}},             // First and last Homestead block
				{2, ID{Hash: checksumToBytes(0x8bde40dd), Next: 3}},             // First and last Tangerine block
				{3, ID{Hash: checksumToBytes(0xcb3a64bb), Next: 1035301}},       // First Spurious block
				{1035300, ID{Hash: checksumToBytes(0xcb3a64bb), Next: 1035301}}, // Last Spurious block
				{1035301, ID{Hash: checksumToBytes(0x8d748b57), Next: 3660663}}, // First Byzantium block
				{3660662, ID{Hash: checksumToBytes(0x8d748b57), Next: 3660663}}, // Last Byzantium block
				{3660663, ID{Hash: checksumToBytes(0xe49cab14), Next: 4321234}}, // First Constantinople block
				{4321233, ID{Hash: checksumToBytes(0xe49cab14), Next: 4321234}}, // Last Constantinople block
				{4321234, ID{Hash: checksumToBytes(0xafec6b27), Next: 5435345}}, // First Petersburg block
				{5435344, ID{Hash: checksumToBytes(0xafec6b27), Next: 5435345}}, // Last Petersburg block
				{5435345, ID{Hash: checksumToBytes(0xcbdb8838), Next: 8290928}}, // First Istanbul block
				{8290927, ID{Hash: checksumToBytes(0xcbdb8838), Next: 8290928}}, // Last Istanbul block
				{8290928, ID{Hash: checksumToBytes(0x6910c8bd), Next: 8897988}}, // First Berlin block
				{8897987, ID{Hash: checksumToBytes(0x6910c8bd), Next: 8897988}}, // Last Berlin block
				{8897988, ID{Hash: checksumToBytes(0x8E29F2F3), Next: 0}},       // First London block
				{10000000, ID{Hash: checksumToBytes(0x8E29F2F3), Next: 0}},      // Future London block
			},
		},
		// Goerli test cases
		{
			params.GoerliChainConfig,
			params.GoerliGenesisHash,
			[]testcase{
				{0, ID{Hash: checksumToBytes(0xa3f5ab08), Next: 1561651}},       // Unsynced, last Frontier, Homestead, Tangerine, Spurious, Byzantium, Constantinople and first Petersburg block
				{1561650, ID{Hash: checksumToBytes(0xa3f5ab08), Next: 1561651}}, // Last Petersburg block
				{1561651, ID{Hash: checksumToBytes(0xc25efa5c), Next: 4460644}}, // First Istanbul block
				{4460643, ID{Hash: checksumToBytes(0xc25efa5c), Next: 4460644}}, // Last Istanbul block
				{4460644, ID{Hash: checksumToBytes(0x757a1c47), Next: 5062605}}, // First Berlin block
				{5000000, ID{Hash: checksumToBytes(0x757a1c47), Next: 5062605}}, // Last Berlin block
				{5062605, ID{Hash: checksumToBytes(0xB8C6299D), Next: 0}},       // First London block
				{6000000, ID{Hash: checksumToBytes(0xB8C6299D), Next: 0}},       // Future London block
			},
		},
		// Sepolia test cases
		{
			params.SepoliaChainConfig,
			params.SepoliaGenesisHash,
			[]testcase{
				{0, ID{Hash: checksumToBytes(0xfe3366e7), Next: 1735371}},       // Unsynced, last Frontier, Homestead, Tangerine, Spurious, Byzantium, Constantinople, Petersburg, Istanbul, Berlin and first London block
				{1735370, ID{Hash: checksumToBytes(0xfe3366e7), Next: 1735371}}, // Last London block
				{1735371, ID{Hash: checksumToBytes(0xb96cbd13), Next: 0}},       // First MergeNetsplit block
			},
		},
>>>>>>> 67109427
		// Merge test cases
		{
			&mergeConfig,
			params.MainnetGenesisHash,
			[]testcase{
				{0, ID{Hash: checksumToBytes(0xfc64ec04), Next: 1150000}},         // Unsynced
				{1149999, ID{Hash: checksumToBytes(0xfc64ec04), Next: 1150000}},   // Last Frontier block
				{1150000, ID{Hash: checksumToBytes(0x97c2c34c), Next: 1920000}},   // First Homestead block
				{1919999, ID{Hash: checksumToBytes(0x97c2c34c), Next: 1920000}},   // Last Homestead block
				{1920000, ID{Hash: checksumToBytes(0x91d1f948), Next: 2463000}},   // First DAO block
				{2462999, ID{Hash: checksumToBytes(0x91d1f948), Next: 2463000}},   // Last DAO block
				{2463000, ID{Hash: checksumToBytes(0x7a64da13), Next: 2675000}},   // First Tangerine block
				{2674999, ID{Hash: checksumToBytes(0x7a64da13), Next: 2675000}},   // Last Tangerine block
				{2675000, ID{Hash: checksumToBytes(0x3edd5b10), Next: 4370000}},   // First Spurious block
				{4369999, ID{Hash: checksumToBytes(0x3edd5b10), Next: 4370000}},   // Last Spurious block
				{4370000, ID{Hash: checksumToBytes(0xa00bc324), Next: 7280000}},   // First Byzantium block
				{7279999, ID{Hash: checksumToBytes(0xa00bc324), Next: 7280000}},   // Last Byzantium block
				{7280000, ID{Hash: checksumToBytes(0x668db0af), Next: 9069000}},   // First and last Constantinople, first Petersburg block
				{9068999, ID{Hash: checksumToBytes(0x668db0af), Next: 9069000}},   // Last Petersburg block
				{9069000, ID{Hash: checksumToBytes(0x879d6e30), Next: 9200000}},   // First Istanbul and first Muir Glacier block
				{9199999, ID{Hash: checksumToBytes(0x879d6e30), Next: 9200000}},   // Last Istanbul and first Muir Glacier block
				{9200000, ID{Hash: checksumToBytes(0xe029e991), Next: 12244000}},  // First Muir Glacier block
				{12243999, ID{Hash: checksumToBytes(0xe029e991), Next: 12244000}}, // Last Muir Glacier block
				{12244000, ID{Hash: checksumToBytes(0x0eb440f6), Next: 12965000}}, // First Berlin block
				{12964999, ID{Hash: checksumToBytes(0x0eb440f6), Next: 12965000}}, // Last Berlin block
				{12965000, ID{Hash: checksumToBytes(0xb715077d), Next: 13773000}}, // First London block
				{13772999, ID{Hash: checksumToBytes(0xb715077d), Next: 13773000}}, // Last London block
				{13773000, ID{Hash: checksumToBytes(0x20c327fc), Next: 15050000}}, // First Arrow Glacier block
				{15049999, ID{Hash: checksumToBytes(0x20c327fc), Next: 15050000}}, // Last Arrow Glacier block
				{15050000, ID{Hash: checksumToBytes(0xf0afd0e3), Next: 18000000}}, // First Gray Glacier block
				{18000000, ID{Hash: checksumToBytes(0x4fb8a872), Next: 0}},        // First Merge Start block
				{20000000, ID{Hash: checksumToBytes(0x4fb8a872), Next: 0}},        // Future Merge Start block
			},
		},
	}
	for i, tt := range tests {
		for j, ttt := range tt.cases {
			if have := NewID(tt.config, tt.genesis, ttt.head); have != ttt.want {
				t.Errorf("test %d, case %d: fork ID mismatch: have %x, want %x", i, j, have, ttt.want)
			}
		}
	}
}

// TestValidation tests that a local peer correctly validates and accepts a remote
// fork ID.
func TestValidation(t *testing.T) {
	tests := []struct {
		head uint64
		id   ID
		err  error
	}{
		// Local is mainnet Petersburg, remote announces the same. No future fork is announced.
		{7987396, ID{Hash: checksumToBytes(0x668db0af), Next: 0}, nil},

		// Local is mainnet Petersburg, remote announces the same. Remote also announces a next fork
		// at block 0xffffffff, but that is uncertain.
		{7987396, ID{Hash: checksumToBytes(0x668db0af), Next: math.MaxUint64}, nil},

		// Local is mainnet currently in Byzantium only (so it's aware of Petersburg), remote announces
		// also Byzantium, but it's not yet aware of Petersburg (e.g. non updated node before the fork).
		// In this case we don't know if Petersburg passed yet or not.
		{7279999, ID{Hash: checksumToBytes(0xa00bc324), Next: 0}, nil},

		// Local is mainnet currently in Byzantium only (so it's aware of Petersburg), remote announces
		// also Byzantium, and it's also aware of Petersburg (e.g. updated node before the fork). We
		// don't know if Petersburg passed yet (will pass) or not.
		{7279999, ID{Hash: checksumToBytes(0xa00bc324), Next: 7280000}, nil},

		// Local is mainnet currently in Byzantium only (so it's aware of Petersburg), remote announces
		// also Byzantium, and it's also aware of some random fork (e.g. misconfigured Petersburg). As
		// neither forks passed at neither nodes, they may mismatch, but we still connect for now.
		{7279999, ID{Hash: checksumToBytes(0xa00bc324), Next: math.MaxUint64}, nil},

		// Local is mainnet exactly on Petersburg, remote announces Byzantium + knowledge about Petersburg. Remote
		// is simply out of sync, accept.
		{7280000, ID{Hash: checksumToBytes(0xa00bc324), Next: 7280000}, nil},

		// Local is mainnet Petersburg, remote announces Byzantium + knowledge about Petersburg. Remote
		// is simply out of sync, accept.
		{7987396, ID{Hash: checksumToBytes(0xa00bc324), Next: 7280000}, nil},

		// Local is mainnet Petersburg, remote announces Spurious + knowledge about Byzantium. Remote
		// is definitely out of sync. It may or may not need the Petersburg update, we don't know yet.
		{7987396, ID{Hash: checksumToBytes(0x3edd5b10), Next: 4370000}, nil},

		// Local is mainnet Byzantium, remote announces Petersburg. Local is out of sync, accept.
		{7279999, ID{Hash: checksumToBytes(0x668db0af), Next: 0}, nil},

		// Local is mainnet Spurious, remote announces Byzantium, but is not aware of Petersburg. Local
		// out of sync. Local also knows about a future fork, but that is uncertain yet.
		{4369999, ID{Hash: checksumToBytes(0xa00bc324), Next: 0}, nil},

		// Local is mainnet Petersburg. remote announces Byzantium but is not aware of further forks.
		// Remote needs software update.
		{7987396, ID{Hash: checksumToBytes(0xa00bc324), Next: 0}, ErrRemoteStale},

		// Local is mainnet Petersburg, and isn't aware of more forks. Remote announces Petersburg +
		// 0xffffffff. Local needs software update, reject.
		{7987396, ID{Hash: checksumToBytes(0x5cddc0e1), Next: 0}, ErrLocalIncompatibleOrStale},

		// Local is mainnet Byzantium, and is aware of Petersburg. Remote announces Petersburg +
		// 0xffffffff. Local needs software update, reject.
		{7279999, ID{Hash: checksumToBytes(0x5cddc0e1), Next: 0}, ErrLocalIncompatibleOrStale},

		// Local is mainnet Petersburg, remote is Rinkeby Petersburg.
		{7987396, ID{Hash: checksumToBytes(0xafec6b27), Next: 0}, ErrLocalIncompatibleOrStale},

		// Local is mainnet Gray Glacier, far in the future. Remote announces Gopherium (non existing fork)
		// at some future block 88888888, for itself, but past block for local. Local is incompatible.
		//
		// This case detects non-upgraded nodes with majority hash power (typical Ropsten mess).
		{88888888, ID{Hash: checksumToBytes(0xf0afd0e3), Next: 88888888}, ErrLocalIncompatibleOrStale},

		// Local is mainnet Byzantium. Remote is also in Byzantium, but announces Gopherium (non existing
		// fork) at block 7279999, before Petersburg. Local is incompatible.
		{7279999, ID{Hash: checksumToBytes(0xa00bc324), Next: 7279999}, ErrLocalIncompatibleOrStale},
	}
	for i, tt := range tests {
		filter := newFilter(params.MainnetChainConfig, params.MainnetGenesisHash, func() uint64 { return tt.head })
		if err := filter(tt.id); err != tt.err {
			t.Errorf("test %d: validation error mismatch: have %v, want %v", i, err, tt.err)
		}
	}
}

// Tests that IDs are properly RLP encoded (specifically important because we
// use uint32 to store the hash, but we need to encode it as [4]byte).
func TestEncoding(t *testing.T) {
	tests := []struct {
		id   ID
		want []byte
	}{
		{ID{Hash: checksumToBytes(0), Next: 0}, common.Hex2Bytes("c6840000000080")},
		{ID{Hash: checksumToBytes(0xdeadbeef), Next: 0xBADDCAFE}, common.Hex2Bytes("ca84deadbeef84baddcafe,")},
		{ID{Hash: checksumToBytes(math.MaxUint32), Next: math.MaxUint64}, common.Hex2Bytes("ce84ffffffff88ffffffffffffffff")},
	}
	for i, tt := range tests {
		have, err := rlp.EncodeToBytes(tt.id)
		if err != nil {
			t.Errorf("test %d: failed to encode forkid: %v", i, err)
			continue
		}
		if !bytes.Equal(have, tt.want) {
			t.Errorf("test %d: RLP mismatch: have %x, want %x", i, have, tt.want)
		}
	}
}<|MERGE_RESOLUTION|>--- conflicted
+++ resolved
@@ -74,8 +74,6 @@
 				{20000000, ID{Hash: checksumToBytes(0xf0afd0e3), Next: 0}},        // Future Gray Glacier block
 			},
 		},
-<<<<<<< HEAD
-=======
 		// Ropsten test cases
 		{
 			params.RopstenChainConfig,
@@ -150,7 +148,6 @@
 				{1735371, ID{Hash: checksumToBytes(0xb96cbd13), Next: 0}},       // First MergeNetsplit block
 			},
 		},
->>>>>>> 67109427
 		// Merge test cases
 		{
 			&mergeConfig,
