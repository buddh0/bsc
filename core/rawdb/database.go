// Copyright 2018 The go-ethereum Authors
// This file is part of the go-ethereum library.
//
// The go-ethereum library is free software: you can redistribute it and/or modify
// it under the terms of the GNU Lesser General Public License as published by
// the Free Software Foundation, either version 3 of the License, or
// (at your option) any later version.
//
// The go-ethereum library is distributed in the hope that it will be useful,
// but WITHOUT ANY WARRANTY; without even the implied warranty of
// MERCHANTABILITY or FITNESS FOR A PARTICULAR PURPOSE. See the
// GNU Lesser General Public License for more details.
//
// You should have received a copy of the GNU Lesser General Public License
// along with the go-ethereum library. If not, see <http://www.gnu.org/licenses/>.

package rawdb

import (
	"bytes"
	"errors"
	"fmt"
	"os"
	"path"
	"path/filepath"
	"strings"
	"time"

	"github.com/olekukonko/tablewriter"

	"github.com/ethereum/go-ethereum/common"
	"github.com/ethereum/go-ethereum/ethdb"
	"github.com/ethereum/go-ethereum/ethdb/leveldb"
	"github.com/ethereum/go-ethereum/ethdb/memorydb"
	"github.com/ethereum/go-ethereum/ethdb/pebble"
	"github.com/ethereum/go-ethereum/log"
)

// freezerdb is a database wrapper that enabled freezer data retrievals.
type freezerdb struct {
	ancientRoot string
	ethdb.KeyValueStore
	ethdb.AncientStore
	diffStore ethdb.KeyValueStore
}

// AncientDatadir returns the path of root ancient directory.
func (frdb *freezerdb) AncientDatadir() (string, error) {
	return frdb.ancientRoot, nil
}

// Close implements io.Closer, closing both the fast key-value store as well as
// the slow ancient tables.
func (frdb *freezerdb) Close() error {
	var errs []error
	if err := frdb.AncientStore.Close(); err != nil {
		errs = append(errs, err)
	}
	if err := frdb.KeyValueStore.Close(); err != nil {
		errs = append(errs, err)
	}
	if frdb.diffStore != nil {
		if err := frdb.diffStore.Close(); err != nil {
			errs = append(errs, err)
		}
	}
	if len(errs) != 0 {
		return fmt.Errorf("%v", errs)
	}
	return nil
}

func (frdb *freezerdb) DiffStore() ethdb.KeyValueStore {
	return frdb.diffStore
}

func (frdb *freezerdb) SetDiffStore(diff ethdb.KeyValueStore) {
	if frdb.diffStore != nil {
		frdb.diffStore.Close()
	}
	frdb.diffStore = diff
}

// Freeze is a helper method used for external testing to trigger and block until
// a freeze cycle completes, without having to sleep for a minute to trigger the
// automatic background run.
func (frdb *freezerdb) Freeze(threshold uint64) error {
	if frdb.AncientStore.(*chainFreezer).readonly {
		return errReadOnly
	}
	// Set the freezer threshold to a temporary value
	defer func(old uint64) {
		frdb.AncientStore.(*chainFreezer).threshold.Store(old)
	}(frdb.AncientStore.(*chainFreezer).threshold.Load())
	frdb.AncientStore.(*chainFreezer).threshold.Store(threshold)

	// Trigger a freeze cycle and block until it's done
	trigger := make(chan struct{}, 1)
	frdb.AncientStore.(*chainFreezer).trigger <- trigger
	<-trigger
	return nil
}

// nofreezedb is a database wrapper that disables freezer data retrievals.
type nofreezedb struct {
	ethdb.KeyValueStore
	diffStore ethdb.KeyValueStore
}

// HasAncient returns an error as we don't have a backing chain freezer.
func (db *nofreezedb) HasAncient(kind string, number uint64) (bool, error) {
	return false, errNotSupported
}

// Ancient returns an error as we don't have a backing chain freezer.
func (db *nofreezedb) Ancient(kind string, number uint64) ([]byte, error) {
	return nil, errNotSupported
}

// AncientRange returns an error as we don't have a backing chain freezer.
func (db *nofreezedb) AncientRange(kind string, start, max, maxByteSize uint64) ([][]byte, error) {
	return nil, errNotSupported
}

// Ancients returns an error as we don't have a backing chain freezer.
func (db *nofreezedb) Ancients() (uint64, error) {
	return 0, errNotSupported
}

// Ancients returns an error as we don't have a backing chain freezer.
func (db *nofreezedb) ItemAmountInAncient() (uint64, error) {
	return 0, errNotSupported
}

// Tail returns an error as we don't have a backing chain freezer.
func (db *nofreezedb) Tail() (uint64, error) {
	return 0, errNotSupported
}

// AncientSize returns an error as we don't have a backing chain freezer.
func (db *nofreezedb) AncientSize(kind string) (uint64, error) {
	return 0, errNotSupported
}

// ModifyAncients is not supported.
func (db *nofreezedb) ModifyAncients(func(ethdb.AncientWriteOp) error) (int64, error) {
	return 0, errNotSupported
}

// TruncateHead returns an error as we don't have a backing chain freezer.
func (db *nofreezedb) TruncateHead(items uint64) (uint64, error) {
	return 0, errNotSupported
}

// TruncateTail returns an error as we don't have a backing chain freezer.
func (db *nofreezedb) TruncateTail(items uint64) (uint64, error) {
	return 0, errNotSupported
}

// Sync returns an error as we don't have a backing chain freezer.
func (db *nofreezedb) Sync() error {
	return errNotSupported
}

func (db *nofreezedb) DiffStore() ethdb.KeyValueStore {
	return db.diffStore
}

func (db *nofreezedb) SetDiffStore(diff ethdb.KeyValueStore) {
	db.diffStore = diff
}

func (db *nofreezedb) ReadAncients(fn func(reader ethdb.AncientReaderOp) error) (err error) {
	// Unlike other ancient-related methods, this method does not return
	// errNotSupported when invoked.
	// The reason for this is that the caller might want to do several things:
	// 1. Check if something is in freezer,
	// 2. If not, check leveldb.
	//
	// This will work, since the ancient-checks inside 'fn' will return errors,
	// and the leveldb work will continue.
	//
	// If we instead were to return errNotSupported here, then the caller would
	// have to explicitly check for that, having an extra clause to do the
	// non-ancient operations.
	return fn(db)
}

func (db *nofreezedb) AncientOffSet() uint64 {
	return 0
}

// MigrateTable processes the entries in a given table in sequence
// converting them to a new format if they're of an old format.
func (db *nofreezedb) MigrateTable(kind string, convert convertLegacyFn) error {
	return errNotSupported
}

// AncientDatadir returns an error as we don't have a backing chain freezer.
func (db *nofreezedb) AncientDatadir() (string, error) {
	return "", errNotSupported
}

// NewDatabase creates a high level database on top of a given key-value data
// store without a freezer moving immutable chain segments into cold storage.
func NewDatabase(db ethdb.KeyValueStore) ethdb.Database {
	return &nofreezedb{KeyValueStore: db}
}

// NewFreezerDb only create a freezer without statedb.
func NewFreezerDb(db ethdb.KeyValueStore, frz, namespace string, readonly bool, newOffSet uint64) (*Freezer, error) {
	// Create the idle freezer instance, this operation should be atomic to avoid mismatch between offset and acientDB.
	frdb, err := NewFreezer(frz, namespace, readonly, newOffSet, freezerTableSize, chainFreezerNoSnappy)
	if err != nil {
		return nil, err
	}
	return frdb, nil
}

// resolveChainFreezerDir is a helper function which resolves the absolute path
// of chain freezer by considering backward compatibility.
func resolveChainFreezerDir(ancient string) string {
	// Check if the chain freezer is already present in the specified
	// sub folder, if not then two possibilities:
	// - chain freezer is not initialized
	// - chain freezer exists in legacy location (root ancient folder)
	freezer := path.Join(ancient, chainFreezerName)
	if !common.FileExist(freezer) {
		if !common.FileExist(ancient) {
			// The entire ancient store is not initialized, still use the sub
			// folder for initialization.
		} else {
			// Ancient root is already initialized, then we hold the assumption
			// that chain freezer is also initialized and located in root folder.
			// In this case fallback to legacy location.
			freezer = ancient
			log.Info("Found legacy ancient chain path", "location", ancient)
		}
	}
	return freezer
}

// NewDatabaseWithFreezer creates a high level database on top of a given key-
// value data store with a freezer moving immutable chain segments into cold
// storage. The passed ancient indicates the path of root ancient directory
// where the chain freezer can be opened.
func NewDatabaseWithFreezer(db ethdb.KeyValueStore, ancient string, namespace string, readonly, disableFreeze, isLastOffset, pruneAncientData bool) (ethdb.Database, error) {
	var offset uint64
	// The offset of ancientDB should be handled differently in different scenarios.
	if isLastOffset {
		offset = ReadOffSetOfLastAncientFreezer(db)
	} else {
		offset = ReadOffSetOfCurrentAncientFreezer(db)
	}

	if pruneAncientData && !disableFreeze && !readonly {
		frdb, err := newPrunedFreezer(resolveChainFreezerDir(ancient), db, offset)
		if err != nil {
			return nil, err
		}

		go frdb.freeze()
		if !readonly {
			WriteAncientType(db, PruneFreezerType)
		}
		return &freezerdb{
			KeyValueStore: db,
			AncientStore:  frdb,
		}, nil
	}

	if pruneAncientData {
		log.Error("pruneancient not take effect, disableFreezer or readonly be set")
	}

	if prunedFrozen := ReadFrozenOfAncientFreezer(db); prunedFrozen > offset {
		offset = prunedFrozen
	}

	// Create the idle freezer instance
	frdb, err := newChainFreezer(resolveChainFreezerDir(ancient), namespace, readonly, offset)
	if err != nil {
		printChainMetadata(db)
		return nil, err
	}

	// Since the freezer can be stored separately from the user's key-value database,
	// there's a fairly high probability that the user requests invalid combinations
	// of the freezer and database. Ensure that we don't shoot ourselves in the foot
	// by serving up conflicting data, leading to both datastores getting corrupted.
	//
	//   - If both the freezer and key-value store is empty (no genesis), we just
	//     initialized a new empty freezer, so everything's fine.
	//   - If the key-value store is empty, but the freezer is not, we need to make
	//     sure the user's genesis matches the freezer. That will be checked in the
	//     blockchain, since we don't have the genesis block here (nor should we at
	//     this point care, the key-value/freezer combo is valid).
	//   - If neither the key-value store nor the freezer is empty, cross validate
	//     the genesis hashes to make sure they are compatible. If they are, also
	//     ensure that there's no gap between the freezer and subsequently leveldb.
	//   - If the key-value store is not empty, but the freezer is we might just be
	//     upgrading to the freezer release, or we might have had a small chain and
	//     not frozen anything yet. Ensure that no blocks are missing yet from the
	//     key-value store, since that would mean we already had an old freezer.

	// If the genesis hash is empty, we have a new key-value store, so nothing to
	// validate in this method. If, however, the genesis hash is not nil, compare
	// it to the freezer content.
	// Only to check the followings when offset equal to 0, otherwise the block number
	// in ancientdb did not start with 0, no genesis block in ancientdb as well.

	if kvgenesis, _ := db.Get(headerHashKey(0)); offset == 0 && len(kvgenesis) > 0 {
		if frozen, _ := frdb.Ancients(); frozen > 0 {
			// If the freezer already contains something, ensure that the genesis blocks
			// match, otherwise we might mix up freezers across chains and destroy both
			// the freezer and the key-value store.
			frgenesis, err := frdb.Ancient(ChainFreezerHashTable, 0)
			if err != nil {
				printChainMetadata(db)
				return nil, fmt.Errorf("failed to retrieve genesis from ancient %v", err)
			} else if !bytes.Equal(kvgenesis, frgenesis) {
				printChainMetadata(db)
				return nil, fmt.Errorf("genesis mismatch: %#x (leveldb) != %#x (ancients)", kvgenesis, frgenesis)
			}
			// Key-value store and freezer belong to the same network. Ensure that they
			// are contiguous, otherwise we might end up with a non-functional freezer.
			if kvhash, _ := db.Get(headerHashKey(frozen)); len(kvhash) == 0 {
				// Subsequent header after the freezer limit is missing from the database.
				// Reject startup if the database has a more recent head.
				if head := *ReadHeaderNumber(db, ReadHeadHeaderHash(db)); head > frozen-1 {
					// Find the smallest block stored in the key-value store
					// in range of [frozen, head]
					var number uint64
					for number = frozen; number <= head; number++ {
						if present, _ := db.Has(headerHashKey(number)); present {
							break
						}
					}
					// We are about to exit on error. Print database metdata beore exiting
					printChainMetadata(db)
					return nil, fmt.Errorf("gap in the chain between ancients [0 - #%d] and leveldb [#%d - #%d] ",
						frozen-1, number, head)
				}
				// Database contains only older data than the freezer, this happens if the
				// state was wiped and reinited from an existing freezer.
			}
			// Otherwise, key-value store continues where the freezer left off, all is fine.
			// We might have duplicate blocks (crash after freezer write but before key-value
			// store deletion, but that's fine).
		} else {
			// If the freezer is empty, ensure nothing was moved yet from the key-value
			// store, otherwise we'll end up missing data. We check block #1 to decide
			// if we froze anything previously or not, but do take care of databases with
			// only the genesis block.
			if ReadHeadHeaderHash(db) != common.BytesToHash(kvgenesis) {
				// Key-value store contains more data than the genesis block, make sure we
				// didn't freeze anything yet.
				if kvblob, _ := db.Get(headerHashKey(1)); len(kvblob) == 0 {
					printChainMetadata(db)
					return nil, errors.New("ancient chain segments already extracted, please set --datadir.ancient to the correct path")
				}
				// Block #1 is still in the database, we're allowed to init a new freezer
			}
			// Otherwise, the head header is still the genesis, we're allowed to init a new
			// freezer.
		}
	}
	// no prune ancinet start success
	if !readonly {
		WriteAncientType(db, EntireFreezerType)
	}
	// Freezer is consistent with the key-value database, permit combining the two
	if !disableFreeze && !frdb.readonly {
		frdb.wg.Add(1)
		go func() {
			frdb.freeze(db)
			frdb.wg.Done()
		}()
	}
	return &freezerdb{
		ancientRoot:   ancient,
		KeyValueStore: db,
		AncientStore:  frdb,
	}, nil
}

// NewMemoryDatabase creates an ephemeral in-memory key-value database without a
// freezer moving immutable chain segments into cold storage.
func NewMemoryDatabase() ethdb.Database {
	return NewDatabase(memorydb.New())
}

// NewMemoryDatabaseWithCap creates an ephemeral in-memory key-value database
// with an initial starting capacity, but without a freezer moving immutable
// chain segments into cold storage.
func NewMemoryDatabaseWithCap(size int) ethdb.Database {
	return NewDatabase(memorydb.NewWithCap(size))
}

// NewLevelDBDatabase creates a persistent key-value database without a freezer
// moving immutable chain segments into cold storage.
func NewLevelDBDatabase(file string, cache int, handles int, namespace string, readonly bool) (ethdb.Database, error) {
	db, err := leveldb.New(file, cache, handles, namespace, readonly)
	if err != nil {
		return nil, err
	}
	log.Info("Using LevelDB as the backing database")
	return NewDatabase(db), nil
}

// NewLevelDBDatabaseWithFreezer creates a persistent key-value database with a
// freezer moving immutable chain segments into cold storage. The passed ancient
// indicates the path of root ancient directory where the chain freezer can be
// opened.
// just used for test now
func NewLevelDBDatabaseWithFreezer(file string, cache int, handles int, ancient string, namespace string, readonly, disableFreeze, isLastOffset, pruneAncientData bool) (ethdb.Database, error) {
	kvdb, err := leveldb.New(file, cache, handles, namespace, readonly)
	if err != nil {
		return nil, err
	}
	frdb, err := NewDatabaseWithFreezer(kvdb, ancient, namespace, readonly, disableFreeze, isLastOffset, pruneAncientData)
	if err != nil {
		kvdb.Close()
		return nil, err
	}
	return frdb, nil
}

// NewPebbleDBDatabase creates a persistent key-value database without a freezer
// moving immutable chain segments into cold storage.
func NewPebbleDBDatabase(file string, cache int, handles int, namespace string, readonly bool) (ethdb.Database, error) {
	db, err := pebble.New(file, cache, handles, namespace, readonly)
	if err != nil {
		return nil, err
	}
	return NewDatabase(db), nil
}

const (
	dbPebble  = "pebble"
	dbLeveldb = "leveldb"
)

// PreexistingDatabase checks the given data directory whether a database is already
// instantiated at that location, and if so, returns the type of database (or the
// empty string).
func PreexistingDatabase(path string) string {
	if _, err := os.Stat(filepath.Join(path, "CURRENT")); err != nil {
		return "" // No pre-existing db
	}
	if matches, err := filepath.Glob(filepath.Join(path, "OPTIONS*")); len(matches) > 0 || err != nil {
		if err != nil {
			panic(err) // only possible if the pattern is malformed
		}
		return dbPebble
	}
	return dbLeveldb
}

// OpenOptions contains the options to apply when opening a database.
// OBS: If AncientsDirectory is empty, it indicates that no freezer is to be used.
type OpenOptions struct {
	Type              string // "leveldb" | "pebble"
	Directory         string // the datadir
	AncientsDirectory string // the ancients-dir
	Namespace         string // the namespace for database relevant metrics
	Cache             int    // the capacity(in megabytes) of the data caching
	Handles           int    // number of files to be open simultaneously
	ReadOnly          bool
<<<<<<< HEAD

	DisableFreeze    bool
	IsLastOffset     bool
	PruneAncientData bool
=======
	// Ephemeral means that filesystem sync operations should be avoided: data integrity in the face of
	// a crash is not important. This option should typically be used in tests.
	Ephemeral bool
>>>>>>> 3f40e65c
}

// openKeyValueDatabase opens a disk-based key-value database, e.g. leveldb or pebble.
//
//	                      type == null          type != null
//	                   +----------------------------------------
//	db is non-existent |  leveldb default  |  specified type
//	db is existent     |  from db         |  specified type (if compatible)
func openKeyValueDatabase(o OpenOptions) (ethdb.Database, error) {
	// Reject any unsupported database type
	if len(o.Type) != 0 && o.Type != dbLeveldb && o.Type != dbPebble {
		return nil, fmt.Errorf("unknown db.engine %v", o.Type)
	}
	// Retrieve any pre-existing database's type and use that or the requested one
	// as long as there's no conflict between the two types
	existingDb := PreexistingDatabase(o.Directory)
	if len(existingDb) != 0 && len(o.Type) != 0 && o.Type != existingDb {
		return nil, fmt.Errorf("db.engine choice was %v but found pre-existing %v database in specified data directory", o.Type, existingDb)
	}
	if o.Type == dbPebble || existingDb == dbPebble {
<<<<<<< HEAD
		log.Info("Using pebble as the backing database")
		return NewPebbleDBDatabase(o.Directory, o.Cache, o.Handles, o.Namespace, o.ReadOnly)
=======
		if PebbleEnabled {
			log.Info("Using pebble as the backing database")
			return NewPebbleDBDatabase(o.Directory, o.Cache, o.Handles, o.Namespace, o.ReadOnly, o.Ephemeral)
		} else {
			return nil, errors.New("db.engine 'pebble' not supported on this platform")
		}
>>>>>>> 3f40e65c
	}
	if o.Type == dbLeveldb || existingDb == dbLeveldb {
		log.Info("Using leveldb as the backing database")
		return NewLevelDBDatabase(o.Directory, o.Cache, o.Handles, o.Namespace, o.ReadOnly)
	}
	// No pre-existing database, no user-requested one either. Default to Pebble
	// on supported platforms and LevelDB on anything else.
<<<<<<< HEAD
	// 	log.Info("Defaulting to pebble as the backing database")
	// 	return NewPebbleDBDatabase(o.Directory, o.Cache, o.Handles, o.Namespace, o.ReadOnly)
	log.Info("Defaulting to leveldb as the backing database")
	return NewLevelDBDatabase(o.Directory, o.Cache, o.Handles, o.Namespace, o.ReadOnly)
=======
	if PebbleEnabled {
		log.Info("Defaulting to pebble as the backing database")
		return NewPebbleDBDatabase(o.Directory, o.Cache, o.Handles, o.Namespace, o.ReadOnly, o.Ephemeral)
	} else {
		log.Info("Defaulting to leveldb as the backing database")
		return NewLevelDBDatabase(o.Directory, o.Cache, o.Handles, o.Namespace, o.ReadOnly)
	}
>>>>>>> 3f40e65c
}

// Open opens both a disk-based key-value database such as leveldb or pebble, but also
// integrates it with a freezer database -- if the AncientDir option has been
// set on the provided OpenOptions.
// The passed o.AncientDir indicates the path of root ancient directory where
// the chain freezer can be opened.
func Open(o OpenOptions) (ethdb.Database, error) {
	kvdb, err := openKeyValueDatabase(o)
	if err != nil {
		return nil, err
	}
	if len(o.AncientsDirectory) == 0 {
		return kvdb, nil
	}
	frdb, err := NewDatabaseWithFreezer(kvdb, o.AncientsDirectory, o.Namespace, o.ReadOnly, o.DisableFreeze, o.IsLastOffset, o.PruneAncientData)
	if err != nil {
		kvdb.Close()
		return nil, err
	}
	return frdb, nil
}

type counter uint64

func (c counter) String() string {
	return fmt.Sprintf("%d", c)
}

func (c counter) Percentage(current uint64) string {
	return fmt.Sprintf("%d", current*100/uint64(c))
}

// stat stores sizes and count for a parameter
type stat struct {
	size  common.StorageSize
	count counter
}

// Add size to the stat and increase the counter by 1
func (s *stat) Add(size common.StorageSize) {
	s.size += size
	s.count++
}

func (s *stat) Size() string {
	return s.size.String()
}

func (s *stat) Count() string {
	return s.count.String()
}
func AncientInspect(db ethdb.Database) error {
	offset := counter(ReadOffSetOfCurrentAncientFreezer(db))
	// Get number of ancient rows inside the freezer.
	ancients := counter(0)
	if count, err := db.ItemAmountInAncient(); err != nil {
		log.Error("failed to get the items amount in ancientDB", "err", err)
		return err
	} else {
		ancients = counter(count)
	}
	var endNumber counter
	if offset+ancients <= 0 {
		endNumber = 0
	} else {
		endNumber = offset + ancients - 1
	}
	stats := [][]string{
		{"Offset/StartBlockNumber", "Offset/StartBlockNumber of ancientDB", offset.String()},
		{"Amount of remained items in AncientStore", "Remaining items of ancientDB", ancients.String()},
		{"The last BlockNumber within ancientDB", "The last BlockNumber", endNumber.String()},
	}
	table := tablewriter.NewWriter(os.Stdout)
	table.SetHeader([]string{"Database", "Category", "Items"})
	table.SetFooter([]string{"", "AncientStore information", ""})
	table.AppendBulk(stats)
	table.Render()

	return nil
}

func PruneHashTrieNodeInDataBase(db ethdb.Database) error {
	it := db.NewIterator([]byte{}, []byte{})
	defer it.Release()

	total_num := 0
	for it.Next() {
		var key = it.Key()
		switch {
		case IsLegacyTrieNode(key, it.Value()):
			db.Delete(key)
			total_num++
			if total_num%100000 == 0 {
				log.Info("Pruning hash-base state trie nodes", "Complete progress: ", total_num)
			}
		default:
			continue
		}
	}
	log.Info("Pruning hash-base state trie nodes", "Complete progress", total_num)
	return nil
}

// InspectDatabase traverses the entire database and checks the size
// of all different categories of data.
func InspectDatabase(db ethdb.Database, keyPrefix, keyStart []byte) error {
	it := db.NewIterator(keyPrefix, keyStart)
	defer it.Release()

	var (
		count  int64
		start  = time.Now()
		logged = time.Now()

		// Key-value store statistics
		headers         stat
		bodies          stat
		receipts        stat
		tds             stat
		numHashPairings stat
		hashNumPairings stat
		legacyTries     stat
		stateLookups    stat
		accountTries    stat
		storageTries    stat
		codes           stat
		txLookups       stat
		accountSnaps    stat
		storageSnaps    stat
		preimages       stat
		bloomBits       stat
		cliqueSnaps     stat
		parliaSnaps     stat

		// Les statistic
		chtTrieNodes   stat
		bloomTrieNodes stat

		// Meta- and unaccounted data
		metadata    stat
		unaccounted stat

		// Totals
		total common.StorageSize
	)
	// Inspect key-value database first.
	for it.Next() {
		var (
			key  = it.Key()
			size = common.StorageSize(len(key) + len(it.Value()))
		)
		total += size
		switch {
		case bytes.HasPrefix(key, headerPrefix) && len(key) == (len(headerPrefix)+8+common.HashLength):
			headers.Add(size)
		case bytes.HasPrefix(key, blockBodyPrefix) && len(key) == (len(blockBodyPrefix)+8+common.HashLength):
			bodies.Add(size)
		case bytes.HasPrefix(key, blockReceiptsPrefix) && len(key) == (len(blockReceiptsPrefix)+8+common.HashLength):
			receipts.Add(size)
		case bytes.HasPrefix(key, headerPrefix) && bytes.HasSuffix(key, headerTDSuffix):
			tds.Add(size)
		case bytes.HasPrefix(key, headerPrefix) && bytes.HasSuffix(key, headerHashSuffix):
			numHashPairings.Add(size)
		case bytes.HasPrefix(key, headerNumberPrefix) && len(key) == (len(headerNumberPrefix)+common.HashLength):
			hashNumPairings.Add(size)
		case IsLegacyTrieNode(key, it.Value()):
			legacyTries.Add(size)
		case bytes.HasPrefix(key, stateIDPrefix) && len(key) == len(stateIDPrefix)+common.HashLength:
			stateLookups.Add(size)
		case IsAccountTrieNode(key):
			accountTries.Add(size)
		case IsStorageTrieNode(key):
			storageTries.Add(size)
		case bytes.HasPrefix(key, CodePrefix) && len(key) == len(CodePrefix)+common.HashLength:
			codes.Add(size)
		case bytes.HasPrefix(key, txLookupPrefix) && len(key) == (len(txLookupPrefix)+common.HashLength):
			txLookups.Add(size)
		case bytes.HasPrefix(key, SnapshotAccountPrefix) && len(key) == (len(SnapshotAccountPrefix)+common.HashLength):
			accountSnaps.Add(size)
		case bytes.HasPrefix(key, SnapshotStoragePrefix) && len(key) == (len(SnapshotStoragePrefix)+2*common.HashLength):
			storageSnaps.Add(size)
		case bytes.HasPrefix(key, PreimagePrefix) && len(key) == (len(PreimagePrefix)+common.HashLength):
			preimages.Add(size)
		case bytes.HasPrefix(key, configPrefix) && len(key) == (len(configPrefix)+common.HashLength):
			metadata.Add(size)
		case bytes.HasPrefix(key, genesisPrefix) && len(key) == (len(genesisPrefix)+common.HashLength):
			metadata.Add(size)
		case bytes.HasPrefix(key, bloomBitsPrefix) && len(key) == (len(bloomBitsPrefix)+10+common.HashLength):
			bloomBits.Add(size)
		case bytes.HasPrefix(key, BloomBitsIndexPrefix):
			bloomBits.Add(size)
		case bytes.HasPrefix(key, CliqueSnapshotPrefix) && len(key) == 7+common.HashLength:
			cliqueSnaps.Add(size)
		case bytes.HasPrefix(key, ParliaSnapshotPrefix) && len(key) == 7+common.HashLength:
			parliaSnaps.Add(size)
		case bytes.HasPrefix(key, ChtTablePrefix) ||
			bytes.HasPrefix(key, ChtIndexTablePrefix) ||
			bytes.HasPrefix(key, ChtPrefix): // Canonical hash trie
			chtTrieNodes.Add(size)
		case bytes.HasPrefix(key, BloomTrieTablePrefix) ||
			bytes.HasPrefix(key, BloomTrieIndexPrefix) ||
			bytes.HasPrefix(key, BloomTriePrefix): // Bloomtrie sub
			bloomTrieNodes.Add(size)
		default:
			var accounted bool
			for _, meta := range [][]byte{
				databaseVersionKey, headHeaderKey, headBlockKey, headFastBlockKey,
				lastPivotKey, fastTrieProgressKey, snapshotDisabledKey, SnapshotRootKey, snapshotJournalKey,
				snapshotGeneratorKey, snapshotRecoveryKey, txIndexTailKey, fastTxLookupLimitKey,
				uncleanShutdownKey, badBlockKey, transitionStatusKey, skeletonSyncStatusKey,
				persistentStateIDKey, trieJournalKey, snapshotSyncStatusKey,
			} {
				if bytes.Equal(key, meta) {
					metadata.Add(size)
					accounted = true
					break
				}
			}
			if !accounted {
				unaccounted.Add(size)
			}
		}
		count++
		if count%1000 == 0 && time.Since(logged) > 8*time.Second {
			log.Info("Inspecting database", "count", count, "elapsed", common.PrettyDuration(time.Since(start)))
			logged = time.Now()
		}
	}
	// Display the database statistic of key-value store.
	stats := [][]string{
		{"Key-Value store", "Headers", headers.Size(), headers.Count()},
		{"Key-Value store", "Bodies", bodies.Size(), bodies.Count()},
		{"Key-Value store", "Receipt lists", receipts.Size(), receipts.Count()},
		{"Key-Value store", "Difficulties", tds.Size(), tds.Count()},
		{"Key-Value store", "Block number->hash", numHashPairings.Size(), numHashPairings.Count()},
		{"Key-Value store", "Block hash->number", hashNumPairings.Size(), hashNumPairings.Count()},
		{"Key-Value store", "Transaction index", txLookups.Size(), txLookups.Count()},
		{"Key-Value store", "Bloombit index", bloomBits.Size(), bloomBits.Count()},
		{"Key-Value store", "Contract codes", codes.Size(), codes.Count()},
		{"Key-Value store", "Hash trie nodes", legacyTries.Size(), legacyTries.Count()},
		{"Key-Value store", "Path trie state lookups", stateLookups.Size(), stateLookups.Count()},
		{"Key-Value store", "Path trie account nodes", accountTries.Size(), accountTries.Count()},
		{"Key-Value store", "Path trie storage nodes", storageTries.Size(), storageTries.Count()},
		{"Key-Value store", "Trie preimages", preimages.Size(), preimages.Count()},
		{"Key-Value store", "Account snapshot", accountSnaps.Size(), accountSnaps.Count()},
		{"Key-Value store", "Storage snapshot", storageSnaps.Size(), storageSnaps.Count()},
		{"Key-Value store", "Clique snapshots", cliqueSnaps.Size(), cliqueSnaps.Count()},
		{"Key-Value store", "Parlia snapshots", parliaSnaps.Size(), parliaSnaps.Count()},
		{"Key-Value store", "Singleton metadata", metadata.Size(), metadata.Count()},
		{"Light client", "CHT trie nodes", chtTrieNodes.Size(), chtTrieNodes.Count()},
		{"Light client", "Bloom trie nodes", bloomTrieNodes.Size(), bloomTrieNodes.Count()},
	}
	// Inspect all registered append-only file store then.
	ancients, err := inspectFreezers(db)
	if err != nil {
		return err
	}
	for _, ancient := range ancients {
		for _, table := range ancient.sizes {
			stats = append(stats, []string{
				fmt.Sprintf("Ancient store (%s)", strings.Title(ancient.name)),
				strings.Title(table.name),
				table.size.String(),
				fmt.Sprintf("%d", ancient.count()),
			})
		}
		total += ancient.size()
	}
	table := tablewriter.NewWriter(os.Stdout)
	table.SetHeader([]string{"Database", "Category", "Size", "Items"})
	table.SetFooter([]string{"", "Total", total.String(), " "})
	table.AppendBulk(stats)
	table.Render()

	if unaccounted.size > 0 {
		log.Error("Database contains unaccounted data", "size", unaccounted.size, "count", unaccounted.count)
	}
	return nil
}

// printChainMetadata prints out chain metadata to stderr.
func printChainMetadata(db ethdb.KeyValueStore) {
	fmt.Fprintf(os.Stderr, "Chain metadata\n")
	for _, v := range ReadChainMetadata(db) {
		fmt.Fprintf(os.Stderr, "  %s\n", strings.Join(v, ": "))
	}
	fmt.Fprintf(os.Stderr, "\n\n")
}

// ReadChainMetadata returns a set of key/value pairs that contains informatin
// about the database chain status. This can be used for diagnostic purposes
// when investigating the state of the node.
func ReadChainMetadata(db ethdb.KeyValueStore) [][]string {
	pp := func(val *uint64) string {
		if val == nil {
			return "<nil>"
		}
		return fmt.Sprintf("%d (%#x)", *val, *val)
	}
	data := [][]string{
		{"databaseVersion", pp(ReadDatabaseVersion(db))},
		{"headBlockHash", fmt.Sprintf("%v", ReadHeadBlockHash(db))},
		{"headFastBlockHash", fmt.Sprintf("%v", ReadHeadFastBlockHash(db))},
		{"headHeaderHash", fmt.Sprintf("%v", ReadHeadHeaderHash(db))},
		{"lastPivotNumber", pp(ReadLastPivotNumber(db))},
		{"len(snapshotSyncStatus)", fmt.Sprintf("%d bytes", len(ReadSnapshotSyncStatus(db)))},
		{"snapshotDisabled", fmt.Sprintf("%v", ReadSnapshotDisabled(db))},
		{"snapshotJournal", fmt.Sprintf("%d bytes", len(ReadSnapshotJournal(db)))},
		{"snapshotRecoveryNumber", pp(ReadSnapshotRecoveryNumber(db))},
		{"snapshotRoot", fmt.Sprintf("%v", ReadSnapshotRoot(db))},
		{"txIndexTail", pp(ReadTxIndexTail(db))},
		{"fastTxLookupLimit", pp(ReadFastTxLookupLimit(db))},
	}
	return data
}<|MERGE_RESOLUTION|>--- conflicted
+++ resolved
@@ -428,8 +428,8 @@
 
 // NewPebbleDBDatabase creates a persistent key-value database without a freezer
 // moving immutable chain segments into cold storage.
-func NewPebbleDBDatabase(file string, cache int, handles int, namespace string, readonly bool) (ethdb.Database, error) {
-	db, err := pebble.New(file, cache, handles, namespace, readonly)
+func NewPebbleDBDatabase(file string, cache int, handles int, namespace string, readonly, ephemeral bool) (ethdb.Database, error) {
+	db, err := pebble.New(file, cache, handles, namespace, readonly, ephemeral)
 	if err != nil {
 		return nil, err
 	}
@@ -467,16 +467,13 @@
 	Cache             int    // the capacity(in megabytes) of the data caching
 	Handles           int    // number of files to be open simultaneously
 	ReadOnly          bool
-<<<<<<< HEAD
 
 	DisableFreeze    bool
 	IsLastOffset     bool
 	PruneAncientData bool
-=======
 	// Ephemeral means that filesystem sync operations should be avoided: data integrity in the face of
 	// a crash is not important. This option should typically be used in tests.
 	Ephemeral bool
->>>>>>> 3f40e65c
 }
 
 // openKeyValueDatabase opens a disk-based key-value database, e.g. leveldb or pebble.
@@ -497,17 +494,8 @@
 		return nil, fmt.Errorf("db.engine choice was %v but found pre-existing %v database in specified data directory", o.Type, existingDb)
 	}
 	if o.Type == dbPebble || existingDb == dbPebble {
-<<<<<<< HEAD
 		log.Info("Using pebble as the backing database")
-		return NewPebbleDBDatabase(o.Directory, o.Cache, o.Handles, o.Namespace, o.ReadOnly)
-=======
-		if PebbleEnabled {
-			log.Info("Using pebble as the backing database")
-			return NewPebbleDBDatabase(o.Directory, o.Cache, o.Handles, o.Namespace, o.ReadOnly, o.Ephemeral)
-		} else {
-			return nil, errors.New("db.engine 'pebble' not supported on this platform")
-		}
->>>>>>> 3f40e65c
+		return NewPebbleDBDatabase(o.Directory, o.Cache, o.Handles, o.Namespace, o.ReadOnly, o.Ephemeral)
 	}
 	if o.Type == dbLeveldb || existingDb == dbLeveldb {
 		log.Info("Using leveldb as the backing database")
@@ -515,20 +503,10 @@
 	}
 	// No pre-existing database, no user-requested one either. Default to Pebble
 	// on supported platforms and LevelDB on anything else.
-<<<<<<< HEAD
 	// 	log.Info("Defaulting to pebble as the backing database")
 	// 	return NewPebbleDBDatabase(o.Directory, o.Cache, o.Handles, o.Namespace, o.ReadOnly)
 	log.Info("Defaulting to leveldb as the backing database")
 	return NewLevelDBDatabase(o.Directory, o.Cache, o.Handles, o.Namespace, o.ReadOnly)
-=======
-	if PebbleEnabled {
-		log.Info("Defaulting to pebble as the backing database")
-		return NewPebbleDBDatabase(o.Directory, o.Cache, o.Handles, o.Namespace, o.ReadOnly, o.Ephemeral)
-	} else {
-		log.Info("Defaulting to leveldb as the backing database")
-		return NewLevelDBDatabase(o.Directory, o.Cache, o.Handles, o.Namespace, o.ReadOnly)
-	}
->>>>>>> 3f40e65c
 }
 
 // Open opens both a disk-based key-value database such as leveldb or pebble, but also
