--- conflicted
+++ resolved
@@ -37,8 +37,11 @@
 // freezerdb is a database wrapper that enables ancient chain segment freezing.
 type freezerdb struct {
 	ethdb.KeyValueStore
-<<<<<<< HEAD
 	ethdb.AncientStore
+
+	readOnly    bool
+	ancientRoot string
+
 	ethdb.AncientFreezer
 	diffStore  ethdb.KeyValueStore
 	stateStore ethdb.Database
@@ -64,12 +67,6 @@
 		return frdb
 	}
 	return frdb.blockStore
-=======
-	*chainFreezer
-
-	readOnly    bool
-	ancientRoot string
->>>>>>> aadddf3a
 }
 
 // AncientDatadir returns the path of root ancient directory.
@@ -81,7 +78,7 @@
 // the slow ancient tables.
 func (frdb *freezerdb) Close() error {
 	var errs []error
-	if err := frdb.chainFreezer.Close(); err != nil {
+	if err := frdb.AncientStore.Close(); err != nil {
 		errs = append(errs, err)
 	}
 	if err := frdb.KeyValueStore.Close(); err != nil {
@@ -159,13 +156,8 @@
 // Freeze is a helper method used for external testing to trigger and block until
 // a freeze cycle completes, without having to sleep for a minute to trigger the
 // automatic background run.
-<<<<<<< HEAD
 func (frdb *freezerdb) Freeze(threshold uint64) error {
-	if frdb.AncientStore.(*chainFreezer).readonly {
-=======
-func (frdb *freezerdb) Freeze() error {
 	if frdb.readOnly {
->>>>>>> aadddf3a
 		return errReadOnly
 	}
 	// Set the freezer threshold to a temporary value
@@ -176,7 +168,7 @@
 
 	// Trigger a freeze cycle and block until it's done
 	trigger := make(chan struct{}, 1)
-	frdb.chainFreezer.trigger <- trigger
+	frdb.AncientStore.(*chainFreezer).trigger <- trigger
 	<-trigger
 	return nil
 }
@@ -503,8 +495,15 @@
 // value data store with a freezer moving immutable chain segments into cold
 // storage. The passed ancient indicates the path of root ancient directory
 // where the chain freezer can be opened.
-<<<<<<< HEAD
 func NewDatabaseWithFreezer(db ethdb.KeyValueStore, ancient string, namespace string, readonly, disableFreeze, isLastOffset, pruneAncientData, multiDatabase bool) (ethdb.Database, error) {
+	// Create the idle freezer instance. If the given ancient directory is empty,
+	// in-memory chain freezer is used (e.g. dev mode); otherwise the regular
+	// file-based freezer is created.
+	chainFreezerDir := ancient
+	if chainFreezerDir != "" {
+		chainFreezerDir = resolveChainFreezerDir(chainFreezerDir)
+	}
+
 	var offset uint64
 	// The offset of ancientDB should be handled differently in different scenarios.
 	if isLastOffset {
@@ -556,17 +555,6 @@
 		AncientStore:   frdb,
 		AncientFreezer: frdb,
 	}
-=======
-func NewDatabaseWithFreezer(db ethdb.KeyValueStore, ancient string, namespace string, readonly bool) (ethdb.Database, error) {
-	// Create the idle freezer instance. If the given ancient directory is empty,
-	// in-memory chain freezer is used (e.g. dev mode); otherwise the regular
-	// file-based freezer is created.
-	chainFreezerDir := ancient
-	if chainFreezerDir != "" {
-		chainFreezerDir = resolveChainFreezerDir(chainFreezerDir)
-	}
-	frdb, err := newChainFreezer(chainFreezerDir, namespace, readonly)
->>>>>>> aadddf3a
 	if err != nil {
 		printChainMetadata(freezerDb)
 		return nil, err
@@ -659,26 +647,14 @@
 		WriteAncientType(db, EntireFreezerType)
 	}
 	// Freezer is consistent with the key-value database, permit combining the two
-<<<<<<< HEAD
-	if !disableFreeze && !frdb.readonly {
-=======
-	if !readonly {
->>>>>>> aadddf3a
+	if !disableFreeze && readonly {
 		frdb.wg.Add(1)
 		go func() {
 			frdb.freeze(db)
 			frdb.wg.Done()
 		}()
 	}
-<<<<<<< HEAD
 	return freezerDb, nil
-=======
-	return &freezerdb{
-		ancientRoot:   ancient,
-		KeyValueStore: db,
-		chainFreezer:  frdb,
-	}, nil
->>>>>>> aadddf3a
 }
 
 // NewMemoryDatabase creates an ephemeral in-memory key-value database without a
