--- conflicted
+++ resolved
@@ -153,7 +153,6 @@
 	return errNotSupported
 }
 
-<<<<<<< HEAD
 func (db *nofreezedb) DiffStore() ethdb.KeyValueStore {
 	return db.diffStore
 }
@@ -162,10 +161,7 @@
 	db.diffStore = diff
 }
 
-func (db *nofreezedb) ReadAncients(fn func(reader ethdb.AncientReader) error) (err error) {
-=======
 func (db *nofreezedb) ReadAncients(fn func(reader ethdb.AncientReaderOp) error) (err error) {
->>>>>>> 8c0c0434
 	// Unlike other ancient-related methods, this method does not return
 	// errNotSupported when invoked.
 	// The reason for this is that the caller might want to do several things:
@@ -181,10 +177,10 @@
 	return fn(db)
 }
 
-<<<<<<< HEAD
 func (db *nofreezedb) AncientOffSet() uint64 {
 	return 0
-=======
+}
+
 // MigrateTable processes the entries in a given table in sequence
 // converting them to a new format if they're of an old format.
 func (db *nofreezedb) MigrateTable(kind string, convert convertLegacyFn) error {
@@ -194,7 +190,6 @@
 // AncientDatadir returns an error as we don't have a backing chain freezer.
 func (db *nofreezedb) AncientDatadir() (string, error) {
 	return "", errNotSupported
->>>>>>> 8c0c0434
 }
 
 // NewDatabase creates a high level database on top of a given key-value data
@@ -204,9 +199,9 @@
 }
 
 // NewFreezerDb only create a freezer without statedb.
-func NewFreezerDb(db ethdb.KeyValueStore, frz, namespace string, readonly bool, newOffSet uint64) (*freezer, error) {
+func NewFreezerDb(db ethdb.KeyValueStore, frz, namespace string, readonly bool, newOffSet uint64) (*Freezer, error) {
 	// Create the idle freezer instance, this operation should be atomic to avoid mismatch between offset and acientDB.
-	frdb, err := newFreezer(frz, namespace, readonly, newOffSet, freezerTableSize, FreezerNoSnappy)
+	frdb, err := NewFreezer(frz, namespace, readonly, newOffSet, freezerTableSize, FreezerNoSnappy)
 	if err != nil {
 		return nil, err
 	}
@@ -250,11 +245,7 @@
 	}
 
 	// Create the idle freezer instance
-<<<<<<< HEAD
-	frdb, err := newFreezer(freezer, namespace, readonly, offset, freezerTableSize, FreezerNoSnappy)
-=======
-	frdb, err := newChainFreezer(freezer, namespace, readonly, freezerTableSize, FreezerNoSnappy)
->>>>>>> 8c0c0434
+	frdb, err := newChainFreezer(freezer, namespace, readonly, offset, freezerTableSize, FreezerNoSnappy)
 	if err != nil {
 		return nil, err
 	}
