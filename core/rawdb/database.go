// Copyright 2018 The go-ethereum Authors
// This file is part of the go-ethereum library.
//
// The go-ethereum library is free software: you can redistribute it and/or modify
// it under the terms of the GNU Lesser General Public License as published by
// the Free Software Foundation, either version 3 of the License, or
// (at your option) any later version.
//
// The go-ethereum library is distributed in the hope that it will be useful,
// but WITHOUT ANY WARRANTY; without even the implied warranty of
// MERCHANTABILITY or FITNESS FOR A PARTICULAR PURPOSE. See the
// GNU Lesser General Public License for more details.
//
// You should have received a copy of the GNU Lesser General Public License
// along with the go-ethereum library. If not, see <http://www.gnu.org/licenses/>.

package rawdb

import (
	"bytes"
	"errors"
	"fmt"
	"os"
	"sync/atomic"
	"time"

	"github.com/olekukonko/tablewriter"

	"github.com/ethereum/go-ethereum/common"
	"github.com/ethereum/go-ethereum/ethdb"
	"github.com/ethereum/go-ethereum/ethdb/leveldb"
	"github.com/ethereum/go-ethereum/ethdb/memorydb"
	"github.com/ethereum/go-ethereum/log"
)

// freezerdb is a database wrapper that enabled freezer data retrievals.
type freezerdb struct {
	ethdb.KeyValueStore
	ethdb.AncientStore
	diffStore ethdb.KeyValueStore
}

// Close implements io.Closer, closing both the fast key-value store as well as
// the slow ancient tables.
func (frdb *freezerdb) Close() error {
	var errs []error
	if err := frdb.AncientStore.Close(); err != nil {
		errs = append(errs, err)
	}
	if err := frdb.KeyValueStore.Close(); err != nil {
		errs = append(errs, err)
	}
	if frdb.diffStore != nil {
		if err := frdb.diffStore.Close(); err != nil {
			errs = append(errs, err)
		}
	}
	if len(errs) != 0 {
		return fmt.Errorf("%v", errs)
	}
	return nil
}

func (frdb *freezerdb) DiffStore() ethdb.KeyValueStore {
	return frdb.diffStore
}

func (frdb *freezerdb) SetDiffStore(diff ethdb.KeyValueStore) {
	if frdb.diffStore != nil {
		frdb.diffStore.Close()
	}
	frdb.diffStore = diff
}

// Freeze is a helper method used for external testing to trigger and block until
// a freeze cycle completes, without having to sleep for a minute to trigger the
// automatic background run.
func (frdb *freezerdb) Freeze(threshold uint64) error {
	if frdb.AncientStore.(*freezer).readonly {
		return errReadOnly
	}
	// Set the freezer threshold to a temporary value
	defer func(old uint64) {
		atomic.StoreUint64(&frdb.AncientStore.(*freezer).threshold, old)
	}(atomic.LoadUint64(&frdb.AncientStore.(*freezer).threshold))
	atomic.StoreUint64(&frdb.AncientStore.(*freezer).threshold, threshold)

	// Trigger a freeze cycle and block until it's done
	trigger := make(chan struct{}, 1)
	frdb.AncientStore.(*freezer).trigger <- trigger
	<-trigger
	return nil
}

// nofreezedb is a database wrapper that disables freezer data retrievals.
type nofreezedb struct {
	ethdb.KeyValueStore
	diffStore ethdb.KeyValueStore
}

// HasAncient returns an error as we don't have a backing chain freezer.
func (db *nofreezedb) HasAncient(kind string, number uint64) (bool, error) {
	return false, errNotSupported
}

// Ancient returns an error as we don't have a backing chain freezer.
func (db *nofreezedb) Ancient(kind string, number uint64) ([]byte, error) {
	return nil, errNotSupported
}

// AncientRange returns an error as we don't have a backing chain freezer.
func (db *nofreezedb) AncientRange(kind string, start, max, maxByteSize uint64) ([][]byte, error) {
	return nil, errNotSupported
}

// Ancients returns an error as we don't have a backing chain freezer.
func (db *nofreezedb) Ancients() (uint64, error) {
	return 0, errNotSupported
}

// Ancients returns an error as we don't have a backing chain freezer.
func (db *nofreezedb) ItemAmountInAncient() (uint64, error) {
	return 0, errNotSupported
}

// Tail returns an error as we don't have a backing chain freezer.
func (db *nofreezedb) Tail() (uint64, error) {
	return 0, errNotSupported
}

// AncientSize returns an error as we don't have a backing chain freezer.
func (db *nofreezedb) AncientSize(kind string) (uint64, error) {
	return 0, errNotSupported
}

// ModifyAncients is not supported.
func (db *nofreezedb) ModifyAncients(func(ethdb.AncientWriteOp) error) (int64, error) {
	return 0, errNotSupported
}

// TruncateHead returns an error as we don't have a backing chain freezer.
func (db *nofreezedb) TruncateHead(items uint64) error {
	return errNotSupported
}

// TruncateTail returns an error as we don't have a backing chain freezer.
func (db *nofreezedb) TruncateTail(items uint64) error {
	return errNotSupported
}

// Sync returns an error as we don't have a backing chain freezer.
func (db *nofreezedb) Sync() error {
	return errNotSupported
}

func (db *nofreezedb) DiffStore() ethdb.KeyValueStore {
	return db.diffStore
}

func (db *nofreezedb) SetDiffStore(diff ethdb.KeyValueStore) {
	db.diffStore = diff
}

func (db *nofreezedb) ReadAncients(fn func(reader ethdb.AncientReader) error) (err error) {
	// Unlike other ancient-related methods, this method does not return
	// errNotSupported when invoked.
	// The reason for this is that the caller might want to do several things:
	// 1. Check if something is in freezer,
	// 2. If not, check leveldb.
	//
	// This will work, since the ancient-checks inside 'fn' will return errors,
	// and the leveldb work will continue.
	//
	// If we instead were to return errNotSupported here, then the caller would
	// have to explicitly check for that, having an extra clause to do the
	// non-ancient operations.
	return fn(db)
}

<<<<<<< HEAD
func (db *nofreezedb) AncientOffSet() uint64 {
	return 0
=======
// MigrateTable processes the entries in a given table in sequence
// converting them to a new format if they're of an old format.
func (db *nofreezedb) MigrateTable(kind string, convert convertLegacyFn) error {
	return errNotSupported
>>>>>>> 1e973a96
}

// NewDatabase creates a high level database on top of a given key-value data
// store without a freezer moving immutable chain segments into cold storage.
func NewDatabase(db ethdb.KeyValueStore) ethdb.Database {
	return &nofreezedb{KeyValueStore: db}
}

// NewFreezerDb only create a freezer without statedb.
func NewFreezerDb(db ethdb.KeyValueStore, frz, namespace string, readonly bool, newOffSet uint64) (*freezer, error) {
	// Create the idle freezer instance, this operation should be atomic to avoid mismatch between offset and acientDB.
	frdb, err := newFreezer(frz, namespace, readonly, newOffSet, freezerTableSize, FreezerNoSnappy)
	if err != nil {
		return nil, err
	}
	return frdb, nil
}

// NewDatabaseWithFreezer creates a high level database on top of a given key-
// value data store with a freezer moving immutable chain segments into cold
// storage.
func NewDatabaseWithFreezer(db ethdb.KeyValueStore, freezer string, namespace string, readonly, disableFreeze, isLastOffset, pruneAncientData, skipCheckFreezerType bool) (ethdb.Database, error) {
	var offset uint64
	// The offset of ancientDB should be handled differently in different scenarios.
	if isLastOffset {
		offset = ReadOffSetOfLastAncientFreezer(db)
	} else {
		offset = ReadOffSetOfCurrentAncientFreezer(db)
	}

	if pruneAncientData && !disableFreeze && !readonly {
		frdb, err := newPrunedFreezer(freezer, db, offset)
		if err != nil {
			return nil, err
		}

		go frdb.freeze()
		if !readonly {
			WriteAncientType(db, PruneFreezerType)
		}
		return &freezerdb{
			KeyValueStore: db,
			AncientStore:  frdb,
		}, nil
	}

	if pruneAncientData {
		log.Error("pruneancient not take effect, disableFreezer or readonly be set")
	}

	if prunedFrozen := ReadFrozenOfAncientFreezer(db); prunedFrozen > offset {
		offset = prunedFrozen
	}

	// Create the idle freezer instance
	frdb, err := newFreezer(freezer, namespace, readonly, offset, freezerTableSize, FreezerNoSnappy)
	if err != nil {
		return nil, err
	}

	// Since the freezer can be stored separately from the user's key-value database,
	// there's a fairly high probability that the user requests invalid combinations
	// of the freezer and database. Ensure that we don't shoot ourselves in the foot
	// by serving up conflicting data, leading to both datastores getting corrupted.
	//
	//   - If both the freezer and key-value store is empty (no genesis), we just
	//     initialized a new empty freezer, so everything's fine.
	//   - If the key-value store is empty, but the freezer is not, we need to make
	//     sure the user's genesis matches the freezer. That will be checked in the
	//     blockchain, since we don't have the genesis block here (nor should we at
	//     this point care, the key-value/freezer combo is valid).
	//   - If neither the key-value store nor the freezer is empty, cross validate
	//     the genesis hashes to make sure they are compatible. If they are, also
	//     ensure that there's no gap between the freezer and sunsequently leveldb.
	//   - If the key-value store is not empty, but the freezer is we might just be
	//     upgrading to the freezer release, or we might have had a small chain and
	//     not frozen anything yet. Ensure that no blocks are missing yet from the
	//     key-value store, since that would mean we already had an old freezer.

	// If the genesis hash is empty, we have a new key-value store, so nothing to
	// validate in this method. If, however, the genesis hash is not nil, compare
	// it to the freezer content.
	// Only to check the followings when offset equal to 0, otherwise the block number
	// in ancientdb did not start with 0, no genesis block in ancientdb as well.

	if kvgenesis, _ := db.Get(headerHashKey(0)); offset == 0 && len(kvgenesis) > 0 {
		if frozen, _ := frdb.Ancients(); frozen > 0 {
			// If the freezer already contains something, ensure that the genesis blocks
			// match, otherwise we might mix up freezers across chains and destroy both
			// the freezer and the key-value store.
			frgenesis, err := frdb.Ancient(freezerHashTable, 0)
			if err != nil {
				return nil, fmt.Errorf("failed to retrieve genesis from ancient %v", err)
			} else if !bytes.Equal(kvgenesis, frgenesis) {
				return nil, fmt.Errorf("genesis mismatch: %#x (leveldb) != %#x (ancients)", kvgenesis, frgenesis)
			}
			// Key-value store and freezer belong to the same network. Ensure that they
			// are contiguous, otherwise we might end up with a non-functional freezer.
			if kvhash, _ := db.Get(headerHashKey(frozen)); len(kvhash) == 0 {
				// Subsequent header after the freezer limit is missing from the database.
				// Reject startup is the database has a more recent head.
				if *ReadHeaderNumber(db, ReadHeadHeaderHash(db)) > frozen-1 {
					return nil, fmt.Errorf("gap (#%d) in the chain between ancients and leveldb", frozen)
				}
				// Database contains only older data than the freezer, this happens if the
				// state was wiped and reinited from an existing freezer.
			}
			// Otherwise, key-value store continues where the freezer left off, all is fine.
			// We might have duplicate blocks (crash after freezer write but before key-value
			// store deletion, but that's fine).
		} else {
			// If the freezer is empty, ensure nothing was moved yet from the key-value
			// store, otherwise we'll end up missing data. We check block #1 to decide
			// if we froze anything previously or not, but do take care of databases with
			// only the genesis block.
			if ReadHeadHeaderHash(db) != common.BytesToHash(kvgenesis) {
				// Key-value store contains more data than the genesis block, make sure we
				// didn't freeze anything yet.
				if kvblob, _ := db.Get(headerHashKey(1)); len(kvblob) == 0 {
					return nil, errors.New("ancient chain segments already extracted, please set --datadir.ancient to the correct path")
				}
				// Block #1 is still in the database, we're allowed to init a new feezer
			}
			// Otherwise, the head header is still the genesis, we're allowed to init a new
			// freezer.
		}
	}
	// no prune ancinet start success
	if !readonly {
		WriteAncientType(db, EntireFreezerType)
	}
	// Freezer is consistent with the key-value database, permit combining the two
	if !disableFreeze && !frdb.readonly {
		frdb.wg.Add(1)
		go func() {
			frdb.freeze(db)
			frdb.wg.Done()
		}()
	}
	return &freezerdb{
		KeyValueStore: db,
		AncientStore:  frdb,
	}, nil
}

// NewMemoryDatabase creates an ephemeral in-memory key-value database without a
// freezer moving immutable chain segments into cold storage.
func NewMemoryDatabase() ethdb.Database {
	return NewDatabase(memorydb.New())
}

// NewMemoryDatabaseWithCap creates an ephemeral in-memory key-value database
// with an initial starting capacity, but without a freezer moving immutable
// chain segments into cold storage.
func NewMemoryDatabaseWithCap(size int) ethdb.Database {
	return NewDatabase(memorydb.NewWithCap(size))
}

// NewLevelDBDatabase creates a persistent key-value database without a freezer
// moving immutable chain segments into cold storage.
func NewLevelDBDatabase(file string, cache int, handles int, namespace string, readonly bool) (ethdb.Database, error) {
	db, err := leveldb.New(file, cache, handles, namespace, readonly)
	if err != nil {
		return nil, err
	}
	return NewDatabase(db), nil
}

// NewLevelDBDatabaseWithFreezer creates a persistent key-value database with a
// freezer moving immutable chain segments into cold storage.
func NewLevelDBDatabaseWithFreezer(file string, cache int, handles int, freezer string, namespace string, readonly, disableFreeze, isLastOffset, pruneAncientData, skipCheckFreezerType bool) (ethdb.Database, error) {
	kvdb, err := leveldb.New(file, cache, handles, namespace, readonly)
	if err != nil {
		return nil, err
	}
	frdb, err := NewDatabaseWithFreezer(kvdb, freezer, namespace, readonly, disableFreeze, isLastOffset, pruneAncientData, skipCheckFreezerType)
	if err != nil {
		kvdb.Close()
		return nil, err
	}
	return frdb, nil
}

type counter uint64

func (c counter) String() string {
	return fmt.Sprintf("%d", c)
}

func (c counter) Percentage(current uint64) string {
	return fmt.Sprintf("%d", current*100/uint64(c))
}

// stat stores sizes and count for a parameter
type stat struct {
	size  common.StorageSize
	count counter
}

// Add size to the stat and increase the counter by 1
func (s *stat) Add(size common.StorageSize) {
	s.size += size
	s.count++
}

func (s *stat) Size() string {
	return s.size.String()
}

func (s *stat) Count() string {
	return s.count.String()
}
func AncientInspect(db ethdb.Database) error {
	offset := counter(ReadOffSetOfCurrentAncientFreezer(db))
	// Get number of ancient rows inside the freezer.
	ancients := counter(0)
	if count, err := db.ItemAmountInAncient(); err != nil {
		log.Error("failed to get the items amount in ancientDB", "err", err)
		return err
	} else {
		ancients = counter(count)
	}
	var endNumber counter
	if offset+ancients <= 0 {
		endNumber = 0
	} else {
		endNumber = offset + ancients - 1
	}
	stats := [][]string{
		{"Offset/StartBlockNumber", "Offset/StartBlockNumber of ancientDB", offset.String()},
		{"Amount of remained items in AncientStore", "Remaining items of ancientDB", ancients.String()},
		{"The last BlockNumber within ancientDB", "The last BlockNumber", endNumber.String()},
	}
	table := tablewriter.NewWriter(os.Stdout)
	table.SetHeader([]string{"Database", "Category", "Items"})
	table.SetFooter([]string{"", "AncientStore information", ""})
	table.AppendBulk(stats)
	table.Render()

	return nil
}

// InspectDatabase traverses the entire database and checks the size
// of all different categories of data.
func InspectDatabase(db ethdb.Database, keyPrefix, keyStart []byte) error {
	it := db.NewIterator(keyPrefix, keyStart)
	defer it.Release()

	var (
		count  int64
		start  = time.Now()
		logged = time.Now()

		// Key-value store statistics
		headers         stat
		bodies          stat
		receipts        stat
		tds             stat
		numHashPairings stat
		hashNumPairings stat
		tries           stat
		codes           stat
		txLookups       stat
		accountSnaps    stat
		storageSnaps    stat
		preimages       stat
		bloomBits       stat
		cliqueSnaps     stat
		parliaSnaps     stat

		// Ancient store statistics
		ancientHeadersSize  common.StorageSize
		ancientBodiesSize   common.StorageSize
		ancientReceiptsSize common.StorageSize
		ancientTdsSize      common.StorageSize
		ancientHashesSize   common.StorageSize

		// Les statistic
		chtTrieNodes   stat
		bloomTrieNodes stat

		// Meta- and unaccounted data
		metadata    stat
		unaccounted stat

		// Totals
		total common.StorageSize
	)
	// Inspect key-value database first.
	for it.Next() {
		var (
			key  = it.Key()
			size = common.StorageSize(len(key) + len(it.Value()))
		)
		total += size
		switch {
		case bytes.HasPrefix(key, headerPrefix) && len(key) == (len(headerPrefix)+8+common.HashLength):
			headers.Add(size)
		case bytes.HasPrefix(key, blockBodyPrefix) && len(key) == (len(blockBodyPrefix)+8+common.HashLength):
			bodies.Add(size)
		case bytes.HasPrefix(key, blockReceiptsPrefix) && len(key) == (len(blockReceiptsPrefix)+8+common.HashLength):
			receipts.Add(size)
		case bytes.HasPrefix(key, headerPrefix) && bytes.HasSuffix(key, headerTDSuffix):
			tds.Add(size)
		case bytes.HasPrefix(key, headerPrefix) && bytes.HasSuffix(key, headerHashSuffix):
			numHashPairings.Add(size)
		case bytes.HasPrefix(key, headerNumberPrefix) && len(key) == (len(headerNumberPrefix)+common.HashLength):
			hashNumPairings.Add(size)
		case len(key) == common.HashLength:
			tries.Add(size)
		case bytes.HasPrefix(key, CodePrefix) && len(key) == len(CodePrefix)+common.HashLength:
			codes.Add(size)
		case bytes.HasPrefix(key, txLookupPrefix) && len(key) == (len(txLookupPrefix)+common.HashLength):
			txLookups.Add(size)
		case bytes.HasPrefix(key, SnapshotAccountPrefix) && len(key) == (len(SnapshotAccountPrefix)+common.HashLength):
			accountSnaps.Add(size)
		case bytes.HasPrefix(key, SnapshotStoragePrefix) && len(key) == (len(SnapshotStoragePrefix)+2*common.HashLength):
			storageSnaps.Add(size)
		case bytes.HasPrefix(key, PreimagePrefix) && len(key) == (len(PreimagePrefix)+common.HashLength):
			preimages.Add(size)
		case bytes.HasPrefix(key, configPrefix) && len(key) == (len(configPrefix)+common.HashLength):
			metadata.Add(size)
		case bytes.HasPrefix(key, genesisPrefix) && len(key) == (len(genesisPrefix)+common.HashLength):
			metadata.Add(size)
		case bytes.HasPrefix(key, bloomBitsPrefix) && len(key) == (len(bloomBitsPrefix)+10+common.HashLength):
			bloomBits.Add(size)
		case bytes.HasPrefix(key, BloomBitsIndexPrefix):
			bloomBits.Add(size)
		case bytes.HasPrefix(key, []byte("clique-")) && len(key) == 7+common.HashLength:
			cliqueSnaps.Add(size)
		case bytes.HasPrefix(key, []byte("parlia-")) && len(key) == 7+common.HashLength:
			parliaSnaps.Add(size)

		case bytes.HasPrefix(key, []byte("cht-")) ||
			bytes.HasPrefix(key, []byte("chtIndexV2-")) ||
			bytes.HasPrefix(key, []byte("chtRootV2-")): // Canonical hash trie
			chtTrieNodes.Add(size)
		case bytes.HasPrefix(key, []byte("blt-")) ||
			bytes.HasPrefix(key, []byte("bltIndex-")) ||
			bytes.HasPrefix(key, []byte("bltRoot-")): // Bloomtrie sub
			bloomTrieNodes.Add(size)
		default:
			var accounted bool
			for _, meta := range [][]byte{
				databaseVersionKey, headHeaderKey, headBlockKey, headFastBlockKey, lastPivotKey,
				fastTrieProgressKey, snapshotDisabledKey, SnapshotRootKey, snapshotJournalKey,
				snapshotGeneratorKey, snapshotRecoveryKey, txIndexTailKey, fastTxLookupLimitKey,
				uncleanShutdownKey, badBlockKey, transitionStatusKey,
			} {
				if bytes.Equal(key, meta) {
					metadata.Add(size)
					accounted = true
					break
				}
			}
			if !accounted {
				unaccounted.Add(size)
			}
		}
		count++
		if count%1000 == 0 && time.Since(logged) > 8*time.Second {
			log.Info("Inspecting database", "count", count, "elapsed", common.PrettyDuration(time.Since(start)))
			logged = time.Now()
		}
	}
	// Inspect append-only file store then.
	ancientSizes := []*common.StorageSize{&ancientHeadersSize, &ancientBodiesSize, &ancientReceiptsSize, &ancientHashesSize, &ancientTdsSize}
	for i, category := range []string{freezerHeaderTable, freezerBodiesTable, freezerReceiptTable, freezerHashTable, freezerDifficultyTable} {
		if size, err := db.AncientSize(category); err == nil {
			*ancientSizes[i] += common.StorageSize(size)
			total += common.StorageSize(size)
		}
	}
	// Get number of ancient rows inside the freezer
	ancients := counter(0)
	if count, err := db.ItemAmountInAncient(); err == nil {
		ancients = counter(count)
	}

	// Display the database statistic.
	stats := [][]string{
		{"Key-Value store", "Headers", headers.Size(), headers.Count()},
		{"Key-Value store", "Bodies", bodies.Size(), bodies.Count()},
		{"Key-Value store", "Receipt lists", receipts.Size(), receipts.Count()},
		{"Key-Value store", "Difficulties", tds.Size(), tds.Count()},
		{"Key-Value store", "Block number->hash", numHashPairings.Size(), numHashPairings.Count()},
		{"Key-Value store", "Block hash->number", hashNumPairings.Size(), hashNumPairings.Count()},
		{"Key-Value store", "Transaction index", txLookups.Size(), txLookups.Count()},
		{"Key-Value store", "Bloombit index", bloomBits.Size(), bloomBits.Count()},
		{"Key-Value store", "Contract codes", codes.Size(), codes.Count()},
		{"Key-Value store", "Trie nodes", tries.Size(), tries.Count()},
		{"Key-Value store", "Trie preimages", preimages.Size(), preimages.Count()},
		{"Key-Value store", "Account snapshot", accountSnaps.Size(), accountSnaps.Count()},
		{"Key-Value store", "Storage snapshot", storageSnaps.Size(), storageSnaps.Count()},
		{"Key-Value store", "Clique snapshots", cliqueSnaps.Size(), cliqueSnaps.Count()},
		{"Key-Value store", "Parlia snapshots", parliaSnaps.Size(), parliaSnaps.Count()},
		{"Key-Value store", "Singleton metadata", metadata.Size(), metadata.Count()},
		{"Ancient store", "Headers", ancientHeadersSize.String(), ancients.String()},
		{"Ancient store", "Bodies", ancientBodiesSize.String(), ancients.String()},
		{"Ancient store", "Receipt lists", ancientReceiptsSize.String(), ancients.String()},
		{"Ancient store", "Difficulties", ancientTdsSize.String(), ancients.String()},
		{"Ancient store", "Block number->hash", ancientHashesSize.String(), ancients.String()},
		{"Light client", "CHT trie nodes", chtTrieNodes.Size(), chtTrieNodes.Count()},
		{"Light client", "Bloom trie nodes", bloomTrieNodes.Size(), bloomTrieNodes.Count()},
	}
	table := tablewriter.NewWriter(os.Stdout)
	table.SetHeader([]string{"Database", "Category", "Size", "Items"})
	table.SetFooter([]string{"", "Total", total.String(), " "})
	table.AppendBulk(stats)
	table.Render()

	if unaccounted.size > 0 {
		log.Error("Database contains unaccounted data", "size", unaccounted.size, "count", unaccounted.count)
	}

	return nil
}<|MERGE_RESOLUTION|>--- conflicted
+++ resolved
@@ -177,15 +177,14 @@
 	return fn(db)
 }
 
-<<<<<<< HEAD
 func (db *nofreezedb) AncientOffSet() uint64 {
 	return 0
-=======
+}
+
 // MigrateTable processes the entries in a given table in sequence
 // converting them to a new format if they're of an old format.
 func (db *nofreezedb) MigrateTable(kind string, convert convertLegacyFn) error {
 	return errNotSupported
->>>>>>> 1e973a96
 }
 
 // NewDatabase creates a high level database on top of a given key-value data
