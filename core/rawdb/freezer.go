// Copyright 2019 The go-ethereum Authors
// This file is part of the go-ethereum library.
//
// The go-ethereum library is free software: you can redistribute it and/or modify
// it under the terms of the GNU Lesser General Public License as published by
// the Free Software Foundation, either version 3 of the License, or
// (at your option) any later version.
//
// The go-ethereum library is distributed in the hope that it will be useful,
// but WITHOUT ANY WARRANTY; without even the implied warranty of
// MERCHANTABILITY or FITNESS FOR A PARTICULAR PURPOSE. See the
// GNU Lesser General Public License for more details.
//
// You should have received a copy of the GNU Lesser General Public License
// along with the go-ethereum library. If not, see <http://www.gnu.org/licenses/>.

package rawdb

import (
	"errors"
	"fmt"
	"math"
	"os"
	"path/filepath"
	"sync"
	"sync/atomic"
	"time"

	"github.com/ethereum/go-ethereum/common"
	"github.com/ethereum/go-ethereum/ethdb"
	"github.com/ethereum/go-ethereum/log"
	"github.com/ethereum/go-ethereum/metrics"
	"github.com/prometheus/tsdb/fileutil"
)

var (
	// errReadOnly is returned if the freezer is opened in read only mode. All the
	// mutations are disallowed.
	errReadOnly = errors.New("read only")

	// errUnknownTable is returned if the user attempts to read from a table that is
	// not tracked by the freezer.
	errUnknownTable = errors.New("unknown table")

	// errOutOrderInsertion is returned if the user attempts to inject out-of-order
	// binary blobs into the freezer.
	errOutOrderInsertion = errors.New("the append operation is out-order")

	// errSymlinkDatadir is returned if the ancient directory specified by user
	// is a symbolic link.
	errSymlinkDatadir = errors.New("symbolic link datadir is not supported")
)

// freezerTableSize defines the maximum size of freezer data files.
const freezerTableSize = 2 * 1000 * 1000 * 1000

// Freezer is a memory mapped append-only database to store immutable ordered
// data into flat files:
//
//   - The append-only nature ensures that disk writes are minimized.
//   - The memory mapping ensures we can max out system memory for caching without
//     reserving it for go-ethereum. This would also reduce the memory requirements
//     of Geth, and thus also GC overhead.
type Freezer struct {
	// WARNING: The `frozen` and `tail` fields are accessed atomically. On 32 bit platforms, only
	// 64-bit aligned fields can be atomic. The struct is guaranteed to be so aligned,
	// so take advantage of that (https://golang.org/pkg/sync/atomic/#pkg-note-BUG).
	frozen uint64 // Number of blocks already frozen
	tail   uint64 // Number of the first stored item in the freezer

	// This lock synchronizes writers and the truncate operation, as well as
	// the "atomic" (batched) read operations.
	writeLock  sync.RWMutex
	writeBatch *freezerBatch

	readonly     bool
	tables       map[string]*freezerTable // Data tables for storing everything
	instanceLock fileutil.Releaser        // File-system lock to prevent double opens
	closeOnce    sync.Once
	offset       uint64 // Starting BlockNumber in current freezer
}

// NewFreezer creates a freezer instance for maintaining immutable ordered
// data according to the given parameters.
//
// The 'tables' argument defines the data tables. If the value of a map
// entry is true, snappy compression is disabled for the table.
func NewFreezer(datadir string, namespace string, readonly bool, offset uint64, maxTableSize uint32, tables map[string]bool) (*Freezer, error) {
	// Create the initial freezer object
	var (
		readMeter  = metrics.NewRegisteredMeter(namespace+"ancient/read", nil)
		writeMeter = metrics.NewRegisteredMeter(namespace+"ancient/write", nil)
		sizeGauge  = metrics.NewRegisteredGauge(namespace+"ancient/size", nil)
	)
	// Ensure the datadir is not a symbolic link if it exists.
	if info, err := os.Lstat(datadir); !os.IsNotExist(err) {
		if info.Mode()&os.ModeSymlink != 0 {
			log.Warn("Symbolic link ancient database is not supported", "path", datadir)
			return nil, errSymlinkDatadir
		}
	}
	// Leveldb uses LOCK as the filelock filename. To prevent the
	// name collision, we use FLOCK as the lock name.
	lock, _, err := fileutil.Flock(filepath.Join(datadir, "FLOCK"))
	if err != nil {
		return nil, err
	}
	// Open all the supported data tables
	freezer := &Freezer{
		readonly:     readonly,
		tables:       make(map[string]*freezerTable),
		instanceLock: lock,
<<<<<<< HEAD
		offset:       offset,
		datadir:      datadir,
=======
>>>>>>> 2de49b04
	}

	// Create the tables.
	for name, disableSnappy := range tables {
		table, err := newTable(datadir, name, readMeter, writeMeter, sizeGauge, maxTableSize, disableSnappy, readonly)
		if err != nil {
			for _, table := range freezer.tables {
				table.Close()
			}
			lock.Release()
			return nil, err
		}
		freezer.tables[name] = table
	}

	if freezer.readonly {
		// In readonly mode only validate, don't truncate.
		// validate also sets `freezer.frozen`.
		err = freezer.validate()
	} else {
		// Truncate all tables to common length.
		err = freezer.repair()
	}
	if err != nil {
		for _, table := range freezer.tables {
			table.Close()
		}
		lock.Release()
		return nil, err
	}

	// Some blocks in ancientDB may have already been frozen and been pruned, so adding the offset to
	// reprensent the absolute number of blocks already frozen.
	freezer.frozen += offset
	freezer.tail += offset

	// Create the write batch.
	freezer.writeBatch = newFreezerBatch(freezer)

	log.Info("Opened ancient database", "database", datadir, "readonly", readonly, "frozen", freezer.frozen)
	return freezer, nil
}

// Close terminates the chain freezer, unmapping all the data files.
func (f *Freezer) Close() error {
	f.writeLock.Lock()
	defer f.writeLock.Unlock()

	var errs []error
	f.closeOnce.Do(func() {
		for _, table := range f.tables {
			if err := table.Close(); err != nil {
				errs = append(errs, err)
			}
		}
		if err := f.instanceLock.Release(); err != nil {
			errs = append(errs, err)
		}
	})
	if errs != nil {
		return fmt.Errorf("%v", errs)
	}
	return nil
}

// HasAncient returns an indicator whether the specified ancient data exists
// in the freezer.
func (f *Freezer) HasAncient(kind string, number uint64) (bool, error) {
	if table := f.tables[kind]; table != nil {
		return table.has(number - f.offset), nil
	}
	return false, nil
}

// Ancient retrieves an ancient binary blob from the append-only immutable files.
func (f *Freezer) Ancient(kind string, number uint64) ([]byte, error) {
	if table := f.tables[kind]; table != nil {
		return table.Retrieve(number - f.offset)
	}
	return nil, errUnknownTable
}

// AncientRange retrieves multiple items in sequence, starting from the index 'start'.
// It will return
//   - at most 'max' items,
//   - at least 1 item (even if exceeding the maxByteSize), but will otherwise
//     return as many items as fit into maxByteSize.
func (f *Freezer) AncientRange(kind string, start, count, maxBytes uint64) ([][]byte, error) {
	if table := f.tables[kind]; table != nil {
		return table.RetrieveItems(start, count, maxBytes)
	}
	return nil, errUnknownTable
}

// Ancients returns the length of the frozen items.
func (f *Freezer) Ancients() (uint64, error) {
	return atomic.LoadUint64(&f.frozen), nil
}

// ItemAmountInAncient returns the actual length of current ancientDB.
func (f *Freezer) ItemAmountInAncient() (uint64, error) {
	return atomic.LoadUint64(&f.frozen) - atomic.LoadUint64(&f.offset), nil
}

// AncientOffSet returns the offset of current ancientDB.
func (f *Freezer) AncientOffSet() uint64 {
	return atomic.LoadUint64(&f.offset)
}

// Tail returns the number of first stored item in the freezer.
func (f *Freezer) Tail() (uint64, error) {
	return atomic.LoadUint64(&f.tail), nil
}

// AncientSize returns the ancient size of the specified category.
func (f *Freezer) AncientSize(kind string) (uint64, error) {
	// This needs the write lock to avoid data races on table fields.
	// Speed doesn't matter here, AncientSize is for debugging.
	f.writeLock.RLock()
	defer f.writeLock.RUnlock()

	if table := f.tables[kind]; table != nil {
		return table.size()
	}
	return 0, errUnknownTable
}

// ReadAncients runs the given read operation while ensuring that no writes take place
// on the underlying freezer.
func (f *Freezer) ReadAncients(fn func(ethdb.AncientReaderOp) error) (err error) {
	f.writeLock.RLock()
	defer f.writeLock.RUnlock()

	return fn(f)
}

// ModifyAncients runs the given write operation.
func (f *Freezer) ModifyAncients(fn func(ethdb.AncientWriteOp) error) (writeSize int64, err error) {
	if f.readonly {
		return 0, errReadOnly
	}
	f.writeLock.Lock()
	defer f.writeLock.Unlock()

	// Roll back all tables to the starting position in case of error.
	prevItem := atomic.LoadUint64(&f.frozen)
	defer func() {
		if err != nil {
			// The write operation has failed. Go back to the previous item position.
			for name, table := range f.tables {
				err := table.truncateHead(prevItem)
				if err != nil {
					log.Error("Freezer table roll-back failed", "table", name, "index", prevItem, "err", err)
				}
			}
		}
	}()

	f.writeBatch.reset()
	if err := fn(f.writeBatch); err != nil {
		return 0, err
	}
	item, writeSize, err := f.writeBatch.commit()
	if err != nil {
		return 0, err
	}
	atomic.StoreUint64(&f.frozen, item)
	return writeSize, nil
}

// TruncateHead discards any recent data above the provided threshold number.
func (f *Freezer) TruncateHead(items uint64) error {
	if f.readonly {
		return errReadOnly
	}
	f.writeLock.Lock()
	defer f.writeLock.Unlock()

	if atomic.LoadUint64(&f.frozen) <= items {
		return nil
	}
	for _, table := range f.tables {
		if err := table.truncateHead(items - f.offset); err != nil {
			return err
		}
	}
	atomic.StoreUint64(&f.frozen, items)
	return nil
}

// TruncateTail discards any recent data below the provided threshold number.
func (f *Freezer) TruncateTail(tail uint64) error {
	if f.readonly {
		return errReadOnly
	}
	f.writeLock.Lock()
	defer f.writeLock.Unlock()

	if atomic.LoadUint64(&f.tail) >= tail {
		return nil
	}
	for _, table := range f.tables {
		if err := table.truncateTail(tail - f.offset); err != nil {
			return err
		}
	}
	atomic.StoreUint64(&f.tail, tail)
	return nil
}

// Sync flushes all data tables to disk.
func (f *Freezer) Sync() error {
	var errs []error
	for _, table := range f.tables {
		if err := table.Sync(); err != nil {
			errs = append(errs, err)
		}
	}
	if errs != nil {
		return fmt.Errorf("%v", errs)
	}
	return nil
}

// validate checks that every table has the same length.
// Used instead of `repair` in readonly mode.
func (f *Freezer) validate() error {
	if len(f.tables) == 0 {
		return nil
	}
	var (
		length uint64
		name   string
	)
	// Hack to get length of any table
	for kind, table := range f.tables {
		length = atomic.LoadUint64(&table.items)
		name = kind
		break
	}
	// Now check every table against that length
	for kind, table := range f.tables {
		items := atomic.LoadUint64(&table.items)
		if length != items {
			return fmt.Errorf("freezer tables %s and %s have differing lengths: %d != %d", kind, name, items, length)
		}
	}
	atomic.StoreUint64(&f.frozen, length)
	return nil
}

// repair truncates all data tables to the same length.
func (f *Freezer) repair() error {
	var (
		head = uint64(math.MaxUint64)
		tail = uint64(0)
	)
	for _, table := range f.tables {
		items := atomic.LoadUint64(&table.items)
		if head > items {
			head = items
		}
		hidden := atomic.LoadUint64(&table.itemHidden)
		if hidden > tail {
			tail = hidden
		}
	}
	for _, table := range f.tables {
		if err := table.truncateHead(head); err != nil {
			return err
		}
		if err := table.truncateTail(tail); err != nil {
			return err
		}
	}
	atomic.StoreUint64(&f.frozen, head)
	atomic.StoreUint64(&f.tail, tail)
	return nil
}

// delete leveldb data that save to ancientdb, split from func freeze
func gcKvStore(db ethdb.KeyValueStore, ancients []common.Hash, first uint64, frozen uint64, start time.Time) {
	// Wipe out all data from the active database
	batch := db.NewBatch()
	for i := 0; i < len(ancients); i++ {
		// Always keep the genesis block in active database
		if blockNumber := first + uint64(i); blockNumber != 0 {
			DeleteBlockWithoutNumber(batch, ancients[i], blockNumber)
			DeleteCanonicalHash(batch, blockNumber)
		}
	}
	if err := batch.Write(); err != nil {
		log.Crit("Failed to delete frozen canonical blocks", "err", err)
	}
	batch.Reset()

	// Wipe out side chains also and track dangling side chians
	var dangling []common.Hash
	for number := first; number < frozen; number++ {
		// Always keep the genesis block in active database
		if number != 0 {
			dangling = ReadAllHashes(db, number)
			for _, hash := range dangling {
				log.Trace("Deleting side chain", "number", number, "hash", hash)
				DeleteBlock(batch, hash, number)
			}
		}
	}
	if err := batch.Write(); err != nil {
		log.Crit("Failed to delete frozen side blocks", "err", err)
	}
	batch.Reset()

	// Step into the future and delete and dangling side chains
	if frozen > 0 {
		tip := frozen
		nfdb := &nofreezedb{KeyValueStore: db}
		for len(dangling) > 0 {
			drop := make(map[common.Hash]struct{})
			for _, hash := range dangling {
				log.Debug("Dangling parent from freezer", "number", tip-1, "hash", hash)
				drop[hash] = struct{}{}
			}
			children := ReadAllHashes(db, tip)
			for i := 0; i < len(children); i++ {
				// Dig up the child and ensure it's dangling
				child := ReadHeader(nfdb, children[i], tip)
				if child == nil {
					log.Error("Missing dangling header", "number", tip, "hash", children[i])
					continue
				}
				if _, ok := drop[child.ParentHash]; !ok {
					children = append(children[:i], children[i+1:]...)
					i--
					continue
				}
				// Delete all block data associated with the child
				log.Debug("Deleting dangling block", "number", tip, "hash", children[i], "parent", child.ParentHash)
				DeleteBlock(batch, children[i], tip)
			}
			dangling = children
			tip++
		}
		if err := batch.Write(); err != nil {
			log.Crit("Failed to delete dangling side blocks", "err", err)
		}
	}

	// Log something friendly for the user
	context := []interface{}{
		"blocks", frozen - first, "elapsed", common.PrettyDuration(time.Since(start)), "number", frozen - 1,
	}
	if n := len(ancients); n > 0 {
		context = append(context, []interface{}{"hash", ancients[n-1]}...)
	}
	log.Info("Deep froze chain segment", context...)
}

// convertLegacyFn takes a raw freezer entry in an older format and
// returns it in the new format.
type convertLegacyFn = func([]byte) ([]byte, error)

// MigrateTable processes the entries in a given table in sequence
// converting them to a new format if they're of an old format.
func (f *Freezer) MigrateTable(kind string, convert convertLegacyFn) error {
	if f.readonly {
		return errReadOnly
	}
	f.writeLock.Lock()
	defer f.writeLock.Unlock()

	table, ok := f.tables[kind]
	if !ok {
		return errUnknownTable
	}
	// forEach iterates every entry in the table serially and in order, calling `fn`
	// with the item as argument. If `fn` returns an error the iteration stops
	// and that error will be returned.
	forEach := func(t *freezerTable, offset uint64, fn func(uint64, []byte) error) error {
		var (
			items     = atomic.LoadUint64(&t.items)
			batchSize = uint64(1024)
			maxBytes  = uint64(1024 * 1024)
		)
		for i := offset; i < items; {
			if i+batchSize > items {
				batchSize = items - i
			}
			data, err := t.RetrieveItems(i, batchSize, maxBytes)
			if err != nil {
				return err
			}
			for j, item := range data {
				if err := fn(i+uint64(j), item); err != nil {
					return err
				}
			}
			i += uint64(len(data))
		}
		return nil
	}
	// TODO(s1na): This is a sanity-check since as of now no process does tail-deletion. But the migration
	// process assumes no deletion at tail and needs to be modified to account for that.
	if table.itemOffset > 0 || table.itemHidden > 0 {
		return fmt.Errorf("migration not supported for tail-deleted freezers")
	}
	ancientsPath := filepath.Dir(table.index.Name())
	// Set up new dir for the migrated table, the content of which
	// we'll at the end move over to the ancients dir.
	migrationPath := filepath.Join(ancientsPath, "migration")
	newTable, err := newFreezerTable(migrationPath, kind, table.noCompression, false)
	if err != nil {
		return err
	}
	var (
		batch  = newTable.newBatch(f.offset)
		out    []byte
		start  = time.Now()
		logged = time.Now()
		offset = newTable.items
	)
	if offset > 0 {
		log.Info("found previous migration attempt", "migrated", offset)
	}
	// Iterate through entries and transform them
	if err := forEach(table, offset, func(i uint64, blob []byte) error {
		if i%10000 == 0 && time.Since(logged) > 16*time.Second {
			log.Info("Processing legacy elements", "count", i, "elapsed", common.PrettyDuration(time.Since(start)))
			logged = time.Now()
		}
		out, err = convert(blob)
		if err != nil {
			return err
		}
		if err := batch.AppendRaw(i, out); err != nil {
			return err
		}
		return nil
	}); err != nil {
		return err
	}
	if err := batch.commit(); err != nil {
		return err
	}
	log.Info("Replacing old table files with migrated ones", "elapsed", common.PrettyDuration(time.Since(start)))
	// Release and delete old table files. Note this won't
	// delete the index file.
	table.releaseFilesAfter(0, true)

	if err := newTable.Close(); err != nil {
		return err
	}
	files, err := os.ReadDir(migrationPath)
	if err != nil {
		return err
	}
	// Move migrated files to ancients dir.
	for _, f := range files {
		// This will replace the old index file as a side-effect.
		if err := os.Rename(filepath.Join(migrationPath, f.Name()), filepath.Join(ancientsPath, f.Name())); err != nil {
			return err
		}
	}
	// Delete by now empty dir.
	if err := os.Remove(migrationPath); err != nil {
		return err
	}
	return nil
}<|MERGE_RESOLUTION|>--- conflicted
+++ resolved
@@ -110,11 +110,7 @@
 		readonly:     readonly,
 		tables:       make(map[string]*freezerTable),
 		instanceLock: lock,
-<<<<<<< HEAD
 		offset:       offset,
-		datadir:      datadir,
-=======
->>>>>>> 2de49b04
 	}
 
 	// Create the tables.
