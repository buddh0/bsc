--- conflicted
+++ resolved
@@ -55,13 +55,8 @@
 }
 
 // newChainFreezer initializes the freezer for ancient chain data.
-<<<<<<< HEAD
-func newChainFreezer(datadir string, namespace string, readonly bool, offset uint64, maxTableSize uint32, tables map[string]bool) (*chainFreezer, error) {
-	freezer, err := NewFreezer(datadir, namespace, readonly, offset, maxTableSize, tables)
-=======
-func newChainFreezer(datadir string, namespace string, readonly bool) (*chainFreezer, error) {
-	freezer, err := NewChainFreezer(datadir, namespace, readonly)
->>>>>>> 5ed08c47
+func newChainFreezer(datadir string, namespace string, readonly bool, offset uint64) (*chainFreezer, error) {
+	freezer, err := NewChainFreezer(datadir, namespace, readonly, offset)
 	if err != nil {
 		return nil, err
 	}
