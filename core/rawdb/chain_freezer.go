--- conflicted
+++ resolved
@@ -43,57 +43,35 @@
 	freezerBatchLimit = 30000
 )
 
-<<<<<<< HEAD
 var (
 	missFreezerEnvErr = errors.New("missing freezer env error")
 )
 
-// chainFreezer is a wrapper of freezer with additional chain freezing feature.
-// The background thread will keep moving ancient chain segments from key-value
-// database to flat files for saving space on live database.
-type chainFreezer struct {
-	threshold atomic.Uint64 // Number of recent blocks not to freeze (params.FullImmutabilityThreshold apart from tests)
-	*Freezer
-=======
 // chainFreezer is a wrapper of chain ancient store with additional chain freezing
 // feature. The background thread will keep moving ancient chain segments from
 // key-value database to flat files for saving space on live database.
 type chainFreezer struct {
 	ethdb.AncientStore // Ancient store for storing cold chain segment
 
->>>>>>> aadddf3a
 	quit    chan struct{}
 	wg      sync.WaitGroup
 	trigger chan chan struct{} // Manual blocking freeze trigger, test determinism
 
+	threshold atomic.Uint64 // Number of recent blocks not to freeze (params.FullImmutabilityThreshold apart from tests)
+
 	freezeEnv    atomic.Value
 	waitEnvTimes int
 
 	multiDatabase bool
 }
 
-<<<<<<< HEAD
-// newChainFreezer initializes the freezer for ancient chain data.
-func newChainFreezer(datadir string, namespace string, readonly bool, offset uint64, multiDatabase bool) (*chainFreezer, error) {
-	freezer, err := NewChainFreezer(datadir, namespace, readonly, offset)
-	if err != nil {
-		return nil, err
-	}
-	cf := chainFreezer{
-		Freezer: freezer,
-		quit:    make(chan struct{}),
-		trigger: make(chan chan struct{}),
-	}
-	cf.threshold.Store(params.FullImmutabilityThreshold)
-	return &cf, nil
-=======
 // newChainFreezer initializes the freezer for ancient chain segment.
 //
 //   - if the empty directory is given, initializes the pure in-memory
 //     state freezer (e.g. dev mode).
 //   - if non-empty directory is given, initializes the regular file-based
 //     state freezer.
-func newChainFreezer(datadir string, namespace string, readonly bool) (*chainFreezer, error) {
+func newChainFreezer(datadir string, namespace string, readonly bool, offset uint64, multiDatabase bool) (*chainFreezer, error) {
 	var (
 		err     error
 		freezer ethdb.AncientStore
@@ -101,17 +79,18 @@
 	if datadir == "" {
 		freezer = NewMemoryFreezer(readonly, chainFreezerNoSnappy)
 	} else {
-		freezer, err = NewFreezer(datadir, namespace, readonly, freezerTableSize, chainFreezerNoSnappy)
+		freezer, err = NewFreezer(datadir, namespace, readonly, offset, freezerTableSize, chainFreezerNoSnappy)
 	}
 	if err != nil {
 		return nil, err
 	}
-	return &chainFreezer{
+	cf := chainFreezer{
 		AncientStore: freezer,
 		quit:         make(chan struct{}),
 		trigger:      make(chan chan struct{}),
-	}, nil
->>>>>>> aadddf3a
+	}
+	cf.threshold.Store(params.FullImmutabilityThreshold)
+	return &cf, nil
 }
 
 // Close closes the chain freezer instance and terminates the background thread.
@@ -234,7 +213,7 @@
 				log.Debug("Current full block not old enough to freeze", "err", err)
 				continue
 			}
-			frozen = f.frozen.Load()
+			frozen, _ := f.Ancients() // no error will occur, safe to ignore
 
 			// Short circuit if the blocks below threshold are already frozen.
 			if frozen != 0 && frozen-1 >= threshold {
@@ -277,7 +256,7 @@
 			}
 			number = ReadHeaderNumber(nfdb, hash)
 			threshold = f.threshold.Load()
-			frozen = f.frozen.Load()
+			frozen, _ := f.Ancients() // no error will occur, safe to ignore
 			switch {
 			case number == nil:
 				log.Error("Current full block number unavailable", "hash", hash)
@@ -306,10 +285,6 @@
 				last = first + freezerBatchLimit
 			}
 		}
-<<<<<<< HEAD
-=======
-		frozen, _ := f.Ancients() // no error will occur, safe to ignore
->>>>>>> aadddf3a
 
 		// check env first before chain freeze, it must wait when the env is necessary
 		if err := f.checkFreezerEnv(); err != nil {
