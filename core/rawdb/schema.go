// Copyright 2018 The go-ethereum Authors
// This file is part of the go-ethereum library.
//
// The go-ethereum library is free software: you can redistribute it and/or modify
// it under the terms of the GNU Lesser General Public License as published by
// the Free Software Foundation, either version 3 of the License, or
// (at your option) any later version.
//
// The go-ethereum library is distributed in the hope that it will be useful,
// but WITHOUT ANY WARRANTY; without even the implied warranty of
// MERCHANTABILITY or FITNESS FOR A PARTICULAR PURPOSE. See the
// GNU Lesser General Public License for more details.
//
// You should have received a copy of the GNU Lesser General Public License
// along with the go-ethereum library. If not, see <http://www.gnu.org/licenses/>.

// Package rawdb contains a collection of low level database accessors.
package rawdb

import (
	"bytes"
	"encoding/binary"

	"github.com/ethereum/go-ethereum/common"
	"github.com/ethereum/go-ethereum/metrics"
)

// The fields below define the low level database schema prefixing.
var (
	// databaseVersionKey tracks the current database version.
	databaseVersionKey = []byte("DatabaseVersion")

	// headHeaderKey tracks the latest known header's hash.
	headHeaderKey = []byte("LastHeader")

	// headBlockKey tracks the latest known full block's hash.
	headBlockKey = []byte("LastBlock")

	// headFastBlockKey tracks the latest known incomplete block's hash during fast sync.
	headFastBlockKey = []byte("LastFast")

	// lastPivotKey tracks the last pivot block used by fast sync (to reenable on sethead).
	lastPivotKey = []byte("LastPivot")

	// fastTrieProgressKey tracks the number of trie entries imported during fast sync.
	fastTrieProgressKey = []byte("TrieSync")

	// snapshotDisabledKey flags that the snapshot should not be maintained due to initial sync.
	snapshotDisabledKey = []byte("SnapshotDisabled")

	// SnapshotRootKey tracks the hash of the last snapshot.
	SnapshotRootKey = []byte("SnapshotRoot")

	// snapshotJournalKey tracks the in-memory diff layers across restarts.
	snapshotJournalKey = []byte("SnapshotJournal")

	// snapshotGeneratorKey tracks the snapshot generation marker across restarts.
	snapshotGeneratorKey = []byte("SnapshotGenerator")

	// snapshotRecoveryKey tracks the snapshot recovery marker across restarts.
	snapshotRecoveryKey = []byte("SnapshotRecovery")

	// snapshotSyncStatusKey tracks the snapshot sync status across restarts.
	snapshotSyncStatusKey = []byte("SnapshotSyncStatus")

	// txIndexTailKey tracks the oldest block whose transactions have been indexed.
	txIndexTailKey = []byte("TransactionIndexTail")

	// fastTxLookupLimitKey tracks the transaction lookup limit during fast sync.
	fastTxLookupLimitKey = []byte("FastTransactionLookupLimit")

	//offSet of new updated ancientDB.
	offSetOfCurrentAncientFreezer = []byte("offSetOfCurrentAncientFreezer")

	//offSet of the ancientDB before updated version.
	offSetOfLastAncientFreezer = []byte("offSetOfLastAncientFreezer")

	//frozenOfAncientDBKey tracks the block number for ancientDB to save.
	frozenOfAncientDBKey = []byte("FrozenOfAncientDB")

	//LastSafePointBlockKey tracks the block number for block state that write disk
	LastSafePointBlockKey = []byte("LastSafePointBlockNumber")

	//PruneAncientFlag flag whether prune ancient
	pruneAncientKey = []byte("PruneAncientFlag")

	// badBlockKey tracks the list of bad blocks seen by local
	badBlockKey = []byte("InvalidBlock")

	// uncleanShutdownKey tracks the list of local crashes
	uncleanShutdownKey = []byte("unclean-shutdown") // config prefix for the db

	// transitionStatusKey tracks the eth2 transition status.
	transitionStatusKey = []byte("eth2-transition")

	// Data item prefixes (use single byte to avoid mixing data types, avoid `i`, used for indexes).
	headerPrefix       = []byte("h") // headerPrefix + num (uint64 big endian) + hash -> header
	headerTDSuffix     = []byte("t") // headerPrefix + num (uint64 big endian) + hash + headerTDSuffix -> td
	headerHashSuffix   = []byte("n") // headerPrefix + num (uint64 big endian) + headerHashSuffix -> hash
	headerNumberPrefix = []byte("H") // headerNumberPrefix + hash -> num (uint64 big endian)

	blockBodyPrefix     = []byte("b") // blockBodyPrefix + num (uint64 big endian) + hash -> block body
	blockReceiptsPrefix = []byte("r") // blockReceiptsPrefix + num (uint64 big endian) + hash -> block receipts

	txLookupPrefix        = []byte("l") // txLookupPrefix + hash -> transaction/receipt lookup metadata
	bloomBitsPrefix       = []byte("B") // bloomBitsPrefix + bit (uint16 big endian) + section (uint64 big endian) + hash -> bloom bits
	SnapshotAccountPrefix = []byte("a") // SnapshotAccountPrefix + account hash -> account trie value
	SnapshotStoragePrefix = []byte("o") // SnapshotStoragePrefix + account hash + storage hash -> storage trie value
	CodePrefix            = []byte("c") // CodePrefix + code hash -> account code

<<<<<<< HEAD
	// difflayer database
	diffLayerPrefix = []byte("d") // diffLayerPrefix + hash  -> diffLayer

	PreimagePrefix = []byte("secure-key-")       // preimagePrefix + hash -> preimage
=======
	// Path-based trie node scheme.
	trieNodeAccountPrefix = []byte("A") // trieNodeAccountPrefix + hexPath -> trie node
	trieNodeStoragePrefix = []byte("O") // trieNodeStoragePrefix + accountHash + hexPath -> trie node

	PreimagePrefix = []byte("secure-key-")       // PreimagePrefix + hash -> preimage
>>>>>>> 5ed08c47
	configPrefix   = []byte("ethereum-config-")  // config prefix for the db
	genesisPrefix  = []byte("ethereum-genesis-") // genesis state prefix for the db

	// BloomBitsIndexPrefix is the data table of a chain indexer to track its progress
	BloomBitsIndexPrefix = []byte("iB")

	ChtPrefix           = []byte("chtRootV2-") // ChtPrefix + chtNum (uint64 big endian) -> trie root hash
	ChtTablePrefix      = []byte("cht-")
	ChtIndexTablePrefix = []byte("chtIndexV2-")

	BloomTriePrefix      = []byte("bltRoot-") // BloomTriePrefix + bloomTrieNum (uint64 big endian) -> trie root hash
	BloomTrieTablePrefix = []byte("blt-")
	BloomTrieIndexPrefix = []byte("bltIndex-")

	CliqueSnapshotPrefix = []byte("clique-")
	ParliaSnapshotPrefix = []byte("parlia-")

	preimageCounter    = metrics.NewRegisteredCounter("db/preimage/total", nil)
	preimageHitCounter = metrics.NewRegisteredCounter("db/preimage/hits", nil)
)

// LegacyTxLookupEntry is the legacy TxLookupEntry definition with some unnecessary
// fields.
type LegacyTxLookupEntry struct {
	BlockHash  common.Hash
	BlockIndex uint64
	Index      uint64
}

// encodeBlockNumber encodes a block number as big endian uint64
func encodeBlockNumber(number uint64) []byte {
	enc := make([]byte, 8)
	binary.BigEndian.PutUint64(enc, number)
	return enc
}

// headerKeyPrefix = headerPrefix + num (uint64 big endian)
func headerKeyPrefix(number uint64) []byte {
	return append(headerPrefix, encodeBlockNumber(number)...)
}

// headerKey = headerPrefix + num (uint64 big endian) + hash
func headerKey(number uint64, hash common.Hash) []byte {
	return append(append(headerPrefix, encodeBlockNumber(number)...), hash.Bytes()...)
}

// headerTDKey = headerPrefix + num (uint64 big endian) + hash + headerTDSuffix
func headerTDKey(number uint64, hash common.Hash) []byte {
	return append(headerKey(number, hash), headerTDSuffix...)
}

// headerHashKey = headerPrefix + num (uint64 big endian) + headerHashSuffix
func headerHashKey(number uint64) []byte {
	return append(append(headerPrefix, encodeBlockNumber(number)...), headerHashSuffix...)
}

// headerNumberKey = headerNumberPrefix + hash
func headerNumberKey(hash common.Hash) []byte {
	return append(headerNumberPrefix, hash.Bytes()...)
}

// blockBodyKey = blockBodyPrefix + num (uint64 big endian) + hash
func blockBodyKey(number uint64, hash common.Hash) []byte {
	return append(append(blockBodyPrefix, encodeBlockNumber(number)...), hash.Bytes()...)
}

// blockReceiptsKey = blockReceiptsPrefix + num (uint64 big endian) + hash
func blockReceiptsKey(number uint64, hash common.Hash) []byte {
	return append(append(blockReceiptsPrefix, encodeBlockNumber(number)...), hash.Bytes()...)
}

// diffLayerKey = diffLayerKeyPrefix + hash
func diffLayerKey(hash common.Hash) []byte {
	return append(diffLayerPrefix, hash.Bytes()...)
}

// txLookupKey = txLookupPrefix + hash
func txLookupKey(hash common.Hash) []byte {
	return append(txLookupPrefix, hash.Bytes()...)
}

// accountSnapshotKey = SnapshotAccountPrefix + hash
func accountSnapshotKey(hash common.Hash) []byte {
	return append(SnapshotAccountPrefix, hash.Bytes()...)
}

// storageSnapshotKey = SnapshotStoragePrefix + account hash + storage hash
func storageSnapshotKey(accountHash, storageHash common.Hash) []byte {
	return append(append(SnapshotStoragePrefix, accountHash.Bytes()...), storageHash.Bytes()...)
}

// storageSnapshotsKey = SnapshotStoragePrefix + account hash + storage hash
func storageSnapshotsKey(accountHash common.Hash) []byte {
	return append(SnapshotStoragePrefix, accountHash.Bytes()...)
}

// bloomBitsKey = bloomBitsPrefix + bit (uint16 big endian) + section (uint64 big endian) + hash
func bloomBitsKey(bit uint, section uint64, hash common.Hash) []byte {
	key := append(append(bloomBitsPrefix, make([]byte, 10)...), hash.Bytes()...)

	binary.BigEndian.PutUint16(key[1:], uint16(bit))
	binary.BigEndian.PutUint64(key[3:], section)

	return key
}

// preimageKey = PreimagePrefix + hash
func preimageKey(hash common.Hash) []byte {
	return append(PreimagePrefix, hash.Bytes()...)
}

// codeKey = CodePrefix + hash
func codeKey(hash common.Hash) []byte {
	return append(CodePrefix, hash.Bytes()...)
}

// IsCodeKey reports whether the given byte slice is the key of contract code,
// if so return the raw code hash as well.
func IsCodeKey(key []byte) (bool, []byte) {
	if bytes.HasPrefix(key, CodePrefix) && len(key) == common.HashLength+len(CodePrefix) {
		return true, key[len(CodePrefix):]
	}
	return false, nil
}

// configKey = configPrefix + hash
func configKey(hash common.Hash) []byte {
	return append(configPrefix, hash.Bytes()...)
}

// genesisStateSpecKey = genesisPrefix + hash
func genesisStateSpecKey(hash common.Hash) []byte {
	return append(genesisPrefix, hash.Bytes()...)
}

// accountTrieNodeKey = trieNodeAccountPrefix + nodePath.
func accountTrieNodeKey(path []byte) []byte {
	return append(trieNodeAccountPrefix, path...)
}

// storageTrieNodeKey = trieNodeStoragePrefix + accountHash + nodePath.
func storageTrieNodeKey(accountHash common.Hash, path []byte) []byte {
	return append(append(trieNodeStoragePrefix, accountHash.Bytes()...), path...)
}<|MERGE_RESOLUTION|>--- conflicted
+++ resolved
@@ -108,18 +108,14 @@
 	SnapshotStoragePrefix = []byte("o") // SnapshotStoragePrefix + account hash + storage hash -> storage trie value
 	CodePrefix            = []byte("c") // CodePrefix + code hash -> account code
 
-<<<<<<< HEAD
 	// difflayer database
 	diffLayerPrefix = []byte("d") // diffLayerPrefix + hash  -> diffLayer
 
-	PreimagePrefix = []byte("secure-key-")       // preimagePrefix + hash -> preimage
-=======
 	// Path-based trie node scheme.
 	trieNodeAccountPrefix = []byte("A") // trieNodeAccountPrefix + hexPath -> trie node
 	trieNodeStoragePrefix = []byte("O") // trieNodeStoragePrefix + accountHash + hexPath -> trie node
 
 	PreimagePrefix = []byte("secure-key-")       // PreimagePrefix + hash -> preimage
->>>>>>> 5ed08c47
 	configPrefix   = []byte("ethereum-config-")  // config prefix for the db
 	genesisPrefix  = []byte("ethereum-genesis-") // genesis state prefix for the db
 
