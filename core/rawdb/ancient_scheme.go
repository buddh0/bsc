// Copyright 2022 The go-ethereum Authors
// This file is part of the go-ethereum library.
//
// The go-ethereum library is free software: you can redistribute it and/or modify
// it under the terms of the GNU Lesser General Public License as published by
// the Free Software Foundation, either version 3 of the License, or
// (at your option) any later version.
//
// The go-ethereum library is distributed in the hope that it will be useful,
// but WITHOUT ANY WARRANTY; without even the implied warranty of
// MERCHANTABILITY or FITNESS FOR A PARTICULAR PURPOSE. See the
// GNU Lesser General Public License for more details.
//
// You should have received a copy of the GNU Lesser General Public License
// along with the go-ethereum library. If not, see <http://www.gnu.org/licenses/>.

package rawdb

import (
	"path/filepath"

	"github.com/ethereum/go-ethereum/ethdb"
)

// The list of table names of chain freezer.
const (
	// ChainFreezerHeaderTable indicates the name of the freezer header table.
	ChainFreezerHeaderTable = "headers"

	// ChainFreezerHashTable indicates the name of the freezer canonical hash table.
	ChainFreezerHashTable = "hashes"

	// ChainFreezerBodiesTable indicates the name of the freezer block body table.
	ChainFreezerBodiesTable = "bodies"

	// ChainFreezerReceiptTable indicates the name of the freezer receipts table.
	ChainFreezerReceiptTable = "receipts"

	// ChainFreezerDifficultyTable indicates the name of the freezer total difficulty table.
	ChainFreezerDifficultyTable = "diffs"

	// ChainFreezerBlobSidecarTable indicates the name of the freezer total blob table.
	ChainFreezerBlobSidecarTable = "blobs"
)

// chainFreezerNoSnappy configures whether compression is disabled for the ancient-tables.
// Hashes and difficulties don't compress well.
var chainFreezerNoSnappy = map[string]bool{
	ChainFreezerHeaderTable:      false,
	ChainFreezerHashTable:        true,
	ChainFreezerBodiesTable:      false,
	ChainFreezerReceiptTable:     false,
	ChainFreezerDifficultyTable:  true,
	ChainFreezerBlobSidecarTable: false,
}

var additionTables = []string{ChainFreezerBlobSidecarTable}

const (
	// stateHistoryTableSize defines the maximum size of freezer data files.
	stateHistoryTableSize = 2 * 1000 * 1000 * 1000

	// stateHistoryAccountIndex indicates the name of the freezer state history table.
	stateHistoryMeta         = "history.meta"
	stateHistoryAccountIndex = "account.index"
	stateHistoryStorageIndex = "storage.index"
	stateHistoryAccountData  = "account.data"
	stateHistoryStorageData  = "storage.data"
)

var stateFreezerNoSnappy = map[string]bool{
	stateHistoryMeta:         true,
	stateHistoryAccountIndex: false,
	stateHistoryStorageIndex: false,
	stateHistoryAccountData:  false,
	stateHistoryStorageData:  false,
}

// The list of identifiers of ancient stores.
var (
	ChainFreezerName       = "chain"        // the folder name of chain segment ancient store.
	MerkleStateFreezerName = "state"        // the folder name of state history ancient store.
	VerkleStateFreezerName = "state_verkle" // the folder name of state history ancient store.
)

// freezers the collections of all builtin freezers.
var freezers = []string{ChainFreezerName, MerkleStateFreezerName, VerkleStateFreezerName}

// NewStateFreezer initializes the ancient store for state history.
//
//   - if the empty directory is given, initializes the pure in-memory
//     state freezer (e.g. dev mode).
//   - if non-empty directory is given, initializes the regular file-based
//     state freezer.
<<<<<<< HEAD
func NewStateFreezer(ancientDir string, readOnly bool, offset uint64) (ethdb.ResettableAncientStore, error) {
	if ancientDir == "" {
		return NewMemoryFreezer(readOnly, stateFreezerNoSnappy), nil
	}
	return newResettableFreezer(filepath.Join(ancientDir, StateFreezerName), "eth/db/state", readOnly, offset, stateHistoryTableSize, stateFreezerNoSnappy)
=======
func NewStateFreezer(ancientDir string, verkle bool, readOnly bool) (ethdb.ResettableAncientStore, error) {
	if ancientDir == "" {
		return NewMemoryFreezer(readOnly, stateFreezerNoSnappy), nil
	}
	var name string
	if verkle {
		name = filepath.Join(ancientDir, VerkleStateFreezerName)
	} else {
		name = filepath.Join(ancientDir, MerkleStateFreezerName)
	}
	return newResettableFreezer(name, "eth/db/state", readOnly, stateHistoryTableSize, stateFreezerNoSnappy)
>>>>>>> dfd33c77
}<|MERGE_RESOLUTION|>--- conflicted
+++ resolved
@@ -92,14 +92,7 @@
 //     state freezer (e.g. dev mode).
 //   - if non-empty directory is given, initializes the regular file-based
 //     state freezer.
-<<<<<<< HEAD
-func NewStateFreezer(ancientDir string, readOnly bool, offset uint64) (ethdb.ResettableAncientStore, error) {
-	if ancientDir == "" {
-		return NewMemoryFreezer(readOnly, stateFreezerNoSnappy), nil
-	}
-	return newResettableFreezer(filepath.Join(ancientDir, StateFreezerName), "eth/db/state", readOnly, offset, stateHistoryTableSize, stateFreezerNoSnappy)
-=======
-func NewStateFreezer(ancientDir string, verkle bool, readOnly bool) (ethdb.ResettableAncientStore, error) {
+func NewStateFreezer(ancientDir string, verkle bool, readOnly bool, offset uint64) (ethdb.ResettableAncientStore, error) {
 	if ancientDir == "" {
 		return NewMemoryFreezer(readOnly, stateFreezerNoSnappy), nil
 	}
@@ -109,6 +102,5 @@
 	} else {
 		name = filepath.Join(ancientDir, MerkleStateFreezerName)
 	}
-	return newResettableFreezer(name, "eth/db/state", readOnly, stateHistoryTableSize, stateFreezerNoSnappy)
->>>>>>> dfd33c77
+	return newResettableFreezer(name, "eth/db/state", readOnly, offset, stateHistoryTableSize, stateFreezerNoSnappy)
 }