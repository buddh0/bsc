--- conflicted
+++ resolved
@@ -85,21 +85,15 @@
 // freezers the collections of all builtin freezers.
 var freezers = []string{ChainFreezerName, StateFreezerName}
 
-<<<<<<< HEAD
-// NewStateFreezer initializes the freezer for state history.
-func NewStateFreezer(ancientDir string, readOnly bool, offset uint64) (*ResettableFreezer, error) {
-	return NewResettableFreezer(filepath.Join(ancientDir, StateFreezerName), "eth/db/state", readOnly, offset, stateHistoryTableSize, stateFreezerNoSnappy)
-=======
 // NewStateFreezer initializes the ancient store for state history.
 //
 //   - if the empty directory is given, initializes the pure in-memory
 //     state freezer (e.g. dev mode).
 //   - if non-empty directory is given, initializes the regular file-based
 //     state freezer.
-func NewStateFreezer(ancientDir string, readOnly bool) (ethdb.ResettableAncientStore, error) {
+func NewStateFreezer(ancientDir string, readOnly bool, offset uint64) (ethdb.ResettableAncientStore, error) {
 	if ancientDir == "" {
 		return NewMemoryFreezer(readOnly, stateFreezerNoSnappy), nil
 	}
-	return newResettableFreezer(filepath.Join(ancientDir, StateFreezerName), "eth/db/state", readOnly, stateHistoryTableSize, stateFreezerNoSnappy)
->>>>>>> aadddf3a
+	return newResettableFreezer(filepath.Join(ancientDir, StateFreezerName), "eth/db/state", readOnly, offset, stateHistoryTableSize, stateFreezerNoSnappy)
 }