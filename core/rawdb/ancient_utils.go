--- conflicted
+++ resolved
@@ -98,11 +98,8 @@
 			if err != nil {
 				return nil, err
 			}
-<<<<<<< HEAD
+			// TODO, offset=0?
 			f, err := NewStateFreezer(datadir, true, 0)
-=======
-			f, err := NewStateFreezer(datadir, true)
->>>>>>> 3f40e65c
 			if err != nil {
 				return nil, err
 			}
