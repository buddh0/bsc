--- conflicted
+++ resolved
@@ -113,11 +113,7 @@
 
 	// Reopen and check that the rolled-back data doesn't reappear.
 	tables := map[string]bool{"test": true}
-<<<<<<< HEAD
 	f2, err := newFreezer(dir, "", false, 0, 2049, tables)
-=======
-	f2, err := NewFreezer(dir, "", false, 2049, tables)
->>>>>>> 8c0c0434
 	if err != nil {
 		t.Fatalf("can't reopen freezer after failed ModifyAncients: %v", err)
 	}
@@ -258,11 +254,7 @@
 	dir := t.TempDir()
 	// Open non-readonly freezer and fill individual tables
 	// with different amount of data.
-<<<<<<< HEAD
 	f, err := newFreezer(dir, "", false, 0, 2049, tables)
-=======
-	f, err := NewFreezer(dir, "", false, 2049, tables)
->>>>>>> 8c0c0434
 	if err != nil {
 		t.Fatal("can't open freezer", err)
 	}
@@ -285,11 +277,7 @@
 
 	// Re-openening as readonly should fail when validating
 	// table lengths.
-<<<<<<< HEAD
 	f, err = newFreezer(dir, "", true, 0, 2049, tables)
-=======
-	f, err = NewFreezer(dir, "", true, 2049, tables)
->>>>>>> 8c0c0434
 	if err == nil {
 		t.Fatal("readonly freezer should fail with differing table lengths")
 	}
@@ -301,11 +289,7 @@
 	dir := t.TempDir()
 	// note: using low max table size here to ensure the tests actually
 	// switch between multiple files.
-<<<<<<< HEAD
 	f, err := newFreezer(dir, "", false, 0, 2049, tables)
-=======
-	f, err := NewFreezer(dir, "", false, 2049, tables)
->>>>>>> 8c0c0434
 	if err != nil {
 		t.Fatal("can't open freezer", err)
 	}
