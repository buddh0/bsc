// Copyright 2022 The go-ethereum Authors
// This file is part of the go-ethereum library.
//
// The go-ethereum library is free software: you can redistribute it and/or modify
// it under the terms of the GNU Lesser General Public License as published by
// the Free Software Foundation, either version 3 of the License, or
// (at your option) any later version.
//
// The go-ethereum library is distributed in the hope that it will be useful,
// but WITHOUT ANY WARRANTY; without even the implied warranty of
// MERCHANTABILITY or FITNESS FOR A PARTICULAR PURPOSE. See the
// GNU Lesser General Public License for more details.
//
// You should have received a copy of the GNU Lesser General Public License
// along with the go-ethereum library. If not, see <http://www.gnu.org/licenses/>

package rawdb

import (
	"fmt"
	"sync"

	"github.com/ethereum/go-ethereum/common"
	"github.com/ethereum/go-ethereum/crypto"
	"github.com/ethereum/go-ethereum/ethdb"
	"github.com/ethereum/go-ethereum/log"
	"golang.org/x/crypto/sha3"
)

// HashScheme is the legacy hash-based state scheme with which trie nodes are
// stored in the disk with node hash as the database key. The advantage of this
// scheme is that different versions of trie nodes can be stored in disk, which
// is very beneficial for constructing archive nodes. The drawback is it will
// store different trie nodes on the same path to different locations on the disk
// with no data locality, and it's unfriendly for designing state pruning.
//
// Now this scheme is still kept for backward compatibility, and it will be used
// for archive node and some other tries(e.g. light trie).
const HashScheme = "hash"

// PathScheme is the new path-based state scheme with which trie nodes are stored
// in the disk with node path as the database key. This scheme will only store one
// version of state data in the disk, which means that the state pruning operation
// is native. At the same time, this scheme will put adjacent trie nodes in the same
// area of the disk with good data locality property. But this scheme needs to rely
// on extra state diffs to survive deep reorg.
const PathScheme = "path"

// hasher is used to compute the sha256 hash of the provided data.
type hasher struct{ sha crypto.KeccakState }

var hasherPool = sync.Pool{
	New: func() interface{} { return &hasher{sha: sha3.NewLegacyKeccak256().(crypto.KeccakState)} },
}

func newHasher() *hasher {
	return hasherPool.Get().(*hasher)
}

func (h *hasher) hash(data []byte) common.Hash {
	return crypto.HashData(h.sha, data)
}

func (h *hasher) release() {
	hasherPool.Put(h)
}

// ReadAccountTrieNode retrieves the account trie node and the associated node
// hash with the specified node path.
func ReadAccountTrieNode(db ethdb.KeyValueReader, path []byte) ([]byte, common.Hash) {
	data, err := db.Get(accountTrieNodeKey(path))
	if err != nil {
		return nil, common.Hash{}
	}
	h := newHasher()
	defer h.release()
	return data, h.hash(data)
}

// HasAccountTrieNode checks the account trie node presence with the specified
// node path and the associated node hash.
func HasAccountTrieNode(db ethdb.KeyValueReader, path []byte, hash common.Hash) bool {
	data, err := db.Get(accountTrieNodeKey(path))
	if err != nil {
		return false
	}
	h := newHasher()
	defer h.release()
	return h.hash(data) == hash
}

// ExistsAccountTrieNode checks the presence of the account trie node with the
// specified node path, regardless of the node hash.
func ExistsAccountTrieNode(db ethdb.KeyValueReader, path []byte) bool {
	has, err := db.Has(accountTrieNodeKey(path))
	if err != nil {
		return false
	}
	return has
}

// WriteAccountTrieNode writes the provided account trie node into database.
func WriteAccountTrieNode(db ethdb.KeyValueWriter, path []byte, node []byte) {
	if err := db.Put(accountTrieNodeKey(path), node); err != nil {
		log.Crit("Failed to store account trie node", "err", err)
	}
}

// DeleteAccountTrieNode deletes the specified account trie node from the database.
func DeleteAccountTrieNode(db ethdb.KeyValueWriter, path []byte) {
	if err := db.Delete(accountTrieNodeKey(path)); err != nil {
		log.Crit("Failed to delete account trie node", "err", err)
	}
}

// ReadStorageTrieNode retrieves the storage trie node and the associated node
// hash with the specified node path.
func ReadStorageTrieNode(db ethdb.KeyValueReader, accountHash common.Hash, path []byte) ([]byte, common.Hash) {
	data, err := db.Get(storageTrieNodeKey(accountHash, path))
	if err != nil {
		return nil, common.Hash{}
	}
	h := newHasher()
	defer h.release()
	return data, h.hash(data)
}

// HasStorageTrieNode checks the storage trie node presence with the provided
// node path and the associated node hash.
func HasStorageTrieNode(db ethdb.KeyValueReader, accountHash common.Hash, path []byte, hash common.Hash) bool {
	data, err := db.Get(storageTrieNodeKey(accountHash, path))
	if err != nil {
		return false
	}
	h := newHasher()
	defer h.release()
	return h.hash(data) == hash
}

// ExistsStorageTrieNode checks the presence of the storage trie node with the
// specified account hash and node path, regardless of the node hash.
func ExistsStorageTrieNode(db ethdb.KeyValueReader, accountHash common.Hash, path []byte) bool {
	has, err := db.Has(storageTrieNodeKey(accountHash, path))
	if err != nil {
		return false
	}
	return has
}

// WriteStorageTrieNode writes the provided storage trie node into database.
func WriteStorageTrieNode(db ethdb.KeyValueWriter, accountHash common.Hash, path []byte, node []byte) {
	if err := db.Put(storageTrieNodeKey(accountHash, path), node); err != nil {
		log.Crit("Failed to store storage trie node", "err", err)
	}
}

// DeleteStorageTrieNode deletes the specified storage trie node from the database.
func DeleteStorageTrieNode(db ethdb.KeyValueWriter, accountHash common.Hash, path []byte) {
	if err := db.Delete(storageTrieNodeKey(accountHash, path)); err != nil {
		log.Crit("Failed to delete storage trie node", "err", err)
	}
}

// ReadLegacyTrieNode retrieves the legacy trie node with the given
// associated node hash.
func ReadLegacyTrieNode(db ethdb.KeyValueReader, hash common.Hash) []byte {
	data, err := db.Get(hash.Bytes())
	if err != nil {
		return nil
	}
	return data
}

// HasLegacyTrieNode checks if the trie node with the provided hash is present in db.
func HasLegacyTrieNode(db ethdb.KeyValueReader, hash common.Hash) bool {
	ok, _ := db.Has(hash.Bytes())
	return ok
}

// WriteLegacyTrieNode writes the provided legacy trie node to database.
func WriteLegacyTrieNode(db ethdb.KeyValueWriter, hash common.Hash, node []byte) {
	if err := db.Put(hash.Bytes(), node); err != nil {
		log.Crit("Failed to store legacy trie node", "err", err)
	}
}

// DeleteLegacyTrieNode deletes the specified legacy trie node from database.
func DeleteLegacyTrieNode(db ethdb.KeyValueWriter, hash common.Hash) {
	if err := db.Delete(hash.Bytes()); err != nil {
		log.Crit("Failed to delete legacy trie node", "err", err)
	}
}

// HasTrieNode checks the trie node presence with the provided node info and
// the associated node hash.
func HasTrieNode(db ethdb.KeyValueReader, owner common.Hash, path []byte, hash common.Hash, scheme string) bool {
	switch scheme {
	case HashScheme:
		return HasLegacyTrieNode(db, hash)
	case PathScheme:
		if owner == (common.Hash{}) {
			return HasAccountTrieNode(db, path, hash)
		}
		return HasStorageTrieNode(db, owner, path, hash)
	default:
		panic(fmt.Sprintf("Unknown scheme %v", scheme))
	}
}

// ReadTrieNode retrieves the trie node from database with the provided node info
// and associated node hash.
// hashScheme-based lookup requires the following:
//   - hash
//
// pathScheme-based lookup requires the following:
//   - owner
//   - path
func ReadTrieNode(db ethdb.KeyValueReader, owner common.Hash, path []byte, hash common.Hash, scheme string) []byte {
	switch scheme {
	case HashScheme:
		return ReadLegacyTrieNode(db, hash)
	case PathScheme:
		var (
			blob  []byte
			nHash common.Hash
		)
		if owner == (common.Hash{}) {
			blob, nHash = ReadAccountTrieNode(db, path)
		} else {
			blob, nHash = ReadStorageTrieNode(db, owner, path)
		}
		if nHash != hash {
			return nil
		}
		return blob
	default:
		panic(fmt.Sprintf("Unknown scheme %v", scheme))
	}
}

// WriteTrieNode writes the trie node into database with the provided node info
// and associated node hash.
// hashScheme-based lookup requires the following:
//   - hash
//
// pathScheme-based lookup requires the following:
//   - owner
//   - path
func WriteTrieNode(db ethdb.KeyValueWriter, owner common.Hash, path []byte, hash common.Hash, node []byte, scheme string) {
	switch scheme {
	case HashScheme:
		WriteLegacyTrieNode(db, hash, node)
	case PathScheme:
		if owner == (common.Hash{}) {
			WriteAccountTrieNode(db, path, node)
		} else {
			WriteStorageTrieNode(db, owner, path, node)
		}
	default:
		panic(fmt.Sprintf("Unknown scheme %v", scheme))
	}
}

// DeleteTrieNode deletes the trie node from database with the provided node info
// and associated node hash.
// hashScheme-based lookup requires the following:
//   - hash
//
// pathScheme-based lookup requires the following:
//   - owner
//   - path
func DeleteTrieNode(db ethdb.KeyValueWriter, owner common.Hash, path []byte, hash common.Hash, scheme string) {
	switch scheme {
	case HashScheme:
		DeleteLegacyTrieNode(db, hash)
	case PathScheme:
		if owner == (common.Hash{}) {
			DeleteAccountTrieNode(db, path)
		} else {
			DeleteStorageTrieNode(db, owner, path)
		}
	default:
		panic(fmt.Sprintf("Unknown scheme %v", scheme))
	}
}

// ReadStateScheme reads the state scheme of persistent state, or none
// if the state is not present in database.
func ReadStateScheme(db ethdb.Reader) string {
	// Check if state in path-based scheme is present
	blob, _ := ReadAccountTrieNode(db, nil)
	if len(blob) != 0 {
		return PathScheme
	}
	// In a hash-based scheme, the genesis state is consistently stored
	// on the disk. To assess the scheme of the persistent state, it
	// suffices to inspect the scheme of the genesis state.
	header := ReadHeader(db, ReadCanonicalHash(db, 0), 0)
	if header == nil {
		return "" // empty datadir
	}
	blob = ReadLegacyTrieNode(db, header.Root)
	if len(blob) == 0 {
		return "" // no state in disk
	}
	return HashScheme
}

<<<<<<< HEAD
// ValidateStateScheme used to check state scheme whether is valid.
// Valid state scheme: hash and path.
func ValidateStateScheme(stateScheme string) bool {
	if stateScheme == HashScheme || stateScheme == PathScheme {
		return true
	}
	return false
=======
// ParseStateScheme checks if the specified state scheme is compatible with
// the stored state.
//
//   - If the provided scheme is none, use the scheme consistent with persistent
//     state, or fallback to hash-based scheme if state is empty.
//
//   - If the provided scheme is hash, use hash-based scheme or error out if not
//     compatible with persistent state scheme.
//
//   - If the provided scheme is path: use path-based scheme or error out if not
//     compatible with persistent state scheme.
func ParseStateScheme(provided string, disk ethdb.Database) (string, error) {
	// If state scheme is not specified, use the scheme consistent
	// with persistent state, or fallback to hash mode if database
	// is empty.
	stored := ReadStateScheme(disk)
	if provided == "" {
		if stored == "" {
			// use default scheme for empty database, flip it when
			// path mode is chosen as default
			log.Info("State schema set to default", "scheme", "hash")
			return HashScheme, nil
		}
		log.Info("State scheme set to already existing", "scheme", stored)
		return stored, nil // reuse scheme of persistent scheme
	}
	// If state scheme is specified, ensure it's compatible with
	// persistent state.
	if stored == "" || provided == stored {
		log.Info("State scheme set by user", "scheme", provided)
		return provided, nil
	}
	return "", fmt.Errorf("incompatible state scheme, stored: %s, provided: %s", stored, provided)
>>>>>>> 916d6a44
}<|MERGE_RESOLUTION|>--- conflicted
+++ resolved
@@ -306,7 +306,6 @@
 	return HashScheme
 }
 
-<<<<<<< HEAD
 // ValidateStateScheme used to check state scheme whether is valid.
 // Valid state scheme: hash and path.
 func ValidateStateScheme(stateScheme string) bool {
@@ -314,7 +313,8 @@
 		return true
 	}
 	return false
-=======
+}
+
 // ParseStateScheme checks if the specified state scheme is compatible with
 // the stored state.
 //
@@ -338,7 +338,7 @@
 			log.Info("State schema set to default", "scheme", "hash")
 			return HashScheme, nil
 		}
-		log.Info("State scheme set to already existing", "scheme", stored)
+		log.Info("State scheme set to already existing disk db", "scheme", stored)
 		return stored, nil // reuse scheme of persistent scheme
 	}
 	// If state scheme is specified, ensure it's compatible with
@@ -347,6 +347,5 @@
 		log.Info("State scheme set by user", "scheme", provided)
 		return provided, nil
 	}
-	return "", fmt.Errorf("incompatible state scheme, stored: %s, provided: %s", stored, provided)
->>>>>>> 916d6a44
+	return "", fmt.Errorf("incompatible state scheme, stored: %s, user provided: %s", stored, provided)
 }