--- conflicted
+++ resolved
@@ -33,11 +33,7 @@
 		{1, bytes.Repeat([]byte{1}, 2048)},
 		{2, bytes.Repeat([]byte{2}, 2048)},
 	}
-<<<<<<< HEAD
-	f, _ := NewResettableFreezer(t.TempDir(), "", false, 0, 2048, freezerTestTableDef)
-=======
-	f, _ := newResettableFreezer(t.TempDir(), "", false, 2048, freezerTestTableDef)
->>>>>>> f3c696fa
+	f, _ := newResettableFreezer(t.TempDir(), "", false, 0, 2048, freezerTestTableDef)
 	defer f.Close()
 
 	f.ModifyAncients(func(op ethdb.AncientWriteOp) error {
@@ -91,11 +87,7 @@
 		{2, bytes.Repeat([]byte{2}, 2048)},
 	}
 	datadir := t.TempDir()
-<<<<<<< HEAD
-	f, _ := NewResettableFreezer(datadir, "", false, 2048, 0, freezerTestTableDef)
-=======
-	f, _ := newResettableFreezer(datadir, "", false, 2048, freezerTestTableDef)
->>>>>>> f3c696fa
+	f, _ := newResettableFreezer(datadir, "", false, 2048, 0, freezerTestTableDef)
 	f.ModifyAncients(func(op ethdb.AncientWriteOp) error {
 		for _, item := range items {
 			op.AppendRaw("test", item.id, item.blob)
@@ -106,11 +98,7 @@
 	os.Rename(datadir, tmpName(datadir))
 
 	// Open the freezer again, trigger cleanup operation
-<<<<<<< HEAD
-	f, _ = NewResettableFreezer(datadir, "", false, 2048, 0, freezerTestTableDef)
-=======
-	f, _ = newResettableFreezer(datadir, "", false, 2048, freezerTestTableDef)
->>>>>>> f3c696fa
+	f, _ = newResettableFreezer(datadir, "", false, 2048, 0, freezerTestTableDef)
 	f.Close()
 
 	if _, err := os.Lstat(tmpName(datadir)); !os.IsNotExist(err) {
