--- conflicted
+++ resolved
@@ -47,18 +47,12 @@
 
 // Prefetch processes the state changes according to the Ethereum rules by running
 // the transaction messages using the statedb, but any changes are discarded. The
-<<<<<<< HEAD
-// only goal is to pre-cache transaction signatures and snapshot clean state.
+// only goal is to pre-cache transaction signatures and state trie nodes.
 func (p *statePrefetcher) Prefetch(block *types.Block, statedb *state.StateDB, cfg *vm.Config, interruptCh <-chan struct{}) {
-=======
-// only goal is to pre-cache transaction signatures and state trie nodes.
-func (p *statePrefetcher) Prefetch(block *types.Block, statedb *state.StateDB, cfg vm.Config, interrupt *atomic.Bool) {
->>>>>>> ea9e62ca
 	var (
 		header = block.Header()
 		signer = types.MakeSigner(p.config, header.Number)
 	)
-<<<<<<< HEAD
 	transactions := block.Transactions()
 	txChan := make(chan int, prefetchThread)
 	// No need to execute the first batch, since the main processor will do it.
@@ -75,7 +69,8 @@
 				case txIndex := <-txChan:
 					tx := transactions[txIndex]
 					// Convert the transaction into an executable message and pre-cache its sender
-					msg, err := tx.AsMessageNoNonceCheck(signer)
+					msg, err := TransactionToMessage(tx, signer, header.BaseFee)
+					msg.SkipAccountChecks = true
 					if err != nil {
 						return // Also invalid block, bail out
 					}
@@ -97,28 +92,6 @@
 		case <-interruptCh:
 			return
 		}
-=======
-	// Iterate over and process the individual transactions
-	byzantium := p.config.IsByzantium(block.Number())
-	for i, tx := range block.Transactions() {
-		// If block precaching was interrupted, abort
-		if interrupt != nil && interrupt.Load() {
-			return
-		}
-		// Convert the transaction into an executable message and pre-cache its sender
-		msg, err := TransactionToMessage(tx, signer, header.BaseFee)
-		if err != nil {
-			return // Also invalid block, bail out
-		}
-		statedb.SetTxContext(tx.Hash(), i)
-		if err := precacheTransaction(msg, p.config, gaspool, statedb, header, evm); err != nil {
-			return // Ugh, something went horribly wrong, bail out
-		}
-		// If we're pre-byzantium, pre-load trie nodes for the intermediate root
-		if !byzantium {
-			statedb.IntermediateRoot(true)
-		}
->>>>>>> ea9e62ca
 	}
 }
 
@@ -142,7 +115,8 @@
 				select {
 				case tx := <-startCh:
 					// Convert the transaction into an executable message and pre-cache its sender
-					msg, err := tx.AsMessageNoNonceCheck(signer)
+					msg, err := TransactionToMessage(tx, signer, header.BaseFee)
+					msg.SkipAccountChecks = true
 					if err != nil {
 						return // Also invalid block, bail out
 					}
@@ -186,16 +160,13 @@
 // precacheTransaction attempts to apply a transaction to the given state database
 // and uses the input parameters for its environment. The goal is not to execute
 // the transaction successfully, rather to warm up touched data slots.
-<<<<<<< HEAD
-func precacheTransaction(msg types.Message, config *params.ChainConfig, gaspool *GasPool, statedb *state.StateDB, header *types.Header, evm *vm.EVM) {
-=======
 func precacheTransaction(msg *Message, config *params.ChainConfig, gaspool *GasPool, statedb *state.StateDB, header *types.Header, evm *vm.EVM) error {
->>>>>>> ea9e62ca
 	// Update the evm with the new transaction context.
 	evm.Reset(NewEVMTxContext(msg), statedb)
 	// Add addresses to access list if applicable
-	if _, err := ApplyMessage(evm, msg, gaspool); err == nil {
+	_, err := ApplyMessage(evm, msg, gaspool)
+	if err == nil {
 		statedb.Finalise(true)
 	}
-
+	return err
 }