--- conflicted
+++ resolved
@@ -50,16 +50,8 @@
 // only goal is to pre-cache transaction signatures and state trie nodes.
 func (p *statePrefetcher) Prefetch(block *types.Block, statedb *state.StateDB, cfg *vm.Config, interruptCh <-chan struct{}) {
 	var (
-<<<<<<< HEAD
 		header = block.Header()
-		signer = types.MakeSigner(p.config, header.Number)
-=======
-		header       = block.Header()
-		gaspool      = new(GasPool).AddGas(block.GasLimit())
-		blockContext = NewEVMBlockContext(header, p.bc, nil)
-		evm          = vm.NewEVM(blockContext, vm.TxContext{}, statedb, p.config, cfg)
-		signer       = types.MakeSigner(p.config, header.Number, header.Time)
->>>>>>> 604da5c8
+		signer = types.MakeSigner(p.config, header.Number, header.Time)
 	)
 	transactions := block.Transactions()
 	txChan := make(chan int, prefetchThread)
@@ -107,7 +99,7 @@
 // the transaction messages using the statedb, but any changes are discarded. The
 // only goal is to pre-cache transaction signatures and snapshot clean state. Only used for mining stage
 func (p *statePrefetcher) PrefetchMining(txs *types.TransactionsByPriceAndNonce, header *types.Header, gasLimit uint64, statedb *state.StateDB, cfg vm.Config, interruptCh <-chan struct{}, txCurr **types.Transaction) {
-	var signer = types.MakeSigner(p.config, header.Number)
+	var signer = types.MakeSigner(p.config, header.Number, header.Time)
 
 	txCh := make(chan *types.Transaction, 2*prefetchThread)
 	for i := 0; i < prefetchThread; i++ {
