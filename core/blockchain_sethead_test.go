// Copyright 2020 The go-ethereum Authors
// This file is part of the go-ethereum library.
//
// The go-ethereum library is free software: you can redistribute it and/or modify
// it under the terms of the GNU Lesser General Public License as published by
// the Free Software Foundation, either version 3 of the License, or
// (at your option) any later version.
//
// The go-ethereum library is distributed in the hope that it will be useful,
// but WITHOUT ANY WARRANTY; without even the implied warranty of
// MERCHANTABILITY or FITNESS FOR A PARTICULAR PURPOSE. See the
// GNU Lesser General Public License for more details.
//
// You should have received a copy of the GNU Lesser General Public License
// along with the go-ethereum library. If not, see <http://www.gnu.org/licenses/>.

// Tests that setting the chain head backwards doesn't leave the database in some
// strange state with gaps in the chain, nor with block data dangling in the future.

package core

import (
	"fmt"
	"math/big"
	"strings"
	"testing"
	"time"

	"github.com/ethereum/go-ethereum/common"
	"github.com/ethereum/go-ethereum/consensus/ethash"
	"github.com/ethereum/go-ethereum/core/rawdb"
	"github.com/ethereum/go-ethereum/core/types"
	"github.com/ethereum/go-ethereum/core/vm"
	"github.com/ethereum/go-ethereum/params"
)

// rewindTest is a test case for chain rollback upon user request.
type rewindTest struct {
	canonicalBlocks int     // Number of blocks to generate for the canonical chain (heavier)
	sidechainBlocks int     // Number of blocks to generate for the side chain (lighter)
	freezeThreshold uint64  // Block number until which to move things into the freezer
	commitBlock     uint64  // Block number for which to commit the state to disk
	pivotBlock      *uint64 // Pivot block number in case of fast sync

	setheadBlock       uint64 // Block number to set head back to
	expCanonicalBlocks int    // Number of canonical blocks expected to remain in the database (excl. genesis)
	expSidechainBlocks int    // Number of sidechain blocks expected to remain in the database (excl. genesis)
	expFrozen          int    // Number of canonical blocks expected to be in the freezer (incl. genesis)
	expHeadHeader      uint64 // Block number of the expected head header
	expHeadFastBlock   uint64 // Block number of the expected head fast sync block
	expHeadBlock       uint64 // Block number of the expected head full block
}

//nolint:unused
func (tt *rewindTest) dump(crash bool) string {
	buffer := new(strings.Builder)

	fmt.Fprint(buffer, "Chain:\n  G")
	for i := 0; i < tt.canonicalBlocks; i++ {
		fmt.Fprintf(buffer, "->C%d", i+1)
	}
	fmt.Fprint(buffer, " (HEAD)\n")
	if tt.sidechainBlocks > 0 {
		fmt.Fprintf(buffer, "  └")
		for i := 0; i < tt.sidechainBlocks; i++ {
			fmt.Fprintf(buffer, "->S%d", i+1)
		}
		fmt.Fprintf(buffer, "\n")
	}
	fmt.Fprintf(buffer, "\n")

	if tt.canonicalBlocks > int(tt.freezeThreshold) {
		fmt.Fprint(buffer, "Frozen:\n  G")
		for i := 0; i < tt.canonicalBlocks-int(tt.freezeThreshold); i++ {
			fmt.Fprintf(buffer, "->C%d", i+1)
		}
		fmt.Fprintf(buffer, "\n\n")
	} else {
		fmt.Fprintf(buffer, "Frozen: none\n")
	}
	fmt.Fprintf(buffer, "Commit: G")
	if tt.commitBlock > 0 {
		fmt.Fprintf(buffer, ", C%d", tt.commitBlock)
	}
	fmt.Fprint(buffer, "\n")

	if tt.pivotBlock == nil {
		fmt.Fprintf(buffer, "Pivot : none\n")
	} else {
		fmt.Fprintf(buffer, "Pivot : C%d\n", *tt.pivotBlock)
	}
	if crash {
		fmt.Fprintf(buffer, "\nCRASH\n\n")
	} else {
		fmt.Fprintf(buffer, "\nSetHead(%d)\n\n", tt.setheadBlock)
	}
	fmt.Fprintf(buffer, "------------------------------\n\n")

	if tt.expFrozen > 0 {
		fmt.Fprint(buffer, "Expected in freezer:\n  G")
		for i := 0; i < tt.expFrozen-1; i++ {
			fmt.Fprintf(buffer, "->C%d", i+1)
		}
		fmt.Fprintf(buffer, "\n\n")
	}
	if tt.expFrozen > 0 {
		if tt.expFrozen >= tt.expCanonicalBlocks {
			fmt.Fprintf(buffer, "Expected in leveldb: none\n")
		} else {
			fmt.Fprintf(buffer, "Expected in leveldb:\n  C%d)", tt.expFrozen-1)
			for i := tt.expFrozen - 1; i < tt.expCanonicalBlocks; i++ {
				fmt.Fprintf(buffer, "->C%d", i+1)
			}
			fmt.Fprint(buffer, "\n")
			if tt.expSidechainBlocks > tt.expFrozen {
				fmt.Fprintf(buffer, "  └")
				for i := tt.expFrozen - 1; i < tt.expSidechainBlocks; i++ {
					fmt.Fprintf(buffer, "->S%d", i+1)
				}
				fmt.Fprintf(buffer, "\n")
			}
		}
	} else {
		fmt.Fprint(buffer, "Expected in leveldb:\n  G")
		for i := tt.expFrozen; i < tt.expCanonicalBlocks; i++ {
			fmt.Fprintf(buffer, "->C%d", i+1)
		}
		fmt.Fprint(buffer, "\n")
		if tt.expSidechainBlocks > tt.expFrozen {
			fmt.Fprintf(buffer, "  └")
			for i := tt.expFrozen; i < tt.expSidechainBlocks; i++ {
				fmt.Fprintf(buffer, "->S%d", i+1)
			}
			fmt.Fprintf(buffer, "\n")
		}
	}
	fmt.Fprintf(buffer, "\n")
	fmt.Fprintf(buffer, "Expected head header    : C%d\n", tt.expHeadHeader)
	fmt.Fprintf(buffer, "Expected head fast block: C%d\n", tt.expHeadFastBlock)
	if tt.expHeadBlock == 0 {
		fmt.Fprintf(buffer, "Expected head block     : G\n")
	} else {
		fmt.Fprintf(buffer, "Expected head block     : C%d\n", tt.expHeadBlock)
	}
	return buffer.String()
}

// Tests a sethead for a short canonical chain where a recent block was already
// committed to disk and then the sethead called. In this case we expect the full
// chain to be rolled back to the committed block. Everything above the sethead
// point should be deleted. In between the committed block and the requested head
// the data can remain as "fast sync" data to avoid redownloading it.
func TestShortSetHead(t *testing.T)              { testShortSetHead(t, false) }
func TestShortSetHeadWithSnapshots(t *testing.T) { testShortSetHead(t, true) }

func testShortSetHead(t *testing.T, snapshots bool) {
	// Chain:
	//   G->C1->C2->C3->C4->C5->C6->C7->C8 (HEAD)
	//
	// Frozen: none
	// Commit: G, C4
	// Pivot : none
	//
	// SetHead(7)
	//
	// ------------------------------
	//
	// Expected in leveldb:
	//   G->C1->C2->C3->C4->C5->C6->C7
	//
	// Expected head header    : C7
	// Expected head fast block: C7
	// Expected head block     : C4
	testSetHead(t, &rewindTest{
		canonicalBlocks:    8,
		sidechainBlocks:    0,
		freezeThreshold:    16,
		commitBlock:        4,
		pivotBlock:         nil,
		setheadBlock:       7,
		expCanonicalBlocks: 7,
		expSidechainBlocks: 0,
		expFrozen:          0,
		expHeadHeader:      7,
		expHeadFastBlock:   7,
		expHeadBlock:       4,
	}, snapshots)
}

// Tests a sethead for a short canonical chain where the fast sync pivot point was
// already committed, after which sethead was called. In this case we expect the
// chain to behave like in full sync mode, rolling back to the committed block
// Everything above the sethead point should be deleted. In between the committed
// block and the requested head the data can remain as "fast sync" data to avoid
// redownloading it.
func TestShortSnapSyncedSetHead(t *testing.T)              { testShortSnapSyncedSetHead(t, false) }
func TestShortSnapSyncedSetHeadWithSnapshots(t *testing.T) { testShortSnapSyncedSetHead(t, true) }

func testShortSnapSyncedSetHead(t *testing.T, snapshots bool) {
	// Chain:
	//   G->C1->C2->C3->C4->C5->C6->C7->C8 (HEAD)
	//
	// Frozen: none
	// Commit: G, C4
	// Pivot : C4
	//
	// SetHead(7)
	//
	// ------------------------------
	//
	// Expected in leveldb:
	//   G->C1->C2->C3->C4->C5->C6->C7
	//
	// Expected head header    : C7
	// Expected head fast block: C7
	// Expected head block     : C4
	testSetHead(t, &rewindTest{
		canonicalBlocks:    8,
		sidechainBlocks:    0,
		freezeThreshold:    16,
		commitBlock:        4,
		pivotBlock:         uint64ptr(4),
		setheadBlock:       7,
		expCanonicalBlocks: 7,
		expSidechainBlocks: 0,
		expFrozen:          0,
		expHeadHeader:      7,
		expHeadFastBlock:   7,
		expHeadBlock:       4,
	}, snapshots)
}

// Tests a sethead for a short canonical chain where the fast sync pivot point was
// not yet committed, but sethead was called. In this case we expect the chain to
// detect that it was fast syncing and delete everything from the new head, since
// we can just pick up fast syncing from there. The head full block should be set
// to the genesis.
func TestShortSnapSyncingSetHead(t *testing.T)              { testShortSnapSyncingSetHead(t, false) }
func TestShortSnapSyncingSetHeadWithSnapshots(t *testing.T) { testShortSnapSyncingSetHead(t, true) }

func testShortSnapSyncingSetHead(t *testing.T, snapshots bool) {
	// Chain:
	//   G->C1->C2->C3->C4->C5->C6->C7->C8 (HEAD)
	//
	// Frozen: none
	// Commit: G
	// Pivot : C4
	//
	// SetHead(7)
	//
	// ------------------------------
	//
	// Expected in leveldb:
	//   G->C1->C2->C3->C4->C5->C6->C7
	//
	// Expected head header    : C7
	// Expected head fast block: C7
	// Expected head block     : G
	testSetHead(t, &rewindTest{
		canonicalBlocks:    8,
		sidechainBlocks:    0,
		freezeThreshold:    16,
		commitBlock:        0,
		pivotBlock:         uint64ptr(4),
		setheadBlock:       7,
		expCanonicalBlocks: 7,
		expSidechainBlocks: 0,
		expFrozen:          0,
		expHeadHeader:      7,
		expHeadFastBlock:   7,
		expHeadBlock:       0,
	}, snapshots)
}

// Tests a sethead for a short canonical chain and a shorter side chain, where a
// recent block was already committed to disk and then sethead was called. In this
// test scenario the side chain is below the committed block. In this case we expect
// the canonical full chain to be rolled back to the committed block. Everything
// above the sethead point should be deleted. In between the committed block and
// the requested head the data can remain as "fast sync" data to avoid redownloading
// it. The side chain should be left alone as it was shorter.
func TestShortOldForkedSetHead(t *testing.T)              { testShortOldForkedSetHead(t, false) }
func TestShortOldForkedSetHeadWithSnapshots(t *testing.T) { testShortOldForkedSetHead(t, true) }

func testShortOldForkedSetHead(t *testing.T, snapshots bool) {
	// Chain:
	//   G->C1->C2->C3->C4->C5->C6->C7->C8 (HEAD)
	//   └->S1->S2->S3
	//
	// Frozen: none
	// Commit: G, C4
	// Pivot : none
	//
	// SetHead(7)
	//
	// ------------------------------
	//
	// Expected in leveldb:
	//   G->C1->C2->C3->C4->C5->C6->C7
	//   └->S1->S2->S3
	//
	// Expected head header    : C7
	// Expected head fast block: C7
	// Expected head block     : C4
	testSetHead(t, &rewindTest{
		canonicalBlocks:    8,
		sidechainBlocks:    3,
		freezeThreshold:    16,
		commitBlock:        4,
		pivotBlock:         nil,
		setheadBlock:       7,
		expCanonicalBlocks: 7,
		expSidechainBlocks: 3,
		expFrozen:          0,
		expHeadHeader:      7,
		expHeadFastBlock:   7,
		expHeadBlock:       4,
	}, snapshots)
}

// Tests a sethead for a short canonical chain and a shorter side chain, where
// the fast sync pivot point was already committed to disk and then sethead was
// called. In this test scenario the side chain is below the committed block. In
// this case we expect the canonical full chain to be rolled back to the committed
// block. Everything above the sethead point should be deleted. In between the
// committed block and the requested head the data can remain as "fast sync" data
// to avoid redownloading it. The side chain should be left alone as it was shorter.
func TestShortOldForkedSnapSyncedSetHead(t *testing.T) {
	testShortOldForkedSnapSyncedSetHead(t, false)
}
func TestShortOldForkedSnapSyncedSetHeadWithSnapshots(t *testing.T) {
	testShortOldForkedSnapSyncedSetHead(t, true)
}

func testShortOldForkedSnapSyncedSetHead(t *testing.T, snapshots bool) {
	// Chain:
	//   G->C1->C2->C3->C4->C5->C6->C7->C8 (HEAD)
	//   └->S1->S2->S3
	//
	// Frozen: none
	// Commit: G, C4
	// Pivot : C4
	//
	// SetHead(7)
	//
	// ------------------------------
	//
	// Expected in leveldb:
	//   G->C1->C2->C3->C4->C5->C6->C7
	//   └->S1->S2->S3
	//
	// Expected head header    : C7
	// Expected head fast block: C7
	// Expected head block     : C4
	testSetHead(t, &rewindTest{
		canonicalBlocks:    8,
		sidechainBlocks:    3,
		freezeThreshold:    16,
		commitBlock:        4,
		pivotBlock:         uint64ptr(4),
		setheadBlock:       7,
		expCanonicalBlocks: 7,
		expSidechainBlocks: 3,
		expFrozen:          0,
		expHeadHeader:      7,
		expHeadFastBlock:   7,
		expHeadBlock:       4,
	}, snapshots)
}

// Tests a sethead for a short canonical chain and a shorter side chain, where
// the fast sync pivot point was not yet committed, but sethead was called. In this
// test scenario the side chain is below the committed block. In this case we expect
// the chain to detect that it was fast syncing and delete everything from the new
// head, since we can just pick up fast syncing from there. The head full block
// should be set to the genesis.
func TestShortOldForkedSnapSyncingSetHead(t *testing.T) {
	testShortOldForkedSnapSyncingSetHead(t, false)
}
func TestShortOldForkedSnapSyncingSetHeadWithSnapshots(t *testing.T) {
	testShortOldForkedSnapSyncingSetHead(t, true)
}

func testShortOldForkedSnapSyncingSetHead(t *testing.T, snapshots bool) {
	// Chain:
	//   G->C1->C2->C3->C4->C5->C6->C7->C8 (HEAD)
	//   └->S1->S2->S3
	//
	// Frozen: none
	// Commit: G
	// Pivot : C4
	//
	// SetHead(7)
	//
	// ------------------------------
	//
	// Expected in leveldb:
	//   G->C1->C2->C3->C4->C5->C6->C7
	//   └->S1->S2->S3
	//
	// Expected head header    : C7
	// Expected head fast block: C7
	// Expected head block     : G
	testSetHead(t, &rewindTest{
		canonicalBlocks:    8,
		sidechainBlocks:    3,
		freezeThreshold:    16,
		commitBlock:        0,
		pivotBlock:         uint64ptr(4),
		setheadBlock:       7,
		expCanonicalBlocks: 7,
		expSidechainBlocks: 3,
		expFrozen:          0,
		expHeadHeader:      7,
		expHeadFastBlock:   7,
		expHeadBlock:       0,
	}, snapshots)
}

// Tests a sethead for a short canonical chain and a shorter side chain, where a
// recent block was already committed to disk and then sethead was called. In this
// test scenario the side chain reaches above the committed block. In this case we
// expect the canonical full chain to be rolled back to the committed block. All
// data above the sethead point should be deleted. In between the committed block
// and the requested head the data can remain as "fast sync" data to avoid having
// to redownload it. The side chain should be truncated to the head set.
//
// The side chain could be left to be if the fork point was before the new head
// we are deleting to, but it would be exceedingly hard to detect that case and
// properly handle it, so we'll trade extra work in exchange for simpler code.
func TestShortNewlyForkedSetHead(t *testing.T)              { testShortNewlyForkedSetHead(t, false) }
func TestShortNewlyForkedSetHeadWithSnapshots(t *testing.T) { testShortNewlyForkedSetHead(t, true) }

func testShortNewlyForkedSetHead(t *testing.T, snapshots bool) {
	// Chain:
	//   G->C1->C2->C3->C4->C5->C6->C7->C8->C9->C10 (HEAD)
	//   └->S1->S2->S3->S4->S5->S6->S7->S8
	//
	// Frozen: none
	// Commit: G, C4
	// Pivot : none
	//
	// SetHead(7)
	//
	// ------------------------------
	//
	// Expected in leveldb:
	//   G->C1->C2->C3->C4->C5->C6->C7
	//   └->S1->S2->S3->S4->S5->S6->S7
	//
	// Expected head header    : C7
	// Expected head fast block: C7
	// Expected head block     : C4
	testSetHead(t, &rewindTest{
		canonicalBlocks:    10,
		sidechainBlocks:    8,
		freezeThreshold:    16,
		commitBlock:        4,
		pivotBlock:         nil,
		setheadBlock:       7,
		expCanonicalBlocks: 7,
		expSidechainBlocks: 7,
		expFrozen:          0,
		expHeadHeader:      7,
		expHeadFastBlock:   7,
		expHeadBlock:       4,
	}, snapshots)
}

// Tests a sethead for a short canonical chain and a shorter side chain, where
// the fast sync pivot point was already committed to disk and then sethead was
// called. In this case we expect the canonical full chain to be rolled back to
// between the committed block and the requested head the data can remain as
// "fast sync" data to avoid having to redownload it. The side chain should be
// truncated to the head set.
//
// The side chain could be left to be if the fork point was before the new head
// we are deleting to, but it would be exceedingly hard to detect that case and
// properly handle it, so we'll trade extra work in exchange for simpler code.
func TestShortNewlyForkedSnapSyncedSetHead(t *testing.T) {
	testShortNewlyForkedSnapSyncedSetHead(t, false)
}
func TestShortNewlyForkedSnapSyncedSetHeadWithSnapshots(t *testing.T) {
	testShortNewlyForkedSnapSyncedSetHead(t, true)
}

func testShortNewlyForkedSnapSyncedSetHead(t *testing.T, snapshots bool) {
	// Chain:
	//   G->C1->C2->C3->C4->C5->C6->C7->C8->C9->C10 (HEAD)
	//   └->S1->S2->S3->S4->S5->S6->S7->S8
	//
	// Frozen: none
	// Commit: G, C4
	// Pivot : C4
	//
	// SetHead(7)
	//
	// ------------------------------
	//
	// Expected in leveldb:
	//   G->C1->C2->C3->C4->C5->C6->C7
	//   └->S1->S2->S3->S4->S5->S6->S7
	//
	// Expected head header    : C7
	// Expected head fast block: C7
	// Expected head block     : C4
	testSetHead(t, &rewindTest{
		canonicalBlocks:    10,
		sidechainBlocks:    8,
		freezeThreshold:    16,
		commitBlock:        4,
		pivotBlock:         uint64ptr(4),
		setheadBlock:       7,
		expCanonicalBlocks: 7,
		expSidechainBlocks: 7,
		expFrozen:          0,
		expHeadHeader:      7,
		expHeadFastBlock:   7,
		expHeadBlock:       4,
	}, snapshots)
}

// Tests a sethead for a short canonical chain and a shorter side chain, where
// the fast sync pivot point was not yet committed, but sethead was called. In
// this test scenario the side chain reaches above the committed block. In this
// case we expect the chain to detect that it was fast syncing and delete
// everything from the new head, since we can just pick up fast syncing from
// there.
//
// The side chain could be left to be if the fork point was before the new head
// we are deleting to, but it would be exceedingly hard to detect that case and
// properly handle it, so we'll trade extra work in exchange for simpler code.
func TestShortNewlyForkedSnapSyncingSetHead(t *testing.T) {
	testShortNewlyForkedSnapSyncingSetHead(t, false)
}
func TestShortNewlyForkedSnapSyncingSetHeadWithSnapshots(t *testing.T) {
	testShortNewlyForkedSnapSyncingSetHead(t, true)
}

func testShortNewlyForkedSnapSyncingSetHead(t *testing.T, snapshots bool) {
	// Chain:
	//   G->C1->C2->C3->C4->C5->C6->C7->C8->C9->C10 (HEAD)
	//   └->S1->S2->S3->S4->S5->S6->S7->S8
	//
	// Frozen: none
	// Commit: G
	// Pivot : C4
	//
	// SetHead(7)
	//
	// ------------------------------
	//
	// Expected in leveldb:
	//   G->C1->C2->C3->C4->C5->C6->C7
	//   └->S1->S2->S3->S4->S5->S6->S7
	//
	// Expected head header    : C7
	// Expected head fast block: C7
	// Expected head block     : G
	testSetHead(t, &rewindTest{
		canonicalBlocks:    10,
		sidechainBlocks:    8,
		freezeThreshold:    16,
		commitBlock:        0,
		pivotBlock:         uint64ptr(4),
		setheadBlock:       7,
		expCanonicalBlocks: 7,
		expSidechainBlocks: 7,
		expFrozen:          0,
		expHeadHeader:      7,
		expHeadFastBlock:   7,
		expHeadBlock:       0,
	}, snapshots)
}

// Tests a sethead for a short canonical chain and a longer side chain, where a
// recent block was already committed to disk and then sethead was called. In this
// case we expect the canonical full chain to be rolled back to the committed block.
// All data above the sethead point should be deleted. In between the committed
// block and the requested head the data can remain as "fast sync" data to avoid
// having to redownload it. The side chain should be truncated to the head set.
//
// The side chain could be left to be if the fork point was before the new head
// we are deleting to, but it would be exceedingly hard to detect that case and
// properly handle it, so we'll trade extra work in exchange for simpler code.
func TestShortReorgedSetHead(t *testing.T)              { testShortReorgedSetHead(t, false) }
func TestShortReorgedSetHeadWithSnapshots(t *testing.T) { testShortReorgedSetHead(t, true) }

func testShortReorgedSetHead(t *testing.T, snapshots bool) {
	// Chain:
	//   G->C1->C2->C3->C4->C5->C6->C7->C8 (HEAD)
	//   └->S1->S2->S3->S4->S5->S6->S7->S8->S9->S10
	//
	// Frozen: none
	// Commit: G, C4
	// Pivot : none
	//
	// SetHead(7)
	//
	// ------------------------------
	//
	// Expected in leveldb:
	//   G->C1->C2->C3->C4->C5->C6->C7
	//   └->S1->S2->S3->S4->S5->S6->S7
	//
	// Expected head header    : C7
	// Expected head fast block: C7
	// Expected head block     : C4
	testSetHead(t, &rewindTest{
		canonicalBlocks:    8,
		sidechainBlocks:    10,
		freezeThreshold:    16,
		commitBlock:        4,
		pivotBlock:         nil,
		setheadBlock:       7,
		expCanonicalBlocks: 7,
		expSidechainBlocks: 7,
		expFrozen:          0,
		expHeadHeader:      7,
		expHeadFastBlock:   7,
		expHeadBlock:       4,
	}, snapshots)
}

// Tests a sethead for a short canonical chain and a longer side chain, where
// the fast sync pivot point was already committed to disk and then sethead was
// called. In this case we expect the canonical full chain to be rolled back to
// the committed block. All data above the sethead point should be deleted. In
// between the committed block and the requested head the data can remain as
// "fast sync" data to avoid having to redownload it. The side chain should be
// truncated to the head set.
//
// The side chain could be left to be if the fork point was before the new head
// we are deleting to, but it would be exceedingly hard to detect that case and
// properly handle it, so we'll trade extra work in exchange for simpler code.
func TestShortReorgedSnapSyncedSetHead(t *testing.T) {
	testShortReorgedSnapSyncedSetHead(t, false)
}
func TestShortReorgedSnapSyncedSetHeadWithSnapshots(t *testing.T) {
	testShortReorgedSnapSyncedSetHead(t, true)
}

func testShortReorgedSnapSyncedSetHead(t *testing.T, snapshots bool) {
	// Chain:
	//   G->C1->C2->C3->C4->C5->C6->C7->C8 (HEAD)
	//   └->S1->S2->S3->S4->S5->S6->S7->S8->S9->S10
	//
	// Frozen: none
	// Commit: G, C4
	// Pivot : C4
	//
	// SetHead(7)
	//
	// ------------------------------
	//
	// Expected in leveldb:
	//   G->C1->C2->C3->C4->C5->C6->C7
	//   └->S1->S2->S3->S4->S5->S6->S7
	//
	// Expected head header    : C7
	// Expected head fast block: C7
	// Expected head block     : C4
	testSetHead(t, &rewindTest{
		canonicalBlocks:    8,
		sidechainBlocks:    10,
		freezeThreshold:    16,
		commitBlock:        4,
		pivotBlock:         uint64ptr(4),
		setheadBlock:       7,
		expCanonicalBlocks: 7,
		expSidechainBlocks: 7,
		expFrozen:          0,
		expHeadHeader:      7,
		expHeadFastBlock:   7,
		expHeadBlock:       4,
	}, snapshots)
}

// Tests a sethead for a short canonical chain and a longer side chain, where
// the fast sync pivot point was not yet committed, but sethead was called. In
// this case we expect the chain to detect that it was fast syncing and delete
// everything from the new head, since we can just pick up fast syncing from
// there.
//
// The side chain could be left to be if the fork point was before the new head
// we are deleting to, but it would be exceedingly hard to detect that case and
// properly handle it, so we'll trade extra work in exchange for simpler code.
func TestShortReorgedSnapSyncingSetHead(t *testing.T) {
	testShortReorgedSnapSyncingSetHead(t, false)
}
func TestShortReorgedSnapSyncingSetHeadWithSnapshots(t *testing.T) {
	testShortReorgedSnapSyncingSetHead(t, true)
}

func testShortReorgedSnapSyncingSetHead(t *testing.T, snapshots bool) {
	// Chain:
	//   G->C1->C2->C3->C4->C5->C6->C7->C8 (HEAD)
	//   └->S1->S2->S3->S4->S5->S6->S7->S8->S9->S10
	//
	// Frozen: none
	// Commit: G
	// Pivot : C4
	//
	// SetHead(7)
	//
	// ------------------------------
	//
	// Expected in leveldb:
	//   G->C1->C2->C3->C4->C5->C6->C7
	//   └->S1->S2->S3->S4->S5->S6->S7
	//
	// Expected head header    : C7
	// Expected head fast block: C7
	// Expected head block     : G
	testSetHead(t, &rewindTest{
		canonicalBlocks:    8,
		sidechainBlocks:    10,
		freezeThreshold:    16,
		commitBlock:        0,
		pivotBlock:         uint64ptr(4),
		setheadBlock:       7,
		expCanonicalBlocks: 7,
		expSidechainBlocks: 7,
		expFrozen:          0,
		expHeadHeader:      7,
		expHeadFastBlock:   7,
		expHeadBlock:       0,
	}, snapshots)
}

// Tests a sethead for a long canonical chain with frozen blocks where a recent
// block - newer than the ancient limit - was already committed to disk and then
// sethead was called. In this case we expect the full chain to be rolled back
// to the committed block. Everything above the sethead point should be deleted.
// In between the committed block and the requested head the data can remain as
// "fast sync" data to avoid redownloading it.
func TestLongShallowSetHead(t *testing.T)              { testLongShallowSetHead(t, false) }
func TestLongShallowSetHeadWithSnapshots(t *testing.T) { testLongShallowSetHead(t, true) }

func testLongShallowSetHead(t *testing.T, snapshots bool) {
	// Chain:
	//   G->C1->C2->C3->C4->C5->C6->C7->C8->C9->C10->C11->C12->C13->C14->C15->C16->C17->C18 (HEAD)
	//
	// Frozen:
	//   G->C1->C2
	//
	// Commit: G, C4
	// Pivot : none
	//
	// SetHead(6)
	//
	// ------------------------------
	//
	// Expected in freezer:
	//   G->C1->C2
	//
	// Expected in leveldb:
	//   C2)->C3->C4->C5->C6
	//
	// Expected head header    : C6
	// Expected head fast block: C6
	// Expected head block     : C4
	testSetHead(t, &rewindTest{
		canonicalBlocks:    18,
		sidechainBlocks:    0,
		freezeThreshold:    16,
		commitBlock:        4,
		pivotBlock:         nil,
		setheadBlock:       6,
		expCanonicalBlocks: 6,
		expSidechainBlocks: 0,
		expFrozen:          3,
		expHeadHeader:      6,
		expHeadFastBlock:   6,
		expHeadBlock:       4,
	}, snapshots)
}

// Tests a sethead for a long canonical chain with frozen blocks where a recent
// block - older than the ancient limit - was already committed to disk and then
// sethead was called. In this case we expect the full chain to be rolled back
// to the committed block. Since the ancient limit was underflown, everything
// needs to be deleted onwards to avoid creating a gap.
func TestLongDeepSetHead(t *testing.T)              { testLongDeepSetHead(t, false) }
func TestLongDeepSetHeadWithSnapshots(t *testing.T) { testLongDeepSetHead(t, true) }

func testLongDeepSetHead(t *testing.T, snapshots bool) {
	// Chain:
	//   G->C1->C2->C3->C4->C5->C6->C7->C8->C9->C10->C11->C12->C13->C14->C15->C16->C17->C18->C19->C20->C21->C22->C23->C24 (HEAD)
	//
	// Frozen:
	//   G->C1->C2->C3->C4->C5->C6->C7->C8
	//
	// Commit: G, C4
	// Pivot : none
	//
	// SetHead(6)
	//
	// ------------------------------
	//
	// Expected in freezer:
	//   G->C1->C2->C3->C4
	//
	// Expected in leveldb: none
	//
	// Expected head header    : C4
	// Expected head fast block: C4
	// Expected head block     : C4
	testSetHead(t, &rewindTest{
		canonicalBlocks:    24,
		sidechainBlocks:    0,
		freezeThreshold:    16,
		commitBlock:        4,
		pivotBlock:         nil,
		setheadBlock:       6,
		expCanonicalBlocks: 4,
		expSidechainBlocks: 0,
		expFrozen:          5,
		expHeadHeader:      4,
		expHeadFastBlock:   4,
		expHeadBlock:       4,
	}, snapshots)
}

// Tests a sethead for a long canonical chain with frozen blocks where the fast
// sync pivot point - newer than the ancient limit - was already committed, after
// which sethead was called. In this case we expect the full chain to be rolled
// back to the committed block. Everything above the sethead point should be
// deleted. In between the committed block and the requested head the data can
// remain as "fast sync" data to avoid redownloading it.
func TestLongSnapSyncedShallowSetHead(t *testing.T) {
	testLongSnapSyncedShallowSetHead(t, false)
}
func TestLongSnapSyncedShallowSetHeadWithSnapshots(t *testing.T) {
	testLongSnapSyncedShallowSetHead(t, true)
}

func testLongSnapSyncedShallowSetHead(t *testing.T, snapshots bool) {
	// Chain:
	//   G->C1->C2->C3->C4->C5->C6->C7->C8->C9->C10->C11->C12->C13->C14->C15->C16->C17->C18 (HEAD)
	//
	// Frozen:
	//   G->C1->C2
	//
	// Commit: G, C4
	// Pivot : C4
	//
	// SetHead(6)
	//
	// ------------------------------
	//
	// Expected in freezer:
	//   G->C1->C2
	//
	// Expected in leveldb:
	//   C2)->C3->C4->C5->C6
	//
	// Expected head header    : C6
	// Expected head fast block: C6
	// Expected head block     : C4
	testSetHead(t, &rewindTest{
		canonicalBlocks:    18,
		sidechainBlocks:    0,
		freezeThreshold:    16,
		commitBlock:        4,
		pivotBlock:         uint64ptr(4),
		setheadBlock:       6,
		expCanonicalBlocks: 6,
		expSidechainBlocks: 0,
		expFrozen:          3,
		expHeadHeader:      6,
		expHeadFastBlock:   6,
		expHeadBlock:       4,
	}, snapshots)
}

// Tests a sethead for a long canonical chain with frozen blocks where the fast
// sync pivot point - older than the ancient limit - was already committed, after
// which sethead was called. In this case we expect the full chain to be rolled
// back to the committed block. Since the ancient limit was underflown, everything
// needs to be deleted onwards to avoid creating a gap.
func TestLongSnapSyncedDeepSetHead(t *testing.T)              { testLongSnapSyncedDeepSetHead(t, false) }
func TestLongSnapSyncedDeepSetHeadWithSnapshots(t *testing.T) { testLongSnapSyncedDeepSetHead(t, true) }

func testLongSnapSyncedDeepSetHead(t *testing.T, snapshots bool) {
	// Chain:
	//   G->C1->C2->C3->C4->C5->C6->C7->C8->C9->C10->C11->C12->C13->C14->C15->C16->C17->C18->C19->C20->C21->C22->C23->C24 (HEAD)
	//
	// Frozen:
	//   G->C1->C2->C3->C4->C5->C6->C7->C8
	//
	// Commit: G, C4
	// Pivot : C4
	//
	// SetHead(6)
	//
	// ------------------------------
	//
	// Expected in freezer:
	//   G->C1->C2->C3->C4
	//
	// Expected in leveldb: none
	//
	// Expected head header    : C4
	// Expected head fast block: C4
	// Expected head block     : C4
	testSetHead(t, &rewindTest{
		canonicalBlocks:    24,
		sidechainBlocks:    0,
		freezeThreshold:    16,
		commitBlock:        4,
		pivotBlock:         uint64ptr(4),
		setheadBlock:       6,
		expCanonicalBlocks: 4,
		expSidechainBlocks: 0,
		expFrozen:          5,
		expHeadHeader:      4,
		expHeadFastBlock:   4,
		expHeadBlock:       4,
	}, snapshots)
}

// Tests a sethead for a long canonical chain with frozen blocks where the fast
// sync pivot point - newer than the ancient limit - was not yet committed, but
// sethead was called. In this case we expect the chain to detect that it was fast
// syncing and delete everything from the new head, since we can just pick up fast
// syncing from there.
func TestLongSnapSyncingShallowSetHead(t *testing.T) {
	testLongSnapSyncingShallowSetHead(t, false)
}
func TestLongSnapSyncingShallowSetHeadWithSnapshots(t *testing.T) {
	testLongSnapSyncingShallowSetHead(t, true)
}

func testLongSnapSyncingShallowSetHead(t *testing.T, snapshots bool) {
	// Chain:
	//   G->C1->C2->C3->C4->C5->C6->C7->C8->C9->C10->C11->C12->C13->C14->C15->C16->C17->C18 (HEAD)
	//
	// Frozen:
	//   G->C1->C2
	//
	// Commit: G
	// Pivot : C4
	//
	// SetHead(6)
	//
	// ------------------------------
	//
	// Expected in freezer:
	//   G->C1->C2
	//
	// Expected in leveldb:
	//   C2)->C3->C4->C5->C6
	//
	// Expected head header    : C6
	// Expected head fast block: C6
	// Expected head block     : G
	testSetHead(t, &rewindTest{
		canonicalBlocks:    18,
		sidechainBlocks:    0,
		freezeThreshold:    16,
		commitBlock:        0,
		pivotBlock:         uint64ptr(4),
		setheadBlock:       6,
		expCanonicalBlocks: 6,
		expSidechainBlocks: 0,
		expFrozen:          3,
		expHeadHeader:      6,
		expHeadFastBlock:   6,
		expHeadBlock:       0,
	}, snapshots)
}

// Tests a sethead for a long canonical chain with frozen blocks where the fast
// sync pivot point - older than the ancient limit - was not yet committed, but
// sethead was called. In this case we expect the chain to detect that it was fast
// syncing and delete everything from the new head, since we can just pick up fast
// syncing from there.
func TestLongSnapSyncingDeepSetHead(t *testing.T) {
	testLongSnapSyncingDeepSetHead(t, false)
}
func TestLongSnapSyncingDeepSetHeadWithSnapshots(t *testing.T) {
	testLongSnapSyncingDeepSetHead(t, true)
}

func testLongSnapSyncingDeepSetHead(t *testing.T, snapshots bool) {
	// Chain:
	//   G->C1->C2->C3->C4->C5->C6->C7->C8->C9->C10->C11->C12->C13->C14->C15->C16->C17->C18->C19->C20->C21->C22->C23->C24 (HEAD)
	//
	// Frozen:
	//   G->C1->C2->C3->C4->C5->C6->C7->C8
	//
	// Commit: G
	// Pivot : C4
	//
	// SetHead(6)
	//
	// ------------------------------
	//
	// Expected in freezer:
	//   G->C1->C2->C3->C4->C5->C6
	//
	// Expected in leveldb: none
	//
	// Expected head header    : C6
	// Expected head fast block: C6
	// Expected head block     : G
	testSetHead(t, &rewindTest{
		canonicalBlocks:    24,
		sidechainBlocks:    0,
		freezeThreshold:    16,
		commitBlock:        0,
		pivotBlock:         uint64ptr(4),
		setheadBlock:       6,
		expCanonicalBlocks: 6,
		expSidechainBlocks: 0,
		expFrozen:          7,
		expHeadHeader:      6,
		expHeadFastBlock:   6,
		expHeadBlock:       0,
	}, snapshots)
}

// Tests a sethead for a long canonical chain with frozen blocks and a shorter side
// chain, where a recent block - newer than the ancient limit - was already committed
// to disk and then sethead was called. In this case we expect the canonical full
// chain to be rolled back to the committed block. Everything above the sethead point
// should be deleted. In between the committed block and the requested head the data
// can remain as "fast sync" data to avoid redownloading it. The side chain is nuked
// by the freezer.
func TestLongOldForkedShallowSetHead(t *testing.T) {
	testLongOldForkedShallowSetHead(t, false)
}
func TestLongOldForkedShallowSetHeadWithSnapshots(t *testing.T) {
	testLongOldForkedShallowSetHead(t, true)
}

func testLongOldForkedShallowSetHead(t *testing.T, snapshots bool) {
	// Chain:
	//   G->C1->C2->C3->C4->C5->C6->C7->C8->C9->C10->C11->C12->C13->C14->C15->C16->C17->C18 (HEAD)
	//   └->S1->S2->S3
	//
	// Frozen:
	//   G->C1->C2
	//
	// Commit: G, C4
	// Pivot : none
	//
	// SetHead(6)
	//
	// ------------------------------
	//
	// Expected in freezer:
	//   G->C1->C2
	//
	// Expected in leveldb:
	//   C2)->C3->C4->C5->C6
	//
	// Expected head header    : C6
	// Expected head fast block: C6
	// Expected head block     : C4
	testSetHead(t, &rewindTest{
		canonicalBlocks:    18,
		sidechainBlocks:    3,
		freezeThreshold:    16,
		commitBlock:        4,
		pivotBlock:         nil,
		setheadBlock:       6,
		expCanonicalBlocks: 6,
		expSidechainBlocks: 0,
		expFrozen:          3,
		expHeadHeader:      6,
		expHeadFastBlock:   6,
		expHeadBlock:       4,
	}, snapshots)
}

// Tests a sethead for a long canonical chain with frozen blocks and a shorter side
// chain, where a recent block - older than the ancient limit - was already committed
// to disk and then sethead was called. In this case we expect the canonical full
// chain to be rolled back to the committed block. Since the ancient limit was
// underflown, everything needs to be deleted onwards to avoid creating a gap. The
// side chain is nuked by the freezer.
func TestLongOldForkedDeepSetHead(t *testing.T)              { testLongOldForkedDeepSetHead(t, false) }
func TestLongOldForkedDeepSetHeadWithSnapshots(t *testing.T) { testLongOldForkedDeepSetHead(t, true) }

func testLongOldForkedDeepSetHead(t *testing.T, snapshots bool) {
	// Chain:
	//   G->C1->C2->C3->C4->C5->C6->C7->C8->C9->C10->C11->C12->C13->C14->C15->C16->C17->C18->C19->C20->C21->C22->C23->C24 (HEAD)
	//   └->S1->S2->S3
	//
	// Frozen:
	//   G->C1->C2->C3->C4->C5->C6->C7->C8
	//
	// Commit: G, C4
	// Pivot : none
	//
	// SetHead(6)
	//
	// ------------------------------
	//
	// Expected in freezer:
	//   G->C1->C2->C3->C4
	//
	// Expected in leveldb: none
	//
	// Expected head header    : C4
	// Expected head fast block: C4
	// Expected head block     : C4
	testSetHead(t, &rewindTest{
		canonicalBlocks:    24,
		sidechainBlocks:    3,
		freezeThreshold:    16,
		commitBlock:        4,
		pivotBlock:         nil,
		setheadBlock:       6,
		expCanonicalBlocks: 4,
		expSidechainBlocks: 0,
		expFrozen:          5,
		expHeadHeader:      4,
		expHeadFastBlock:   4,
		expHeadBlock:       4,
	}, snapshots)
}

// Tests a sethead for a long canonical chain with frozen blocks and a shorter
// side chain, where the fast sync pivot point - newer than the ancient limit -
// was already committed to disk and then sethead was called. In this test scenario
// the side chain is below the committed block. In this case we expect the canonical
// full chain to be rolled back to the committed block. Everything above the
// sethead point should be deleted. In between the committed block and the
// requested head the data can remain as "fast sync" data to avoid redownloading
// it. The side chain is nuked by the freezer.
func TestLongOldForkedSnapSyncedShallowSetHead(t *testing.T) {
	testLongOldForkedSnapSyncedShallowSetHead(t, false)
}
func TestLongOldForkedSnapSyncedShallowSetHeadWithSnapshots(t *testing.T) {
	testLongOldForkedSnapSyncedShallowSetHead(t, true)
}

func testLongOldForkedSnapSyncedShallowSetHead(t *testing.T, snapshots bool) {
	// Chain:
	//   G->C1->C2->C3->C4->C5->C6->C7->C8->C9->C10->C11->C12->C13->C14->C15->C16->C17->C18 (HEAD)
	//   └->S1->S2->S3
	//
	// Frozen:
	//   G->C1->C2
	//
	// Commit: G, C4
	// Pivot : C4
	//
	// SetHead(6)
	//
	// ------------------------------
	//
	// Expected in freezer:
	//   G->C1->C2
	//
	// Expected in leveldb:
	//   C2)->C3->C4->C5->C6
	//
	// Expected head header    : C6
	// Expected head fast block: C6
	// Expected head block     : C4
	testSetHead(t, &rewindTest{
		canonicalBlocks:    18,
		sidechainBlocks:    3,
		freezeThreshold:    16,
		commitBlock:        4,
		pivotBlock:         uint64ptr(4),
		setheadBlock:       6,
		expCanonicalBlocks: 6,
		expSidechainBlocks: 0,
		expFrozen:          3,
		expHeadHeader:      6,
		expHeadFastBlock:   6,
		expHeadBlock:       4,
	}, snapshots)
}

// Tests a sethead for a long canonical chain with frozen blocks and a shorter
// side chain, where the fast sync pivot point - older than the ancient limit -
// was already committed to disk and then sethead was called. In this test scenario
// the side chain is below the committed block. In this case we expect the canonical
// full chain to be rolled back to the committed block. Since the ancient limit was
// underflown, everything needs to be deleted onwards to avoid creating a gap. The
// side chain is nuked by the freezer.
func TestLongOldForkedSnapSyncedDeepSetHead(t *testing.T) {
	testLongOldForkedSnapSyncedDeepSetHead(t, false)
}
func TestLongOldForkedSnapSyncedDeepSetHeadWithSnapshots(t *testing.T) {
	testLongOldForkedSnapSyncedDeepSetHead(t, true)
}

func testLongOldForkedSnapSyncedDeepSetHead(t *testing.T, snapshots bool) {
	// Chain:
	//   G->C1->C2->C3->C4->C5->C6->C7->C8->C9->C10->C11->C12->C13->C14->C15->C16->C17->C18->C19->C20->C21->C22->C23->C24 (HEAD)
	//   └->S1->S2->S3
	//
	// Frozen:
	//   G->C1->C2->C3->C4->C5->C6->C7->C8
	//
	// Commit: G, C4
	// Pivot : C4
	//
	// SetHead(6)
	//
	// ------------------------------
	//
	// Expected in freezer:
	//   G->C1->C2->C3->C4->C5->C6
	//
	// Expected in leveldb: none
	//
	// Expected head header    : C6
	// Expected head fast block: C6
	// Expected head block     : C4
	testSetHead(t, &rewindTest{
		canonicalBlocks:    24,
		sidechainBlocks:    3,
		freezeThreshold:    16,
		commitBlock:        4,
		pivotBlock:         uint64ptr(4),
		setheadBlock:       6,
		expCanonicalBlocks: 4,
		expSidechainBlocks: 0,
		expFrozen:          5,
		expHeadHeader:      4,
		expHeadFastBlock:   4,
		expHeadBlock:       4,
	}, snapshots)
}

// Tests a sethead for a long canonical chain with frozen blocks and a shorter
// side chain, where the fast sync pivot point - newer than the ancient limit -
// was not yet committed, but sethead was called. In this test scenario the side
// chain is below the committed block. In this case we expect the chain to detect
// that it was fast syncing and delete everything from the new head, since we can
// just pick up fast syncing from there. The side chain is completely nuked by the
// freezer.
func TestLongOldForkedSnapSyncingShallowSetHead(t *testing.T) {
	testLongOldForkedSnapSyncingShallowSetHead(t, false)
}
func TestLongOldForkedSnapSyncingShallowSetHeadWithSnapshots(t *testing.T) {
	testLongOldForkedSnapSyncingShallowSetHead(t, true)
}

func testLongOldForkedSnapSyncingShallowSetHead(t *testing.T, snapshots bool) {
	// Chain:
	//   G->C1->C2->C3->C4->C5->C6->C7->C8->C9->C10->C11->C12->C13->C14->C15->C16->C17->C18 (HEAD)
	//   └->S1->S2->S3
	//
	// Frozen:
	//   G->C1->C2
	//
	// Commit: G
	// Pivot : C4
	//
	// SetHead(6)
	//
	// ------------------------------
	//
	// Expected in freezer:
	//   G->C1->C2
	//
	// Expected in leveldb:
	//   C2)->C3->C4->C5->C6
	//
	// Expected head header    : C6
	// Expected head fast block: C6
	// Expected head block     : G
	testSetHead(t, &rewindTest{
		canonicalBlocks:    18,
		sidechainBlocks:    3,
		freezeThreshold:    16,
		commitBlock:        0,
		pivotBlock:         uint64ptr(4),
		setheadBlock:       6,
		expCanonicalBlocks: 6,
		expSidechainBlocks: 0,
		expFrozen:          3,
		expHeadHeader:      6,
		expHeadFastBlock:   6,
		expHeadBlock:       0,
	}, snapshots)
}

// Tests a sethead for a long canonical chain with frozen blocks and a shorter
// side chain, where the fast sync pivot point - older than the ancient limit -
// was not yet committed, but sethead was called. In this test scenario the side
// chain is below the committed block. In this case we expect the chain to detect
// that it was fast syncing and delete everything from the new head, since we can
// just pick up fast syncing from there. The side chain is completely nuked by the
// freezer.
func TestLongOldForkedSnapSyncingDeepSetHead(t *testing.T) {
	testLongOldForkedSnapSyncingDeepSetHead(t, false)
}
func TestLongOldForkedSnapSyncingDeepSetHeadWithSnapshots(t *testing.T) {
	testLongOldForkedSnapSyncingDeepSetHead(t, true)
}

func testLongOldForkedSnapSyncingDeepSetHead(t *testing.T, snapshots bool) {
	// Chain:
	//   G->C1->C2->C3->C4->C5->C6->C7->C8->C9->C10->C11->C12->C13->C14->C15->C16->C17->C18->C19->C20->C21->C22->C23->C24 (HEAD)
	//   └->S1->S2->S3
	//
	// Frozen:
	//   G->C1->C2->C3->C4->C5->C6->C7->C8
	//
	// Commit: G
	// Pivot : C4
	//
	// SetHead(6)
	//
	// ------------------------------
	//
	// Expected in freezer:
	//   G->C1->C2->C3->C4->C5->C6
	//
	// Expected in leveldb: none
	//
	// Expected head header    : C6
	// Expected head fast block: C6
	// Expected head block     : G
	testSetHead(t, &rewindTest{
		canonicalBlocks:    24,
		sidechainBlocks:    3,
		freezeThreshold:    16,
		commitBlock:        0,
		pivotBlock:         uint64ptr(4),
		setheadBlock:       6,
		expCanonicalBlocks: 6,
		expSidechainBlocks: 0,
		expFrozen:          7,
		expHeadHeader:      6,
		expHeadFastBlock:   6,
		expHeadBlock:       0,
	}, snapshots)
}

// Tests a sethead for a long canonical chain with frozen blocks and a shorter
// side chain, where a recent block - newer than the ancient limit - was already
// committed to disk and then sethead was called. In this test scenario the side
// chain is above the committed block. In this case the freezer will delete the
// sidechain since it's dangling, reverting to TestLongShallowSetHead.
func TestLongNewerForkedShallowSetHead(t *testing.T) {
	testLongNewerForkedShallowSetHead(t, false)
}
func TestLongNewerForkedShallowSetHeadWithSnapshots(t *testing.T) {
	testLongNewerForkedShallowSetHead(t, true)
}

func testLongNewerForkedShallowSetHead(t *testing.T, snapshots bool) {
	// Chain:
	//   G->C1->C2->C3->C4->C5->C6->C7->C8->C9->C10->C11->C12->C13->C14->C15->C16->C17->C18 (HEAD)
	//   └->S1->S2->S3->S4->S5->S6->S7->S8->S9->S10->S11->S12
	//
	// Frozen:
	//   G->C1->C2
	//
	// Commit: G, C4
	// Pivot : none
	//
	// SetHead(6)
	//
	// ------------------------------
	//
	// Expected in freezer:
	//   G->C1->C2
	//
	// Expected in leveldb:
	//   C2)->C3->C4->C5->C6
	//
	// Expected head header    : C6
	// Expected head fast block: C6
	// Expected head block     : C4
	testSetHead(t, &rewindTest{
		canonicalBlocks:    18,
		sidechainBlocks:    12,
		freezeThreshold:    16,
		commitBlock:        4,
		pivotBlock:         nil,
		setheadBlock:       6,
		expCanonicalBlocks: 6,
		expSidechainBlocks: 0,
		expFrozen:          3,
		expHeadHeader:      6,
		expHeadFastBlock:   6,
		expHeadBlock:       4,
	}, snapshots)
}

// Tests a sethead for a long canonical chain with frozen blocks and a shorter
// side chain, where a recent block - older than the ancient limit - was already
// committed to disk and then sethead was called. In this test scenario the side
// chain is above the committed block. In this case the freezer will delete the
// sidechain since it's dangling, reverting to TestLongDeepSetHead.
func TestLongNewerForkedDeepSetHead(t *testing.T) {
	testLongNewerForkedDeepSetHead(t, false)
}
func TestLongNewerForkedDeepSetHeadWithSnapshots(t *testing.T) {
	testLongNewerForkedDeepSetHead(t, true)
}

func testLongNewerForkedDeepSetHead(t *testing.T, snapshots bool) {
	// Chain:
	//   G->C1->C2->C3->C4->C5->C6->C7->C8->C9->C10->C11->C12->C13->C14->C15->C16->C17->C18->C19->C20->C21->C22->C23->C24 (HEAD)
	//   └->S1->S2->S3->S4->S5->S6->S7->S8->S9->S10->S11->S12
	//
	// Frozen:
	//   G->C1->C2->C3->C4->C5->C6->C7->C8
	//
	// Commit: G, C4
	// Pivot : none
	//
	// SetHead(6)
	//
	// ------------------------------
	//
	// Expected in freezer:
	//   G->C1->C2->C3->C4
	//
	// Expected in leveldb: none
	//
	// Expected head header    : C4
	// Expected head fast block: C4
	// Expected head block     : C4
	testSetHead(t, &rewindTest{
		canonicalBlocks:    24,
		sidechainBlocks:    12,
		freezeThreshold:    16,
		commitBlock:        4,
		pivotBlock:         nil,
		setheadBlock:       6,
		expCanonicalBlocks: 4,
		expSidechainBlocks: 0,
		expFrozen:          5,
		expHeadHeader:      4,
		expHeadFastBlock:   4,
		expHeadBlock:       4,
	}, snapshots)
}

// Tests a sethead for a long canonical chain with frozen blocks and a shorter
// side chain, where the fast sync pivot point - newer than the ancient limit -
// was already committed to disk and then sethead was called. In this test scenario
// the side chain is above the committed block. In this case the freezer will delete
// the sidechain since it's dangling, reverting to TestLongSnapSyncedShallowSetHead.
func TestLongNewerForkedSnapSyncedShallowSetHead(t *testing.T) {
	testLongNewerForkedSnapSyncedShallowSetHead(t, false)
}
func TestLongNewerForkedSnapSyncedShallowSetHeadWithSnapshots(t *testing.T) {
	testLongNewerForkedSnapSyncedShallowSetHead(t, true)
}

func testLongNewerForkedSnapSyncedShallowSetHead(t *testing.T, snapshots bool) {
	// Chain:
	//   G->C1->C2->C3->C4->C5->C6->C7->C8->C9->C10->C11->C12->C13->C14->C15->C16->C17->C18 (HEAD)
	//   └->S1->S2->S3->S4->S5->S6->S7->S8->S9->S10->S11->S12
	//
	// Frozen:
	//   G->C1->C2
	//
	// Commit: G, C4
	// Pivot : C4
	//
	// SetHead(6)
	//
	// ------------------------------
	//
	// Expected in freezer:
	//   G->C1->C2
	//
	// Expected in leveldb:
	//   C2)->C3->C4->C5->C6
	//
	// Expected head header    : C6
	// Expected head fast block: C6
	// Expected head block     : C4
	testSetHead(t, &rewindTest{
		canonicalBlocks:    18,
		sidechainBlocks:    12,
		freezeThreshold:    16,
		commitBlock:        4,
		pivotBlock:         uint64ptr(4),
		setheadBlock:       6,
		expCanonicalBlocks: 6,
		expSidechainBlocks: 0,
		expFrozen:          3,
		expHeadHeader:      6,
		expHeadFastBlock:   6,
		expHeadBlock:       4,
	}, snapshots)
}

// Tests a sethead for a long canonical chain with frozen blocks and a shorter
// side chain, where the fast sync pivot point - older than the ancient limit -
// was already committed to disk and then sethead was called. In this test scenario
// the side chain is above the committed block. In this case the freezer will delete
// the sidechain since it's dangling, reverting to TestLongSnapSyncedDeepSetHead.
func TestLongNewerForkedSnapSyncedDeepSetHead(t *testing.T) {
	testLongNewerForkedSnapSyncedDeepSetHead(t, false)
}
func TestLongNewerForkedSnapSyncedDeepSetHeadWithSnapshots(t *testing.T) {
	testLongNewerForkedSnapSyncedDeepSetHead(t, true)
}

func testLongNewerForkedSnapSyncedDeepSetHead(t *testing.T, snapshots bool) {
	// Chain:
	//   G->C1->C2->C3->C4->C5->C6->C7->C8->C9->C10->C11->C12->C13->C14->C15->C16->C17->C18->C19->C20->C21->C22->C23->C24 (HEAD)
	//   └->S1->S2->S3->S4->S5->S6->S7->S8->S9->S10->S11->S12
	//
	// Frozen:
	//   G->C1->C2->C3->C4->C5->C6->C7->C8
	//
	// Commit: G, C4
	// Pivot : C4
	//
	// SetHead(6)
	//
	// ------------------------------
	//
	// Expected in freezer:
	//   G->C1->C2->C3->C4
	//
	// Expected in leveldb: none
	//
	// Expected head header    : C4
	// Expected head fast block: C4
	// Expected head block     : C
	testSetHead(t, &rewindTest{
		canonicalBlocks:    24,
		sidechainBlocks:    12,
		freezeThreshold:    16,
		commitBlock:        4,
		pivotBlock:         uint64ptr(4),
		setheadBlock:       6,
		expCanonicalBlocks: 4,
		expSidechainBlocks: 0,
		expFrozen:          5,
		expHeadHeader:      4,
		expHeadFastBlock:   4,
		expHeadBlock:       4,
	}, snapshots)
}

// Tests a sethead for a long canonical chain with frozen blocks and a shorter
// side chain, where the fast sync pivot point - newer than the ancient limit -
// was not yet committed, but sethead was called. In this test scenario the side
// chain is above the committed block. In this case the freezer will delete the
// sidechain since it's dangling, reverting to TestLongSnapSyncinghallowSetHead.
func TestLongNewerForkedSnapSyncingShallowSetHead(t *testing.T) {
	testLongNewerForkedSnapSyncingShallowSetHead(t, false)
}
func TestLongNewerForkedSnapSyncingShallowSetHeadWithSnapshots(t *testing.T) {
	testLongNewerForkedSnapSyncingShallowSetHead(t, true)
}

func testLongNewerForkedSnapSyncingShallowSetHead(t *testing.T, snapshots bool) {
	// Chain:
	//   G->C1->C2->C3->C4->C5->C6->C7->C8->C9->C10->C11->C12->C13->C14->C15->C16->C17->C18 (HEAD)
	//   └->S1->S2->S3->S4->S5->S6->S7->S8->S9->S10->S11->S12
	//
	// Frozen:
	//   G->C1->C2
	//
	// Commit: G
	// Pivot : C4
	//
	// SetHead(6)
	//
	// ------------------------------
	//
	// Expected in freezer:
	//   G->C1->C2
	//
	// Expected in leveldb:
	//   C2)->C3->C4->C5->C6
	//
	// Expected head header    : C6
	// Expected head fast block: C6
	// Expected head block     : G
	testSetHead(t, &rewindTest{
		canonicalBlocks:    18,
		sidechainBlocks:    12,
		freezeThreshold:    16,
		commitBlock:        0,
		pivotBlock:         uint64ptr(4),
		setheadBlock:       6,
		expCanonicalBlocks: 6,
		expSidechainBlocks: 0,
		expFrozen:          3,
		expHeadHeader:      6,
		expHeadFastBlock:   6,
		expHeadBlock:       0,
	}, snapshots)
}

// Tests a sethead for a long canonical chain with frozen blocks and a shorter
// side chain, where the fast sync pivot point - older than the ancient limit -
// was not yet committed, but sethead was called. In this test scenario the side
// chain is above the committed block. In this case the freezer will delete the
// sidechain since it's dangling, reverting to TestLongSnapSyncingDeepSetHead.
func TestLongNewerForkedSnapSyncingDeepSetHead(t *testing.T) {
	testLongNewerForkedSnapSyncingDeepSetHead(t, false)
}
func TestLongNewerForkedSnapSyncingDeepSetHeadWithSnapshots(t *testing.T) {
	testLongNewerForkedSnapSyncingDeepSetHead(t, true)
}

func testLongNewerForkedSnapSyncingDeepSetHead(t *testing.T, snapshots bool) {
	// Chain:
	//   G->C1->C2->C3->C4->C5->C6->C7->C8->C9->C10->C11->C12->C13->C14->C15->C16->C17->C18->C19->C20->C21->C22->C23->C24 (HEAD)
	//   └->S1->S2->S3->S4->S5->S6->S7->S8->S9->S10->S11->S12
	//
	// Frozen:
	//   G->C1->C2->C3->C4->C5->C6->C7->C8
	//
	// Commit: G
	// Pivot : C4
	//
	// SetHead(6)
	//
	// ------------------------------
	//
	// Expected in freezer:
	//   G->C1->C2->C3->C4->C5->C6
	//
	// Expected in leveldb: none
	//
	// Expected head header    : C6
	// Expected head fast block: C6
	// Expected head block     : G
	testSetHead(t, &rewindTest{
		canonicalBlocks:    24,
		sidechainBlocks:    12,
		freezeThreshold:    16,
		commitBlock:        0,
		pivotBlock:         uint64ptr(4),
		setheadBlock:       6,
		expCanonicalBlocks: 6,
		expSidechainBlocks: 0,
		expFrozen:          7,
		expHeadHeader:      6,
		expHeadFastBlock:   6,
		expHeadBlock:       0,
	}, snapshots)
}

// Tests a sethead for a long canonical chain with frozen blocks and a longer side
// chain, where a recent block - newer than the ancient limit - was already committed
// to disk and then sethead was called. In this case the freezer will delete the
// sidechain since it's dangling, reverting to TestLongShallowSetHead.
func TestLongReorgedShallowSetHead(t *testing.T)              { testLongReorgedShallowSetHead(t, false) }
func TestLongReorgedShallowSetHeadWithSnapshots(t *testing.T) { testLongReorgedShallowSetHead(t, true) }

func testLongReorgedShallowSetHead(t *testing.T, snapshots bool) {
	// Chain:
	//   G->C1->C2->C3->C4->C5->C6->C7->C8->C9->C10->C11->C12->C13->C14->C15->C16->C17->C18 (HEAD)
	//   └->S1->S2->S3->S4->S5->S6->S7->S8->S9->S10->S11->S12->S13->S14->S15->S16->S17->S18->S19->S20->S21->S22->S23->S24->S25->S26
	//
	// Frozen:
	//   G->C1->C2
	//
	// Commit: G, C4
	// Pivot : none
	//
	// SetHead(6)
	//
	// ------------------------------
	//
	// Expected in freezer:
	//   G->C1->C2
	//
	// Expected in leveldb:
	//   C2)->C3->C4->C5->C6
	//
	// Expected head header    : C6
	// Expected head fast block: C6
	// Expected head block     : C4
	testSetHead(t, &rewindTest{
		canonicalBlocks:    18,
		sidechainBlocks:    26,
		freezeThreshold:    16,
		commitBlock:        4,
		pivotBlock:         nil,
		setheadBlock:       6,
		expCanonicalBlocks: 6,
		expSidechainBlocks: 0,
		expFrozen:          3,
		expHeadHeader:      6,
		expHeadFastBlock:   6,
		expHeadBlock:       4,
	}, snapshots)
}

// Tests a sethead for a long canonical chain with frozen blocks and a longer side
// chain, where a recent block - older than the ancient limit - was already committed
// to disk and then sethead was called. In this case the freezer will delete the
// sidechain since it's dangling, reverting to TestLongDeepSetHead.
func TestLongReorgedDeepSetHead(t *testing.T)              { testLongReorgedDeepSetHead(t, false) }
func TestLongReorgedDeepSetHeadWithSnapshots(t *testing.T) { testLongReorgedDeepSetHead(t, true) }

func testLongReorgedDeepSetHead(t *testing.T, snapshots bool) {
	// Chain:
	//   G->C1->C2->C3->C4->C5->C6->C7->C8->C9->C10->C11->C12->C13->C14->C15->C16->C17->C18->C19->C20->C21->C22->C23->C24 (HEAD)
	//   └->S1->S2->S3->S4->S5->S6->S7->S8->S9->S10->S11->S12->S13->S14->S15->S16->S17->S18->S19->S20->S21->S22->S23->S24->S25->S26
	//
	// Frozen:
	//   G->C1->C2->C3->C4->C5->C6->C7->C8
	//
	// Commit: G, C4
	// Pivot : none
	//
	// SetHead(6)
	//
	// ------------------------------
	//
	// Expected in freezer:
	//   G->C1->C2->C3->C4
	//
	// Expected in leveldb: none
	//
	// Expected head header    : C4
	// Expected head fast block: C4
	// Expected head block     : C4
	testSetHead(t, &rewindTest{
		canonicalBlocks:    24,
		sidechainBlocks:    26,
		freezeThreshold:    16,
		commitBlock:        4,
		pivotBlock:         nil,
		setheadBlock:       6,
		expCanonicalBlocks: 4,
		expSidechainBlocks: 0,
		expFrozen:          5,
		expHeadHeader:      4,
		expHeadFastBlock:   4,
		expHeadBlock:       4,
	}, snapshots)
}

// Tests a sethead for a long canonical chain with frozen blocks and a longer
// side chain, where the fast sync pivot point - newer than the ancient limit -
// was already committed to disk and then sethead was called. In this case the
// freezer will delete the sidechain since it's dangling, reverting to
// TestLongSnapSyncedShallowSetHead.
func TestLongReorgedSnapSyncedShallowSetHead(t *testing.T) {
	testLongReorgedSnapSyncedShallowSetHead(t, false)
}
func TestLongReorgedSnapSyncedShallowSetHeadWithSnapshots(t *testing.T) {
	testLongReorgedSnapSyncedShallowSetHead(t, true)
}

func testLongReorgedSnapSyncedShallowSetHead(t *testing.T, snapshots bool) {
	// Chain:
	//   G->C1->C2->C3->C4->C5->C6->C7->C8->C9->C10->C11->C12->C13->C14->C15->C16->C17->C18 (HEAD)
	//   └->S1->S2->S3->S4->S5->S6->S7->S8->S9->S10->S11->S12->S13->S14->S15->S16->S17->S18->S19->S20->S21->S22->S23->S24->S25->S26
	//
	// Frozen:
	//   G->C1->C2
	//
	// Commit: G, C4
	// Pivot : C4
	//
	// SetHead(6)
	//
	// ------------------------------
	//
	// Expected in freezer:
	//   G->C1->C2
	//
	// Expected in leveldb:
	//   C2)->C3->C4->C5->C6
	//
	// Expected head header    : C6
	// Expected head fast block: C6
	// Expected head block     : C4
	testSetHead(t, &rewindTest{
		canonicalBlocks:    18,
		sidechainBlocks:    26,
		freezeThreshold:    16,
		commitBlock:        4,
		pivotBlock:         uint64ptr(4),
		setheadBlock:       6,
		expCanonicalBlocks: 6,
		expSidechainBlocks: 0,
		expFrozen:          3,
		expHeadHeader:      6,
		expHeadFastBlock:   6,
		expHeadBlock:       4,
	}, snapshots)
}

// Tests a sethead for a long canonical chain with frozen blocks and a longer
// side chain, where the fast sync pivot point - older than the ancient limit -
// was already committed to disk and then sethead was called. In this case the
// freezer will delete the sidechain since it's dangling, reverting to
// TestLongSnapSyncedDeepSetHead.
func TestLongReorgedSnapSyncedDeepSetHead(t *testing.T) {
	testLongReorgedSnapSyncedDeepSetHead(t, false)
}
func TestLongReorgedSnapSyncedDeepSetHeadWithSnapshots(t *testing.T) {
	testLongReorgedSnapSyncedDeepSetHead(t, true)
}

func testLongReorgedSnapSyncedDeepSetHead(t *testing.T, snapshots bool) {
	// Chain:
	//   G->C1->C2->C3->C4->C5->C6->C7->C8->C9->C10->C11->C12->C13->C14->C15->C16->C17->C18->C19->C20->C21->C22->C23->C24 (HEAD)
	//   └->S1->S2->S3->S4->S5->S6->S7->S8->S9->S10->S11->S12->S13->S14->S15->S16->S17->S18->S19->S20->S21->S22->S23->S24->S25->S26
	//
	// Frozen:
	//   G->C1->C2->C3->C4->C5->C6->C7->C8
	//
	// Commit: G, C4
	// Pivot : C4
	//
	// SetHead(6)
	//
	// ------------------------------
	//
	// Expected in freezer:
	//   G->C1->C2->C3->C4
	//
	// Expected in leveldb: none
	//
	// Expected head header    : C4
	// Expected head fast block: C4
	// Expected head block     : C4
	testSetHead(t, &rewindTest{
		canonicalBlocks:    24,
		sidechainBlocks:    26,
		freezeThreshold:    16,
		commitBlock:        4,
		pivotBlock:         uint64ptr(4),
		setheadBlock:       6,
		expCanonicalBlocks: 4,
		expSidechainBlocks: 0,
		expFrozen:          5,
		expHeadHeader:      4,
		expHeadFastBlock:   4,
		expHeadBlock:       4,
	}, snapshots)
}

// Tests a sethead for a long canonical chain with frozen blocks and a longer
// side chain, where the fast sync pivot point - newer than the ancient limit -
// was not yet committed, but sethead was called. In this case we expect the
// chain to detect that it was fast syncing and delete everything from the new
// head, since we can just pick up fast syncing from there. The side chain is
// completely nuked by the freezer.
func TestLongReorgedSnapSyncingShallowSetHead(t *testing.T) {
	testLongReorgedSnapSyncingShallowSetHead(t, false)
}
func TestLongReorgedSnapSyncingShallowSetHeadWithSnapshots(t *testing.T) {
	testLongReorgedSnapSyncingShallowSetHead(t, true)
}

func testLongReorgedSnapSyncingShallowSetHead(t *testing.T, snapshots bool) {
	// Chain:
	//   G->C1->C2->C3->C4->C5->C6->C7->C8->C9->C10->C11->C12->C13->C14->C15->C16->C17->C18 (HEAD)
	//   └->S1->S2->S3->S4->S5->S6->S7->S8->S9->S10->S11->S12->S13->S14->S15->S16->S17->S18->S19->S20->S21->S22->S23->S24->S25->S26
	//
	// Frozen:
	//   G->C1->C2
	//
	// Commit: G
	// Pivot : C4
	//
	// SetHead(6)
	//
	// ------------------------------
	//
	// Expected in freezer:
	//   G->C1->C2
	//
	// Expected in leveldb:
	//   C2)->C3->C4->C5->C6
	//
	// Expected head header    : C6
	// Expected head fast block: C6
	// Expected head block     : G
	testSetHead(t, &rewindTest{
		canonicalBlocks:    18,
		sidechainBlocks:    26,
		freezeThreshold:    16,
		commitBlock:        0,
		pivotBlock:         uint64ptr(4),
		setheadBlock:       6,
		expCanonicalBlocks: 6,
		expSidechainBlocks: 0,
		expFrozen:          3,
		expHeadHeader:      6,
		expHeadFastBlock:   6,
		expHeadBlock:       0,
	}, snapshots)
}

// Tests a sethead for a long canonical chain with frozen blocks and a longer
// side chain, where the fast sync pivot point - older than the ancient limit -
// was not yet committed, but sethead was called. In this case we expect the
// chain to detect that it was fast syncing and delete everything from the new
// head, since we can just pick up fast syncing from there. The side chain is
// completely nuked by the freezer.
func TestLongReorgedSnapSyncingDeepSetHead(t *testing.T) {
	testLongReorgedSnapSyncingDeepSetHead(t, false)
}
func TestLongReorgedSnapSyncingDeepSetHeadWithSnapshots(t *testing.T) {
	testLongReorgedSnapSyncingDeepSetHead(t, true)
}

func testLongReorgedSnapSyncingDeepSetHead(t *testing.T, snapshots bool) {
	// Chain:
	//   G->C1->C2->C3->C4->C5->C6->C7->C8->C9->C10->C11->C12->C13->C14->C15->C16->C17->C18->C19->C20->C21->C22->C23->C24 (HEAD)
	//   └->S1->S2->S3->S4->S5->S6->S7->S8->S9->S10->S11->S12->S13->S14->S15->S16->S17->S18->S19->S20->S21->S22->S23->S24->S25->S26
	//
	// Frozen:
	//   G->C1->C2->C3->C4->C5->C6->C7->C8
	//
	// Commit: G
	// Pivot : C4
	//
	// SetHead(6)
	//
	// ------------------------------
	//
	// Expected in freezer:
	//   G->C1->C2->C3->C4->C5->C6
	//
	// Expected in leveldb: none
	//
	// Expected head header    : C6
	// Expected head fast block: C6
	// Expected head block     : G
	testSetHead(t, &rewindTest{
		canonicalBlocks:    24,
		sidechainBlocks:    26,
		freezeThreshold:    16,
		commitBlock:        0,
		pivotBlock:         uint64ptr(4),
		setheadBlock:       6,
		expCanonicalBlocks: 6,
		expSidechainBlocks: 0,
		expFrozen:          7,
		expHeadHeader:      6,
		expHeadFastBlock:   6,
		expHeadBlock:       0,
	}, snapshots)
}

func testSetHead(t *testing.T, tt *rewindTest, snapshots bool) {
	// It's hard to follow the test case, visualize the input
	// log.Root().SetHandler(log.LvlFilterHandler(log.LvlTrace, log.StreamHandler(os.Stderr, log.TerminalFormat(true))))
	// fmt.Println(tt.dump(false))

	// Create a temporary persistent database
	datadir := t.TempDir()

<<<<<<< HEAD
	db, err := rawdb.NewLevelDBDatabaseWithFreezer(datadir, 0, 0, datadir, "", false, false, false, false, true)
=======
	db, err := rawdb.Open(rawdb.OpenOptions{
		Directory:         datadir,
		AncientsDirectory: datadir,
	})
>>>>>>> 5ed08c47
	if err != nil {
		t.Fatalf("Failed to create persistent database: %v", err)
	}
	defer db.Close()

	// Initialize a fresh chain
	var (
		gspec = &Genesis{
			BaseFee: big.NewInt(params.InitialBaseFee),
			Config:  params.AllEthashProtocolChanges,
		}
		engine = ethash.NewFullFaker()
		config = &CacheConfig{
			TrieCleanLimit: 256,
			TrieDirtyLimit: 256,
			TrieTimeLimit:  5 * time.Minute,
			SnapshotLimit:  0, // Disable snapshot
		}
	)
	if snapshots {
		config.SnapshotLimit = 256
		config.SnapshotWait = true
	}
	config.TriesInMemory = 128
	chain, err := NewBlockChain(db, config, gspec, nil, engine, vm.Config{}, nil, nil)
	if err != nil {
		t.Fatalf("Failed to create chain: %v", err)
	}
	defer chain.Stop()

	// If sidechain blocks are needed, make a light chain and import it
	var sideblocks types.Blocks
	if tt.sidechainBlocks > 0 {
		sideblocks, _ = GenerateChain(gspec.Config, gspec.ToBlock(), engine, rawdb.NewMemoryDatabase(), tt.sidechainBlocks, func(i int, b *BlockGen) {
			b.SetCoinbase(common.Address{0x01})
		})
		if _, err := chain.InsertChain(sideblocks); err != nil {
			t.Fatalf("Failed to import side chain: %v", err)
		}
	}
	canonblocks, _ := GenerateChain(gspec.Config, gspec.ToBlock(), engine, rawdb.NewMemoryDatabase(), tt.canonicalBlocks, func(i int, b *BlockGen) {
		b.SetCoinbase(common.Address{0x02})
		b.SetDifficulty(big.NewInt(1000000))
	})
	if _, err := chain.InsertChain(canonblocks[:tt.commitBlock]); err != nil {
		t.Fatalf("Failed to import canonical chain start: %v", err)
	}
	if tt.commitBlock > 0 {
		chain.stateCache.TrieDB().Commit(canonblocks[tt.commitBlock-1].Root(), false)
		if snapshots {
			if err := chain.snaps.Cap(canonblocks[tt.commitBlock-1].Root(), 0); err != nil {
				t.Fatalf("Failed to flatten snapshots: %v", err)
			}
		}
	}
	if _, err := chain.InsertChain(canonblocks[tt.commitBlock:]); err != nil {
		t.Fatalf("Failed to import canonical chain tail: %v", err)
	}
	// Manually dereference anything not committed to not have to work with 128+ tries
	for _, block := range sideblocks {
		chain.stateCache.TrieDB().Dereference(block.Root())
	}
	for _, block := range canonblocks {
		chain.stateCache.TrieDB().Dereference(block.Root())
	}
	chain.stateCache.Purge()
	// Force run a freeze cycle
	type freezer interface {
		Freeze(threshold uint64) error
		Ancients() (uint64, error)
	}
	db.(freezer).Freeze(tt.freezeThreshold)

	// Set the simulated pivot block
	if tt.pivotBlock != nil {
		rawdb.WriteLastPivotNumber(db, *tt.pivotBlock)
	}
	// Set the head of the chain back to the requested number
	chain.SetHead(tt.setheadBlock)

	// Iterate over all the remaining blocks and ensure there are no gaps
	verifyNoGaps(t, chain, true, canonblocks)
	verifyNoGaps(t, chain, false, sideblocks)
	verifyCutoff(t, chain, true, canonblocks, tt.expCanonicalBlocks)
	verifyCutoff(t, chain, false, sideblocks, tt.expSidechainBlocks)

	if head := chain.CurrentHeader(); head.Number.Uint64() != tt.expHeadHeader {
		t.Errorf("Head header mismatch: have %d, want %d", head.Number, tt.expHeadHeader)
	}
	if head := chain.CurrentSnapBlock(); head.Number.Uint64() != tt.expHeadFastBlock {
		t.Errorf("Head fast block mismatch: have %d, want %d", head.Number, tt.expHeadFastBlock)
	}
	if head := chain.CurrentBlock(); head.Number.Uint64() != tt.expHeadBlock {
		t.Errorf("Head block mismatch: have %d, want %d", head.Number, tt.expHeadBlock)
	}
	if frozen, err := db.(freezer).Ancients(); err != nil {
		t.Errorf("Failed to retrieve ancient count: %v\n", err)
	} else if int(frozen) != tt.expFrozen {
		t.Errorf("Frozen block count mismatch: have %d, want %d", frozen, tt.expFrozen)
	}
}

// verifyNoGaps checks that there are no gaps after the initial set of blocks in
// the database and errors if found.
func verifyNoGaps(t *testing.T, chain *BlockChain, canonical bool, inserted types.Blocks) {
	t.Helper()

	var end uint64
	for i := uint64(0); i <= uint64(len(inserted)); i++ {
		header := chain.GetHeaderByNumber(i)
		if header == nil && end == 0 {
			end = i
		}
		if header != nil && end > 0 {
			if canonical {
				t.Errorf("Canonical header gap between #%d-#%d", end, i-1)
			} else {
				t.Errorf("Sidechain header gap between #%d-#%d", end, i-1)
			}
			end = 0 // Reset for further gap detection
		}
	}
	end = 0
	for i := uint64(0); i <= uint64(len(inserted)); i++ {
		block := chain.GetBlockByNumber(i)
		if block == nil && end == 0 {
			end = i
		}
		if block != nil && end > 0 {
			if canonical {
				t.Errorf("Canonical block gap between #%d-#%d", end, i-1)
			} else {
				t.Errorf("Sidechain block gap between #%d-#%d", end, i-1)
			}
			end = 0 // Reset for further gap detection
		}
	}
	end = 0
	for i := uint64(1); i <= uint64(len(inserted)); i++ {
		receipts := chain.GetReceiptsByHash(inserted[i-1].Hash())
		if receipts == nil && end == 0 {
			end = i
		}
		if receipts != nil && end > 0 {
			if canonical {
				t.Errorf("Canonical receipt gap between #%d-#%d", end, i-1)
			} else {
				t.Errorf("Sidechain receipt gap between #%d-#%d", end, i-1)
			}
			end = 0 // Reset for further gap detection
		}
	}
}

// verifyCutoff checks that there are no chain data available in the chain after
// the specified limit, but that it is available before.
func verifyCutoff(t *testing.T, chain *BlockChain, canonical bool, inserted types.Blocks, head int) {
	t.Helper()

	for i := 1; i <= len(inserted); i++ {
		if i <= head {
			if header := chain.GetHeader(inserted[i-1].Hash(), uint64(i)); header == nil {
				if canonical {
					t.Errorf("Canonical header   #%2d [%x...] missing before cap %d", inserted[i-1].Number(), inserted[i-1].Hash().Bytes()[:3], head)
				} else {
					t.Errorf("Sidechain header   #%2d [%x...] missing before cap %d", inserted[i-1].Number(), inserted[i-1].Hash().Bytes()[:3], head)
				}
			}
			if block := chain.GetBlock(inserted[i-1].Hash(), uint64(i)); block == nil {
				if canonical {
					t.Errorf("Canonical block    #%2d [%x...] missing before cap %d", inserted[i-1].Number(), inserted[i-1].Hash().Bytes()[:3], head)
				} else {
					t.Errorf("Sidechain block    #%2d [%x...] missing before cap %d", inserted[i-1].Number(), inserted[i-1].Hash().Bytes()[:3], head)
				}
			}
			if receipts := chain.GetReceiptsByHash(inserted[i-1].Hash()); receipts == nil {
				if canonical {
					t.Errorf("Canonical receipts #%2d [%x...] missing before cap %d", inserted[i-1].Number(), inserted[i-1].Hash().Bytes()[:3], head)
				} else {
					t.Errorf("Sidechain receipts #%2d [%x...] missing before cap %d", inserted[i-1].Number(), inserted[i-1].Hash().Bytes()[:3], head)
				}
			}
		} else {
			if header := chain.GetHeader(inserted[i-1].Hash(), uint64(i)); header != nil {
				if canonical {
					t.Errorf("Canonical header   #%2d [%x...] present after cap %d", inserted[i-1].Number(), inserted[i-1].Hash().Bytes()[:3], head)
				} else {
					t.Errorf("Sidechain header   #%2d [%x...] present after cap %d", inserted[i-1].Number(), inserted[i-1].Hash().Bytes()[:3], head)
				}
			}
			if block := chain.GetBlock(inserted[i-1].Hash(), uint64(i)); block != nil {
				if canonical {
					t.Errorf("Canonical block    #%2d [%x...] present after cap %d", inserted[i-1].Number(), inserted[i-1].Hash().Bytes()[:3], head)
				} else {
					t.Errorf("Sidechain block    #%2d [%x...] present after cap %d", inserted[i-1].Number(), inserted[i-1].Hash().Bytes()[:3], head)
				}
			}
			if receipts := chain.GetReceiptsByHash(inserted[i-1].Hash()); receipts != nil {
				if canonical {
					t.Errorf("Canonical receipts #%2d [%x...] present after cap %d", inserted[i-1].Number(), inserted[i-1].Hash().Bytes()[:3], head)
				} else {
					t.Errorf("Sidechain receipts #%2d [%x...] present after cap %d", inserted[i-1].Number(), inserted[i-1].Hash().Bytes()[:3], head)
				}
			}
		}
	}
}

// uint64ptr is a weird helper to allow 1-line constant pointer creation.
func uint64ptr(n uint64) *uint64 {
	return &n
}<|MERGE_RESOLUTION|>--- conflicted
+++ resolved
@@ -1956,14 +1956,10 @@
 	// Create a temporary persistent database
 	datadir := t.TempDir()
 
-<<<<<<< HEAD
-	db, err := rawdb.NewLevelDBDatabaseWithFreezer(datadir, 0, 0, datadir, "", false, false, false, false, true)
-=======
 	db, err := rawdb.Open(rawdb.OpenOptions{
 		Directory:         datadir,
 		AncientsDirectory: datadir,
 	})
->>>>>>> 5ed08c47
 	if err != nil {
 		t.Fatalf("Failed to create persistent database: %v", err)
 	}
