// Copyright 2020 The go-ethereum Authors
// This file is part of the go-ethereum library.
//
// The go-ethereum library is free software: you can redistribute it and/or modify
// it under the terms of the GNU Lesser General Public License as published by
// the Free Software Foundation, either version 3 of the License, or
// (at your option) any later version.
//
// The go-ethereum library is distributed in the hope that it will be useful,
// but WITHOUT ANY WARRANTY; without even the implied warranty of
// MERCHANTABILITY or FITNESS FOR A PARTICULAR PURPOSE. See the
// GNU Lesser General Public License for more details.
//
// You should have received a copy of the GNU Lesser General Public License
// along with the go-ethereum library. If not, see <http://www.gnu.org/licenses/>.

package core

import (
	"crypto/ecdsa"
<<<<<<< HEAD
	"errors"
=======
	"encoding/binary"
>>>>>>> dfd33c77
	"math/big"
	"testing"

	"github.com/ethereum/go-ethereum/common"
	"github.com/ethereum/go-ethereum/common/math"
	"github.com/ethereum/go-ethereum/consensus"
	"github.com/ethereum/go-ethereum/consensus/beacon"
	"github.com/ethereum/go-ethereum/consensus/ethash"
	"github.com/ethereum/go-ethereum/consensus/misc/eip1559"
	"github.com/ethereum/go-ethereum/consensus/misc/eip4844"
	"github.com/ethereum/go-ethereum/core/rawdb"
	"github.com/ethereum/go-ethereum/core/state"
	"github.com/ethereum/go-ethereum/core/types"
	"github.com/ethereum/go-ethereum/core/vm"
	"github.com/ethereum/go-ethereum/crypto"
	"github.com/ethereum/go-ethereum/ethdb/memorydb"
	"github.com/ethereum/go-ethereum/params"
	"github.com/ethereum/go-ethereum/trie"
	"github.com/ethereum/go-ethereum/triedb"
	"github.com/ethereum/go-verkle"
	"github.com/holiman/uint256"
	"golang.org/x/crypto/sha3"
)

func u64(val uint64) *uint64 { return &val }

// TestStateProcessorErrors tests the output from the 'core' errors
// as defined in core/error.go. These errors are generated when the
// blockchain imports bad blocks, meaning blocks which have valid headers but
// contain invalid transactions
func TestStateProcessorErrors(t *testing.T) {
	var (
		config = &params.ChainConfig{
			ChainID:                       big.NewInt(1),
			HomesteadBlock:                big.NewInt(0),
			EIP150Block:                   big.NewInt(0),
			EIP155Block:                   big.NewInt(0),
			EIP158Block:                   big.NewInt(0),
			ByzantiumBlock:                big.NewInt(0),
			ConstantinopleBlock:           big.NewInt(0),
			PetersburgBlock:               big.NewInt(0),
			IstanbulBlock:                 big.NewInt(0),
			MuirGlacierBlock:              big.NewInt(0),
			MirrorSyncBlock:               big.NewInt(0),
			BrunoBlock:                    big.NewInt(0),
			EulerBlock:                    big.NewInt(0),
			BerlinBlock:                   big.NewInt(0),
			LondonBlock:                   big.NewInt(0),
			GibbsBlock:                    big.NewInt(0),
			Ethash:                        new(params.EthashConfig),
			TerminalTotalDifficulty:       big.NewInt(0),
			TerminalTotalDifficultyPassed: true,
			ShanghaiTime:                  new(uint64),
			CancunTime:                    new(uint64),
		}
		signer  = types.LatestSigner(config)
		key1, _ = crypto.HexToECDSA("b71c71a67e1177ad4e901695e1b4b9ee17ae16c6668d313eac2f96dbcda3f291")
		key2, _ = crypto.HexToECDSA("0202020202020202020202020202020202020202020202020202002020202020")
	)
	var makeTx = func(key *ecdsa.PrivateKey, nonce uint64, to common.Address, amount *big.Int, gasLimit uint64, gasPrice *big.Int, data []byte) *types.Transaction {
		tx, _ := types.SignTx(types.NewTransaction(nonce, to, amount, gasLimit, gasPrice, data), signer, key)
		return tx
	}
	var mkDynamicTx = func(nonce uint64, to common.Address, gasLimit uint64, gasTipCap, gasFeeCap *big.Int) *types.Transaction {
		tx, _ := types.SignTx(types.NewTx(&types.DynamicFeeTx{
			Nonce:     nonce,
			GasTipCap: gasTipCap,
			GasFeeCap: gasFeeCap,
			Gas:       gasLimit,
			To:        &to,
			Value:     big.NewInt(0),
		}), signer, key1)
		return tx
	}
	var mkDynamicCreationTx = func(nonce uint64, gasLimit uint64, gasTipCap, gasFeeCap *big.Int, data []byte) *types.Transaction {
		tx, _ := types.SignTx(types.NewTx(&types.DynamicFeeTx{
			Nonce:     nonce,
			GasTipCap: gasTipCap,
			GasFeeCap: gasFeeCap,
			Gas:       gasLimit,
			Value:     big.NewInt(0),
			Data:      data,
		}), signer, key1)
		return tx
	}
	var mkBlobTx = func(nonce uint64, to common.Address, gasLimit uint64, gasTipCap, gasFeeCap, blobGasFeeCap *big.Int, hashes []common.Hash) *types.Transaction {
		tx, err := types.SignTx(types.NewTx(&types.BlobTx{
			Nonce:      nonce,
			GasTipCap:  uint256.MustFromBig(gasTipCap),
			GasFeeCap:  uint256.MustFromBig(gasFeeCap),
			Gas:        gasLimit,
			To:         to,
			BlobHashes: hashes,
			BlobFeeCap: uint256.MustFromBig(blobGasFeeCap),
			Value:      new(uint256.Int),
		}), signer, key1)
		if err != nil {
			t.Fatal(err)
		}
		return tx
	}

	{ // Tests against a 'recent' chain definition
		var (
			db    = rawdb.NewMemoryDatabase()
			gspec = &Genesis{
				Config: config,
				Alloc: types.GenesisAlloc{
					common.HexToAddress("0x71562b71999873DB5b286dF957af199Ec94617F7"): types.Account{
						Balance: big.NewInt(1000000000000000000), // 1 ether
						Nonce:   0,
					},
					common.HexToAddress("0xfd0810DD14796680f72adf1a371963d0745BCc64"): types.Account{
						Balance: big.NewInt(1000000000000000000), // 1 ether
						Nonce:   math.MaxUint64,
					},
				},
			}
			blockchain, _  = NewBlockChain(db, nil, gspec, nil, beacon.New(ethash.NewFaker()), vm.Config{}, nil, nil)
			tooBigInitCode = [params.MaxInitCodeSize + 1]byte{}
		)

		defer blockchain.Stop()
		bigNumber := new(big.Int).SetBytes(common.MaxHash.Bytes())
		tooBigNumber := new(big.Int).Set(bigNumber)
		tooBigNumber.Add(tooBigNumber, common.Big1)
		for i, tt := range []struct {
			txs  []*types.Transaction
			want string
		}{
			{ // ErrNonceTooLow
				txs: []*types.Transaction{
					makeTx(key1, 0, common.Address{}, big.NewInt(0), params.TxGas, big.NewInt(875000000), nil),
					makeTx(key1, 0, common.Address{}, big.NewInt(0), params.TxGas, big.NewInt(875000000), nil),
				},
				want: "could not apply tx 1 [0x0026256b3939ed97e2c4a6f3fce8ecf83bdcfa6d507c47838c308a1fb0436f62]: nonce too low: address 0x71562b71999873DB5b286dF957af199Ec94617F7, tx: 0 state: 1",
			},
			{ // ErrNonceTooHigh
				txs: []*types.Transaction{
					makeTx(key1, 100, common.Address{}, big.NewInt(0), params.TxGas, big.NewInt(875000000), nil),
				},
				want: "could not apply tx 0 [0xdebad714ca7f363bd0d8121c4518ad48fa469ca81b0a081be3d10c17460f751b]: nonce too high: address 0x71562b71999873DB5b286dF957af199Ec94617F7, tx: 100 state: 0",
			},
			{ // ErrNonceMax
				txs: []*types.Transaction{
					makeTx(key2, math.MaxUint64, common.Address{}, big.NewInt(0), params.TxGas, big.NewInt(875000000), nil),
				},
				want: "could not apply tx 0 [0x84ea18d60eb2bb3b040e3add0eb72f757727122cc257dd858c67cb6591a85986]: nonce has max value: address 0xfd0810DD14796680f72adf1a371963d0745BCc64, nonce: 18446744073709551615",
			},
			{ // ErrGasLimitReached
				txs: []*types.Transaction{
					makeTx(key1, 0, common.Address{}, big.NewInt(0), 21000000, big.NewInt(875000000), nil),
				},
				want: "could not apply tx 0 [0xbd49d8dadfd47fb846986695f7d4da3f7b2c48c8da82dbc211a26eb124883de9]: gas limit reached",
			},
			{ // ErrInsufficientFundsForTransfer
				txs: []*types.Transaction{
					makeTx(key1, 0, common.Address{}, big.NewInt(1000000000000000000), params.TxGas, big.NewInt(875000000), nil),
				},
				want: "could not apply tx 0 [0x98c796b470f7fcab40aaef5c965a602b0238e1034cce6fb73823042dd0638d74]: insufficient funds for gas * price + value: address 0x71562b71999873DB5b286dF957af199Ec94617F7 have 1000000000000000000 want 1000018375000000000",
			},
			{ // ErrInsufficientFunds
				txs: []*types.Transaction{
					makeTx(key1, 0, common.Address{}, big.NewInt(0), params.TxGas, big.NewInt(900000000000000000), nil),
				},
				want: "could not apply tx 0 [0x4a69690c4b0cd85e64d0d9ea06302455b01e10a83db964d60281739752003440]: insufficient funds for gas * price + value: address 0x71562b71999873DB5b286dF957af199Ec94617F7 have 1000000000000000000 want 18900000000000000000000",
			},
			// ErrGasUintOverflow
			// One missing 'core' error is ErrGasUintOverflow: "gas uint64 overflow",
			// In order to trigger that one, we'd have to allocate a _huge_ chunk of data, such that the
			// multiplication len(data) +gas_per_byte overflows uint64. Not testable at the moment
			{ // ErrIntrinsicGas
				txs: []*types.Transaction{
					makeTx(key1, 0, common.Address{}, big.NewInt(0), params.TxGas-1000, big.NewInt(875000000), nil),
				},
				want: "could not apply tx 0 [0xcf3b049a0b516cb4f9274b3e2a264359e2ba53b2fb64b7bda2c634d5c9d01fca]: intrinsic gas too low: have 20000, want 21000",
			},
			{ // ErrGasLimitReached
				txs: []*types.Transaction{
					makeTx(key1, 0, common.Address{}, big.NewInt(0), params.TxGas*1000, big.NewInt(875000000), nil),
				},
				want: "could not apply tx 0 [0xbd49d8dadfd47fb846986695f7d4da3f7b2c48c8da82dbc211a26eb124883de9]: gas limit reached",
			},
			{ // ErrFeeCapTooLow does not apply because default BaseFee is 0
				txs: []*types.Transaction{
					mkDynamicTx(0, common.Address{}, params.TxGas, big.NewInt(0), big.NewInt(0)),
				},
				want: "could not apply tx 0 [0xc4ab868fef0c82ae0387b742aee87907f2d0fc528fc6ea0a021459fb0fc4a4a8]: max fee per gas less than block base fee: address 0x71562b71999873DB5b286dF957af199Ec94617F7, maxFeePerGas: 0, baseFee: 875000000",
			},
			{ // ErrTipVeryHigh
				txs: []*types.Transaction{
					mkDynamicTx(0, common.Address{}, params.TxGas, tooBigNumber, big.NewInt(1)),
				},
				want: "could not apply tx 0 [0x15b8391b9981f266b32f3ab7da564bbeb3d6c21628364ea9b32a21139f89f712]: max priority fee per gas higher than 2^256-1: address 0x71562b71999873DB5b286dF957af199Ec94617F7, maxPriorityFeePerGas bit length: 257",
			},
			{ // ErrFeeCapVeryHigh
				txs: []*types.Transaction{
					mkDynamicTx(0, common.Address{}, params.TxGas, big.NewInt(1), tooBigNumber),
				},
				want: "could not apply tx 0 [0x48bc299b83fdb345c57478f239e89814bb3063eb4e4b49f3b6057a69255c16bd]: max fee per gas higher than 2^256-1: address 0x71562b71999873DB5b286dF957af199Ec94617F7, maxFeePerGas bit length: 257",
			},
			{ // ErrTipAboveFeeCap
				txs: []*types.Transaction{
					mkDynamicTx(0, common.Address{}, params.TxGas, big.NewInt(2), big.NewInt(1)),
				},
				want: "could not apply tx 0 [0xf987a31ff0c71895780a7612f965a0c8b056deb54e020bb44fa478092f14c9b4]: max priority fee per gas higher than max fee per gas: address 0x71562b71999873DB5b286dF957af199Ec94617F7, maxPriorityFeePerGas: 2, maxFeePerGas: 1",
			},
			{ // ErrInsufficientFunds
				// Available balance:           1000000000000000000
				// Effective cost:                   18375000021000
				// FeeCap * gas:                1050000000000000000
				// This test is designed to have the effective cost be covered by the balance, but
				// the extended requirement on FeeCap*gas < balance to fail
				txs: []*types.Transaction{
					mkDynamicTx(0, common.Address{}, params.TxGas, big.NewInt(1), big.NewInt(50000000000000)),
				},
				want: "could not apply tx 0 [0x413603cd096a87f41b1660d3ed3e27d62e1da78eac138961c0a1314ed43bd129]: insufficient funds for gas * price + value: address 0x71562b71999873DB5b286dF957af199Ec94617F7 have 1000000000000000000 want 1050000000000000000",
			},
			{ // Another ErrInsufficientFunds, this one to ensure that feecap/tip of max u256 is allowed
				txs: []*types.Transaction{
					mkDynamicTx(0, common.Address{}, params.TxGas, bigNumber, bigNumber),
				},
				want: "could not apply tx 0 [0xd82a0c2519acfeac9a948258c47e784acd20651d9d80f9a1c67b4137651c3a24]: insufficient funds for gas * price + value: address 0x71562b71999873DB5b286dF957af199Ec94617F7 required balance exceeds 256 bits",
			},
			{ // ErrMaxInitCodeSizeExceeded
				txs: []*types.Transaction{
					mkDynamicCreationTx(0, 500000, common.Big0, big.NewInt(params.InitialBaseFee), tooBigInitCode[:]),
				},
				want: "could not apply tx 0 [0xd491405f06c92d118dd3208376fcee18a57c54bc52063ee4a26b1cf296857c25]: max initcode size exceeded: code size 49153 limit 49152",
			},
			{ // ErrIntrinsicGas: Not enough gas to cover init code
				txs: []*types.Transaction{
					mkDynamicCreationTx(0, 54299, common.Big0, big.NewInt(params.InitialBaseFee), make([]byte, 320)),
				},
				want: "could not apply tx 0 [0xfd49536a9b323769d8472fcb3ebb3689b707a349379baee3e2ee3fe7baae06a1]: intrinsic gas too low: have 54299, want 54300",
			},
			{ // ErrBlobFeeCapTooLow
				txs: []*types.Transaction{
					mkBlobTx(0, common.Address{}, params.TxGas, big.NewInt(1), big.NewInt(1), big.NewInt(0), []common.Hash{(common.Hash{1})}),
				},
				want: "could not apply tx 0 [0x6c11015985ce82db691d7b2d017acda296db88b811c3c60dc71449c76256c716]: max fee per gas less than block base fee: address 0x71562b71999873DB5b286dF957af199Ec94617F7, maxFeePerGas: 1, baseFee: 875000000",
			},
		} {
			block := GenerateBadBlock(gspec.ToBlock(), beacon.New(ethash.NewFaker()), tt.txs, gspec.Config)
			_, err := blockchain.InsertChain(types.Blocks{block})
			if err == nil {
				t.Fatal("block imported without errors")
			}
			if have, want := err.Error(), tt.want; have != want {
				t.Errorf("test %d:\nhave \"%v\"\nwant \"%v\"\n", i, have, want)
			}
		}
	}

	// ErrTxTypeNotSupported, For this, we need an older chain
	{
		var (
			db    = rawdb.NewMemoryDatabase()
			gspec = &Genesis{
				Config: &params.ChainConfig{
					ChainID:             big.NewInt(1),
					HomesteadBlock:      big.NewInt(0),
					EIP150Block:         big.NewInt(0),
					EIP155Block:         big.NewInt(0),
					EIP158Block:         big.NewInt(0),
					ByzantiumBlock:      big.NewInt(0),
					ConstantinopleBlock: big.NewInt(0),
					PetersburgBlock:     big.NewInt(0),
					IstanbulBlock:       big.NewInt(0),
					MuirGlacierBlock:    big.NewInt(0),
				},
				Alloc: types.GenesisAlloc{
					common.HexToAddress("0x71562b71999873DB5b286dF957af199Ec94617F7"): types.Account{
						Balance: big.NewInt(1000000000000000000), // 1 ether
						Nonce:   0,
					},
				},
			}
			blockchain, _ = NewBlockChain(db, nil, gspec, nil, ethash.NewFaker(), vm.Config{}, nil, nil)
		)
		defer blockchain.Stop()
		for i, tt := range []struct {
			txs  []*types.Transaction
			want error
		}{
			{ // ErrTxTypeNotSupported
				txs: []*types.Transaction{
					mkDynamicTx(0, common.Address{}, params.TxGas-1000, big.NewInt(0), big.NewInt(0)),
				},
				want: types.ErrTxTypeNotSupported,
			},
		} {
			block := GenerateBadBlock(gspec.ToBlock(), ethash.NewFaker(), tt.txs, gspec.Config)
			_, err := blockchain.InsertChain(types.Blocks{block})
			if err == nil {
				t.Fatal("block imported without errors")
			}
			if have, want := err, tt.want; !errors.Is(have, want) {
				t.Errorf("test %d:\nhave \"%v\"\nwant \"%v\"\n", i, have, want)
			}
		}
	}

	// ErrSenderNoEOA, for this we need the sender to have contract code
	{
		var (
			db    = rawdb.NewMemoryDatabase()
			gspec = &Genesis{
				Config: config,
				Alloc: types.GenesisAlloc{
					common.HexToAddress("0x71562b71999873DB5b286dF957af199Ec94617F7"): types.Account{
						Balance: big.NewInt(1000000000000000000), // 1 ether
						Nonce:   0,
						Code:    common.FromHex("0xB0B0FACE"),
					},
				},
			}
			blockchain, _ = NewBlockChain(db, nil, gspec, nil, beacon.New(ethash.NewFaker()), vm.Config{}, nil, nil)
		)
		defer blockchain.Stop()
		for i, tt := range []struct {
			txs  []*types.Transaction
			want string
		}{
			{ // ErrSenderNoEOA
				txs: []*types.Transaction{
					mkDynamicTx(0, common.Address{}, params.TxGas-1000, big.NewInt(0), big.NewInt(0)),
				},
				want: "could not apply tx 0 [0x88626ac0d53cb65308f2416103c62bb1f18b805573d4f96a3640bbbfff13c14f]: sender not an eoa: address 0x71562b71999873DB5b286dF957af199Ec94617F7, codehash: 0x9280914443471259d4570a8661015ae4a5b80186dbc619658fb494bebc3da3d1",
			},
		} {
			block := GenerateBadBlock(gspec.ToBlock(), beacon.New(ethash.NewFaker()), tt.txs, gspec.Config)
			_, err := blockchain.InsertChain(types.Blocks{block})
			if err == nil {
				t.Fatal("block imported without errors")
			}
			if have, want := err.Error(), tt.want; have != want {
				t.Errorf("test %d:\nhave \"%v\"\nwant \"%v\"\n", i, have, want)
			}
		}
	}
}

// GenerateBadBlock constructs a "block" which contains the transactions. The transactions are not expected to be
// valid, and no proper post-state can be made. But from the perspective of the blockchain, the block is sufficiently
// valid to be considered for import:
// - valid pow (fake), ancestry, difficulty, gaslimit etc
func GenerateBadBlock(parent *types.Block, engine consensus.Engine, txs types.Transactions, config *params.ChainConfig) *types.Block {
	difficulty := big.NewInt(0)
	if !config.TerminalTotalDifficultyPassed {
		fakeChainReader := newChainMaker(nil, config, engine)
		difficulty = engine.CalcDifficulty(fakeChainReader, parent.Time()+10, &types.Header{
			Number:     parent.Number(),
			Time:       parent.Time(),
			Difficulty: parent.Difficulty(),
			UncleHash:  parent.UncleHash(),
		})
	}

	header := &types.Header{
		ParentHash: parent.Hash(),
		Coinbase:   parent.Coinbase(),
		Difficulty: difficulty,
		GasLimit:   parent.GasLimit(),
		Number:     new(big.Int).Add(parent.Number(), common.Big1),
		Time:       parent.Time() + 10,
		UncleHash:  types.EmptyUncleHash,
	}
	if config.IsLondon(header.Number) {
		header.BaseFee = eip1559.CalcBaseFee(config, parent.Header())
	}
	if config.IsShanghai(header.Number, header.Time) {
		header.WithdrawalsHash = &types.EmptyWithdrawalsHash
	}
	var receipts []*types.Receipt
	// The post-state result doesn't need to be correct (this is a bad block), but we do need something there
	// Preferably something unique. So let's use a combo of blocknum + txhash
	hasher := sha3.NewLegacyKeccak256()
	hasher.Write(header.Number.Bytes())
	var cumulativeGas uint64
	var nBlobs int
	for _, tx := range txs {
		txh := tx.Hash()
		hasher.Write(txh[:])
		receipt := types.NewReceipt(nil, false, cumulativeGas+tx.Gas())
		receipt.TxHash = tx.Hash()
		receipt.GasUsed = tx.Gas()
		receipts = append(receipts, receipt)
		cumulativeGas += tx.Gas()
		nBlobs += len(tx.BlobHashes())
	}
	header.Root = common.BytesToHash(hasher.Sum(nil))
	if config.IsCancun(header.Number, header.Time) {
		var pExcess, pUsed = uint64(0), uint64(0)
		if parent.ExcessBlobGas() != nil {
			pExcess = *parent.ExcessBlobGas()
			pUsed = *parent.BlobGasUsed()
		}
		excess := eip4844.CalcExcessBlobGas(pExcess, pUsed)
		used := uint64(nBlobs * params.BlobTxBlobGasPerBlob)
		header.ExcessBlobGas = &excess
		header.BlobGasUsed = &used

		beaconRoot := common.HexToHash("0xbeac00")
		if config.Parlia == nil {
			header.ParentBeaconRoot = &beaconRoot
		}
	}
	// Assemble and return the final block for sealing
	body := &types.Body{Transactions: txs}
	if config.IsShanghai(header.Number, header.Time) {
		body.Withdrawals = []*types.Withdrawal{}
	}
	return types.NewBlock(header, body, receipts, trie.NewStackTrie(nil))
}

var (
	code                            = common.FromHex(`6060604052600a8060106000396000f360606040526008565b00`)
	intrinsicContractCreationGas, _ = IntrinsicGas(code, nil, true, true, true, true)
	// A contract creation that calls EXTCODECOPY in the constructor. Used to ensure that the witness
	// will not contain that copied data.
	// Source: https://gist.github.com/gballet/a23db1e1cb4ed105616b5920feb75985
	codeWithExtCodeCopy                = common.FromHex(`0x60806040526040516100109061017b565b604051809103906000f08015801561002c573d6000803e3d6000fd5b506000806101000a81548173ffffffffffffffffffffffffffffffffffffffff021916908373ffffffffffffffffffffffffffffffffffffffff16021790555034801561007857600080fd5b5060008067ffffffffffffffff8111156100955761009461024a565b5b6040519080825280601f01601f1916602001820160405280156100c75781602001600182028036833780820191505090505b50905060008060009054906101000a900473ffffffffffffffffffffffffffffffffffffffff1690506020600083833c81610101906101e3565b60405161010d90610187565b61011791906101a3565b604051809103906000f080158015610133573d6000803e3d6000fd5b50600160006101000a81548173ffffffffffffffffffffffffffffffffffffffff021916908373ffffffffffffffffffffffffffffffffffffffff160217905550505061029b565b60d58061046783390190565b6102068061053c83390190565b61019d816101d9565b82525050565b60006020820190506101b86000830184610194565b92915050565b6000819050602082019050919050565b600081519050919050565b6000819050919050565b60006101ee826101ce565b826101f8846101be565b905061020381610279565b925060208210156102435761023e7fffffffffffffffffffffffffffffffffffffffffffffffffffffffffffffffff8360200360080261028e565b831692505b5050919050565b7f4e487b7100000000000000000000000000000000000000000000000000000000600052604160045260246000fd5b600061028582516101d9565b80915050919050565b600082821b905092915050565b6101bd806102aa6000396000f3fe608060405234801561001057600080fd5b506004361061002b5760003560e01c8063f566852414610030575b600080fd5b61003861004e565b6040516100459190610146565b60405180910390f35b6000600160009054906101000a900473ffffffffffffffffffffffffffffffffffffffff1673ffffffffffffffffffffffffffffffffffffffff166381ca91d36040518163ffffffff1660e01b815260040160206040518083038186803b1580156100b857600080fd5b505afa1580156100cc573d6000803e3d6000fd5b505050506040513d601f19601f820116820180604052508101906100f0919061010a565b905090565b60008151905061010481610170565b92915050565b6000602082840312156101205761011f61016b565b5b600061012e848285016100f5565b91505092915050565b61014081610161565b82525050565b600060208201905061015b6000830184610137565b92915050565b6000819050919050565b600080fd5b61017981610161565b811461018457600080fd5b5056fea2646970667358221220a6a0e11af79f176f9c421b7b12f441356b25f6489b83d38cc828a701720b41f164736f6c63430008070033608060405234801561001057600080fd5b5060b68061001f6000396000f3fe6080604052348015600f57600080fd5b506004361060285760003560e01c8063ab5ed15014602d575b600080fd5b60336047565b604051603e9190605d565b60405180910390f35b60006001905090565b6057816076565b82525050565b6000602082019050607060008301846050565b92915050565b600081905091905056fea26469706673582212203a14eb0d5cd07c277d3e24912f110ddda3e553245a99afc4eeefb2fbae5327aa64736f6c63430008070033608060405234801561001057600080fd5b5060405161020638038061020683398181016040528101906100329190610063565b60018160001c6100429190610090565b60008190555050610145565b60008151905061005d8161012e565b92915050565b60006020828403121561007957610078610129565b5b60006100878482850161004e565b91505092915050565b600061009b826100f0565b91506100a6836100f0565b9250827fffffffffffffffffffffffffffffffffffffffffffffffffffffffffffffffff038211156100db576100da6100fa565b5b828201905092915050565b6000819050919050565b6000819050919050565b7f4e487b7100000000000000000000000000000000000000000000000000000000600052601160045260246000fd5b600080fd5b610137816100e6565b811461014257600080fd5b50565b60b3806101536000396000f3fe6080604052348015600f57600080fd5b506004361060285760003560e01c806381ca91d314602d575b600080fd5b60336047565b604051603e9190605a565b60405180910390f35b60005481565b6054816073565b82525050565b6000602082019050606d6000830184604d565b92915050565b600081905091905056fea26469706673582212209bff7098a2f526de1ad499866f27d6d0d6f17b74a413036d6063ca6a0998ca4264736f6c63430008070033`)
	intrinsicCodeWithExtCodeCopyGas, _ = IntrinsicGas(codeWithExtCodeCopy, nil, true, true, true, true)
)

func TestProcessVerkle(t *testing.T) {
	var (
		config = &params.ChainConfig{
			ChainID:                       big.NewInt(1),
			HomesteadBlock:                big.NewInt(0),
			EIP150Block:                   big.NewInt(0),
			EIP155Block:                   big.NewInt(0),
			EIP158Block:                   big.NewInt(0),
			ByzantiumBlock:                big.NewInt(0),
			ConstantinopleBlock:           big.NewInt(0),
			PetersburgBlock:               big.NewInt(0),
			IstanbulBlock:                 big.NewInt(0),
			MuirGlacierBlock:              big.NewInt(0),
			BerlinBlock:                   big.NewInt(0),
			LondonBlock:                   big.NewInt(0),
			Ethash:                        new(params.EthashConfig),
			ShanghaiTime:                  u64(0),
			VerkleTime:                    u64(0),
			TerminalTotalDifficulty:       common.Big0,
			TerminalTotalDifficultyPassed: true,
			// TODO uncomment when proof generation is merged
			// ProofInBlocks:                 true,
		}
		signer     = types.LatestSigner(config)
		testKey, _ = crypto.HexToECDSA("b71c71a67e1177ad4e901695e1b4b9ee17ae16c6668d313eac2f96dbcda3f291")
		bcdb       = rawdb.NewMemoryDatabase() // Database for the blockchain
		coinbase   = common.HexToAddress("0x71562b71999873DB5b286dF957af199Ec94617F7")
		gspec      = &Genesis{
			Config: config,
			Alloc: GenesisAlloc{
				coinbase: GenesisAccount{
					Balance: big.NewInt(1000000000000000000), // 1 ether
					Nonce:   0,
				},
			},
		}
	)
	// Verkle trees use the snapshot, which must be enabled before the
	// data is saved into the tree+database.
	// genesis := gspec.MustCommit(bcdb, triedb)
	cacheConfig := DefaultCacheConfigWithScheme("path")
	cacheConfig.SnapshotLimit = 0
	blockchain, _ := NewBlockChain(bcdb, cacheConfig, gspec, nil, beacon.New(ethash.NewFaker()), vm.Config{}, nil, nil)
	defer blockchain.Stop()

	txCost1 := params.TxGas
	txCost2 := params.TxGas
	contractCreationCost := intrinsicContractCreationGas +
		params.WitnessChunkReadCost + params.WitnessChunkWriteCost + params.WitnessBranchReadCost + params.WitnessBranchWriteCost + /* creation */
		params.WitnessChunkReadCost + params.WitnessChunkWriteCost + /* creation with value */
		739 /* execution costs */
	codeWithExtCodeCopyGas := intrinsicCodeWithExtCodeCopyGas +
		params.WitnessChunkReadCost + params.WitnessChunkWriteCost + params.WitnessBranchReadCost + params.WitnessBranchWriteCost + /* creation (tx) */
		params.WitnessChunkReadCost + params.WitnessChunkWriteCost + params.WitnessBranchReadCost + params.WitnessBranchWriteCost + /* creation (CREATE at pc=0x20) */
		params.WitnessChunkReadCost + params.WitnessChunkWriteCost + /* write code hash */
		params.WitnessChunkReadCost + params.WitnessChunkWriteCost + /* code chunk #0 */
		params.WitnessChunkReadCost + params.WitnessChunkWriteCost + /* code chunk #1 */
		params.WitnessChunkReadCost + params.WitnessChunkWriteCost + /* code chunk #2 */
		params.WitnessChunkReadCost + params.WitnessChunkWriteCost + /* code chunk #3 */
		params.WitnessChunkReadCost + params.WitnessChunkWriteCost + /* code chunk #4 */
		params.WitnessChunkReadCost + params.WitnessChunkWriteCost + /* code chunk #5 */
		params.WitnessChunkReadCost + /* SLOAD in constructor */
		params.WitnessChunkWriteCost + /* SSTORE in constructor */
		params.WitnessChunkReadCost + params.WitnessChunkWriteCost + params.WitnessBranchReadCost + params.WitnessBranchWriteCost + /* creation (CREATE at PC=0x121) */
		params.WitnessChunkReadCost + params.WitnessChunkWriteCost + /* write code hash */
		params.WitnessChunkReadCost + params.WitnessChunkWriteCost + /* code chunk #0 */
		params.WitnessChunkReadCost + params.WitnessChunkWriteCost + /* code chunk #1 */
		params.WitnessChunkReadCost + params.WitnessChunkWriteCost + /* code chunk #2 */
		params.WitnessChunkReadCost + params.WitnessChunkWriteCost + /* code chunk #3 */
		params.WitnessChunkReadCost + params.WitnessChunkWriteCost + /* code chunk #4 */
		params.WitnessChunkReadCost + params.WitnessChunkWriteCost + /* code chunk #5 */
		params.WitnessChunkReadCost + /* SLOAD in constructor */
		params.WitnessChunkWriteCost + /* SSTORE in constructor */
		params.WitnessChunkReadCost + params.WitnessChunkWriteCost + /* write code hash for tx creation */
		15*(params.WitnessChunkReadCost+params.WitnessChunkWriteCost) + /* code chunks #0..#14 */
		4844 /* execution costs */
	blockGasUsagesExpected := []uint64{
		txCost1*2 + txCost2,
		txCost1*2 + txCost2 + contractCreationCost + codeWithExtCodeCopyGas,
	}
	_, chain, _, proofs, statediffs := GenerateVerkleChainWithGenesis(gspec, beacon.New(ethash.NewFaker()), 2, func(i int, gen *BlockGen) {
		gen.SetPoS()

		// TODO need to check that the tx cost provided is the exact amount used (no remaining left-over)
		tx, _ := types.SignTx(types.NewTransaction(uint64(i)*3, common.Address{byte(i), 2, 3}, big.NewInt(999), txCost1, big.NewInt(875000000), nil), signer, testKey)
		gen.AddTx(tx)
		tx, _ = types.SignTx(types.NewTransaction(uint64(i)*3+1, common.Address{}, big.NewInt(999), txCost1, big.NewInt(875000000), nil), signer, testKey)
		gen.AddTx(tx)
		tx, _ = types.SignTx(types.NewTransaction(uint64(i)*3+2, common.Address{}, big.NewInt(0), txCost2, big.NewInt(875000000), nil), signer, testKey)
		gen.AddTx(tx)

		// Add two contract creations in block #2
		if i == 1 {
			tx, _ = types.SignTx(types.NewContractCreation(6, big.NewInt(16), 3000000, big.NewInt(875000000), code), signer, testKey)
			gen.AddTx(tx)

			tx, _ = types.SignTx(types.NewContractCreation(7, big.NewInt(0), 3000000, big.NewInt(875000000), codeWithExtCodeCopy), signer, testKey)
			gen.AddTx(tx)
		}
	})

	// Check proof for both blocks
	err := verkle.Verify(proofs[0], gspec.ToBlock().Root().Bytes(), chain[0].Root().Bytes(), statediffs[0])
	if err != nil {
		t.Fatal(err)
	}
	err = verkle.Verify(proofs[1], chain[0].Root().Bytes(), chain[1].Root().Bytes(), statediffs[1])
	if err != nil {
		t.Fatal(err)
	}

	t.Log("verified verkle proof, inserting blocks into the chain")

	endnum, err := blockchain.InsertChain(chain)
	if err != nil {
		t.Fatalf("block %d imported with error: %v", endnum, err)
	}

	for i := 0; i < 2; i++ {
		b := blockchain.GetBlockByNumber(uint64(i) + 1)
		if b == nil {
			t.Fatalf("expected block %d to be present in chain", i+1)
		}
		if b.Hash() != chain[i].Hash() {
			t.Fatalf("block #%d not found at expected height", b.NumberU64())
		}
		if b.GasUsed() != blockGasUsagesExpected[i] {
			t.Fatalf("expected block #%d txs to use %d, got %d\n", b.NumberU64(), blockGasUsagesExpected[i], b.GasUsed())
		}
	}
}

func TestProcessParentBlockHash(t *testing.T) {
	var (
		chainConfig = params.MergedTestChainConfig
		hashA       = common.Hash{0x01}
		hashB       = common.Hash{0x02}
		header      = &types.Header{ParentHash: hashA, Number: big.NewInt(2), Difficulty: big.NewInt(0)}
		parent      = &types.Header{ParentHash: hashB, Number: big.NewInt(1), Difficulty: big.NewInt(0)}
		coinbase    = common.Address{}
	)
	test := func(statedb *state.StateDB) {
		statedb.SetNonce(params.HistoryStorageAddress, 1)
		statedb.SetCode(params.HistoryStorageAddress, params.HistoryStorageCode)
		statedb.IntermediateRoot(true)

		vmContext := NewEVMBlockContext(header, nil, &coinbase)
		evm := vm.NewEVM(vmContext, vm.TxContext{}, statedb, chainConfig, vm.Config{})
		ProcessParentBlockHash(header.ParentHash, evm, statedb)

		vmContext = NewEVMBlockContext(parent, nil, &coinbase)
		evm = vm.NewEVM(vmContext, vm.TxContext{}, statedb, chainConfig, vm.Config{})
		ProcessParentBlockHash(parent.ParentHash, evm, statedb)

		// make sure that the state is correct
		if have := getParentBlockHash(statedb, 1); have != hashA {
			t.Errorf("want parent hash %v, have %v", hashA, have)
		}
		if have := getParentBlockHash(statedb, 0); have != hashB {
			t.Errorf("want parent hash %v, have %v", hashB, have)
		}
	}
	t.Run("MPT", func(t *testing.T) {
		statedb, _ := state.New(types.EmptyRootHash, state.NewDatabase(rawdb.NewDatabase(memorydb.New())), nil)
		test(statedb)
	})
	t.Run("Verkle", func(t *testing.T) {
		db := rawdb.NewMemoryDatabase()
		cacheConfig := DefaultCacheConfigWithScheme(rawdb.PathScheme)
		cacheConfig.SnapshotLimit = 0
		triedb := triedb.NewDatabase(db, cacheConfig.triedbConfig(true))
		statedb, _ := state.New(types.EmptyVerkleHash, state.NewDatabaseWithNodeDB(db, triedb), nil)
		test(statedb)
	})
}

func getParentBlockHash(statedb *state.StateDB, number uint64) common.Hash {
	ringIndex := number % params.HistoryServeWindow
	var key common.Hash
	binary.BigEndian.PutUint64(key[24:], ringIndex)
	return statedb.GetState(params.HistoryStorageAddress, key)
}<|MERGE_RESOLUTION|>--- conflicted
+++ resolved
@@ -18,11 +18,8 @@
 
 import (
 	"crypto/ecdsa"
-<<<<<<< HEAD
+	"encoding/binary"
 	"errors"
-=======
-	"encoding/binary"
->>>>>>> dfd33c77
 	"math/big"
 	"testing"
 
