// Copyright 2015 The go-ethereum Authors
// This file is part of the go-ethereum library.
//
// The go-ethereum library is free software: you can redistribute it and/or modify
// it under the terms of the GNU Lesser General Public License as published by
// the Free Software Foundation, either version 3 of the License, or
// (at your option) any later version.
//
// The go-ethereum library is distributed in the hope that it will be useful,
// but WITHOUT ANY WARRANTY; without even the implied warranty of
// MERCHANTABILITY or FITNESS FOR A PARTICULAR PURPOSE. See the
// GNU Lesser General Public License for more details.
//
// You should have received a copy of the GNU Lesser General Public License
// along with the go-ethereum library. If not, see <http://www.gnu.org/licenses/>.

package legacypool

import (
	"crypto/ecdsa"
	crand "crypto/rand"
	"errors"
	"fmt"
	"math/big"
	"math/rand"
	"sync"
	"sync/atomic"
	"testing"
	"time"

	"github.com/ethereum/go-ethereum/common"
	"github.com/ethereum/go-ethereum/core"
	"github.com/ethereum/go-ethereum/core/state"
	"github.com/ethereum/go-ethereum/core/tracing"
	"github.com/ethereum/go-ethereum/core/txpool"
	"github.com/ethereum/go-ethereum/core/types"
	"github.com/ethereum/go-ethereum/core/vm"
	"github.com/ethereum/go-ethereum/crypto"
	"github.com/ethereum/go-ethereum/event"
	"github.com/ethereum/go-ethereum/params"
	"github.com/ethereum/go-ethereum/trie"
	"github.com/holiman/uint256"
	"gotest.tools/assert"
)

var (
	// testTxPoolConfig is a transaction pool configuration without stateful disk
	// sideeffects used during testing.
	testTxPoolConfig Config

	// eip1559Config is a chain config with EIP-1559 enabled at block 0.
	eip1559Config *params.ChainConfig
)

func init() {
	testTxPoolConfig = DefaultConfig
	testTxPoolConfig.Journal = ""

	cpy := *params.TestChainConfig
	eip1559Config = &cpy
	eip1559Config.BerlinBlock = common.Big0
	eip1559Config.LondonBlock = common.Big0
}

type testBlockChain struct {
	config        *params.ChainConfig
	gasLimit      atomic.Uint64
	statedb       *state.StateDB
	chainHeadFeed *event.Feed
}

func newTestBlockChain(config *params.ChainConfig, gasLimit uint64, statedb *state.StateDB, chainHeadFeed *event.Feed) *testBlockChain {
	bc := testBlockChain{config: config, statedb: statedb, chainHeadFeed: new(event.Feed)}
	bc.gasLimit.Store(gasLimit)
	return &bc
}

func (bc *testBlockChain) Config() *params.ChainConfig {
	return bc.config
}

func (bc *testBlockChain) CurrentBlock() *types.Header {
	return &types.Header{
		Number:     new(big.Int),
		Difficulty: common.Big0,
		GasLimit:   bc.gasLimit.Load(),
	}
}

func (bc *testBlockChain) GetBlock(hash common.Hash, number uint64) *types.Block {
	return types.NewBlock(bc.CurrentBlock(), nil, nil, trie.NewStackTrie(nil))
}

func (bc *testBlockChain) StateAt(common.Hash) (*state.StateDB, error) {
	return bc.statedb, nil
}

func (bc *testBlockChain) SubscribeChainHeadEvent(ch chan<- core.ChainHeadEvent) event.Subscription {
	return bc.chainHeadFeed.Subscribe(ch)
}

func transaction(nonce uint64, gaslimit uint64, key *ecdsa.PrivateKey) *types.Transaction {
	return pricedTransaction(nonce, gaslimit, big.NewInt(1), key)
}

func pricedTransaction(nonce uint64, gaslimit uint64, gasprice *big.Int, key *ecdsa.PrivateKey) *types.Transaction {
	tx, _ := types.SignTx(types.NewTransaction(nonce, common.Address{}, big.NewInt(100), gaslimit, gasprice, nil), types.HomesteadSigner{}, key)
	return tx
}

func pricedDataTransaction(nonce uint64, gaslimit uint64, gasprice *big.Int, key *ecdsa.PrivateKey, bytes uint64) *types.Transaction {
	data := make([]byte, bytes)
	crand.Read(data)

	tx, _ := types.SignTx(types.NewTransaction(nonce, common.Address{}, big.NewInt(0), gaslimit, gasprice, data), types.HomesteadSigner{}, key)
	return tx
}

func dynamicFeeTx(nonce uint64, gaslimit uint64, gasFee *big.Int, tip *big.Int, key *ecdsa.PrivateKey) *types.Transaction {
	tx, _ := types.SignNewTx(key, types.LatestSignerForChainID(params.TestChainConfig.ChainID), &types.DynamicFeeTx{
		ChainID:    params.TestChainConfig.ChainID,
		Nonce:      nonce,
		GasTipCap:  tip,
		GasFeeCap:  gasFee,
		Gas:        gaslimit,
		To:         &common.Address{},
		Value:      big.NewInt(100),
		Data:       nil,
		AccessList: nil,
	})
	return tx
}

type unsignedAuth struct {
	nonce uint64
	key   *ecdsa.PrivateKey
}

func setCodeTx(nonce uint64, key *ecdsa.PrivateKey, unsigned []unsignedAuth) *types.Transaction {
	return pricedSetCodeTx(nonce, 250000, uint256.NewInt(1000), uint256.NewInt(1), key, unsigned)
}

func pricedSetCodeTx(nonce uint64, gaslimit uint64, gasFee, tip *uint256.Int, key *ecdsa.PrivateKey, unsigned []unsignedAuth) *types.Transaction {
	var authList []types.SetCodeAuthorization
	for _, u := range unsigned {
		auth, _ := types.SignSetCode(u.key, types.SetCodeAuthorization{
			ChainID: *uint256.MustFromBig(params.TestChainConfig.ChainID),
			Address: common.Address{0x42},
			Nonce:   u.nonce,
		})
		authList = append(authList, auth)
	}
	return types.MustSignNewTx(key, types.LatestSignerForChainID(params.TestChainConfig.ChainID), &types.SetCodeTx{
		ChainID:    uint256.MustFromBig(params.TestChainConfig.ChainID),
		Nonce:      nonce,
		GasTipCap:  tip,
		GasFeeCap:  gasFee,
		Gas:        gaslimit,
		To:         common.Address{},
		Value:      uint256.NewInt(100),
		Data:       nil,
		AccessList: nil,
		AuthList:   authList,
	})
}

func makeAddressReserver() txpool.AddressReserver {
	var (
		reserved = make(map[common.Address]struct{})
		lock     sync.Mutex
	)
	return func(addr common.Address, reserve bool) error {
		lock.Lock()
		defer lock.Unlock()

		_, exists := reserved[addr]
		if reserve {
			if exists {
				panic("already reserved")
			}
			reserved[addr] = struct{}{}
			return nil
		}
		if !exists {
			panic("not reserved")
		}
		delete(reserved, addr)
		return nil
	}
}

func setupPool() (*LegacyPool, *ecdsa.PrivateKey) {
	return setupPoolWithConfig(params.TestChainConfig)
}

func setupPoolWithConfig(config *params.ChainConfig) (*LegacyPool, *ecdsa.PrivateKey) {
	statedb, _ := state.New(types.EmptyRootHash, state.NewDatabaseForTesting())
	blockchain := newTestBlockChain(config, 10000000, statedb, new(event.Feed))

	key, _ := crypto.GenerateKey()
	pool := New(testTxPoolConfig, blockchain)
	if err := pool.Init(testTxPoolConfig.PriceLimit, blockchain.CurrentBlock(), makeAddressReserver()); err != nil {
		panic(err)
	}
	// wait for the pool to initialize
	<-pool.initDoneCh
	return pool, key
}

// validatePoolInternals checks various consistency invariants within the pool.
func validatePoolInternals(pool *LegacyPool) error {
	pool.mu.RLock()
	defer pool.mu.RUnlock()

	// Ensure the total transaction set is consistent with pending + queued
	pending, queued := pool.stats()
	if total := pool.all.Count(); total != pending+queued {
		return fmt.Errorf("total transaction count %d != %d pending + %d queued", total, pending, queued)
	}
	pool.priced.Reheap()
	priced, remote := pool.priced.urgent.Len()+pool.priced.floating.Len(), pool.all.Count()
	if priced != remote {
		return fmt.Errorf("total priced transaction count %d != %d", priced, remote)
	}
	// Ensure the next nonce to assign is the correct one
	for addr, txs := range pool.pending {
		// Find the last transaction
		var last uint64
		for nonce := range txs.txs.items {
			if last < nonce {
				last = nonce
			}
		}
		if nonce := pool.pendingNonces.get(addr); nonce != last+1 {
			return fmt.Errorf("pending nonce mismatch: have %v, want %v", nonce, last+1)
		}
	}
	return nil
}

// validateEvents checks that the correct number of transaction addition events
// were fired on the pool's event feed.
func validateEvents(events chan core.NewTxsEvent, count int) error {
	var received []*types.Transaction

	for len(received) < count {
		select {
		case ev := <-events:
			received = append(received, ev.Txs...)
		case <-time.After(time.Second):
			return fmt.Errorf("event #%d not fired", len(received))
		}
	}
	if len(received) > count {
		return fmt.Errorf("more than %d events fired: %v", count, received[count:])
	}
	select {
	case ev := <-events:
		return fmt.Errorf("more than %d events fired: %v", count, ev.Txs)

	case <-time.After(50 * time.Millisecond):
		// This branch should be "default", but it's a data race between goroutines,
		// reading the event channel and pushing into it, so better wait a bit ensuring
		// really nothing gets injected.
	}
	return nil
}

func deriveSender(tx *types.Transaction) (common.Address, error) {
	return types.Sender(types.HomesteadSigner{}, tx)
}

type testChain struct {
	*testBlockChain
	address common.Address
	trigger *bool
}

// testChain.State() is used multiple times to reset the pending state.
// when simulate is true it will create a state that indicates
// that tx0 and tx1 are included in the chain.
func (c *testChain) State() (*state.StateDB, error) {
	// delay "state change" by one. The tx pool fetches the
	// state multiple times and by delaying it a bit we simulate
	// a state change between those fetches.
	stdb := c.statedb
	if *c.trigger {
		c.statedb, _ = state.New(types.EmptyRootHash, state.NewDatabaseForTesting())
		// simulate that the new head block included tx0 and tx1
		c.statedb.SetNonce(c.address, 2, tracing.NonceChangeUnspecified)
		c.statedb.SetBalance(c.address, new(uint256.Int).SetUint64(params.Ether), tracing.BalanceChangeUnspecified)
		*c.trigger = false
	}
	return stdb, nil
}

// This test simulates a scenario where a new block is imported during a
// state reset and tests whether the pending state is in sync with the
// block head event that initiated the resetState().
func TestStateChangeDuringReset(t *testing.T) {
	t.Parallel()

	var (
		key, _     = crypto.GenerateKey()
		address    = crypto.PubkeyToAddress(key.PublicKey)
		statedb, _ = state.New(types.EmptyRootHash, state.NewDatabaseForTesting())
		trigger    = false
	)

	// setup pool with 2 transaction in it
	statedb.SetBalance(address, new(uint256.Int).SetUint64(params.Ether), tracing.BalanceChangeUnspecified)
	blockchain := &testChain{newTestBlockChain(params.TestChainConfig, 1000000000, statedb, new(event.Feed)), address, &trigger}

	tx0 := transaction(0, 100000, key)
	tx1 := transaction(1, 100000, key)

	pool := New(testTxPoolConfig, blockchain)
	pool.Init(testTxPoolConfig.PriceLimit, blockchain.CurrentBlock(), makeAddressReserver())
	defer pool.Close()

	nonce := pool.Nonce(address)
	if nonce != 0 {
		t.Fatalf("Invalid nonce, want 0, got %d", nonce)
	}

	pool.addRemotesSync([]*types.Transaction{tx0, tx1})

	nonce = pool.Nonce(address)
	if nonce != 2 {
		t.Fatalf("Invalid nonce, want 2, got %d", nonce)
	}

	// trigger state change in the background
	trigger = true
	<-pool.requestReset(nil, nil)

	nonce = pool.Nonce(address)
	if nonce != 2 {
		t.Fatalf("Invalid nonce, want 2, got %d", nonce)
	}
}

func testAddBalance(pool *LegacyPool, addr common.Address, amount *big.Int) {
	pool.mu.Lock()
	pool.currentState.AddBalance(addr, uint256.MustFromBig(amount), tracing.BalanceChangeUnspecified)
	pool.mu.Unlock()
}

func testSetNonce(pool *LegacyPool, addr common.Address, nonce uint64) {
	pool.mu.Lock()
	pool.currentState.SetNonce(addr, nonce, tracing.NonceChangeUnspecified)
	pool.mu.Unlock()
}

func TestInvalidTransactions(t *testing.T) {
	t.Parallel()

	pool, key := setupPool()
	defer pool.Close()

	tx := transaction(0, 100, key)
	from, _ := deriveSender(tx)

	// Intrinsic gas too low
	testAddBalance(pool, from, big.NewInt(1))
	if err, want := pool.addRemote(tx), core.ErrIntrinsicGas; !errors.Is(err, want) {
		t.Errorf("want %v have %v", want, err)
	}

	// Insufficient funds
	tx = transaction(0, 100000, key)
	if err, want := pool.addRemote(tx), core.ErrInsufficientFunds; !errors.Is(err, want) {
		t.Errorf("want %v have %v", want, err)
	}

	testSetNonce(pool, from, 1)
	testAddBalance(pool, from, big.NewInt(0xffffffffffffff))
	tx = transaction(0, 100000, key)
	if err, want := pool.addRemote(tx), core.ErrNonceTooLow; !errors.Is(err, want) {
		t.Errorf("want %v have %v", want, err)
	}

	tx = transaction(1, 100000, key)
	pool.gasTip.Store(uint256.NewInt(1000))
	if err, want := pool.addRemote(tx), txpool.ErrUnderpriced; !errors.Is(err, want) {
		t.Errorf("want %v have %v", want, err)
	}
}

func TestQueue(t *testing.T) {
	t.Parallel()

	pool, key := setupPool()
	defer pool.Close()

	tx := transaction(0, 100, key)
	from, _ := deriveSender(tx)
	testAddBalance(pool, from, big.NewInt(1000))
	<-pool.requestReset(nil, nil)

	pool.enqueueTx(tx.Hash(), tx, true)
	<-pool.requestPromoteExecutables(newAccountSet(pool.signer, from))
	if len(pool.pending) != 1 {
		t.Error("expected valid txs to be 1 is", len(pool.pending))
	}

	tx = transaction(1, 100, key)
	from, _ = deriveSender(tx)
	testSetNonce(pool, from, 2)
	pool.enqueueTx(tx.Hash(), tx, true)

	<-pool.requestPromoteExecutables(newAccountSet(pool.signer, from))
	if _, ok := pool.pending[from].txs.items[tx.Nonce()]; ok {
		t.Error("expected transaction to be in tx pool")
	}
	if len(pool.queue) > 0 {
		t.Error("expected transaction queue to be empty. is", len(pool.queue))
	}
}

func TestQueue2(t *testing.T) {
	t.Parallel()

	pool, key := setupPool()
	defer pool.Close()

	tx1 := transaction(0, 100, key)
	tx2 := transaction(10, 100, key)
	tx3 := transaction(11, 100, key)
	from, _ := deriveSender(tx1)
	testAddBalance(pool, from, big.NewInt(1000))
	pool.reset(nil, nil)

	pool.enqueueTx(tx1.Hash(), tx1, true)
	pool.enqueueTx(tx2.Hash(), tx2, true)
	pool.enqueueTx(tx3.Hash(), tx3, true)

	pool.promoteExecutables([]common.Address{from})
	if len(pool.pending) != 1 {
		t.Error("expected pending length to be 1, got", len(pool.pending))
	}
	if pool.queue[from].Len() != 2 {
		t.Error("expected len(queue) == 2, got", pool.queue[from].Len())
	}
}

func TestNegativeValue(t *testing.T) {
	t.Parallel()

	pool, key := setupPool()
	defer pool.Close()

	tx, _ := types.SignTx(types.NewTransaction(0, common.Address{}, big.NewInt(-1), 100, big.NewInt(1), nil), types.HomesteadSigner{}, key)
	from, _ := deriveSender(tx)
	testAddBalance(pool, from, big.NewInt(1))
	if err := pool.addRemote(tx); err != txpool.ErrNegativeValue {
		t.Error("expected", txpool.ErrNegativeValue, "got", err)
	}
}

func TestTipAboveFeeCap(t *testing.T) {
	t.Parallel()

	pool, key := setupPoolWithConfig(eip1559Config)
	defer pool.Close()

	tx := dynamicFeeTx(0, 100, big.NewInt(1), big.NewInt(2), key)

	if err := pool.addRemote(tx); err != core.ErrTipAboveFeeCap {
		t.Error("expected", core.ErrTipAboveFeeCap, "got", err)
	}
}

func TestVeryHighValues(t *testing.T) {
	t.Parallel()

	pool, key := setupPoolWithConfig(eip1559Config)
	defer pool.Close()

	veryBigNumber := big.NewInt(1)
	veryBigNumber.Lsh(veryBigNumber, 300)

	tx := dynamicFeeTx(0, 100, big.NewInt(1), veryBigNumber, key)
	if err := pool.addRemote(tx); err != core.ErrTipVeryHigh {
		t.Error("expected", core.ErrTipVeryHigh, "got", err)
	}

	tx2 := dynamicFeeTx(0, 100, veryBigNumber, big.NewInt(1), key)
	if err := pool.addRemote(tx2); err != core.ErrFeeCapVeryHigh {
		t.Error("expected", core.ErrFeeCapVeryHigh, "got", err)
	}
}

func TestChainFork(t *testing.T) {
	t.Parallel()

	pool, key := setupPool()
	defer pool.Close()

	addr := crypto.PubkeyToAddress(key.PublicKey)
	resetState := func() {
		statedb, _ := state.New(types.EmptyRootHash, state.NewDatabaseForTesting())
		statedb.AddBalance(addr, uint256.NewInt(100000000000000), tracing.BalanceChangeUnspecified)

		pool.chain = newTestBlockChain(pool.chainconfig, 1000000, statedb, new(event.Feed))
		<-pool.requestReset(nil, nil)
	}
	resetState()

	tx := transaction(0, 100000, key)
	if _, err := pool.add(tx); err != nil {
		t.Error("didn't expect error", err)
	}
	pool.removeTx(tx.Hash(), true, true)

	// reset the pool's internal state
	resetState()
	if _, err := pool.add(tx); err != nil {
		t.Error("didn't expect error", err)
	}
}

func TestDoubleNonce(t *testing.T) {
	t.Parallel()

	pool, key := setupPool()
	defer pool.Close()

	addr := crypto.PubkeyToAddress(key.PublicKey)
	resetState := func() {
		statedb, _ := state.New(types.EmptyRootHash, state.NewDatabaseForTesting())
		statedb.AddBalance(addr, uint256.NewInt(100000000000000), tracing.BalanceChangeUnspecified)

		pool.chain = newTestBlockChain(pool.chainconfig, 1000000, statedb, new(event.Feed))
		<-pool.requestReset(nil, nil)
	}
	resetState()

	signer := types.HomesteadSigner{}
	tx1, _ := types.SignTx(types.NewTransaction(0, common.Address{}, big.NewInt(100), 100000, big.NewInt(1), nil), signer, key)
	tx2, _ := types.SignTx(types.NewTransaction(0, common.Address{}, big.NewInt(100), 1000000, big.NewInt(2), nil), signer, key)
	tx3, _ := types.SignTx(types.NewTransaction(0, common.Address{}, big.NewInt(100), 1000000, big.NewInt(1), nil), signer, key)

	// Add the first two transaction, ensure higher priced stays only
	if replace, err := pool.add(tx1); err != nil || replace {
		t.Errorf("first transaction insert failed (%v) or reported replacement (%v)", err, replace)
	}
	if replace, err := pool.add(tx2); err != nil || !replace {
		t.Errorf("second transaction insert failed (%v) or not reported replacement (%v)", err, replace)
	}
	<-pool.requestPromoteExecutables(newAccountSet(signer, addr))
	if pool.pending[addr].Len() != 1 {
		t.Error("expected 1 pending transactions, got", pool.pending[addr].Len())
	}
	if tx := pool.pending[addr].txs.items[0]; tx.Hash() != tx2.Hash() {
		t.Errorf("transaction mismatch: have %x, want %x", tx.Hash(), tx2.Hash())
	}

	// Add the third transaction and ensure it's not saved (smaller price)
	pool.add(tx3)
	<-pool.requestPromoteExecutables(newAccountSet(signer, addr))
	if pool.pending[addr].Len() != 1 {
		t.Error("expected 1 pending transactions, got", pool.pending[addr].Len())
	}
	if tx := pool.pending[addr].txs.items[0]; tx.Hash() != tx2.Hash() {
		t.Errorf("transaction mismatch: have %x, want %x", tx.Hash(), tx2.Hash())
	}
	// Ensure the total transaction count is correct
	if pool.all.Count() != 1 {
		t.Error("expected 1 total transactions, got", pool.all.Count())
	}
}

func TestMissingNonce(t *testing.T) {
	t.Parallel()

	pool, key := setupPool()
	defer pool.Close()

	addr := crypto.PubkeyToAddress(key.PublicKey)
	testAddBalance(pool, addr, big.NewInt(100000000000000))
	tx := transaction(1, 100000, key)
	if _, err := pool.add(tx); err != nil {
		t.Error("didn't expect error", err)
	}
	if len(pool.pending) != 0 {
		t.Error("expected 0 pending transactions, got", len(pool.pending))
	}
	if pool.queue[addr].Len() != 1 {
		t.Error("expected 1 queued transaction, got", pool.queue[addr].Len())
	}
	if pool.all.Count() != 1 {
		t.Error("expected 1 total transactions, got", pool.all.Count())
	}
}

func TestNonceRecovery(t *testing.T) {
	t.Parallel()

	const n = 10
	pool, key := setupPool()
	defer pool.Close()

	addr := crypto.PubkeyToAddress(key.PublicKey)
	testSetNonce(pool, addr, n)
	testAddBalance(pool, addr, big.NewInt(100000000000000))
	<-pool.requestReset(nil, nil)

	tx := transaction(n, 100000, key)
	if err := pool.addRemote(tx); err != nil {
		t.Error(err)
	}
	// simulate some weird re-order of transactions and missing nonce(s)
	testSetNonce(pool, addr, n-1)
	<-pool.requestReset(nil, nil)
	if fn := pool.Nonce(addr); fn != n-1 {
		t.Errorf("expected nonce to be %d, got %d", n-1, fn)
	}
}

// Tests that if an account runs out of funds, any pending and queued transactions
// are dropped.
func TestDropping(t *testing.T) {
	t.Parallel()

	// Create a test account and fund it
	pool, key := setupPool()
	defer pool.Close()

	account := crypto.PubkeyToAddress(key.PublicKey)
	testAddBalance(pool, account, big.NewInt(1000))

	// Add some pending and some queued transactions
	var (
		tx0  = transaction(0, 100, key)
		tx1  = transaction(1, 200, key)
		tx2  = transaction(2, 300, key)
		tx10 = transaction(10, 100, key)
		tx11 = transaction(11, 200, key)
		tx12 = transaction(12, 300, key)
	)
	pool.all.Add(tx0)
	pool.priced.Put(tx0)
	pool.promoteTx(account, tx0.Hash(), tx0)

	pool.all.Add(tx1)
	pool.priced.Put(tx1)
	pool.promoteTx(account, tx1.Hash(), tx1)

	pool.all.Add(tx2)
	pool.priced.Put(tx2)
	pool.promoteTx(account, tx2.Hash(), tx2)

	pool.enqueueTx(tx10.Hash(), tx10, true)
	pool.enqueueTx(tx11.Hash(), tx11, true)
	pool.enqueueTx(tx12.Hash(), tx12, true)

	// Check that pre and post validations leave the pool as is
	if pool.pending[account].Len() != 3 {
		t.Errorf("pending transaction mismatch: have %d, want %d", pool.pending[account].Len(), 3)
	}
	if pool.queue[account].Len() != 3 {
		t.Errorf("queued transaction mismatch: have %d, want %d", pool.queue[account].Len(), 3)
	}
	if pool.all.Count() != 6 {
		t.Errorf("total transaction mismatch: have %d, want %d", pool.all.Count(), 6)
	}
	<-pool.requestReset(nil, nil)
	if pool.pending[account].Len() != 3 {
		t.Errorf("pending transaction mismatch: have %d, want %d", pool.pending[account].Len(), 3)
	}
	if pool.queue[account].Len() != 3 {
		t.Errorf("queued transaction mismatch: have %d, want %d", pool.queue[account].Len(), 3)
	}
	if pool.all.Count() != 6 {
		t.Errorf("total transaction mismatch: have %d, want %d", pool.all.Count(), 6)
	}
	// Reduce the balance of the account, and check that invalidated transactions are dropped
	testAddBalance(pool, account, big.NewInt(-650))
	<-pool.requestReset(nil, nil)

	if _, ok := pool.pending[account].txs.items[tx0.Nonce()]; !ok {
		t.Errorf("funded pending transaction missing: %v", tx0)
	}
	if _, ok := pool.pending[account].txs.items[tx1.Nonce()]; !ok {
		t.Errorf("funded pending transaction missing: %v", tx0)
	}
	if _, ok := pool.pending[account].txs.items[tx2.Nonce()]; ok {
		t.Errorf("out-of-fund pending transaction present: %v", tx1)
	}
	if _, ok := pool.queue[account].txs.items[tx10.Nonce()]; !ok {
		t.Errorf("funded queued transaction missing: %v", tx10)
	}
	if _, ok := pool.queue[account].txs.items[tx11.Nonce()]; !ok {
		t.Errorf("funded queued transaction missing: %v", tx10)
	}
	if _, ok := pool.queue[account].txs.items[tx12.Nonce()]; ok {
		t.Errorf("out-of-fund queued transaction present: %v", tx11)
	}
	if pool.all.Count() != 4 {
		t.Errorf("total transaction mismatch: have %d, want %d", pool.all.Count(), 4)
	}
	// Reduce the block gas limit, check that invalidated transactions are dropped
	pool.chain.(*testBlockChain).gasLimit.Store(100)
	<-pool.requestReset(nil, nil)

	if _, ok := pool.pending[account].txs.items[tx0.Nonce()]; !ok {
		t.Errorf("funded pending transaction missing: %v", tx0)
	}
	if _, ok := pool.pending[account].txs.items[tx1.Nonce()]; ok {
		t.Errorf("over-gased pending transaction present: %v", tx1)
	}
	if _, ok := pool.queue[account].txs.items[tx10.Nonce()]; !ok {
		t.Errorf("funded queued transaction missing: %v", tx10)
	}
	if _, ok := pool.queue[account].txs.items[tx11.Nonce()]; ok {
		t.Errorf("over-gased queued transaction present: %v", tx11)
	}
	if pool.all.Count() != 2 {
		t.Errorf("total transaction mismatch: have %d, want %d", pool.all.Count(), 2)
	}
}

// Tests that if a transaction is dropped from the current pending pool (e.g. out
// of fund), all consecutive (still valid, but not executable) transactions are
// postponed back into the future queue to prevent broadcasting them.
func TestPostponing(t *testing.T) {
	t.Parallel()

	// Create the pool to test the postponing with
	statedb, _ := state.New(types.EmptyRootHash, state.NewDatabaseForTesting())
	blockchain := newTestBlockChain(params.TestChainConfig, 1000000, statedb, new(event.Feed))

	pool := New(testTxPoolConfig, blockchain)
	pool.Init(testTxPoolConfig.PriceLimit, blockchain.CurrentBlock(), makeAddressReserver())
	defer pool.Close()

	// Create two test accounts to produce different gap profiles with
	keys := make([]*ecdsa.PrivateKey, 2)
	accs := make([]common.Address, len(keys))

	for i := 0; i < len(keys); i++ {
		keys[i], _ = crypto.GenerateKey()
		accs[i] = crypto.PubkeyToAddress(keys[i].PublicKey)

		testAddBalance(pool, crypto.PubkeyToAddress(keys[i].PublicKey), big.NewInt(50100))
	}
	// Add a batch consecutive pending transactions for validation
	txs := []*types.Transaction{}
	for i, key := range keys {
		for j := 0; j < 100; j++ {
			var tx *types.Transaction
			if (i+j)%2 == 0 {
				tx = transaction(uint64(j), 25000, key)
			} else {
				tx = transaction(uint64(j), 50000, key)
			}
			txs = append(txs, tx)
		}
	}
	for i, err := range pool.addRemotesSync(txs) {
		if err != nil {
			t.Fatalf("tx %d: failed to add transactions: %v", i, err)
		}
	}
	// Check that pre and post validations leave the pool as is
	if pending := pool.pending[accs[0]].Len() + pool.pending[accs[1]].Len(); pending != len(txs) {
		t.Errorf("pending transaction mismatch: have %d, want %d", pending, len(txs))
	}
	if len(pool.queue) != 0 {
		t.Errorf("queued accounts mismatch: have %d, want %d", len(pool.queue), 0)
	}
	if pool.all.Count() != len(txs) {
		t.Errorf("total transaction mismatch: have %d, want %d", pool.all.Count(), len(txs))
	}
	<-pool.requestReset(nil, nil)
	if pending := pool.pending[accs[0]].Len() + pool.pending[accs[1]].Len(); pending != len(txs) {
		t.Errorf("pending transaction mismatch: have %d, want %d", pending, len(txs))
	}
	if len(pool.queue) != 0 {
		t.Errorf("queued accounts mismatch: have %d, want %d", len(pool.queue), 0)
	}
	if pool.all.Count() != len(txs) {
		t.Errorf("total transaction mismatch: have %d, want %d", pool.all.Count(), len(txs))
	}
	// Reduce the balance of the account, and check that transactions are reorganised
	for _, addr := range accs {
		testAddBalance(pool, addr, big.NewInt(-1))
	}
	<-pool.requestReset(nil, nil)

	// The first account's first transaction remains valid, check that subsequent
	// ones are either filtered out, or queued up for later.
	if _, ok := pool.pending[accs[0]].txs.items[txs[0].Nonce()]; !ok {
		t.Errorf("tx %d: valid and funded transaction missing from pending pool: %v", 0, txs[0])
	}
	if _, ok := pool.queue[accs[0]].txs.items[txs[0].Nonce()]; ok {
		t.Errorf("tx %d: valid and funded transaction present in future queue: %v", 0, txs[0])
	}
	for i, tx := range txs[1:100] {
		if i%2 == 1 {
			if _, ok := pool.pending[accs[0]].txs.items[tx.Nonce()]; ok {
				t.Errorf("tx %d: valid but future transaction present in pending pool: %v", i+1, tx)
			}
			if _, ok := pool.queue[accs[0]].txs.items[tx.Nonce()]; !ok {
				t.Errorf("tx %d: valid but future transaction missing from future queue: %v", i+1, tx)
			}
		} else {
			if _, ok := pool.pending[accs[0]].txs.items[tx.Nonce()]; ok {
				t.Errorf("tx %d: out-of-fund transaction present in pending pool: %v", i+1, tx)
			}
			if _, ok := pool.queue[accs[0]].txs.items[tx.Nonce()]; ok {
				t.Errorf("tx %d: out-of-fund transaction present in future queue: %v", i+1, tx)
			}
		}
	}
	// The second account's first transaction got invalid, check that all transactions
	// are either filtered out, or queued up for later.
	if pool.pending[accs[1]] != nil {
		t.Errorf("invalidated account still has pending transactions")
	}
	for i, tx := range txs[100:] {
		if i%2 == 1 {
			if _, ok := pool.queue[accs[1]].txs.items[tx.Nonce()]; !ok {
				t.Errorf("tx %d: valid but future transaction missing from future queue: %v", 100+i, tx)
			}
		} else {
			if _, ok := pool.queue[accs[1]].txs.items[tx.Nonce()]; ok {
				t.Errorf("tx %d: out-of-fund transaction present in future queue: %v", 100+i, tx)
			}
		}
	}
	if pool.all.Count() != len(txs)/2 {
		t.Errorf("total transaction mismatch: have %d, want %d", pool.all.Count(), len(txs)/2)
	}
}

// Tests that if the transaction pool has both executable and non-executable
// transactions from an origin account, filling the nonce gap moves all queued
// ones into the pending pool.
func TestGapFilling(t *testing.T) {
	t.Parallel()

	// Create a test account and fund it
	pool, key := setupPool()
	defer pool.Close()

	account := crypto.PubkeyToAddress(key.PublicKey)
	testAddBalance(pool, account, big.NewInt(1000000))

	// Keep track of transaction events to ensure all executables get announced
	events := make(chan core.NewTxsEvent, testTxPoolConfig.AccountQueue+5)
	sub := pool.txFeed.Subscribe(events)
	defer sub.Unsubscribe()

	// Create a pending and a queued transaction with a nonce-gap in between
	pool.addRemotesSync([]*types.Transaction{
		transaction(0, 100000, key),
		transaction(2, 100000, key),
	})
	pending, queued := pool.Stats()
	if pending != 1 {
		t.Fatalf("pending transactions mismatched: have %d, want %d", pending, 1)
	}
	if queued != 1 {
		t.Fatalf("queued transactions mismatched: have %d, want %d", queued, 1)
	}
	if err := validateEvents(events, 1); err != nil {
		t.Fatalf("original event firing failed: %v", err)
	}
	if err := validatePoolInternals(pool); err != nil {
		t.Fatalf("pool internal state corrupted: %v", err)
	}
	// Fill the nonce gap and ensure all transactions become pending
	if err := pool.addRemoteSync(transaction(1, 100000, key)); err != nil {
		t.Fatalf("failed to add gapped transaction: %v", err)
	}
	pending, queued = pool.Stats()
	if pending != 3 {
		t.Fatalf("pending transactions mismatched: have %d, want %d", pending, 3)
	}
	if queued != 0 {
		t.Fatalf("queued transactions mismatched: have %d, want %d", queued, 0)
	}
	if err := validateEvents(events, 2); err != nil {
		t.Fatalf("gap-filling event firing failed: %v", err)
	}
	if err := validatePoolInternals(pool); err != nil {
		t.Fatalf("pool internal state corrupted: %v", err)
	}
}

// Tests that if the transaction count belonging to a single account goes above
// some threshold, the higher transactions are dropped to prevent DOS attacks.
func TestQueueAccountLimiting(t *testing.T) {
	t.Parallel()

	// Create a test account and fund it
	pool, key := setupPool()
	defer pool.Close()

	account := crypto.PubkeyToAddress(key.PublicKey)
	testAddBalance(pool, account, big.NewInt(1000000))

	// Keep queuing up transactions and make sure all above a limit are dropped
	for i := uint64(1); i <= testTxPoolConfig.AccountQueue+5; i++ {
		if err := pool.addRemoteSync(transaction(i, 100000, key)); err != nil {
			t.Fatalf("tx %d: failed to add transaction: %v", i, err)
		}
		if len(pool.pending) != 0 {
			t.Errorf("tx %d: pending pool size mismatch: have %d, want %d", i, len(pool.pending), 0)
		}
		if i <= testTxPoolConfig.AccountQueue {
			if pool.queue[account].Len() != int(i) {
				t.Errorf("tx %d: queue size mismatch: have %d, want %d", i, pool.queue[account].Len(), i)
			}
		} else {
			if pool.queue[account].Len() != int(testTxPoolConfig.AccountQueue) {
				t.Errorf("tx %d: queue limit mismatch: have %d, want %d", i, pool.queue[account].Len(), testTxPoolConfig.AccountQueue)
			}
		}
	}
	if pool.all.Count() != int(testTxPoolConfig.AccountQueue) {
		t.Errorf("total transaction mismatch: have %d, want %d", pool.all.Count(), testTxPoolConfig.AccountQueue)
	}
}

// Tests that if the transaction count belonging to multiple accounts go above
// some threshold, the higher transactions are dropped to prevent DOS attacks.
//
// This logic should not hold for local transactions, unless the local tracking
// mechanism is disabled.
func TestQueueGlobalLimiting(t *testing.T) {
	t.Parallel()

	// Create the pool to test the limit enforcement with
	statedb, _ := state.New(types.EmptyRootHash, state.NewDatabaseForTesting())
	blockchain := newTestBlockChain(params.TestChainConfig, 1000000, statedb, new(event.Feed))

	config := testTxPoolConfig
	config.NoLocals = true
	config.GlobalQueue = config.AccountQueue*3 - 1 // reduce the queue limits to shorten test time (-1 to make it non divisible)

	pool := New(config, blockchain)
	pool.Init(testTxPoolConfig.PriceLimit, blockchain.CurrentBlock(), makeAddressReserver())
	defer pool.Close()

	// Create a number of test accounts and fund them (last one will be the local)
	keys := make([]*ecdsa.PrivateKey, 5)
	for i := 0; i < len(keys); i++ {
		keys[i], _ = crypto.GenerateKey()
		testAddBalance(pool, crypto.PubkeyToAddress(keys[i].PublicKey), big.NewInt(1000000))
	}

	// Generate and queue a batch of transactions
	nonces := make(map[common.Address]uint64)

	txs := make(types.Transactions, 0, 3*config.GlobalQueue)
	for len(txs) < cap(txs) {
		key := keys[rand.Intn(len(keys)-1)] // skip adding transactions with the local account
		addr := crypto.PubkeyToAddress(key.PublicKey)

		txs = append(txs, transaction(nonces[addr]+1, 100000, key))
		nonces[addr]++
	}
	// Import the batch and verify that limits have been enforced
	pool.addRemotesSync(txs)

	queued := 0
	for addr, list := range pool.queue {
		if list.Len() > int(config.AccountQueue) {
			t.Errorf("addr %x: queued accounts overflown allowance: %d > %d", addr, list.Len(), config.AccountQueue)
		}
		queued += list.Len()
	}
	if queued > int(config.GlobalQueue) {
		t.Fatalf("total transactions overflow allowance: %d > %d", queued, config.GlobalQueue)
	}
}

// Tests that if an account remains idle for a prolonged amount of time, any
// non-executable transactions queued up are dropped to prevent wasting resources
// on shuffling them around.
func TestQueueTimeLimiting(t *testing.T) {
	// Reduce the eviction interval to a testable amount
	defer func(old time.Duration) { evictionInterval = old }(evictionInterval)
	evictionInterval = time.Millisecond * 100

	// Create the pool to test the non-expiration enforcement
	statedb, _ := state.New(types.EmptyRootHash, state.NewDatabaseForTesting())
	blockchain := newTestBlockChain(params.TestChainConfig, 1000000, statedb, new(event.Feed))

	config := testTxPoolConfig
	config.Lifetime = time.Second

	pool := New(config, blockchain)
	pool.Init(config.PriceLimit, blockchain.CurrentBlock(), makeAddressReserver())
	defer pool.Close()

	// Create a test account to ensure remotes expire
	remote, _ := crypto.GenerateKey()

	testAddBalance(pool, crypto.PubkeyToAddress(remote.PublicKey), big.NewInt(1000000000))

	// Add the transaction and ensure it is queued up
	if err := pool.addRemote(pricedTransaction(1, 100000, big.NewInt(1), remote)); err != nil {
		t.Fatalf("failed to add remote transaction: %v", err)
	}
	pending, queued := pool.Stats()
	if pending != 0 {
		t.Fatalf("pending transactions mismatched: have %d, want %d", pending, 0)
	}
	if queued != 1 {
		t.Fatalf("queued transactions mismatched: have %d, want %d", queued, 2)
	}
	if err := validatePoolInternals(pool); err != nil {
		t.Fatalf("pool internal state corrupted: %v", err)
	}

	// Allow the eviction interval to run
	time.Sleep(2 * evictionInterval)

	// Transactions should not be evicted from the queue yet since lifetime duration has not passed
	pending, queued = pool.Stats()
	if pending != 0 {
		t.Fatalf("pending transactions mismatched: have %d, want %d", pending, 0)
	}
	if queued != 1 {
		t.Fatalf("queued transactions mismatched: have %d, want %d", queued, 2)
	}
	if err := validatePoolInternals(pool); err != nil {
		t.Fatalf("pool internal state corrupted: %v", err)
	}

	// Wait a bit for eviction to run and clean up any leftovers, and ensure only the local remains
	time.Sleep(2 * config.Lifetime)

	pending, queued = pool.Stats()
	if pending != 0 {
		t.Fatalf("pending transactions mismatched: have %d, want %d", pending, 0)
	}
	if queued != 0 {
		t.Fatalf("queued transactions mismatched: have %d, want %d", queued, 0)
	}
	if err := validatePoolInternals(pool); err != nil {
		t.Fatalf("pool internal state corrupted: %v", err)
	}

	// remove current transactions and increase nonce to prepare for a reset and cleanup
	statedb.SetNonce(crypto.PubkeyToAddress(remote.PublicKey), 2, tracing.NonceChangeUnspecified)
	<-pool.requestReset(nil, nil)

	// make sure queue, pending are cleared
	pending, queued = pool.Stats()
	if pending != 0 {
		t.Fatalf("pending transactions mismatched: have %d, want %d", pending, 0)
	}
	if queued != 0 {
		t.Fatalf("queued transactions mismatched: have %d, want %d", queued, 0)
	}
	if err := validatePoolInternals(pool); err != nil {
		t.Fatalf("pool internal state corrupted: %v", err)
	}

	// Queue gapped transactions
	if err := pool.addRemoteSync(pricedTransaction(4, 100000, big.NewInt(1), remote)); err != nil {
		t.Fatalf("failed to add remote transaction: %v", err)
	}
	time.Sleep(5 * evictionInterval) // A half lifetime pass

	// Queue executable transactions, the life cycle should be restarted.
	if err := pool.addRemoteSync(pricedTransaction(2, 100000, big.NewInt(1), remote)); err != nil {
		t.Fatalf("failed to add remote transaction: %v", err)
	}
	time.Sleep(6 * evictionInterval)

	// All gapped transactions shouldn't be kicked out
	pending, queued = pool.Stats()
	if pending != 1 {
		t.Fatalf("pending transactions mismatched: have %d, want %d", pending, 1)
	}
	if queued != 1 {
		t.Fatalf("queued transactions mismatched: have %d, want %d", queued, 1)
	}
	if err := validatePoolInternals(pool); err != nil {
		t.Fatalf("pool internal state corrupted: %v", err)
	}

	// The whole life time pass after last promotion, kick out stale transactions
	time.Sleep(2 * config.Lifetime)
	pending, queued = pool.Stats()
	if pending != 1 {
		t.Fatalf("pending transactions mismatched: have %d, want %d", pending, 1)
	}
	if queued != 0 {
		t.Fatalf("queued transactions mismatched: have %d, want %d", queued, 0)
	}
	if err := validatePoolInternals(pool); err != nil {
		t.Fatalf("pool internal state corrupted: %v", err)
	}
}

// Tests that even if the transaction count belonging to a single account goes
// above some threshold, as long as the transactions are executable, they are
// accepted.
func TestPendingLimiting(t *testing.T) {
	t.Parallel()

	// Create a test account and fund it
	pool, key := setupPool()
	defer pool.Close()

	account := crypto.PubkeyToAddress(key.PublicKey)
	testAddBalance(pool, account, big.NewInt(1000000000000))

	// Keep track of transaction events to ensure all executables get announced
	events := make(chan core.NewTxsEvent, testTxPoolConfig.AccountQueue+5)
	sub := pool.txFeed.Subscribe(events)
	defer sub.Unsubscribe()

	// Keep queuing up transactions and make sure all above a limit are dropped
	for i := uint64(0); i < testTxPoolConfig.AccountQueue+5; i++ {
		if err := pool.addRemoteSync(transaction(i, 100000, key)); err != nil {
			t.Fatalf("tx %d: failed to add transaction: %v", i, err)
		}
		if pool.pending[account].Len() != int(i)+1 {
			t.Errorf("tx %d: pending pool size mismatch: have %d, want %d", i, pool.pending[account].Len(), i+1)
		}
		if len(pool.queue) != 0 {
			t.Errorf("tx %d: queue size mismatch: have %d, want %d", i, pool.queue[account].Len(), 0)
		}
	}
	if pool.all.Count() != int(testTxPoolConfig.AccountQueue+5) {
		t.Errorf("total transaction mismatch: have %d, want %d", pool.all.Count(), testTxPoolConfig.AccountQueue+5)
	}
	if err := validateEvents(events, int(testTxPoolConfig.AccountQueue+5)); err != nil {
		t.Fatalf("event firing failed: %v", err)
	}
	if err := validatePoolInternals(pool); err != nil {
		t.Fatalf("pool internal state corrupted: %v", err)
	}
}

// Tests that if the transaction count belonging to multiple accounts go above
// some hard threshold, the higher transactions are dropped to prevent DOS
// attacks.
func TestPendingGlobalLimiting(t *testing.T) {
	t.Parallel()

	// Create the pool to test the limit enforcement with
	statedb, _ := state.New(types.EmptyRootHash, state.NewDatabaseForTesting())
	blockchain := newTestBlockChain(params.TestChainConfig, 1000000, statedb, new(event.Feed))

	config := testTxPoolConfig
	config.GlobalSlots = config.AccountSlots * 10

	pool := New(config, blockchain)
	pool.Init(config.PriceLimit, blockchain.CurrentBlock(), makeAddressReserver())
	defer pool.Close()

	// Create a number of test accounts and fund them
	keys := make([]*ecdsa.PrivateKey, 5)
	for i := 0; i < len(keys); i++ {
		keys[i], _ = crypto.GenerateKey()
		testAddBalance(pool, crypto.PubkeyToAddress(keys[i].PublicKey), big.NewInt(1000000))
	}
	// Generate and queue a batch of transactions
	nonces := make(map[common.Address]uint64)

	txs := types.Transactions{}
	for _, key := range keys {
		addr := crypto.PubkeyToAddress(key.PublicKey)
		for j := 0; j < int(config.GlobalSlots)/len(keys)*2; j++ {
			txs = append(txs, transaction(nonces[addr], 100000, key))
			nonces[addr]++
		}
	}
	// Import the batch and verify that limits have been enforced
	pool.addRemotesSync(txs)

	pending := 0
	for _, list := range pool.pending {
		pending += list.Len()
	}
	if pending > int(config.GlobalSlots) {
		t.Fatalf("total pending transactions overflow allowance: %d > %d", pending, config.GlobalSlots)
	}
	if err := validatePoolInternals(pool); err != nil {
		t.Fatalf("pool internal state corrupted: %v", err)
	}
}

// Test the limit on transaction size is enforced correctly.
// This test verifies every transaction having allowed size
// is added to the pool, and longer transactions are rejected.
func TestAllowedTxSize(t *testing.T) {
	t.Parallel()

	// Create a test account and fund it
	pool, key := setupPool()
	defer pool.Close()

	account := crypto.PubkeyToAddress(key.PublicKey)
	testAddBalance(pool, account, big.NewInt(1000000000))

	// Find the maximum data length for the kind of transaction which will
	// be generated in the pool.addRemoteSync calls below.
	const largeDataLength = txMaxSize - 200 // enough to have a 5 bytes RLP encoding of the data length number
	txWithLargeData := pricedDataTransaction(0, pool.currentHead.Load().GasLimit, big.NewInt(1), key, largeDataLength)
	maxTxLengthWithoutData := txWithLargeData.Size() - largeDataLength // 103 bytes
	maxTxDataLength := txMaxSize - maxTxLengthWithoutData              // 131072 - 103 = 130953 bytes

	// Try adding a transaction with maximal allowed size
	tx := pricedDataTransaction(0, pool.currentHead.Load().GasLimit, big.NewInt(1), key, maxTxDataLength)
	if err := pool.addRemoteSync(tx); err != nil {
		t.Fatalf("failed to add transaction of size %d, close to maximal: %v", int(tx.Size()), err)
	}
	// Try adding a transaction with random allowed size
	if err := pool.addRemoteSync(pricedDataTransaction(1, pool.currentHead.Load().GasLimit, big.NewInt(1), key, uint64(rand.Intn(int(maxTxDataLength+1))))); err != nil {
		t.Fatalf("failed to add transaction of random allowed size: %v", err)
	}
	// Try adding a transaction above maximum size by one
	if err := pool.addRemoteSync(pricedDataTransaction(2, pool.currentHead.Load().GasLimit, big.NewInt(1), key, maxTxDataLength+1)); err == nil {
		t.Fatalf("expected rejection on slightly oversize transaction")
	}
	// Try adding a transaction above maximum size by more than one
	if err := pool.addRemoteSync(pricedDataTransaction(2, pool.currentHead.Load().GasLimit, big.NewInt(1), key, maxTxDataLength+1+uint64(rand.Intn(10*txMaxSize)))); err == nil {
		t.Fatalf("expected rejection on oversize transaction")
	}
	// Run some sanity checks on the pool internals
	pending, queued := pool.Stats()
	if pending != 2 {
		t.Fatalf("pending transactions mismatched: have %d, want %d", pending, 2)
	}
	if queued != 0 {
		t.Fatalf("queued transactions mismatched: have %d, want %d", queued, 0)
	}
	if err := validatePoolInternals(pool); err != nil {
		t.Fatalf("pool internal state corrupted: %v", err)
	}
}

// Tests that if transactions start being capped, transactions are also removed from 'all'
func TestCapClearsFromAll(t *testing.T) {
	t.Parallel()

	// Create the pool to test the limit enforcement with
	statedb, _ := state.New(types.EmptyRootHash, state.NewDatabaseForTesting())
	blockchain := newTestBlockChain(params.TestChainConfig, 1000000, statedb, new(event.Feed))

	config := testTxPoolConfig
	config.AccountSlots = 2
	config.AccountQueue = 2
	config.GlobalSlots = 8

	pool := New(config, blockchain)
	pool.Init(config.PriceLimit, blockchain.CurrentBlock(), makeAddressReserver())
	defer pool.Close()

	// Create a number of test accounts and fund them
	key, _ := crypto.GenerateKey()
	addr := crypto.PubkeyToAddress(key.PublicKey)
	testAddBalance(pool, addr, big.NewInt(1000000))

	txs := types.Transactions{}
	for j := 0; j < int(config.GlobalSlots)*2; j++ {
		txs = append(txs, transaction(uint64(j), 100000, key))
	}
	// Import the batch and verify that limits have been enforced
	pool.addRemotes(txs)
	if err := validatePoolInternals(pool); err != nil {
		t.Fatalf("pool internal state corrupted: %v", err)
	}
}

// Tests that if the transaction count belonging to multiple accounts go above
// some hard threshold, if they are under the minimum guaranteed slot count then
// the transactions are still kept.
func TestPendingMinimumAllowance(t *testing.T) {
	t.Parallel()

	// Create the pool to test the limit enforcement with
	statedb, _ := state.New(types.EmptyRootHash, state.NewDatabaseForTesting())
	blockchain := newTestBlockChain(params.TestChainConfig, 1000000, statedb, new(event.Feed))

	config := testTxPoolConfig
	config.GlobalSlots = 1

	pool := New(config, blockchain)
	pool.Init(config.PriceLimit, blockchain.CurrentBlock(), makeAddressReserver())
	defer pool.Close()

	// Create a number of test accounts and fund them
	keys := make([]*ecdsa.PrivateKey, 5)
	for i := 0; i < len(keys); i++ {
		keys[i], _ = crypto.GenerateKey()
		testAddBalance(pool, crypto.PubkeyToAddress(keys[i].PublicKey), big.NewInt(1000000))
	}
	// Generate and queue a batch of transactions
	nonces := make(map[common.Address]uint64)

	txs := types.Transactions{}
	for _, key := range keys {
		addr := crypto.PubkeyToAddress(key.PublicKey)
		for j := 0; j < int(config.AccountSlots)*2; j++ {
			txs = append(txs, transaction(nonces[addr], 100000, key))
			nonces[addr]++
		}
	}
	// Import the batch and verify that limits have been enforced
	pool.addRemotesSync(txs)

	for addr, list := range pool.pending {
		if list.Len() != int(config.AccountSlots) {
			t.Errorf("addr %x: total pending transactions mismatch: have %d, want %d", addr, list.Len(), config.AccountSlots)
		}
	}
	if err := validatePoolInternals(pool); err != nil {
		t.Fatalf("pool internal state corrupted: %v", err)
	}
}

// Tests that setting the transaction pool gas price to a higher value correctly
// discards everything cheaper than that and moves any gapped transactions back
// from the pending pool to the queue.
func TestRepricing(t *testing.T) {
	t.Parallel()

	// Create the pool to test the pricing enforcement with
	statedb, _ := state.New(types.EmptyRootHash, state.NewDatabaseForTesting())
	blockchain := newTestBlockChain(params.TestChainConfig, 1000000, statedb, new(event.Feed))

	pool := New(testTxPoolConfig, blockchain)
	pool.Init(testTxPoolConfig.PriceLimit, blockchain.CurrentBlock(), makeAddressReserver())
	defer pool.Close()

	// Keep track of transaction events to ensure all executables get announced
	events := make(chan core.NewTxsEvent, 32)
	sub := pool.txFeed.Subscribe(events)
	defer sub.Unsubscribe()

	// Create a number of test accounts and fund them
	keys := make([]*ecdsa.PrivateKey, 3)
	for i := 0; i < len(keys); i++ {
		keys[i], _ = crypto.GenerateKey()
		testAddBalance(pool, crypto.PubkeyToAddress(keys[i].PublicKey), big.NewInt(1000000))
	}
	// Generate and queue a batch of transactions, both pending and queued
	txs := types.Transactions{}

	txs = append(txs, pricedTransaction(0, 100000, big.NewInt(2), keys[0]))
	txs = append(txs, pricedTransaction(1, 100000, big.NewInt(1), keys[0]))
	txs = append(txs, pricedTransaction(2, 100000, big.NewInt(2), keys[0]))

	txs = append(txs, pricedTransaction(0, 100000, big.NewInt(1), keys[1]))
	txs = append(txs, pricedTransaction(1, 100000, big.NewInt(2), keys[1]))
	txs = append(txs, pricedTransaction(2, 100000, big.NewInt(2), keys[1]))

	txs = append(txs, pricedTransaction(1, 100000, big.NewInt(2), keys[2]))
	txs = append(txs, pricedTransaction(2, 100000, big.NewInt(1), keys[2]))
	txs = append(txs, pricedTransaction(3, 100000, big.NewInt(2), keys[2]))

	// Import the batch and that both pending and queued transactions match up
	pool.addRemotesSync(txs)

	pending, queued := pool.Stats()
	if pending != 6 {
		t.Fatalf("pending transactions mismatched: have %d, want %d", pending, 6)
	}
	if queued != 3 {
		t.Fatalf("queued transactions mismatched: have %d, want %d", queued, 3)
	}
	if err := validateEvents(events, 6); err != nil {
		t.Fatalf("original event firing failed: %v", err)
	}
	if err := validatePoolInternals(pool); err != nil {
		t.Fatalf("pool internal state corrupted: %v", err)
	}
	// Reprice the pool and check that underpriced transactions get dropped
	pool.SetGasTip(big.NewInt(2))

	pending, queued = pool.Stats()
	if pending != 1 {
		t.Fatalf("pending transactions mismatched: have %d, want %d", pending, 1)
	}
	if queued != 5 {
		t.Fatalf("queued transactions mismatched: have %d, want %d", queued, 5)
	}
	if err := validateEvents(events, 0); err != nil {
		t.Fatalf("reprice event firing failed: %v", err)
	}
	if err := validatePoolInternals(pool); err != nil {
		t.Fatalf("pool internal state corrupted: %v", err)
	}
	// Check that we can't add the old transactions back
	if err := pool.addRemote(pricedTransaction(1, 100000, big.NewInt(1), keys[0])); !errors.Is(err, txpool.ErrUnderpriced) {
		t.Fatalf("adding underpriced pending transaction error mismatch: have %v, want %v", err, txpool.ErrUnderpriced)
	}
	if err := pool.addRemote(pricedTransaction(0, 100000, big.NewInt(1), keys[1])); !errors.Is(err, txpool.ErrUnderpriced) {
		t.Fatalf("adding underpriced pending transaction error mismatch: have %v, want %v", err, txpool.ErrUnderpriced)
	}
	if err := pool.addRemote(pricedTransaction(2, 100000, big.NewInt(1), keys[2])); !errors.Is(err, txpool.ErrUnderpriced) {
		t.Fatalf("adding underpriced queued transaction error mismatch: have %v, want %v", err, txpool.ErrUnderpriced)
	}
	if err := validateEvents(events, 0); err != nil {
		t.Fatalf("post-reprice event firing failed: %v", err)
	}
	if err := validatePoolInternals(pool); err != nil {
		t.Fatalf("pool internal state corrupted: %v", err)
	}
	// we can fill gaps with properly priced transactions
	if err := pool.addRemote(pricedTransaction(1, 100000, big.NewInt(2), keys[0])); err != nil {
		t.Fatalf("failed to add pending transaction: %v", err)
	}
	if err := pool.addRemote(pricedTransaction(0, 100000, big.NewInt(2), keys[1])); err != nil {
		t.Fatalf("failed to add pending transaction: %v", err)
	}
	if err := pool.addRemoteSync(pricedTransaction(2, 100000, big.NewInt(2), keys[2])); err != nil {
		t.Fatalf("failed to add queued transaction: %v", err)
	}
	if err := validateEvents(events, 5); err != nil {
		t.Fatalf("post-reprice event firing failed: %v", err)
	}
	if err := validatePoolInternals(pool); err != nil {
		t.Fatalf("pool internal state corrupted: %v", err)
	}
}

func TestMinGasPriceEnforced(t *testing.T) {
	t.Parallel()

	// Create the pool to test the pricing enforcement with
	statedb, _ := state.New(types.EmptyRootHash, state.NewDatabaseForTesting())
	blockchain := newTestBlockChain(eip1559Config, 10000000, statedb, new(event.Feed))

	txPoolConfig := DefaultConfig
	txPoolConfig.NoLocals = true
	pool := New(txPoolConfig, blockchain)
	pool.Init(txPoolConfig.PriceLimit, blockchain.CurrentBlock(), makeAddressReserver())
	defer pool.Close()

	key, _ := crypto.GenerateKey()
	testAddBalance(pool, crypto.PubkeyToAddress(key.PublicKey), big.NewInt(1000000))

	tx := pricedTransaction(0, 100000, big.NewInt(2), key)
	pool.SetGasTip(big.NewInt(tx.GasPrice().Int64() + 1))

	if err := pool.Add([]*types.Transaction{tx}, true)[0]; !errors.Is(err, txpool.ErrUnderpriced) {
		t.Fatalf("Min tip not enforced")
	}

	tx = dynamicFeeTx(0, 100000, big.NewInt(3), big.NewInt(2), key)
	pool.SetGasTip(big.NewInt(tx.GasTipCap().Int64() + 1))

	if err := pool.Add([]*types.Transaction{tx}, true)[0]; !errors.Is(err, txpool.ErrUnderpriced) {
		t.Fatalf("Min tip not enforced")
	}
}

// Tests that setting the transaction pool gas price to a higher value correctly
// discards everything cheaper (legacy & dynamic fee) than that and moves any
// gapped transactions back from the pending pool to the queue.
//
// Note, local transactions are never allowed to be dropped.
func TestRepricingDynamicFee(t *testing.T) {
	t.Parallel()

	// Create the pool to test the pricing enforcement with
	pool, _ := setupPoolWithConfig(eip1559Config)
	defer pool.Close()

	// Keep track of transaction events to ensure all executables get announced
	events := make(chan core.NewTxsEvent, 32)
	sub := pool.txFeed.Subscribe(events)
	defer sub.Unsubscribe()

	// Create a number of test accounts and fund them
	keys := make([]*ecdsa.PrivateKey, 4)
	for i := 0; i < len(keys); i++ {
		keys[i], _ = crypto.GenerateKey()
		testAddBalance(pool, crypto.PubkeyToAddress(keys[i].PublicKey), big.NewInt(1000000))
	}
	// Generate and queue a batch of transactions, both pending and queued
	txs := types.Transactions{}

	txs = append(txs, pricedTransaction(0, 100000, big.NewInt(2), keys[0]))
	txs = append(txs, pricedTransaction(1, 100000, big.NewInt(1), keys[0]))
	txs = append(txs, pricedTransaction(2, 100000, big.NewInt(2), keys[0]))

	txs = append(txs, dynamicFeeTx(0, 100000, big.NewInt(2), big.NewInt(1), keys[1]))
	txs = append(txs, dynamicFeeTx(1, 100000, big.NewInt(3), big.NewInt(2), keys[1]))
	txs = append(txs, dynamicFeeTx(2, 100000, big.NewInt(3), big.NewInt(2), keys[1]))

	txs = append(txs, dynamicFeeTx(1, 100000, big.NewInt(2), big.NewInt(2), keys[2]))
	txs = append(txs, dynamicFeeTx(2, 100000, big.NewInt(1), big.NewInt(1), keys[2]))
	txs = append(txs, dynamicFeeTx(3, 100000, big.NewInt(2), big.NewInt(2), keys[2]))

	// Import the batch and that both pending and queued transactions match up
	pool.addRemotesSync(txs)

	pending, queued := pool.Stats()
	if pending != 6 {
		t.Fatalf("pending transactions mismatched: have %d, want %d", pending, 6)
	}
	if queued != 3 {
		t.Fatalf("queued transactions mismatched: have %d, want %d", queued, 3)
	}
	if err := validateEvents(events, 6); err != nil {
		t.Fatalf("original event firing failed: %v", err)
	}
	if err := validatePoolInternals(pool); err != nil {
		t.Fatalf("pool internal state corrupted: %v", err)
	}
	// Reprice the pool and check that underpriced transactions get dropped
	pool.SetGasTip(big.NewInt(2))

	pending, queued = pool.Stats()
	if pending != 1 {
		t.Fatalf("pending transactions mismatched: have %d, want %d", pending, 1)
	}
	if queued != 5 {
		t.Fatalf("queued transactions mismatched: have %d, want %d", queued, 5)
	}
	if err := validateEvents(events, 0); err != nil {
		t.Fatalf("reprice event firing failed: %v", err)
	}
	if err := validatePoolInternals(pool); err != nil {
		t.Fatalf("pool internal state corrupted: %v", err)
	}
	// Check that we can't add the old transactions back
	tx := pricedTransaction(1, 100000, big.NewInt(1), keys[0])
	if err := pool.addRemote(tx); !errors.Is(err, txpool.ErrUnderpriced) {
		t.Fatalf("adding underpriced pending transaction error mismatch: have %v, want %v", err, txpool.ErrUnderpriced)
	}
	tx = dynamicFeeTx(0, 100000, big.NewInt(2), big.NewInt(1), keys[1])
	if err := pool.addRemote(tx); !errors.Is(err, txpool.ErrUnderpriced) {
		t.Fatalf("adding underpriced pending transaction error mismatch: have %v, want %v", err, txpool.ErrUnderpriced)
	}
	tx = dynamicFeeTx(2, 100000, big.NewInt(1), big.NewInt(1), keys[2])
	if err := pool.addRemote(tx); !errors.Is(err, txpool.ErrUnderpriced) {
		t.Fatalf("adding underpriced queued transaction error mismatch: have %v, want %v", err, txpool.ErrUnderpriced)
	}
	if err := validateEvents(events, 0); err != nil {
		t.Fatalf("post-reprice event firing failed: %v", err)
	}
	if err := validatePoolInternals(pool); err != nil {
		t.Fatalf("pool internal state corrupted: %v", err)
	}

	// And we can fill gaps with properly priced transactions
	tx = pricedTransaction(1, 100000, big.NewInt(2), keys[0])
	if err := pool.addRemote(tx); err != nil {
		t.Fatalf("failed to add pending transaction: %v", err)
	}
	tx = dynamicFeeTx(0, 100000, big.NewInt(3), big.NewInt(2), keys[1])
	if err := pool.addRemote(tx); err != nil {
		t.Fatalf("failed to add pending transaction: %v", err)
	}
	tx = dynamicFeeTx(2, 100000, big.NewInt(2), big.NewInt(2), keys[2])
	if err := pool.addRemoteSync(tx); err != nil {
		t.Fatalf("failed to add queued transaction: %v", err)
	}
	if err := validateEvents(events, 5); err != nil {
		t.Fatalf("post-reprice event firing failed: %v", err)
	}
	if err := validatePoolInternals(pool); err != nil {
		t.Fatalf("pool internal state corrupted: %v", err)
	}
}

// Tests that when the pool reaches its global transaction limit, underpriced
// transactions are gradually shifted out for more expensive ones and any gapped
// pending transactions are moved into the queue.
//
// Note, local transactions are never allowed to be dropped.
func TestUnderpricing(t *testing.T) {
	t.Parallel()
	testTxPoolConfig.OverflowPoolSlots = 5

	// Create the pool to test the pricing enforcement with
	statedb, _ := state.New(types.EmptyRootHash, state.NewDatabaseForTesting())
	blockchain := newTestBlockChain(params.TestChainConfig, 1000000, statedb, new(event.Feed))

	config := testTxPoolConfig
	config.GlobalSlots = 2
	config.GlobalQueue = 2

	pool := New(config, blockchain)
	pool.Init(config.PriceLimit, blockchain.CurrentBlock(), makeAddressReserver())
	defer pool.Close()

	// Keep track of transaction events to ensure all executables get announced
	events := make(chan core.NewTxsEvent, 32)
	sub := pool.txFeed.Subscribe(events)
	defer sub.Unsubscribe()

	// Create a number of test accounts and fund them
	keys := make([]*ecdsa.PrivateKey, 5)
	for i := 0; i < len(keys); i++ {
		keys[i], _ = crypto.GenerateKey()
		testAddBalance(pool, crypto.PubkeyToAddress(keys[i].PublicKey), big.NewInt(10000000))
	}
	// Generate and queue a batch of transactions, both pending and queued
	txs := types.Transactions{}

	txs = append(txs, pricedTransaction(0, 100000, big.NewInt(1), keys[0])) // pending
	txs = append(txs, pricedTransaction(1, 100000, big.NewInt(2), keys[0])) // pending
	txs = append(txs, pricedTransaction(0, 100000, big.NewInt(1), keys[2])) // pending

	txs = append(txs, pricedTransaction(1, 100000, big.NewInt(1), keys[1])) // queued
	// Import the batch and that both pending and queued transactions match up
	pool.addRemotesSync(txs)

	pending, queued := pool.Stats()
	if pending != 3 {
		t.Fatalf("pending transactions mismatched: have %d, want %d", pending, 3)
	}
	if queued != 1 {
		t.Fatalf("queued transactions mismatched: have %d, want %d", queued, 1)
	}
	if err := validateEvents(events, 3); err != nil {
		t.Fatalf("original event firing failed: %v", err)
	}
	if err := validatePoolInternals(pool); err != nil {
		t.Fatalf("pool internal state corrupted: %v", err)
	}
	// Ensure that adding an underpriced transaction on block limit fails
	if err := pool.addRemoteSync(pricedTransaction(0, 100000, big.NewInt(1), keys[1])); !errors.Is(err, txpool.ErrUnderpriced) {
		t.Fatalf("adding underpriced pending transaction error mismatch: have %v, want %v", err, txpool.ErrUnderpriced)
	}
	// Replace a future transaction with a future transaction
	if err := pool.addRemoteSync(pricedTransaction(1, 100000, big.NewInt(5), keys[1])); err != nil { // +K1:1 => -K1:1 => Pend K0:0, K0:1, K2:0; Que K1:1
		t.Fatalf("failed to add well priced transaction: %v", err)
	}
	// Ensure that adding high priced transactions drops cheap ones, but not own
	if err := pool.addRemoteSync(pricedTransaction(0, 100000, big.NewInt(3), keys[1])); err != nil { // +K1:0 => -K1:1 => Pend K0:0, K0:1, K1:0, K2:0; Que -
		t.Fatalf("failed to add well priced transaction: %v", err)
	}
	if err := pool.addRemoteSync(pricedTransaction(2, 100000, big.NewInt(4), keys[1])); err != nil { // +K1:2 => -K0:0 => Pend K1:0, K2:0; Que K0:1 K1:2
		t.Fatalf("failed to add well priced transaction: %v", err)
	}
	if err := pool.addRemoteSync(pricedTransaction(3, 100000, big.NewInt(5), keys[1])); err != nil { // +K1:3 => -K0:1 => Pend K1:0, K2:0; Que K1:2 K1:3
		t.Fatalf("failed to add well priced transaction: %v", err)
	}
	// Ensure that replacing a pending transaction with a future transaction fails
	if err := pool.addRemoteSync(pricedTransaction(5, 100000, big.NewInt(6), keys[1])); err != txpool.ErrFutureReplacePending {
		t.Fatalf("adding future replace transaction error mismatch: have %v, want %v", err, txpool.ErrFutureReplacePending)
	}
	pending, queued = pool.Stats()
	if pending != 4 {
		t.Fatalf("pending transactions mismatched: have %d, want %d", pending, 4)
	}
	if queued != 0 {
		t.Fatalf("queued transactions mismatched: have %d, want %d", queued, 0)
	}
	if err := validateEvents(events, 4); err != nil {
		t.Fatalf("additional event firing failed: %v", err)
	}
	if err := validatePoolInternals(pool); err != nil {
		t.Fatalf("pool internal state corrupted: %v", err)
	}
}

// Tests that more expensive transactions push out cheap ones from the pool, but
// without producing instability by creating gaps that start jumping transactions
// back and forth between queued/pending.
func TestStableUnderpricing(t *testing.T) {
	t.Parallel()

	// Create the pool to test the pricing enforcement with
	statedb, _ := state.New(types.EmptyRootHash, state.NewDatabaseForTesting())
	blockchain := newTestBlockChain(params.TestChainConfig, 1000000, statedb, new(event.Feed))

	config := testTxPoolConfig
	config.GlobalSlots = 128
	config.GlobalQueue = 0

	pool := New(config, blockchain)
	pool.Init(config.PriceLimit, blockchain.CurrentBlock(), makeAddressReserver())
	defer pool.Close()

	// Keep track of transaction events to ensure all executables get announced
	events := make(chan core.NewTxsEvent, 32)
	sub := pool.txFeed.Subscribe(events)
	defer sub.Unsubscribe()

	// Create a number of test accounts and fund them
	keys := make([]*ecdsa.PrivateKey, 2)
	for i := 0; i < len(keys); i++ {
		keys[i], _ = crypto.GenerateKey()
		testAddBalance(pool, crypto.PubkeyToAddress(keys[i].PublicKey), big.NewInt(1000000))
	}
	// Fill up the entire queue with the same transaction price points
	txs := types.Transactions{}
	for i := uint64(0); i < config.GlobalSlots; i++ {
		txs = append(txs, pricedTransaction(i, 100000, big.NewInt(1), keys[0]))
	}
	pool.addRemotesSync(txs)

	pending, queued := pool.Stats()
	if pending != int(config.GlobalSlots) {
		t.Fatalf("pending transactions mismatched: have %d, want %d", pending, config.GlobalSlots)
	}
	if queued != 0 {
		t.Fatalf("queued transactions mismatched: have %d, want %d", queued, 0)
	}
	if err := validateEvents(events, int(config.GlobalSlots)); err != nil {
		t.Fatalf("original event firing failed: %v", err)
	}
	if err := validatePoolInternals(pool); err != nil {
		t.Fatalf("pool internal state corrupted: %v", err)
	}
	// Ensure that adding high priced transactions drops a cheap, but doesn't produce a gap
	if err := pool.addRemoteSync(pricedTransaction(0, 100000, big.NewInt(3), keys[1])); err != nil {
		t.Fatalf("failed to add well priced transaction: %v", err)
	}
	pending, queued = pool.Stats()
	if pending != int(config.GlobalSlots) {
		t.Fatalf("pending transactions mismatched: have %d, want %d", pending, config.GlobalSlots)
	}
	if queued != 0 {
		t.Fatalf("queued transactions mismatched: have %d, want %d", queued, 0)
	}
	if err := validateEvents(events, 1); err != nil {
		t.Fatalf("additional event firing failed: %v", err)
	}
	if err := validatePoolInternals(pool); err != nil {
		t.Fatalf("pool internal state corrupted: %v", err)
	}
}

// Tests that when the pool reaches its global transaction limit, underpriced
// transactions (legacy & dynamic fee) are gradually shifted out for more
// expensive ones and any gapped pending transactions are moved into the queue.
func TestUnderpricingDynamicFee(t *testing.T) {
	t.Parallel()

	pool, _ := setupPoolWithConfig(eip1559Config)
	defer pool.Close()

	pool.config.GlobalSlots = 2
	pool.config.GlobalQueue = 2

	pool.config.OverflowPoolSlots = 0

	// Keep track of transaction events to ensure all executables get announced
	events := make(chan core.NewTxsEvent, 32)
	sub := pool.txFeed.Subscribe(events)
	defer sub.Unsubscribe()

	// Create a number of test accounts and fund them
	keys := make([]*ecdsa.PrivateKey, 4)
	for i := 0; i < len(keys); i++ {
		keys[i], _ = crypto.GenerateKey()
		testAddBalance(pool, crypto.PubkeyToAddress(keys[i].PublicKey), big.NewInt(1000000))
	}

	// Generate and queue a batch of transactions, both pending and queued
	txs := types.Transactions{}

	txs = append(txs, dynamicFeeTx(0, 100000, big.NewInt(3), big.NewInt(2), keys[0])) // pending
	txs = append(txs, pricedTransaction(1, 100000, big.NewInt(2), keys[0]))           // pending
	txs = append(txs, dynamicFeeTx(1, 100000, big.NewInt(2), big.NewInt(1), keys[1])) // queued
	txs = append(txs, dynamicFeeTx(0, 100000, big.NewInt(2), big.NewInt(1), keys[2])) // pending

	// Import the batch and check that both pending and queued transactions match up
	pool.addRemotesSync(txs) // Pend K0:0, K0:1; Que K1:1

	pending, queued := pool.Stats()
	if pending != 3 {
		t.Fatalf("pending transactions mismatched: have %d, want %d", pending, 3)
	}
	if queued != 1 {
		t.Fatalf("queued transactions mismatched: have %d, want %d", queued, 1)
	}
	if err := validateEvents(events, 3); err != nil {
		t.Fatalf("original event firing failed: %v", err)
	}
	if err := validatePoolInternals(pool); err != nil {
		t.Fatalf("pool internal state corrupted: %v", err)
	}

	// Ensure that adding an underpriced transaction fails
	tx := dynamicFeeTx(0, 100000, big.NewInt(2), big.NewInt(1), keys[1])
	if err := pool.addRemoteSync(tx); !errors.Is(err, txpool.ErrUnderpriced) { // Pend K0:0, K0:1, K2:0; Que K1:1
		t.Fatalf("adding underpriced pending transaction error mismatch: have %v, want %v", err, txpool.ErrUnderpriced)
	}

	// Ensure that adding high priced transactions drops cheap ones, but not own
	tx = pricedTransaction(0, 100000, big.NewInt(2), keys[1])
	if err := pool.addRemoteSync(tx); err != nil { // +K1:0, -K1:1 => Pend K0:0, K0:1, K1:0, K2:0; Que -
		t.Fatalf("failed to add well priced transaction: %v", err)
	}

	tx = pricedTransaction(1, 100000, big.NewInt(3), keys[1])
	if err := pool.addRemoteSync(tx); err != nil { // +K1:2, -K0:1 => Pend K0:0 K1:0, K2:0; Que K1:2
		t.Fatalf("failed to add well priced transaction: %v", err)
	}
	tx = dynamicFeeTx(2, 100000, big.NewInt(4), big.NewInt(1), keys[1])
	if err := pool.addRemoteSync(tx); err != nil { // +K1:3, -K1:0 => Pend K0:0 K2:0; Que K1:2 K1:3
		t.Fatalf("failed to add well priced transaction: %v", err)
	}
	pending, queued = pool.Stats()
	if pending != 4 {
		t.Fatalf("pending transactions mismatched: have %d, want %d", pending, 4)
	}
	if queued != 0 {
		t.Fatalf("queued transactions mismatched: have %d, want %d", queued, 0)
	}
	if err := validateEvents(events, 3); err != nil {
		t.Fatalf("additional event firing failed: %v", err)
	}
	if err := validatePoolInternals(pool); err != nil {
		t.Fatalf("pool internal state corrupted: %v", err)
	}
}

// Tests whether highest fee cap transaction is retained after a batch of high effective
// tip transactions are added and vice versa
func TestDualHeapEviction(t *testing.T) {
	t.Parallel()

	testTxPoolConfig.OverflowPoolSlots = 1
	pool, _ := setupPoolWithConfig(eip1559Config)
	defer pool.Close()

	pool.config.GlobalSlots = 2
	pool.config.GlobalQueue = 2
	pool.config.OverflowPoolSlots = 1

	var (
		highTip, highCap *types.Transaction
		baseFee          int
		highCapValue     int64
		highTipValue     int64
	)

	check := func(tx *types.Transaction, name string) {
		if pool.all.Get(tx.Hash()) == nil {
			t.Fatalf("highest %s transaction evicted from the pool, gasTip: %s, gasFeeCap: %s, hash: %s", name, highTip.GasTipCap().String(), highCap.GasFeeCap().String(), tx.Hash().String())
		}
	}

	add := func(urgent bool) {
		for i := 0; i < 4; i++ {
			var tx *types.Transaction
			// Create a test accounts and fund it
			key, _ := crypto.GenerateKey()
			testAddBalance(pool, crypto.PubkeyToAddress(key.PublicKey), big.NewInt(1000000000000))
			if urgent {
				tx = dynamicFeeTx(0, 100000, big.NewInt(int64(baseFee+1+i)), big.NewInt(int64(1+i)), key)
				if int64(1+i) > highTipValue || (int64(1+i) == highTipValue && int64(baseFee+1+i) > highTip.GasFeeCap().Int64()) {
					highTipValue = int64(1 + i)
					highTip = tx
				}
			} else {
				tx = dynamicFeeTx(0, 100000, big.NewInt(int64(baseFee+200+i)), big.NewInt(1), key)
				if int64(baseFee+200+i) > highCapValue {
					highCapValue = int64(baseFee + 200 + i)
					highCap = tx
				}
			}
			pool.addRemotesSync([]*types.Transaction{tx})
		}
		pending, queued := pool.Stats()
		if pending+queued != 4 {
			t.Fatalf("transaction count mismatch: have %d, want %d, pending %d, queued %d, OverflowPool %d", pending+queued, 5, pending, queued, pool.localBufferPool.Size())
		}
	}

	add(false)
	for baseFee = 0; baseFee <= 1000; baseFee += 100 {
		pool.priced.SetBaseFee(big.NewInt(int64(baseFee)))
		add(true)
		check(highCap, "fee cap")
		add(false)
		check(highTip, "effective tip")
	}

	if err := validatePoolInternals(pool); err != nil {
		t.Fatalf("pool internal state corrupted: %v", err)
	}
}

// Tests that the pool rejects duplicate transactions.
func TestDeduplication(t *testing.T) {
	t.Parallel()

	// Create the pool to test the pricing enforcement with
	statedb, _ := state.New(types.EmptyRootHash, state.NewDatabaseForTesting())
	blockchain := newTestBlockChain(params.TestChainConfig, 1000000, statedb, new(event.Feed))

	pool := New(testTxPoolConfig, blockchain)
	pool.Init(testTxPoolConfig.PriceLimit, blockchain.CurrentBlock(), makeAddressReserver())
	defer pool.Close()

	// Create a test account to add transactions with
	key, _ := crypto.GenerateKey()
	testAddBalance(pool, crypto.PubkeyToAddress(key.PublicKey), big.NewInt(1000000000))

	// Create a batch of transactions and add a few of them
	txs := make([]*types.Transaction, 16)
	for i := 0; i < len(txs); i++ {
		txs[i] = pricedTransaction(uint64(i), 100000, big.NewInt(1), key)
	}
	var firsts []*types.Transaction
	for i := 0; i < len(txs); i += 2 {
		firsts = append(firsts, txs[i])
	}
	errs := pool.addRemotesSync(firsts)
	if len(errs) != len(firsts) {
		t.Fatalf("first add mismatching result count: have %d, want %d", len(errs), len(firsts))
	}
	for i, err := range errs {
		if err != nil {
			t.Errorf("add %d failed: %v", i, err)
		}
	}
	pending, queued := pool.Stats()
	if pending != 1 {
		t.Fatalf("pending transactions mismatched: have %d, want %d", pending, 1)
	}
	if queued != len(txs)/2-1 {
		t.Fatalf("queued transactions mismatched: have %d, want %d", queued, len(txs)/2-1)
	}
	// Try to add all of them now and ensure previous ones error out as knowns
	errs = pool.addRemotesSync(txs)
	if len(errs) != len(txs) {
		t.Fatalf("all add mismatching result count: have %d, want %d", len(errs), len(txs))
	}
	for i, err := range errs {
		if i%2 == 0 && err == nil {
			t.Errorf("add %d succeeded, should have failed as known", i)
		}
		if i%2 == 1 && err != nil {
			t.Errorf("add %d failed: %v", i, err)
		}
	}
	pending, queued = pool.Stats()
	if pending != len(txs) {
		t.Fatalf("pending transactions mismatched: have %d, want %d", pending, len(txs))
	}
	if queued != 0 {
		t.Fatalf("queued transactions mismatched: have %d, want %d", queued, 0)
	}
	if err := validatePoolInternals(pool); err != nil {
		t.Fatalf("pool internal state corrupted: %v", err)
	}
}

// Tests that the pool rejects replacement transactions that don't meet the minimum
// price bump required.
func TestReplacement(t *testing.T) {
	t.Parallel()

	// Create the pool to test the pricing enforcement with
	statedb, _ := state.New(types.EmptyRootHash, state.NewDatabaseForTesting())
	blockchain := newTestBlockChain(params.TestChainConfig, 1000000, statedb, new(event.Feed))

	pool := New(testTxPoolConfig, blockchain)
	pool.Init(testTxPoolConfig.PriceLimit, blockchain.CurrentBlock(), makeAddressReserver())
	defer pool.Close()

	// Keep track of transaction events to ensure all executables get announced
	events := make(chan core.NewTxsEvent, 32)
	sub := pool.txFeed.Subscribe(events)
	defer sub.Unsubscribe()

	// Create a test account to add transactions with
	key, _ := crypto.GenerateKey()
	testAddBalance(pool, crypto.PubkeyToAddress(key.PublicKey), big.NewInt(1000000000))

	// Add pending transactions, ensuring the minimum price bump is enforced for replacement (for ultra low prices too)
	price := int64(100)
	threshold := (price * (100 + int64(testTxPoolConfig.PriceBump))) / 100

	if err := pool.addRemoteSync(pricedTransaction(0, 100000, big.NewInt(1), key)); err != nil {
		t.Fatalf("failed to add original cheap pending transaction: %v", err)
	}
	if err := pool.addRemote(pricedTransaction(0, 100001, big.NewInt(1), key)); err != txpool.ErrReplaceUnderpriced {
		t.Fatalf("original cheap pending transaction replacement error mismatch: have %v, want %v", err, txpool.ErrReplaceUnderpriced)
	}
	if err := pool.addRemote(pricedTransaction(0, 100000, big.NewInt(2), key)); err != nil {
		t.Fatalf("failed to replace original cheap pending transaction: %v", err)
	}
	if err := validateEvents(events, 2); err != nil {
		t.Fatalf("cheap replacement event firing failed: %v", err)
	}

	if err := pool.addRemoteSync(pricedTransaction(0, 100000, big.NewInt(price), key)); err != nil {
		t.Fatalf("failed to add original proper pending transaction: %v", err)
	}
	if err := pool.addRemote(pricedTransaction(0, 100001, big.NewInt(threshold-1), key)); err != txpool.ErrReplaceUnderpriced {
		t.Fatalf("original proper pending transaction replacement error mismatch: have %v, want %v", err, txpool.ErrReplaceUnderpriced)
	}
	if err := pool.addRemote(pricedTransaction(0, 100000, big.NewInt(threshold), key)); err != nil {
		t.Fatalf("failed to replace original proper pending transaction: %v", err)
	}
	if err := validateEvents(events, 2); err != nil {
		t.Fatalf("proper replacement event firing failed: %v", err)
	}

	// Add queued transactions, ensuring the minimum price bump is enforced for replacement (for ultra low prices too)
	if err := pool.addRemote(pricedTransaction(2, 100000, big.NewInt(1), key)); err != nil {
		t.Fatalf("failed to add original cheap queued transaction: %v", err)
	}
	if err := pool.addRemote(pricedTransaction(2, 100001, big.NewInt(1), key)); err != txpool.ErrReplaceUnderpriced {
		t.Fatalf("original cheap queued transaction replacement error mismatch: have %v, want %v", err, txpool.ErrReplaceUnderpriced)
	}
	if err := pool.addRemote(pricedTransaction(2, 100000, big.NewInt(2), key)); err != nil {
		t.Fatalf("failed to replace original cheap queued transaction: %v", err)
	}

	if err := pool.addRemote(pricedTransaction(2, 100000, big.NewInt(price), key)); err != nil {
		t.Fatalf("failed to add original proper queued transaction: %v", err)
	}
	if err := pool.addRemote(pricedTransaction(2, 100001, big.NewInt(threshold-1), key)); err != txpool.ErrReplaceUnderpriced {
		t.Fatalf("original proper queued transaction replacement error mismatch: have %v, want %v", err, txpool.ErrReplaceUnderpriced)
	}
	if err := pool.addRemote(pricedTransaction(2, 100000, big.NewInt(threshold), key)); err != nil {
		t.Fatalf("failed to replace original proper queued transaction: %v", err)
	}

	if err := validateEvents(events, 0); err != nil {
		t.Fatalf("queued replacement event firing failed: %v", err)
	}
	if err := validatePoolInternals(pool); err != nil {
		t.Fatalf("pool internal state corrupted: %v", err)
	}
}

func TestTransferTransactions(t *testing.T) {
	t.Parallel()
	testTxPoolConfig.OverflowPoolSlots = 1
	pool, _ := setupPoolWithConfig(eip1559Config)
	defer pool.Close()

	pool.config.GlobalSlots = 1
	pool.config.GlobalQueue = 2

	// Create a number of test accounts and fund them
	keys := make([]*ecdsa.PrivateKey, 5)
	for i := 0; i < len(keys); i++ {
		keys[i], _ = crypto.GenerateKey()
		testAddBalance(pool, crypto.PubkeyToAddress(keys[i].PublicKey), big.NewInt(1000000))
	}

	tx := dynamicFeeTx(0, 100000, big.NewInt(3), big.NewInt(2), keys[0])
	from, _ := types.Sender(pool.signer, tx)
	pool.addToOverflowPool([]*types.Transaction{tx})
	pending, queue := pool.Stats()

	assert.Equal(t, 0, pending, "pending transactions mismatched")
	assert.Equal(t, 0, queue, "queued transactions mismatched")
	assert.Equal(t, uint64(1), pool.statsOverflowPool(), "OverflowPool size unexpected")

	tx2 := dynamicFeeTx(0, 100000, big.NewInt(3), big.NewInt(2), keys[1])
	pool.addToOverflowPool([]*types.Transaction{tx2})
	assert.Equal(t, uint64(1), pool.statsOverflowPool(), "OverflowPool size unexpected")
	<-pool.requestPromoteExecutables(newAccountSet(pool.signer, from))
	time.Sleep(1 * time.Second)
	pending, queue = pool.Stats()

	assert.Equal(t, 1, pending, "pending transactions mismatched")
	assert.Equal(t, 0, queue, "queued transactions mismatched")
	assert.Equal(t, uint64(0), pool.statsOverflowPool(), "OverflowPool size unexpected")

	tx3 := dynamicFeeTx(0, 100000, big.NewInt(3), big.NewInt(2), keys[2])
	pool.addToOverflowPool([]*types.Transaction{tx3})
	pending, queue = pool.Stats()

	assert.Equal(t, 1, pending, "pending transactions mismatched")
	assert.Equal(t, 0, queue, "queued transactions mismatched")
	assert.Equal(t, uint64(1), pool.statsOverflowPool(), "OverflowPool size unexpected")
}

// Tests that the pool rejects replacement dynamic fee transactions that don't
// meet the minimum price bump required.
func TestReplacementDynamicFee(t *testing.T) {
	t.Parallel()

	// Create the pool to test the pricing enforcement with
	pool, key := setupPoolWithConfig(eip1559Config)
	defer pool.Close()
	testAddBalance(pool, crypto.PubkeyToAddress(key.PublicKey), big.NewInt(1000000000))

	// Keep track of transaction events to ensure all executables get announced
	events := make(chan core.NewTxsEvent, 32)
	sub := pool.txFeed.Subscribe(events)
	defer sub.Unsubscribe()

	// Add pending transactions, ensuring the minimum price bump is enforced for replacement (for ultra low prices too)
	gasFeeCap := int64(100)
	feeCapThreshold := (gasFeeCap * (100 + int64(testTxPoolConfig.PriceBump))) / 100
	gasTipCap := int64(60)
	tipThreshold := (gasTipCap * (100 + int64(testTxPoolConfig.PriceBump))) / 100

	// Run the following identical checks for both the pending and queue pools:
	//	1.  Send initial tx => accept
	//	2.  Don't bump tip or fee cap => discard
	//	3.  Bump both more than min => accept
	//	4.  Check events match expected (2 new executable txs during pending, 0 during queue)
	//	5.  Send new tx with larger tip and gasFeeCap => accept
	//	6.  Bump tip max allowed so it's still underpriced => discard
	//	7.  Bump fee cap max allowed so it's still underpriced => discard
	//	8.  Bump tip min for acceptance => discard
	//	9.  Bump feecap min for acceptance => discard
	//	10. Bump feecap and tip min for acceptance => accept
	//	11. Check events match expected (2 new executable txs during pending, 0 during queue)
	stages := []string{"pending", "queued"}
	for _, stage := range stages {
		// Since state is empty, 0 nonce txs are "executable" and can go
		// into pending immediately. 2 nonce txs are "gapped"
		nonce := uint64(0)
		if stage == "queued" {
			nonce = 2
		}

		// 1.  Send initial tx => accept
		tx := dynamicFeeTx(nonce, 100000, big.NewInt(2), big.NewInt(1), key)
		if err := pool.addRemoteSync(tx); err != nil {
			t.Fatalf("failed to add original cheap %s transaction: %v", stage, err)
		}
		// 2.  Don't bump tip or feecap => discard
		tx = dynamicFeeTx(nonce, 100001, big.NewInt(2), big.NewInt(1), key)
		if err := pool.addRemote(tx); err != txpool.ErrReplaceUnderpriced {
			t.Fatalf("original cheap %s transaction replacement error mismatch: have %v, want %v", stage, err, txpool.ErrReplaceUnderpriced)
		}
		// 3.  Bump both more than min => accept
		tx = dynamicFeeTx(nonce, 100000, big.NewInt(3), big.NewInt(2), key)
		if err := pool.addRemote(tx); err != nil {
			t.Fatalf("failed to replace original cheap %s transaction: %v", stage, err)
		}
		// 4.  Check events match expected (2 new executable txs during pending, 0 during queue)
		count := 2
		if stage == "queued" {
			count = 0
		}
		if err := validateEvents(events, count); err != nil {
			t.Fatalf("cheap %s replacement event firing failed: %v", stage, err)
		}
		// 5.  Send new tx with larger tip and feeCap => accept
		tx = dynamicFeeTx(nonce, 100000, big.NewInt(gasFeeCap), big.NewInt(gasTipCap), key)
		if err := pool.addRemoteSync(tx); err != nil {
			t.Fatalf("failed to add original proper %s transaction: %v", stage, err)
		}
		// 6.  Bump tip max allowed so it's still underpriced => discard
		tx = dynamicFeeTx(nonce, 100000, big.NewInt(gasFeeCap), big.NewInt(tipThreshold-1), key)
		if err := pool.addRemote(tx); err != txpool.ErrReplaceUnderpriced {
			t.Fatalf("original proper %s transaction replacement error mismatch: have %v, want %v", stage, err, txpool.ErrReplaceUnderpriced)
		}
		// 7.  Bump fee cap max allowed so it's still underpriced => discard
		tx = dynamicFeeTx(nonce, 100000, big.NewInt(feeCapThreshold-1), big.NewInt(gasTipCap), key)
		if err := pool.addRemote(tx); err != txpool.ErrReplaceUnderpriced {
			t.Fatalf("original proper %s transaction replacement error mismatch: have %v, want %v", stage, err, txpool.ErrReplaceUnderpriced)
		}
		// 8.  Bump tip min for acceptance => accept
		tx = dynamicFeeTx(nonce, 100000, big.NewInt(gasFeeCap), big.NewInt(tipThreshold), key)
		if err := pool.addRemote(tx); err != txpool.ErrReplaceUnderpriced {
			t.Fatalf("original proper %s transaction replacement error mismatch: have %v, want %v", stage, err, txpool.ErrReplaceUnderpriced)
		}
		// 9.  Bump fee cap min for acceptance => accept
		tx = dynamicFeeTx(nonce, 100000, big.NewInt(feeCapThreshold), big.NewInt(gasTipCap), key)
		if err := pool.addRemote(tx); err != txpool.ErrReplaceUnderpriced {
			t.Fatalf("original proper %s transaction replacement error mismatch: have %v, want %v", stage, err, txpool.ErrReplaceUnderpriced)
		}
		// 10. Check events match expected (3 new executable txs during pending, 0 during queue)
		tx = dynamicFeeTx(nonce, 100000, big.NewInt(feeCapThreshold), big.NewInt(tipThreshold), key)
		if err := pool.addRemote(tx); err != nil {
			t.Fatalf("failed to replace original cheap %s transaction: %v", stage, err)
		}
		// 11. Check events match expected (3 new executable txs during pending, 0 during queue)
		count = 2
		if stage == "queued" {
			count = 0
		}
		if err := validateEvents(events, count); err != nil {
			t.Fatalf("replacement %s event firing failed: %v", stage, err)
		}
	}

	if err := validatePoolInternals(pool); err != nil {
		t.Fatalf("pool internal state corrupted: %v", err)
	}
}

// TestStatusCheck tests that the pool can correctly retrieve the
// pending status of individual transactions.
func TestStatusCheck(t *testing.T) {
	t.Parallel()

	// Create the pool to test the status retrievals with
	statedb, _ := state.New(types.EmptyRootHash, state.NewDatabaseForTesting())
	blockchain := newTestBlockChain(params.TestChainConfig, 1000000, statedb, new(event.Feed))

	pool := New(testTxPoolConfig, blockchain)
	pool.Init(testTxPoolConfig.PriceLimit, blockchain.CurrentBlock(), makeAddressReserver())
	defer pool.Close()

	// Create the test accounts to check various transaction statuses with
	keys := make([]*ecdsa.PrivateKey, 3)
	for i := 0; i < len(keys); i++ {
		keys[i], _ = crypto.GenerateKey()
		testAddBalance(pool, crypto.PubkeyToAddress(keys[i].PublicKey), big.NewInt(1000000))
	}
	// Generate and queue a batch of transactions, both pending and queued
	txs := types.Transactions{}

	txs = append(txs, pricedTransaction(0, 100000, big.NewInt(1), keys[0])) // Pending only
	txs = append(txs, pricedTransaction(0, 100000, big.NewInt(1), keys[1])) // Pending and queued
	txs = append(txs, pricedTransaction(2, 100000, big.NewInt(1), keys[1]))
	txs = append(txs, pricedTransaction(2, 100000, big.NewInt(1), keys[2])) // Queued only

	// Import the transaction and ensure they are correctly added
	pool.addRemotesSync(txs)

	pending, queued := pool.Stats()
	if pending != 2 {
		t.Fatalf("pending transactions mismatched: have %d, want %d", pending, 2)
	}
	if queued != 2 {
		t.Fatalf("queued transactions mismatched: have %d, want %d", queued, 2)
	}
	if err := validatePoolInternals(pool); err != nil {
		t.Fatalf("pool internal state corrupted: %v", err)
	}
	// Retrieve the status of each transaction and validate them
	hashes := make([]common.Hash, len(txs))
	for i, tx := range txs {
		hashes[i] = tx.Hash()
	}
	hashes = append(hashes, common.Hash{})
	expect := []txpool.TxStatus{txpool.TxStatusPending, txpool.TxStatusPending, txpool.TxStatusQueued, txpool.TxStatusQueued, txpool.TxStatusUnknown}

	for i := 0; i < len(hashes); i++ {
		if status := pool.Status(hashes[i]); status != expect[i] {
			t.Errorf("transaction %d: status mismatch: have %v, want %v", i, status, expect[i])
		}
	}
}

// Test the transaction slots consumption is computed correctly
func TestSlotCount(t *testing.T) {
	t.Parallel()

	key, _ := crypto.GenerateKey()

	// Check that an empty transaction consumes a single slot
	smallTx := pricedDataTransaction(0, 0, big.NewInt(0), key, 0)
	if slots := numSlots(smallTx); slots != 1 {
		t.Fatalf("small transactions slot count mismatch: have %d want %d", slots, 1)
	}
	// Check that a large transaction consumes the correct number of slots
	bigTx := pricedDataTransaction(0, 0, big.NewInt(0), key, uint64(10*txSlotSize))
	if slots := numSlots(bigTx); slots != 11 {
		t.Fatalf("big transactions slot count mismatch: have %d want %d", slots, 11)
	}
}

<<<<<<< HEAD
// Tests the local pending transaction announced again correctly.
func TestTransactionPendingReannouce(t *testing.T) {
	t.Parallel()

	// Create the pool to test the limit enforcement with
	statedb, _ := state.New(common.Hash{}, state.NewDatabaseForTesting())
	blockchain := newTestBlockChain(params.TestChainConfig, 1000000, statedb, new(event.Feed))

	config := testTxPoolConfig
	// This ReannounceTime will be modified to time.Minute when creating tx_pool.
	config.ReannounceTime = time.Second
	reannounceInterval = time.Second

	pool := New(config, blockchain)
	pool.Init(config.PriceLimit, blockchain.CurrentBlock(), makeAddressReserver())
	// Modify ReannounceTime to trigger quicker.
	pool.config.ReannounceTime = time.Second
	defer pool.Close()

	key, _ := crypto.GenerateKey()
	account := crypto.PubkeyToAddress(key.PublicKey)
	pool.currentState.AddBalance(account, uint256.NewInt(1000000), tracing.BalanceChangeUnspecified)

	events := make(chan core.ReannoTxsEvent, testTxPoolConfig.AccountQueue)
	sub := pool.reannoTxFeed.Subscribe(events)
	defer sub.Unsubscribe()

	// Generate a batch of transactions and add to tx_pool locally.
	txs := make([]*types.Transaction, 0, testTxPoolConfig.AccountQueue)
	for i := uint64(0); i < testTxPoolConfig.AccountQueue; i++ {
		txs = append(txs, transaction(i, 100000, key))
	}
	pool.Add(txs, true)

	select {
	case ev := <-events:
		t.Logf("received reannouce event, txs length: %d", len(ev.Txs))
	case <-time.After(5 * time.Second):
		t.Errorf("reannouce event not fired")
=======
// TestSetCodeTransactions tests a few scenarios regarding the EIP-7702
// SetCodeTx.
func TestSetCodeTransactions(t *testing.T) {
	t.Parallel()

	// Create the pool to test the status retrievals with
	statedb, _ := state.New(types.EmptyRootHash, state.NewDatabaseForTesting())
	blockchain := newTestBlockChain(params.MergedTestChainConfig, 1000000, statedb, new(event.Feed))

	pool := New(testTxPoolConfig, blockchain)
	pool.Init(testTxPoolConfig.PriceLimit, blockchain.CurrentBlock(), makeAddressReserver())
	defer pool.Close()

	// Create the test accounts
	var (
		keyA, _ = crypto.GenerateKey()
		keyB, _ = crypto.GenerateKey()
		keyC, _ = crypto.GenerateKey()
		addrA   = crypto.PubkeyToAddress(keyA.PublicKey)
		addrB   = crypto.PubkeyToAddress(keyB.PublicKey)
		addrC   = crypto.PubkeyToAddress(keyC.PublicKey)
	)
	testAddBalance(pool, addrA, big.NewInt(params.Ether))
	testAddBalance(pool, addrB, big.NewInt(params.Ether))
	testAddBalance(pool, addrC, big.NewInt(params.Ether))

	for _, tt := range []struct {
		name    string
		pending int
		queued  int
		run     func(string)
	}{
		{
			// Check that only one in-flight transaction is allowed for accounts
			// with delegation set. Also verify the accepted transaction can be
			// replaced by fee.
			name:    "only-one-in-flight",
			pending: 1,
			run: func(name string) {
				aa := common.Address{0xaa, 0xaa}
				statedb.SetCode(addrA, append(types.DelegationPrefix, aa.Bytes()...))
				statedb.SetCode(aa, []byte{byte(vm.ADDRESS), byte(vm.PUSH0), byte(vm.SSTORE)})
				// Send transactions. First is accepted, second is rejected.
				if err := pool.addRemoteSync(pricedTransaction(0, 100000, big.NewInt(1), keyA)); err != nil {
					t.Fatalf("%s: failed to add remote transaction: %v", name, err)
				}
				if err := pool.addRemoteSync(pricedTransaction(1, 100000, big.NewInt(1), keyA)); !errors.Is(err, txpool.ErrAccountLimitExceeded) {
					t.Fatalf("%s: error mismatch: want %v, have %v", name, txpool.ErrAccountLimitExceeded, err)
				}
				// Also check gapped transaction.
				if err := pool.addRemoteSync(pricedTransaction(2, 100000, big.NewInt(1), keyA)); !errors.Is(err, txpool.ErrAccountLimitExceeded) {
					t.Fatalf("%s: error mismatch: want %v, have %v", name, txpool.ErrAccountLimitExceeded, err)
				}
				// Replace by fee.
				if err := pool.addRemoteSync(pricedTransaction(0, 100000, big.NewInt(10), keyA)); err != nil {
					t.Fatalf("%s: failed to replace with remote transaction: %v", name, err)
				}
			},
		},
		{
			name:    "allow-setcode-tx-with-pending-authority-tx",
			pending: 2,
			run: func(name string) {
				// Send two transactions where the first has no conflicting delegations and
				// the second should be allowed despite conflicting with the authorities in 1).
				if err := pool.addRemoteSync(setCodeTx(0, keyA, []unsignedAuth{{1, keyC}})); err != nil {
					t.Fatalf("%s: failed to add with remote setcode transaction: %v", name, err)
				}
				if err := pool.addRemoteSync(setCodeTx(0, keyB, []unsignedAuth{{1, keyC}})); err != nil {
					t.Fatalf("%s: failed to add conflicting delegation: %v", name, err)
				}
			},
		},
		{
			name:    "allow-one-tx-from-pooled-delegation",
			pending: 2,
			run: func(name string) {
				// Verify C cannot originate another transaction when it has a pooled delegation.
				if err := pool.addRemoteSync(setCodeTx(0, keyA, []unsignedAuth{{0, keyC}})); err != nil {
					t.Fatalf("%s: failed to add with remote setcode transaction: %v", name, err)
				}
				if err := pool.addRemoteSync(pricedTransaction(0, 100000, big.NewInt(1), keyC)); err != nil {
					t.Fatalf("%s: failed to add with pending delegatio: %v", name, err)
				}
				// Also check gapped transaction is rejected.
				if err := pool.addRemoteSync(pricedTransaction(1, 100000, big.NewInt(1), keyC)); !errors.Is(err, txpool.ErrAccountLimitExceeded) {
					t.Fatalf("%s: error mismatch: want %v, have %v", name, txpool.ErrAccountLimitExceeded, err)
				}
			},
		},
		{
			name:    "replace-by-fee-setcode-tx",
			pending: 1,
			run: func(name string) {
				// 4. Fee bump the setcode tx send.
				if err := pool.addRemoteSync(setCodeTx(0, keyB, []unsignedAuth{{1, keyC}})); err != nil {
					t.Fatalf("%s: failed to add with remote setcode transaction: %v", name, err)
				}
				if err := pool.addRemoteSync(pricedSetCodeTx(0, 250000, uint256.NewInt(2000), uint256.NewInt(2), keyB, []unsignedAuth{{0, keyC}})); err != nil {
					t.Fatalf("%s: failed to add with remote setcode transaction: %v", name, err)
				}
			},
		},
		{
			name:    "allow-tx-from-replaced-authority",
			pending: 2,
			run: func(name string) {
				// Fee bump with a different auth list. Make sure that unlocks the authorities.
				if err := pool.addRemoteSync(pricedSetCodeTx(0, 250000, uint256.NewInt(10), uint256.NewInt(3), keyA, []unsignedAuth{{0, keyB}})); err != nil {
					t.Fatalf("%s: failed to add with remote setcode transaction: %v", name, err)
				}
				if err := pool.addRemoteSync(pricedSetCodeTx(0, 250000, uint256.NewInt(3000), uint256.NewInt(300), keyA, []unsignedAuth{{0, keyC}})); err != nil {
					t.Fatalf("%s: failed to add with remote setcode transaction: %v", name, err)
				}
				// Now send a regular tx from B.
				if err := pool.addRemoteSync(pricedTransaction(0, 100000, big.NewInt(10), keyB)); err != nil {
					t.Fatalf("%s: failed to replace with remote transaction: %v", name, err)
				}
			},
		},
		{
			name:    "allow-tx-from-replaced-self-sponsor-authority",
			pending: 2,
			run: func(name string) {
				//
				if err := pool.addRemoteSync(pricedSetCodeTx(0, 250000, uint256.NewInt(10), uint256.NewInt(3), keyA, []unsignedAuth{{0, keyA}})); err != nil {
					t.Fatalf("%s: failed to add with remote setcode transaction: %v", name, err)
				}
				if err := pool.addRemoteSync(pricedSetCodeTx(0, 250000, uint256.NewInt(30), uint256.NewInt(30), keyA, []unsignedAuth{{0, keyB}})); err != nil {
					t.Fatalf("%s: failed to add with remote setcode transaction: %v", name, err)
				}
				// Now send a regular tx from keyA.
				if err := pool.addRemoteSync(pricedTransaction(0, 100000, big.NewInt(1000), keyA)); err != nil {
					t.Fatalf("%s: failed to replace with remote transaction: %v", name, err)
				}
				// Make sure we can still send from keyB.
				if err := pool.addRemoteSync(pricedTransaction(0, 100000, big.NewInt(1000), keyB)); err != nil {
					t.Fatalf("%s: failed to replace with remote transaction: %v", name, err)
				}
			},
		},
		{
			name:    "track-multiple-conflicting-delegations",
			pending: 3,
			run: func(name string) {
				// Send two setcode txs both with C as an authority.
				if err := pool.addRemoteSync(pricedSetCodeTx(0, 250000, uint256.NewInt(10), uint256.NewInt(3), keyA, []unsignedAuth{{0, keyC}})); err != nil {
					t.Fatalf("%s: failed to add with remote setcode transaction: %v", name, err)
				}
				if err := pool.addRemoteSync(pricedSetCodeTx(0, 250000, uint256.NewInt(30), uint256.NewInt(30), keyB, []unsignedAuth{{0, keyC}})); err != nil {
					t.Fatalf("%s: failed to add with remote setcode transaction: %v", name, err)
				}
				// Replace the tx from A with a non-setcode tx.
				if err := pool.addRemoteSync(pricedTransaction(0, 100000, big.NewInt(1000), keyA)); err != nil {
					t.Fatalf("%s: failed to replace with remote transaction: %v", name, err)
				}
				// Make sure we can only pool one tx from keyC since it is still a
				// pending authority.
				if err := pool.addRemoteSync(pricedTransaction(0, 100000, big.NewInt(1000), keyC)); err != nil {
					t.Fatalf("%s: failed to added single pooled for account with pending delegation: %v", name, err)
				}
				if err, want := pool.addRemoteSync(pricedTransaction(1, 100000, big.NewInt(1000), keyC)), txpool.ErrAccountLimitExceeded; !errors.Is(err, want) {
					t.Fatalf("%s: error mismatch: want %v, have %v", name, want, err)
				}
			},
		},
		{
			name:    "reject-delegation-from-pending-account",
			pending: 1,
			run: func(name string) {
				// Attempt to submit a delegation from an account with a pending tx.
				if err := pool.addRemoteSync(pricedTransaction(0, 100000, big.NewInt(1000), keyC)); err != nil {
					t.Fatalf("%s: failed to add with remote setcode transaction: %v", name, err)
				}
				if err, want := pool.addRemoteSync(setCodeTx(0, keyA, []unsignedAuth{{1, keyC}})), txpool.ErrAuthorityReserved; !errors.Is(err, want) {
					t.Fatalf("%s: error mismatch: want %v, have %v", name, want, err)
				}
			},
		},
	} {
		tt.run(tt.name)
		pending, queued := pool.Stats()
		if pending != tt.pending {
			t.Fatalf("%s: pending transactions mismatched: have %d, want %d", tt.name, pending, tt.pending)
		}
		if queued != tt.queued {
			t.Fatalf("%s: queued transactions mismatched: have %d, want %d", tt.name, queued, tt.queued)
		}
		if err := validatePoolInternals(pool); err != nil {
			t.Fatalf("%s: pool internal state corrupted: %v", tt.name, err)
		}
		pool.Clear()
>>>>>>> da71839a
	}
}

// Benchmarks the speed of validating the contents of the pending queue of the
// transaction pool.
func BenchmarkPendingDemotion100(b *testing.B)   { benchmarkPendingDemotion(b, 100) }
func BenchmarkPendingDemotion1000(b *testing.B)  { benchmarkPendingDemotion(b, 1000) }
func BenchmarkPendingDemotion10000(b *testing.B) { benchmarkPendingDemotion(b, 10000) }

func benchmarkPendingDemotion(b *testing.B, size int) {
	// Add a batch of transactions to a pool one by one
	pool, key := setupPool()
	defer pool.Close()

	account := crypto.PubkeyToAddress(key.PublicKey)
	testAddBalance(pool, account, big.NewInt(1000000))

	for i := 0; i < size; i++ {
		tx := transaction(uint64(i), 100000, key)
		pool.promoteTx(account, tx.Hash(), tx)
	}
	// Benchmark the speed of pool validation
	b.ResetTimer()
	for i := 0; i < b.N; i++ {
		pool.demoteUnexecutables()
	}
}

// Benchmarks the speed of scheduling the contents of the future queue of the
// transaction pool.
func BenchmarkFuturePromotion100(b *testing.B)   { benchmarkFuturePromotion(b, 100) }
func BenchmarkFuturePromotion1000(b *testing.B)  { benchmarkFuturePromotion(b, 1000) }
func BenchmarkFuturePromotion10000(b *testing.B) { benchmarkFuturePromotion(b, 10000) }

func benchmarkFuturePromotion(b *testing.B, size int) {
	// Add a batch of transactions to a pool one by one
	pool, key := setupPool()
	defer pool.Close()

	account := crypto.PubkeyToAddress(key.PublicKey)
	testAddBalance(pool, account, big.NewInt(1000000))

	for i := 0; i < size; i++ {
		tx := transaction(uint64(1+i), 100000, key)
		pool.enqueueTx(tx.Hash(), tx, true)
	}
	// Benchmark the speed of pool validation
	b.ResetTimer()
	for i := 0; i < b.N; i++ {
		pool.promoteExecutables(nil)
	}
}

// Benchmarks the speed of batched transaction insertion.
func BenchmarkBatchInsert100(b *testing.B)   { benchmarkBatchInsert(b, 100) }
func BenchmarkBatchInsert1000(b *testing.B)  { benchmarkBatchInsert(b, 1000) }
func BenchmarkBatchInsert10000(b *testing.B) { benchmarkBatchInsert(b, 10000) }

func benchmarkBatchInsert(b *testing.B, size int) {
	// Generate a batch of transactions to enqueue into the pool
	pool, key := setupPool()
	defer pool.Close()

	account := crypto.PubkeyToAddress(key.PublicKey)
	testAddBalance(pool, account, big.NewInt(1000000000000000000))

	batches := make([]types.Transactions, b.N)
	for i := 0; i < b.N; i++ {
		batches[i] = make(types.Transactions, size)
		for j := 0; j < size; j++ {
			batches[i][j] = transaction(uint64(size*i+j), 100000, key)
		}
	}
	// Benchmark importing the transactions into the queue
	b.ResetTimer()
	for _, batch := range batches {
		pool.addRemotes(batch)
	}
}

// Benchmarks the speed of batch transaction insertion in case of multiple accounts.
func BenchmarkMultiAccountBatchInsert(b *testing.B) {
	// Generate a batch of transactions to enqueue into the pool
	pool, _ := setupPool()
	defer pool.Close()
	b.ReportAllocs()
	batches := make(types.Transactions, b.N)
	for i := 0; i < b.N; i++ {
		key, _ := crypto.GenerateKey()
		account := crypto.PubkeyToAddress(key.PublicKey)
		pool.currentState.AddBalance(account, uint256.NewInt(1000000), tracing.BalanceChangeUnspecified)
		tx := transaction(uint64(0), 100000, key)
		batches[i] = tx
	}
	// Benchmark importing the transactions into the queue
	b.ResetTimer()
	for _, tx := range batches {
		pool.addRemotesSync([]*types.Transaction{tx})
	}
}<|MERGE_RESOLUTION|>--- conflicted
+++ resolved
@@ -2257,7 +2257,6 @@
 	}
 }
 
-<<<<<<< HEAD
 // Tests the local pending transaction announced again correctly.
 func TestTransactionPendingReannouce(t *testing.T) {
 	t.Parallel()
@@ -2297,7 +2296,9 @@
 		t.Logf("received reannouce event, txs length: %d", len(ev.Txs))
 	case <-time.After(5 * time.Second):
 		t.Errorf("reannouce event not fired")
-=======
+	}
+}
+
 // TestSetCodeTransactions tests a few scenarios regarding the EIP-7702
 // SetCodeTx.
 func TestSetCodeTransactions(t *testing.T) {
@@ -2490,7 +2491,6 @@
 			t.Fatalf("%s: pool internal state corrupted: %v", tt.name, err)
 		}
 		pool.Clear()
->>>>>>> da71839a
 	}
 }
 
