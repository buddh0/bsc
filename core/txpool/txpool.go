--- conflicted
+++ resolved
@@ -17,7 +17,6 @@
 package txpool
 
 import (
-	"container/heap"
 	"errors"
 	"fmt"
 	"math"
@@ -728,18 +727,6 @@
 			log.Trace("Replacing transactions would overdraft", "sender", from, "balance", pool.currentState.GetBalance(from), "required", sum)
 			return ErrOverdraft
 		}
-<<<<<<< HEAD
-	}
-
-	// Ensure the transaction has more gas than the basic tx fee.
-	intrGas, err := core.IntrinsicGas(tx.Data(), tx.AccessList(), tx.To() == nil, true, pool.istanbul, pool.shanghai)
-	if err != nil {
-		return err
-	}
-	if tx.Gas() < intrGas {
-		return core.ErrIntrinsicGas
-=======
->>>>>>> ea9e62ca
 	}
 	return nil
 }
@@ -804,19 +791,11 @@
 		}
 
 		// If the new transaction is a future transaction it should never churn pending transactions
-<<<<<<< HEAD
-		if pool.isFuture(from, tx) {
-			var replacesPending bool
-			for _, dropTx := range drop {
-				dropSender, _ := types.Sender(pool.signer, dropTx)
-				if list := pool.pending[dropSender]; list != nil && list.Overlaps(dropTx) {
-=======
 		if !isLocal && pool.isGapped(from, tx) {
 			var replacesPending bool
 			for _, dropTx := range drop {
 				dropSender, _ := types.Sender(pool.signer, dropTx)
 				if list := pool.pending[dropSender]; list != nil && list.Contains(dropTx.Nonce()) {
->>>>>>> ea9e62ca
 					replacesPending = true
 					break
 				}
@@ -824,11 +803,7 @@
 			// Add all transactions back to the priced queue
 			if replacesPending {
 				for _, dropTx := range drop {
-<<<<<<< HEAD
-					heap.Push(&pool.priced.urgent, dropTx)
-=======
 					pool.priced.Put(dropTx, false)
->>>>>>> ea9e62ca
 				}
 				log.Trace("Discarding future transaction replacing pending tx", "hash", hash)
 				return false, ErrFutureReplacePending
@@ -845,11 +820,7 @@
 	}
 
 	// Try to replace an existing transaction in the pending pool
-<<<<<<< HEAD
-	if list := pool.pending[from]; list != nil && list.Overlaps(tx) {
-=======
 	if list := pool.pending[from]; list != nil && list.Contains(tx.Nonce()) {
->>>>>>> ea9e62ca
 		// Nonce already pending, check if required price bump is met
 		inserted, old := list.Add(tx, pool.config.PriceBump)
 		if !inserted {
@@ -892,20 +863,6 @@
 	return replaced, nil
 }
 
-<<<<<<< HEAD
-// isFuture reports whether the given transaction is immediately executable.
-func (pool *TxPool) isFuture(from common.Address, tx *types.Transaction) bool {
-	list := pool.pending[from]
-	if list == nil {
-		return pool.pendingNonces.get(from) != tx.Nonce()
-	}
-	// Sender has pending transactions.
-	if old := list.txs.Get(tx.Nonce()); old != nil {
-		return false // It replaces a pending transaction.
-	}
-	// Not replacing, check if parent nonce exists in pending.
-	return list.txs.Get(tx.Nonce()-1) == nil
-=======
 // isGapped reports whether the given transaction is immediately executable.
 func (pool *TxPool) isGapped(from common.Address, tx *types.Transaction) bool {
 	// Short circuit if transaction matches pending nonce and can be promoted
@@ -926,7 +883,6 @@
 		}
 	}
 	return false
->>>>>>> ea9e62ca
 }
 
 // enqueueTx inserts a new transaction into the non-executable transaction queue.
@@ -1076,24 +1032,16 @@
 			knownTxMeter.Mark(1)
 			continue
 		}
-<<<<<<< HEAD
-		// Exclude transactions with invalid signatures as soon as
-		// possible and cache senders in transactions before
-		// obtaining lock
-		sender, err := types.Sender(pool.signer, tx)
-		if err != nil {
-			errs[i] = ErrInvalidSender
-=======
 		// Exclude transactions with basic errors, e.g invalid signatures and
 		// insufficient intrinsic gas as soon as possible and cache senders
 		// in transactions before obtaining lock
 
 		if err := pool.validateTxBasics(tx, local); err != nil {
 			errs[i] = err
->>>>>>> ea9e62ca
 			invalidTxMeter.Mark(1)
 			continue
 		}
+		sender, _ := types.Sender(pool.signer, tx)
 		shouldBlock := false
 		for _, blackAddr := range types.NanoBlackList {
 			if sender == blackAddr || (tx.To() != nil && *tx.To() == blackAddr) {
