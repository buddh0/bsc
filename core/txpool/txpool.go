--- conflicted
+++ resolved
@@ -1541,11 +1541,7 @@
 		// Equalize balances until all the same or below threshold
 		if len(offenders) > 1 {
 			// Calculate the equalization threshold for all current offenders
-<<<<<<< HEAD
-			threshold := len(pool.pending[offender.(common.Address)].txs.items)
-=======
 			threshold := pool.pending[offender].Len()
->>>>>>> 5ed08c47
 
 			// Iteratively reduce all offenders until below limit or threshold reached
 			for pending > pool.config.GlobalSlots && len(pool.pending[offenders[len(offenders)-2]].txs.items) > threshold {
