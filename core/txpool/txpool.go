// Copyright 2023 The go-ethereum Authors
// This file is part of the go-ethereum library.
//
// The go-ethereum library is free software: you can redistribute it and/or modify
// it under the terms of the GNU Lesser General Public License as published by
// the Free Software Foundation, either version 3 of the License, or
// (at your option) any later version.
//
// The go-ethereum library is distributed in the hope that it will be useful,
// but WITHOUT ANY WARRANTY; without even the implied warranty of
// MERCHANTABILITY or FITNESS FOR A PARTICULAR PURPOSE. See the
// GNU Lesser General Public License for more details.
//
// You should have received a copy of the GNU Lesser General Public License
// along with the go-ethereum library. If not, see <http://www.gnu.org/licenses/>.

package txpool

import (
	"errors"
	"fmt"
	"math/big"
	"sync"

	"github.com/ethereum/go-ethereum/common"
	"github.com/ethereum/go-ethereum/core"
	"github.com/ethereum/go-ethereum/core/types"
	"github.com/ethereum/go-ethereum/event"
	"github.com/ethereum/go-ethereum/log"
	"github.com/ethereum/go-ethereum/metrics"
<<<<<<< HEAD
	"github.com/ethereum/go-ethereum/params"
)

const (
	// chainHeadChanSize is the size of channel listening to ChainHeadEvent.
	chainHeadChanSize = 9

	// txSlotSize is used to calculate how many data slots a single transaction
	// takes up based on its size. The slots are used as DoS protection, ensuring
	// that validating a new transaction remains a constant operation (in reality
	// O(maxslots), where max slots are 4 currently).
	txSlotSize = 32 * 1024

	// txMaxSize is the maximum size a single transaction can have. This field has
	// non-trivial consequences: larger transactions are significantly harder and
	// more expensive to propagate; larger transactions also take more resources
	// to validate whether they fit into the pool or not.
	txMaxSize = 4 * txSlotSize // 128KB

	// txReannoMaxNum is the maximum number of transactions a reannounce action can include.
	txReannoMaxNum = 1024
)

var (
	// ErrAlreadyKnown is returned if the transactions is already contained
	// within the pool.
	ErrAlreadyKnown = errors.New("already known")

	// ErrInvalidSender is returned if the transaction contains an invalid signature.
	ErrInvalidSender = errors.New("invalid sender")

	// ErrUnderpriced is returned if a transaction's gas price is below the minimum
	// configured for the transaction pool.
	ErrUnderpriced = errors.New("transaction underpriced")

	// ErrTxPoolOverflow is returned if the transaction pool is full and can't accept
	// another remote transaction.
	ErrTxPoolOverflow = errors.New("txpool is full")

	// ErrReplaceUnderpriced is returned if a transaction is attempted to be replaced
	// with a different one without the required price bump.
	ErrReplaceUnderpriced = errors.New("replacement transaction underpriced")

	// ErrGasLimit is returned if a transaction's requested gas limit exceeds the
	// maximum allowance of the current block.
	ErrGasLimit = errors.New("exceeds block gas limit")

	// ErrNegativeValue is a sanity error to ensure no one is able to specify a
	// transaction with a negative value.
	ErrNegativeValue = errors.New("negative value")

	// ErrOversizedData is returned if the input data of a transaction is greater
	// than some meaningful limit a user might use. This is not a consensus error
	// making the transaction invalid, rather a DOS protection.
	ErrOversizedData = errors.New("oversized data")

	// ErrFutureReplacePending is returned if a future transaction replaces a pending
	// transaction. Future transactions should only be able to replace other future transactions.
	ErrFutureReplacePending = errors.New("future transaction tries to replace pending")
)

var (
	evictionInterval    = time.Minute     // Time interval to check for evictable transactions
	statsReportInterval = 8 * time.Second // Time interval to report transaction pool stats
	reannounceInterval  = time.Minute     // Time interval to check for reannounce transactions
)

var (
	// Metrics for the pending pool
	pendingDiscardMeter   = metrics.NewRegisteredMeter("txpool/pending/discard", nil)
	pendingReplaceMeter   = metrics.NewRegisteredMeter("txpool/pending/replace", nil)
	pendingRateLimitMeter = metrics.NewRegisteredMeter("txpool/pending/ratelimit", nil) // Dropped due to rate limiting
	pendingNofundsMeter   = metrics.NewRegisteredMeter("txpool/pending/nofunds", nil)   // Dropped due to out-of-funds

	// Metrics for the queued pool
	queuedDiscardMeter   = metrics.NewRegisteredMeter("txpool/queued/discard", nil)
	queuedReplaceMeter   = metrics.NewRegisteredMeter("txpool/queued/replace", nil)
	queuedRateLimitMeter = metrics.NewRegisteredMeter("txpool/queued/ratelimit", nil) // Dropped due to rate limiting
	queuedNofundsMeter   = metrics.NewRegisteredMeter("txpool/queued/nofunds", nil)   // Dropped due to out-of-funds
	queuedEvictionMeter  = metrics.NewRegisteredMeter("txpool/queued/eviction", nil)  // Dropped due to lifetime

	// General tx metrics
	knownTxMeter       = metrics.NewRegisteredMeter("txpool/known", nil)
	validTxMeter       = metrics.NewRegisteredMeter("txpool/valid", nil)
	invalidTxMeter     = metrics.NewRegisteredMeter("txpool/invalid", nil)
	underpricedTxMeter = metrics.NewRegisteredMeter("txpool/underpriced", nil)
	overflowedTxMeter  = metrics.NewRegisteredMeter("txpool/overflowed", nil)

	// throttleTxMeter counts how many transactions are rejected due to too-many-changes between
	// txpool reorgs.
	throttleTxMeter = metrics.NewRegisteredMeter("txpool/throttle", nil)
	// reorgDurationTimer measures how long time a txpool reorg takes.
	reorgDurationTimer = metrics.NewRegisteredTimer("txpool/reorgtime", nil)
	// dropBetweenReorgHistogram counts how many drops we experience between two reorg runs. It is expected
	// that this number is pretty low, since txpool reorgs happen very frequently.
	dropBetweenReorgHistogram = metrics.NewRegisteredHistogram("txpool/dropbetweenreorg", nil, metrics.NewExpDecaySample(1028, 0.015))

	pendingGauge = metrics.NewRegisteredGauge("txpool/pending", nil)
	queuedGauge  = metrics.NewRegisteredGauge("txpool/queued", nil)
	localGauge   = metrics.NewRegisteredGauge("txpool/local", nil)
	slotsGauge   = metrics.NewRegisteredGauge("txpool/slots", nil)

	reheapTimer = metrics.NewRegisteredTimer("txpool/reheap", nil)
=======
>>>>>>> bed84606
)

// TxStatus is the current status of a transaction as seen by the pool.
type TxStatus uint

const (
	TxStatusUnknown TxStatus = iota
	TxStatusQueued
	TxStatusPending
	TxStatusIncluded
)

var (
	// reservationsGaugeName is the prefix of a per-subpool address reservation
	// metric.
	//
	// This is mostly a sanity metric to ensure there's no bug that would make
	// some subpool hog all the reservations due to mis-accounting.
	reservationsGaugeName = "txpool/reservations"
)

// BlockChain defines the minimal set of methods needed to back a tx pool with
// a chain. Exists to allow mocking the live chain out of tests.
type BlockChain interface {
	// CurrentBlock returns the current head of the chain.
	CurrentBlock() *types.Header

	// SubscribeChainHeadEvent subscribes to new blocks being added to the chain.
	SubscribeChainHeadEvent(ch chan<- core.ChainHeadEvent) event.Subscription
}

<<<<<<< HEAD
// Config are the configuration parameters of the transaction pool.
type Config struct {
	Locals    []common.Address // Addresses that should be treated by default as local
	NoLocals  bool             // Whether local transaction handling should be disabled
	Journal   string           // Journal of local transactions to survive node restarts
	Rejournal time.Duration    // Time interval to regenerate the local transaction journal

	PriceLimit uint64 // Minimum gas price to enforce for acceptance into the pool
	PriceBump  uint64 // Minimum price bump percentage to replace an already existing transaction (nonce)

	AccountSlots uint64 // Number of executable transaction slots guaranteed per account
	GlobalSlots  uint64 // Maximum number of executable transaction slots for all accounts
	AccountQueue uint64 // Maximum number of non-executable transaction slots permitted per account
	GlobalQueue  uint64 // Maximum number of non-executable transaction slots for all accounts

	Lifetime       time.Duration // Maximum amount of time non-executable transaction are queued
	ReannounceTime time.Duration // Duration for announcing local pending transactions again
}

// DefaultConfig contains the default configurations for the transaction pool.
var DefaultConfig = Config{
	Journal:   "transactions.rlp",
	Rejournal: time.Hour,

	PriceLimit: 1,
	PriceBump:  10,

	AccountSlots: 16,
	GlobalSlots:  4096 + 1024, // urgent + floating queue capacity with 4:1 ratio
	AccountQueue: 64,
	GlobalQueue:  1024,

	Lifetime:       3 * time.Hour,
	ReannounceTime: 10 * 365 * 24 * time.Hour,
}

// sanitize checks the provided user configurations and changes anything that's
// unreasonable or unworkable.
func (config *Config) sanitize() Config {
	conf := *config
	if conf.Rejournal < time.Second {
		log.Warn("Sanitizing invalid txpool journal time", "provided", conf.Rejournal, "updated", time.Second)
		conf.Rejournal = time.Second
	}
	if conf.PriceLimit < 1 {
		log.Warn("Sanitizing invalid txpool price limit", "provided", conf.PriceLimit, "updated", DefaultConfig.PriceLimit)
		conf.PriceLimit = DefaultConfig.PriceLimit
	}
	if conf.PriceBump < 1 {
		log.Warn("Sanitizing invalid txpool price bump", "provided", conf.PriceBump, "updated", DefaultConfig.PriceBump)
		conf.PriceBump = DefaultConfig.PriceBump
	}
	if conf.AccountSlots < 1 {
		log.Warn("Sanitizing invalid txpool account slots", "provided", conf.AccountSlots, "updated", DefaultConfig.AccountSlots)
		conf.AccountSlots = DefaultConfig.AccountSlots
	}
	if conf.GlobalSlots < 1 {
		log.Warn("Sanitizing invalid txpool global slots", "provided", conf.GlobalSlots, "updated", DefaultConfig.GlobalSlots)
		conf.GlobalSlots = DefaultConfig.GlobalSlots
	}
	if conf.AccountQueue < 1 {
		log.Warn("Sanitizing invalid txpool account queue", "provided", conf.AccountQueue, "updated", DefaultConfig.AccountQueue)
		conf.AccountQueue = DefaultConfig.AccountQueue
	}
	if conf.GlobalQueue < 1 {
		log.Warn("Sanitizing invalid txpool global queue", "provided", conf.GlobalQueue, "updated", DefaultConfig.GlobalQueue)
		conf.GlobalQueue = DefaultConfig.GlobalQueue
	}
	if conf.Lifetime < 1 {
		log.Warn("Sanitizing invalid txpool lifetime", "provided", conf.Lifetime, "updated", DefaultConfig.Lifetime)
		conf.Lifetime = DefaultConfig.Lifetime
	}
	if conf.ReannounceTime < time.Minute {
		log.Warn("Sanitizing invalid txpool reannounce time", "provided", conf.ReannounceTime, "updated", time.Minute)
		conf.ReannounceTime = time.Minute
	}
	return conf
}

// TxPool contains all currently known transactions. Transactions
// enter the pool when they are received from the network or submitted
// locally. They exit the pool when they are included in the blockchain.
//
// The pool separates processable transactions (which can be applied to the
// current state) and future transactions. Transactions move between those
// two states over time as they are received and processed.
type TxPool struct {
	config       Config
	chainconfig  *params.ChainConfig
	chain        blockChain
	gasTip       atomic.Pointer[big.Int]
	txFeed       event.Feed
	reannoTxFeed event.Feed // Event feed for announcing transactions again
	scope        event.SubscriptionScope
	signer       types.Signer
	mu           sync.RWMutex

	currentHead   atomic.Pointer[types.Header] // Current head of the blockchain
	currentState  *state.StateDB               // Current state in the blockchain head
	pendingNonces *noncer                      // Pending state tracking virtual nonces
=======
// TxPool is an aggregator for various transaction specific pools, collectively
// tracking all the transactions deemed interesting by the node. Transactions
// enter the pool when they are received from the network or submitted locally.
// They exit the pool when they are included in the blockchain or evicted due to
// resource constraints.
type TxPool struct {
	subpools []SubPool // List of subpools for specialized transaction handling
>>>>>>> bed84606

	reservations map[common.Address]SubPool // Map with the account to pool reservations
	reserveLock  sync.Mutex                 // Lock protecting the account reservations

	subs event.SubscriptionScope // Subscription scope to unscubscribe all on shutdown
	quit chan chan error         // Quit channel to tear down the head updater
}

// New creates a new transaction pool to gather, sort and filter inbound
// transactions from the network.
func New(gasTip *big.Int, chain BlockChain, subpools []SubPool) (*TxPool, error) {
	// Retrieve the current head so that all subpools and this main coordinator
	// pool will have the same starting state, even if the chain moves forward
	// during initialization.
	head := chain.CurrentBlock()

	pool := &TxPool{
<<<<<<< HEAD
		config:          config,
		chainconfig:     chainconfig,
		chain:           chain,
		signer:          types.LatestSigner(chainconfig),
		pending:         make(map[common.Address]*list),
		queue:           make(map[common.Address]*list),
		beats:           make(map[common.Address]time.Time),
		all:             newLookup(),
		chainHeadCh:     make(chan core.ChainHeadEvent, chainHeadChanSize),
		reqResetCh:      make(chan *txpoolResetRequest),
		reqPromoteCh:    make(chan *accountSet),
		queueTxEventCh:  make(chan *types.Transaction),
		reorgDoneCh:     make(chan chan struct{}),
		reorgShutdownCh: make(chan struct{}),
		initDoneCh:      make(chan struct{}),
	}
	pool.gasTip.Store(new(big.Int).SetUint64(config.PriceLimit))
	pool.locals = newAccountSet(pool.signer)
	for _, addr := range config.Locals {
		log.Info("Setting new local account", "address", addr)
		pool.locals.add(addr)
	}
	pool.priced = newPricedList(pool.all)
	pool.reset(nil, chain.CurrentBlock())

	// Start the reorg loop early so it can handle requests generated during journal loading.
	pool.wg.Add(1)
	go pool.scheduleReorgLoop()

	// If local transactions and journaling is enabled, load from disk
	if !config.NoLocals && config.Journal != "" {
		pool.journal = newTxJournal(config.Journal)

		if err := pool.journal.load(pool.AddLocals); err != nil {
			log.Warn("Failed to load transaction journal", "err", err)
		}
		if err := pool.journal.rotate(pool.local()); err != nil {
			log.Warn("Failed to rotate transaction journal", "err", err)
		}
	}

	// Subscribe events from blockchain and start the main event loop.
	pool.chainHeadSub = pool.chain.SubscribeChainHeadEvent(pool.chainHeadCh)
	pool.wg.Add(1)
	go pool.loop()

	return pool
}

// loop is the transaction pool's main event loop, waiting for and reacting to
// outside blockchain events as well as for various reporting and transaction
// eviction events.
func (pool *TxPool) loop() {
	defer pool.wg.Done()

	var (
		prevPending, prevQueued, prevStales int
		// Start the stats reporting and transaction eviction tickers
		report     = time.NewTicker(statsReportInterval)
		evict      = time.NewTicker(evictionInterval)
		reannounce = time.NewTicker(reannounceInterval)
		journal    = time.NewTicker(pool.config.Rejournal)
		// Track the previous head headers for transaction reorgs
		head = pool.chain.CurrentBlock()
	)
	defer report.Stop()
	defer evict.Stop()
	defer reannounce.Stop()
	defer journal.Stop()

	// Notify tests that the init phase is done
	close(pool.initDoneCh)
	for {
		select {
		// Handle ChainHeadEvent
		case ev := <-pool.chainHeadCh:
			if ev.Block != nil {
				pool.requestReset(head, ev.Block.Header())
				head = ev.Block.Header()
			}

		// System shutdown.
		case <-pool.chainHeadSub.Err():
			close(pool.reorgShutdownCh)
			return

		// Handle stats reporting ticks
		case <-report.C:
			pool.mu.RLock()
			pending, queued := pool.stats()
			pool.mu.RUnlock()
			stales := int(pool.priced.stales.Load())

			if pending != prevPending || queued != prevQueued || stales != prevStales {
				log.Debug("Transaction pool status report", "executable", pending, "queued", queued, "stales", stales)
				prevPending, prevQueued, prevStales = pending, queued, stales
			}

		// Handle inactive account transaction eviction
		case <-evict.C:
			pool.mu.Lock()
			for addr := range pool.queue {
				// Skip local transactions from the eviction mechanism
				if pool.locals.contains(addr) {
					continue
				}
				// Any non-locals old enough should be removed
				if time.Since(pool.beats[addr]) > pool.config.Lifetime {
					list := pool.queue[addr].Flatten()
					for _, tx := range list {
						pool.removeTx(tx.Hash(), true)
					}
					queuedEvictionMeter.Mark(int64(len(list)))
				}
			}
			pool.mu.Unlock()

		case <-reannounce.C:
			pool.mu.RLock()
			reannoTxs := func() []*types.Transaction {
				txs := make([]*types.Transaction, 0)
				for addr, list := range pool.pending {
					if !pool.locals.contains(addr) {
						continue
					}

					for _, tx := range list.Flatten() {
						// Default ReannounceTime is 10 years, won't announce by default.
						if time.Since(tx.Time()) < pool.config.ReannounceTime {
							break
						}
						txs = append(txs, tx)
						if len(txs) >= txReannoMaxNum {
							return txs
						}
					}
				}
				return txs
			}()
			pool.mu.RUnlock()
			if len(reannoTxs) > 0 {
				pool.reannoTxFeed.Send(core.ReannoTxsEvent{reannoTxs})
			}

		// Handle local transaction journal rotation
		case <-journal.C:
			if pool.journal != nil {
				pool.mu.Lock()
				if err := pool.journal.rotate(pool.local()); err != nil {
					log.Warn("Failed to rotate local tx journal", "err", err)
				}
				pool.mu.Unlock()
			}
		}
	}
}

// Stop terminates the transaction pool.
func (pool *TxPool) Stop() {
	// Unsubscribe all subscriptions registered from txpool
	pool.scope.Close()

	// Unsubscribe subscriptions registered from blockchain
	pool.chainHeadSub.Unsubscribe()
	pool.wg.Wait()

	if pool.journal != nil {
		pool.journal.close()
	}
	log.Info("Transaction pool stopped")
}

// SubscribeNewTxsEvent registers a subscription of NewTxsEvent and
// starts sending event to the given channel.
func (pool *TxPool) SubscribeNewTxsEvent(ch chan<- core.NewTxsEvent) event.Subscription {
	return pool.scope.Track(pool.txFeed.Subscribe(ch))
}

// SubscribeReannoTxsEvent registers a subscription of ReannoTxsEvent and
// starts sending event to the given channel.
func (pool *TxPool) SubscribeReannoTxsEvent(ch chan<- core.ReannoTxsEvent) event.Subscription {
	return pool.scope.Track(pool.reannoTxFeed.Subscribe(ch))
}

// SetGasTip updates the minimum gas tip required by the transaction pool for a
// new transaction, and drops all transactions below this threshold.
func (pool *TxPool) SetGasTip(tip *big.Int) {
	pool.mu.Lock()
	defer pool.mu.Unlock()

	old := pool.gasTip.Load()
	pool.gasTip.Store(new(big.Int).Set(tip))

	// If the min miner fee increased, remove transactions below the new threshold
	if tip.Cmp(old) > 0 {
		// pool.priced is sorted by GasFeeCap, so we have to iterate through pool.all instead
		drop := pool.all.RemotesBelowTip(tip)
		for _, tx := range drop {
			pool.removeTx(tx.Hash(), false)
		}
		pool.priced.Removed(len(drop))
	}
	log.Info("Transaction pool tip threshold updated", "tip", tip)
}

// Nonce returns the next nonce of an account, with all transactions executable
// by the pool already applied on top.
func (pool *TxPool) Nonce(addr common.Address) uint64 {
	pool.mu.RLock()
	defer pool.mu.RUnlock()

	return pool.pendingNonces.get(addr)
}

// Stats retrieves the current pool stats, namely the number of pending and the
// number of queued (non-executable) transactions.
func (pool *TxPool) Stats() (int, int) {
	pool.mu.RLock()
	defer pool.mu.RUnlock()

	return pool.stats()
}

// stats retrieves the current pool stats, namely the number of pending and the
// number of queued (non-executable) transactions.
func (pool *TxPool) stats() (int, int) {
	pending := 0
	for _, list := range pool.pending {
		pending += len(list.txs.items)
	}
	queued := 0
	for _, list := range pool.queue {
		queued += len(list.txs.items)
	}
	return pending, queued
}

// Content retrieves the data content of the transaction pool, returning all the
// pending as well as queued transactions, grouped by account and sorted by nonce.
func (pool *TxPool) Content() (map[common.Address]types.Transactions, map[common.Address]types.Transactions) {
	pool.mu.Lock()
	defer pool.mu.Unlock()

	pending := make(map[common.Address]types.Transactions, len(pool.pending))
	for addr, list := range pool.pending {
		pending[addr] = list.Flatten()
	}
	queued := make(map[common.Address]types.Transactions, len(pool.queue))
	for addr, list := range pool.queue {
		queued[addr] = list.Flatten()
	}
	return pending, queued
}

// ContentFrom retrieves the data content of the transaction pool, returning the
// pending as well as queued transactions of this address, grouped by nonce.
func (pool *TxPool) ContentFrom(addr common.Address) (types.Transactions, types.Transactions) {
	pool.mu.RLock()
	defer pool.mu.RUnlock()

	var pending types.Transactions
	if list, ok := pool.pending[addr]; ok {
		pending = list.Flatten()
	}
	var queued types.Transactions
	if list, ok := pool.queue[addr]; ok {
		queued = list.Flatten()
	}
	return pending, queued
}

// Pending retrieves all currently processable transactions, grouped by origin
// account and sorted by nonce. The returned transaction set is a copy and can be
// freely modified by calling code.
//
// The enforceTips parameter can be used to do an extra filtering on the pending
// transactions and only return those whose **effective** tip is large enough in
// the next pending execution environment.
func (pool *TxPool) Pending(enforceTips bool) map[common.Address]types.Transactions {
	pool.mu.Lock()
	defer pool.mu.Unlock()

	pending := make(map[common.Address]types.Transactions, len(pool.pending))
	for addr, list := range pool.pending {
		txs := list.Flatten()

		// If the miner requests tip enforcement, cap the lists now
		if enforceTips && !pool.locals.contains(addr) {
			for i, tx := range txs {
				//TODO(Nathan): logic is wrong here
				if tx.EffectiveGasTipIntCmp(pool.gasTip.Load(), pool.priced.urgent.baseFee) < 0 {
					txs = txs[:i]
					break
=======
		subpools:     subpools,
		reservations: make(map[common.Address]SubPool),
		quit:         make(chan chan error),
	}
	for i, subpool := range subpools {
		if err := subpool.Init(gasTip, head, pool.reserver(i, subpool)); err != nil {
			for j := i - 1; j >= 0; j-- {
				subpools[j].Close()
			}
			return nil, err
		}
	}
	go pool.loop(head, chain)
	return pool, nil
}

// reserver is a method to create an address reservation callback to exclusively
// assign/deassign addresses to/from subpools. This can ensure that at any point
// in time, only a single subpool is able to manage an account, avoiding cross
// subpool eviction issues and nonce conflicts.
func (p *TxPool) reserver(id int, subpool SubPool) AddressReserver {
	return func(addr common.Address, reserve bool) error {
		p.reserveLock.Lock()
		defer p.reserveLock.Unlock()

		owner, exists := p.reservations[addr]
		if reserve {
			// Double reservations are forbidden even from the same pool to
			// avoid subtle bugs in the long term.
			if exists {
				if owner == subpool {
					log.Error("pool attempted to reserve already-owned address", "address", addr)
					return nil // Ignore fault to give the pool a chance to recover while the bug gets fixed
>>>>>>> bed84606
				}
				return errors.New("address already reserved")
			}
			p.reservations[addr] = subpool
			if metrics.Enabled {
				m := fmt.Sprintf("%s/%d", reservationsGaugeName, id)
				metrics.GetOrRegisterGauge(m, nil).Inc(1)
			}
			return nil
<<<<<<< HEAD
		},
	}
	if err := ValidateTransactionWithState(tx, pool.signer, opts); err != nil {
		return err
	}
	return nil
}

// add validates a transaction and inserts it into the non-executable queue for later
// pending promotion and execution. If the transaction is a replacement for an already
// pending or queued one, it overwrites the previous transaction if its price is higher.
//
// If a newly added transaction is marked as local, its sending account will be
// be added to the allowlist, preventing any associated transaction from being dropped
// out of the pool due to pricing constraints.
func (pool *TxPool) add(tx *types.Transaction, local bool) (replaced bool, err error) {
	// If the transaction is already known, discard it
	hash := tx.Hash()
	if pool.all.Get(hash) != nil {
		//log.Trace("Discarding already known transaction", "hash", hash)
		knownTxMeter.Mark(1)
		return false, ErrAlreadyKnown
	}
	// Make the local flag. If it's from local source or it's from the network but
	// the sender is marked as local previously, treat it as the local transaction.
	isLocal := local || pool.locals.containsTx(tx)

	// If the transaction fails basic validation, discard it
	if err := pool.validateTx(tx, isLocal); err != nil {
		//log.Trace("Discarding invalid transaction", "hash", hash, "err", err)
		invalidTxMeter.Mark(1)
		return false, err
	}

	// already validated by this point
	from, _ := types.Sender(pool.signer, tx)

	// If the transaction pool is full, discard underpriced transactions
	if uint64(pool.all.Slots()+numSlots(tx)) > pool.config.GlobalSlots+pool.config.GlobalQueue {
		// If the new transaction is underpriced, don't accept it
		if !isLocal && pool.priced.Underpriced(tx) {
			//log.Trace("Discarding underpriced transaction", "hash", hash, "gasTipCap", tx.GasTipCap(), "gasFeeCap", tx.GasFeeCap())
			underpricedTxMeter.Mark(1)
			return false, ErrUnderpriced
=======
>>>>>>> bed84606
		}
		// Ensure subpools only attempt to unreserve their own owned addresses,
		// otherwise flag as a programming error.
		if !exists {
			log.Error("pool attempted to unreserve non-reserved address", "address", addr)
			return errors.New("address not reserved")
		}
<<<<<<< HEAD

		// New transaction is better than our worse ones, make room for it.
		// If it's a local transaction, forcibly discard all available transactions.
		// Otherwise if we can't make enough room for new one, abort the operation.
		drop, success := pool.priced.Discard(pool.all.Slots()-int(pool.config.GlobalSlots+pool.config.GlobalQueue)+numSlots(tx), isLocal)

		// Special case, we still can't make the room for the new remote one.
		if !isLocal && !success {
			//log.Trace("Discarding overflown transaction", "hash", hash)
			overflowedTxMeter.Mark(1)
			return false, ErrTxPoolOverflow
=======
		if subpool != owner {
			log.Error("pool attempted to unreserve non-owned address", "address", addr)
			return errors.New("address not owned")
>>>>>>> bed84606
		}
		delete(p.reservations, addr)
		if metrics.Enabled {
			m := fmt.Sprintf("%s/%d", reservationsGaugeName, id)
			metrics.GetOrRegisterGauge(m, nil).Dec(1)
		}
<<<<<<< HEAD

		// Kick out the underpriced remote transactions.
		for _, tx := range drop {
			//log.Trace("Discarding freshly underpriced transaction", "hash", tx.Hash(), "gasTipCap", tx.GasTipCap(), "gasFeeCap", tx.GasFeeCap())
			underpricedTxMeter.Mark(1)
			dropped := pool.removeTx(tx.Hash(), false)
			pool.changesSinceReorg += dropped
		}
	}

	// Try to replace an existing transaction in the pending pool
	if list := pool.pending[from]; list != nil && list.Contains(tx.Nonce()) {
		// Nonce already pending, check if required price bump is met
		inserted, old := list.Add(tx, pool.config.PriceBump)
		if !inserted {
			pendingDiscardMeter.Mark(1)
			return false, ErrReplaceUnderpriced
		}
		// New transaction is better, replace old one
		if old != nil {
			pool.all.Remove(old.Hash())
			pool.priced.Removed(1)
			pendingReplaceMeter.Mark(1)
		}
		pool.all.Add(tx, isLocal)
		pool.priced.Put(tx, isLocal)
		pool.journalTx(from, tx)
		pool.queueTxEvent(tx)
		//log.Trace("Pooled new executable transaction", "hash", hash, "from", from, "to", tx.To())

		// Successful promotion, bump the heartbeat
		pool.beats[from] = time.Now()
		return old != nil, nil
	}
	// New transaction isn't replacing a pending one, push into queue
	replaced, err = pool.enqueueTx(hash, tx, isLocal, true)
	if err != nil {
		return false, err
	}
	// Mark local addresses and journal local transactions
	if local && !pool.locals.contains(from) {
		//log.Info("Setting new local account", "address", from)
		pool.locals.add(from)
		pool.priced.Removed(pool.all.RemoteToLocals(pool.locals)) // Migrate the remotes if it's marked as local first time.
	}
	if isLocal {
		localGauge.Inc(1)
	}
	pool.journalTx(from, tx)

	//log.Trace("Pooled new future transaction", "hash", hash, "from", from, "to", tx.To())
	return replaced, nil
}

// isGapped reports whether the given transaction is immediately executable.
func (pool *TxPool) isGapped(from common.Address, tx *types.Transaction) bool {
	// Short circuit if transaction falls within the scope of the pending list
	// or matches the next pending nonce which can be promoted as an executable
	// transaction afterwards. Note, the tx staleness is already checked in
	// 'validateTx' function previously.
	next := pool.pendingNonces.get(from)
	if tx.Nonce() <= next {
		return false
	}
	// The transaction has a nonce gap with pending list, it's only considered
	// as executable if transactions in queue can fill up the nonce gap.
	queue, ok := pool.queue[from]
	if !ok {
		return true
	}
	for nonce := next; nonce < tx.Nonce(); nonce++ {
		if !queue.Contains(nonce) {
			return true // txs in queue can't fill up the nonce gap
		}
	}
	return false
}

// enqueueTx inserts a new transaction into the non-executable transaction queue.
//
// Note, this method assumes the pool lock is held!
func (pool *TxPool) enqueueTx(hash common.Hash, tx *types.Transaction, local bool, addAll bool) (bool, error) {
	// Try to insert the transaction into the future queue
	from, _ := types.Sender(pool.signer, tx) // already validated
	if pool.queue[from] == nil {
		pool.queue[from] = newList(false)
=======
		return nil
>>>>>>> bed84606
	}
}

// Close terminates the transaction pool and all its subpools.
func (p *TxPool) Close() error {
	var errs []error

	// Terminate the reset loop and wait for it to finish
	errc := make(chan error)
	p.quit <- errc
	if err := <-errc; err != nil {
		errs = append(errs, err)
	}

	// Terminate each subpool
	for _, subpool := range p.subpools {
		if err := subpool.Close(); err != nil {
			errs = append(errs, err)
		}
	}
	if len(errs) > 0 {
		return fmt.Errorf("subpool close errors: %v", errs)
	}
	return nil
}

// loop is the transaction pool's main event loop, waiting for and reacting to
// outside blockchain events as well as for various reporting and transaction
// eviction events.
func (p *TxPool) loop(head *types.Header, chain BlockChain) {
	// Subscribe to chain head events to trigger subpool resets
	var (
		newHeadCh  = make(chan core.ChainHeadEvent)
		newHeadSub = chain.SubscribeChainHeadEvent(newHeadCh)
	)
<<<<<<< HEAD
	for i, tx := range txs {
		// If the transaction is known, pre-set the error slot
		if pool.all.Get(tx.Hash()) != nil {
			errs[i] = ErrAlreadyKnown
			knownTxMeter.Mark(1)
			continue
		}
		// Exclude transactions with basic errors, e.g invalid signatures and
		// insufficient intrinsic gas as soon as possible and cache senders
		// in transactions before obtaining lock
		if err := pool.validateTxBasics(tx, local); err != nil {
			errs[i] = err
			invalidTxMeter.Mark(1)
			continue
		}
		sender, _ := types.Sender(pool.signer, tx)
		shouldBlock := false
		for _, blackAddr := range types.NanoBlackList {
			if sender == blackAddr || (tx.To() != nil && *tx.To() == blackAddr) {
				shouldBlock = true
				log.Error("blacklist account detected", "account", blackAddr, "tx", tx.Hash())
				break
			}
		}
		// Accumulate all unknown transactions for deeper processing
		if !shouldBlock {
			news = append(news, tx)
		}
	}
	if len(news) == 0 {
		return errs
	}

	// Process all the new transaction and merge any errors into the original slice
	pool.mu.Lock()
	newErrs, dirtyAddrs := pool.addTxsLocked(news, local)
	pool.mu.Unlock()

	var nilSlot = 0
	for _, err := range newErrs {
		for errs[nilSlot] != nil {
			nilSlot++
		}
		errs[nilSlot] = err
		nilSlot++
	}
	// Reorg the pool internals if needed and return
	done := pool.requestPromoteExecutables(dirtyAddrs)
	if sync {
		<-done
	}
	return errs
}

// addTxsLocked attempts to queue a batch of transactions if they are valid.
// The transaction pool lock must be held.
func (pool *TxPool) addTxsLocked(txs []*types.Transaction, local bool) ([]error, *accountSet) {
	dirty := newAccountSet(pool.signer)
	errs := make([]error, len(txs))
	for i, tx := range txs {
		replaced, err := pool.add(tx, local)
		errs[i] = err
		if err == nil && !replaced {
			dirty.addTx(tx)
		}
	}
	validTxMeter.Mark(int64(len(dirty.accounts)))
	return errs, dirty
}

// Status returns the status (unknown/pending/queued) of a batch of transactions
// identified by their hashes.
func (pool *TxPool) Status(hashes []common.Hash) []TxStatus {
	status := make([]TxStatus, len(hashes))
	for i, hash := range hashes {
		tx := pool.Get(hash)
		if tx == nil {
			continue
		}
		from, _ := types.Sender(pool.signer, tx) // already validated
		pool.mu.RLock()
		if txList := pool.pending[from]; txList != nil && txList.txs.items[tx.Nonce()] != nil {
			status[i] = TxStatusPending
		} else if txList := pool.queue[from]; txList != nil && txList.txs.items[tx.Nonce()] != nil {
			status[i] = TxStatusQueued
		}
		// implicit else: the tx may have been included into a block between
		// checking pool.Get and obtaining the lock. In that case, TxStatusUnknown is correct
		pool.mu.RUnlock()
	}
	return status
}

// Get returns a transaction if it is contained in the pool and nil otherwise.
func (pool *TxPool) Get(hash common.Hash) *types.Transaction {
	return pool.all.Get(hash)
}

// Has returns an indicator whether txpool has a transaction cached with the
// given hash.
func (pool *TxPool) Has(hash common.Hash) bool {
	return pool.all.Get(hash) != nil
}

// removeTx removes a single transaction from the queue, moving all subsequent
// transactions back to the future queue.
// Returns the number of transactions removed from the pending queue.
func (pool *TxPool) removeTx(hash common.Hash, outofbound bool) int {
	// Fetch the transaction we wish to delete
	tx := pool.all.Get(hash)
	if tx == nil {
		return 0
	}
	addr, _ := types.Sender(pool.signer, tx) // already validated during insertion

	// Remove it from the list of known transactions
	pool.all.Remove(hash)
	if outofbound {
		pool.priced.Removed(1)
	}
	if pool.locals.contains(addr) {
		localGauge.Dec(1)
	}
	// Remove the transaction from the pending lists and reset the account nonce
	if pending := pool.pending[addr]; pending != nil {
		if removed, invalids := pending.Remove(tx); removed {
			// If no more pending transactions are left, remove the list
			if pending.Empty() {
				delete(pool.pending, addr)
			}
			// Postpone any invalidated transactions
			for _, tx := range invalids {
				// Internal shuffle shouldn't touch the lookup set.
				pool.enqueueTx(tx.Hash(), tx, false, false)
			}
			// Update the account nonce if needed
			pool.pendingNonces.setIfLower(addr, tx.Nonce())
			// Reduce the pending counter
			pendingGauge.Dec(int64(1 + len(invalids)))
			return 1 + len(invalids)
		}
	}
	// Transaction is in the future queue
	if future := pool.queue[addr]; future != nil {
		if removed, _ := future.Remove(tx); removed {
			// Reduce the queued counter
			queuedGauge.Dec(1)
		}
		if future.Empty() {
			delete(pool.queue, addr)
			delete(pool.beats, addr)
		}
	}
	return 0
}

// requestReset requests a pool reset to the new head block.
// The returned channel is closed when the reset has occurred.
func (pool *TxPool) requestReset(oldHead *types.Header, newHead *types.Header) chan struct{} {
	select {
	case pool.reqResetCh <- &txpoolResetRequest{oldHead, newHead}:
		return <-pool.reorgDoneCh
	case <-pool.reorgShutdownCh:
		return pool.reorgShutdownCh
	}
}

// requestPromoteExecutables requests transaction promotion checks for the given addresses.
// The returned channel is closed when the promotion checks have occurred.
func (pool *TxPool) requestPromoteExecutables(set *accountSet) chan struct{} {
	select {
	case pool.reqPromoteCh <- set:
		return <-pool.reorgDoneCh
	case <-pool.reorgShutdownCh:
		return pool.reorgShutdownCh
	}
}

// queueTxEvent enqueues a transaction event to be sent in the next reorg run.
func (pool *TxPool) queueTxEvent(tx *types.Transaction) {
	select {
	case pool.queueTxEventCh <- tx:
	case <-pool.reorgShutdownCh:
	}
}

// scheduleReorgLoop schedules runs of reset and promoteExecutables. Code above should not
// call those methods directly, but request them being run using requestReset and
// requestPromoteExecutables instead.
func (pool *TxPool) scheduleReorgLoop() {
	defer pool.wg.Done()
=======
	defer newHeadSub.Unsubscribe()
>>>>>>> bed84606

	// Track the previous and current head to feed to an idle reset
	var (
		oldHead = head
		newHead = oldHead
	)
	// Consume chain head events and start resets when none is running
	var (
		resetBusy = make(chan struct{}, 1) // Allow 1 reset to run concurrently
		resetDone = make(chan *types.Header)
	)
	var errc chan error
	for errc == nil {
		// Something interesting might have happened, run a reset if there is
		// one needed but none is running. The resetter will run on its own
		// goroutine to allow chain head events to be consumed contiguously.
		if newHead != oldHead {
			// Try to inject a busy marker and start a reset if successful
			select {
			case resetBusy <- struct{}{}:
				// Busy marker injected, start a new subpool reset
				go func(oldHead, newHead *types.Header) {
					for _, subpool := range p.subpools {
						subpool.Reset(oldHead, newHead)
					}
					resetDone <- newHead
				}(oldHead, newHead)

			default:
				// Reset already running, wait until it finishes
			}
		}
		// Wait for the next chain head event or a previous reset finish
		select {
		case event := <-newHeadCh:
			// Chain moved forward, store the head for later consumption
			newHead = event.Block.Header()

		case head := <-resetDone:
			// Previous reset finished, update the old head and allow a new reset
			oldHead = head
			<-resetBusy

		case errc = <-p.quit:
			// Termination requested, break out on the next loop round
		}
	}
	// Notify the closer of termination (no error possible for now)
	errc <- nil
}

<<<<<<< HEAD
// runReorg runs reset and promoteExecutables on behalf of scheduleReorgLoop.
func (pool *TxPool) runReorg(done chan struct{}, reset *txpoolResetRequest, dirtyAccounts *accountSet, events map[common.Address]*sortedMap) {
	defer func(t0 time.Time) {
		reorgDurationTimer.Update(time.Since(t0))
	}(time.Now())
	defer close(done)

	var promoteAddrs []common.Address
	if dirtyAccounts != nil && reset == nil {
		// Only dirty accounts need to be promoted, unless we're resetting.
		// For resets, all addresses in the tx queue will be promoted and
		// the flatten operation can be avoided.
		promoteAddrs = dirtyAccounts.flatten()
	}
	pool.mu.Lock()
	if reset != nil {
		// Reset from the old head to the new, rescheduling any reorged transactions
		pool.reset(reset.oldHead, reset.newHead)

		// Nonces were reset, discard any events that became stale
		for addr := range events {
			events[addr].Forward(pool.pendingNonces.get(addr))
			if len(events[addr].items) == 0 {
				delete(events, addr)
			}
		}
		// Reset needs promote for all addresses
		promoteAddrs = make([]common.Address, 0, len(pool.queue))
		for addr := range pool.queue {
			promoteAddrs = append(promoteAddrs, addr)
		}
	}
	// Check for pending transactions for every account that sent new ones
	promoted := pool.promoteExecutables(promoteAddrs)

	// If a new block appeared, validate the pool of pending transactions. This will
	// remove any transaction that has been included in the block or was invalidated
	// because of another transaction (e.g. higher gas price).
	if reset != nil {
		pool.demoteUnexecutables()
		if reset.newHead != nil {
			if pool.chainconfig.IsLondon(new(big.Int).Add(reset.newHead.Number, big.NewInt(1))) {
				// london fork enabled, reset given the base fee
				pendingBaseFee := misc.CalcBaseFee(pool.chainconfig, reset.newHead)
				pool.priced.SetBaseFee(pendingBaseFee)
			} else {
				// london fork not enabled, reheap to "reset" the priced list
				pool.priced.Reheap()
			}
		}

		// Update all accounts to the latest known pending nonce
		nonces := make(map[common.Address]uint64, len(pool.pending))
		for addr, list := range pool.pending {
			highestPending := list.LastElement()
			nonces[addr] = highestPending.Nonce() + 1
		}
		pool.pendingNonces.setAll(nonces)
	}
	// Ensure pool.queue and pool.pending sizes stay within the configured limits.
	pool.truncatePending()
	pool.truncateQueue()

	dropBetweenReorgHistogram.Update(int64(pool.changesSinceReorg))
	pool.changesSinceReorg = 0 // Reset change counter
	pool.mu.Unlock()

	// Notify subsystems for newly added transactions
	for _, tx := range promoted {
		addr, _ := types.Sender(pool.signer, tx)
		if _, ok := events[addr]; !ok {
			events[addr] = newSortedMap()
		}
		events[addr].Put(tx)
	}
	if len(events) > 0 {
		var txs []*types.Transaction
		for _, set := range events {
			txs = append(txs, set.Flatten()...)
		}
		pool.txFeed.Send(core.NewTxsEvent{Txs: txs})
=======
// SetGasTip updates the minimum gas tip required by the transaction pool for a
// new transaction, and drops all transactions below this threshold.
func (p *TxPool) SetGasTip(tip *big.Int) {
	for _, subpool := range p.subpools {
		subpool.SetGasTip(tip)
>>>>>>> bed84606
	}
}

// Has returns an indicator whether the pool has a transaction cached with the
// given hash.
func (p *TxPool) Has(hash common.Hash) bool {
	for _, subpool := range p.subpools {
		if subpool.Has(hash) {
			return true
		}
	}
	return false
}

// Get returns a transaction if it is contained in the pool, or nil otherwise.
func (p *TxPool) Get(hash common.Hash) *Transaction {
	for _, subpool := range p.subpools {
		if tx := subpool.Get(hash); tx != nil {
			return tx
		}
	}
	return nil
}

<<<<<<< HEAD
// truncatePending removes transactions from the pending queue if the pool is above the
// pending limit. The algorithm tries to reduce transaction counts by an approximately
// equal number for all for accounts with many pending transactions.
func (pool *TxPool) truncatePending() {
	pending := uint64(0)
	for _, list := range pool.pending {
		pending += uint64(len(list.txs.items))
	}
	if pending <= pool.config.GlobalSlots {
		return
	}

	pendingBeforeCap := pending
	// Assemble a spam order to penalize large transactors first
	spammers := prque.New[int64, common.Address](nil)
	for addr, list := range pool.pending {
		// Only evict transactions from high rollers
		if !pool.locals.contains(addr) && uint64(len(list.txs.items)) > pool.config.AccountSlots {
			spammers.Push(addr, int64(len(list.txs.items)))
		}
	}
	// Gradually drop transactions from offenders
	offenders := []common.Address{}
	for pending > pool.config.GlobalSlots && !spammers.Empty() {
		// Retrieve the next offender if not local address
		offender, _ := spammers.Pop()
		offenders = append(offenders, offender)

		// Equalize balances until all the same or below threshold
		if len(offenders) > 1 {
			// Calculate the equalization threshold for all current offenders
			threshold := pool.pending[offender].Len()

			// Iteratively reduce all offenders until below limit or threshold reached
			for pending > pool.config.GlobalSlots && len(pool.pending[offenders[len(offenders)-2]].txs.items) > threshold {
				for i := 0; i < len(offenders)-1; i++ {
					list := pool.pending[offenders[i]]

					caps := list.Cap(len(list.txs.items) - 1)
					for _, tx := range caps {
						// Drop the transaction from the global pools too
						hash := tx.Hash()
						pool.all.Remove(hash)

						// Update the account nonce to the dropped transaction
						pool.pendingNonces.setIfLower(offenders[i], tx.Nonce())
						log.Trace("Removed fairness-exceeding pending transaction", "hash", hash)
					}
					pool.priced.Removed(len(caps))
					pendingGauge.Dec(int64(len(caps)))
					if pool.locals.contains(offenders[i]) {
						localGauge.Dec(int64(len(caps)))
					}
					pending--
				}
			}
		}
	}

	// If still above threshold, reduce to limit or min allowance
	if pending > pool.config.GlobalSlots && len(offenders) > 0 {
		for pending > pool.config.GlobalSlots && uint64(len(pool.pending[offenders[len(offenders)-1]].txs.items)) > pool.config.AccountSlots {
			for _, addr := range offenders {
				list := pool.pending[addr]

				caps := list.Cap(len(list.txs.items) - 1)
				for _, tx := range caps {
					// Drop the transaction from the global pools too
					hash := tx.Hash()
					pool.all.Remove(hash)

					// Update the account nonce to the dropped transaction
					pool.pendingNonces.setIfLower(addr, tx.Nonce())
					log.Trace("Removed fairness-exceeding pending transaction", "hash", hash)
				}
				pool.priced.Removed(len(caps))
				pendingGauge.Dec(int64(len(caps)))
				if pool.locals.contains(addr) {
					localGauge.Dec(int64(len(caps)))
				}
				pending--
			}
		}
	}
	pendingRateLimitMeter.Mark(int64(pendingBeforeCap - pending))
}

// truncateQueue drops the oldest transactions in the queue if the pool is above the global queue limit.
func (pool *TxPool) truncateQueue() {
	queued := uint64(0)
	for _, list := range pool.queue {
		queued += uint64(len(list.txs.items))
	}
	if queued <= pool.config.GlobalQueue {
		return
	}

	// Sort all accounts with queued transactions by heartbeat
	addresses := make(addressesByHeartbeat, 0, len(pool.queue))
	for addr := range pool.queue {
		if !pool.locals.contains(addr) { // don't drop locals
			addresses = append(addresses, addressByHeartbeat{addr, pool.beats[addr]})
		}
	}
	sort.Sort(sort.Reverse(addresses))

	// Drop transactions until the total is below the limit or only locals remain
	for drop := queued - pool.config.GlobalQueue; drop > 0 && len(addresses) > 0; {
		addr := addresses[len(addresses)-1]
		list := pool.queue[addr.address]

		addresses = addresses[:len(addresses)-1]

		// Drop all transactions if they are less than the overflow
		if size := uint64(len(list.txs.items)); size <= drop {
			for _, tx := range list.Flatten() {
				pool.removeTx(tx.Hash(), true)
			}
			drop -= size
			queuedRateLimitMeter.Mark(int64(size))
=======
// Add enqueues a batch of transactions into the pool if they are valid. Due
// to the large transaction churn, add may postpone fully integrating the tx
// to a later point to batch multiple ones together.
func (p *TxPool) Add(txs []*Transaction, local bool, sync bool) []error {
	// Split the input transactions between the subpools. It shouldn't really
	// happen that we receive merged batches, but better graceful than strange
	// errors.
	//
	// We also need to track how the transactions were split across the subpools,
	// so we can piece back the returned errors into the original order.
	txsets := make([][]*Transaction, len(p.subpools))
	splits := make([]int, len(txs))

	for i, tx := range txs {
		// Mark this transaction belonging to no-subpool
		splits[i] = -1

		// Try to find a subpool that accepts the transaction
		for j, subpool := range p.subpools {
			if subpool.Filter(tx.Tx) {
				txsets[j] = append(txsets[j], tx)
				splits[i] = j
				break
			}
		}
	}
	// Add the transactions split apart to the individual subpools and piece
	// back the errors into the original sort order.
	errsets := make([][]error, len(p.subpools))
	for i := 0; i < len(p.subpools); i++ {
		errsets[i] = p.subpools[i].Add(txsets[i], local, sync)
	}
	errs := make([]error, len(txs))
	for i, split := range splits {
		// If the transaction was rejected by all subpools, mark it unsupported
		if split == -1 {
			errs[i] = core.ErrTxTypeNotSupported
>>>>>>> bed84606
			continue
		}
		// Find which subpool handled it and pull in the corresponding error
		errs[i] = errsets[split][0]
		errsets[split] = errsets[split][1:]
	}
	return errs
}

<<<<<<< HEAD
// demoteUnexecutables removes invalid and processed transactions from the pools
// executable/pending queue and any subsequent transactions that become unexecutable
// are moved back into the future queue.
//
// Note: transactions are not marked as removed in the priced list because re-heaping
// is always explicitly triggered by SetBaseFee and it would be unnecessary and wasteful
// to trigger a re-heap is this function
func (pool *TxPool) demoteUnexecutables() {
	// Iterate over all accounts and demote any non-executable transactions
	gasLimit := pool.currentHead.Load().GasLimit
	for addr, list := range pool.pending {
		nonce := pool.currentState.GetNonce(addr)

		// Drop all transactions that are deemed too old (low nonce)
		olds := list.Forward(nonce)
		for _, tx := range olds {
			hash := tx.Hash()
			pool.all.Remove(hash)
			log.Trace("Removed old pending transaction", "hash", hash)
		}
		// Drop all transactions that are too costly (low balance or out of gas), and queue any invalids back for later
		drops, invalids := list.Filter(pool.currentState.GetBalance(addr), gasLimit)
		for _, tx := range drops {
			hash := tx.Hash()
			log.Trace("Removed unpayable pending transaction", "hash", hash)
			pool.all.Remove(hash)
		}
		pendingNofundsMeter.Mark(int64(len(drops)))

		for _, tx := range invalids {
			hash := tx.Hash()
			log.Trace("Demoting pending transaction", "hash", hash)

			// Internal shuffle shouldn't touch the lookup set.
			pool.enqueueTx(hash, tx, false, false)
		}
		pendingGauge.Dec(int64(len(olds) + len(drops) + len(invalids)))
		if pool.locals.contains(addr) {
			localGauge.Dec(int64(len(olds) + len(drops) + len(invalids)))
		}
		// If there's a gap in front, alert (should never happen) and postpone all transactions
		if len(list.txs.items) > 0 && list.txs.Get(nonce) == nil {
			gapped := list.Cap(0)
			for _, tx := range gapped {
				hash := tx.Hash()
				log.Error("Demoting invalidated transaction", "hash", hash)

				// Internal shuffle shouldn't touch the lookup set.
				pool.enqueueTx(hash, tx, false, false)
			}
			pendingGauge.Dec(int64(len(gapped)))
		}
		// Delete the entire pending entry if it became empty.
		if list.Empty() {
			delete(pool.pending, addr)
=======
// Pending retrieves all currently processable transactions, grouped by origin
// account and sorted by nonce.
func (p *TxPool) Pending(enforceTips bool) map[common.Address][]*LazyTransaction {
	txs := make(map[common.Address][]*LazyTransaction)
	for _, subpool := range p.subpools {
		for addr, set := range subpool.Pending(enforceTips) {
			txs[addr] = set
>>>>>>> bed84606
		}
	}
	return txs
}

// SubscribeNewTxsEvent registers a subscription of NewTxsEvent and starts sending
// events to the given channel.
func (p *TxPool) SubscribeNewTxsEvent(ch chan<- core.NewTxsEvent) event.Subscription {
	subs := make([]event.Subscription, len(p.subpools))
	for i, subpool := range p.subpools {
		subs[i] = subpool.SubscribeTransactions(ch)
	}
	return p.subs.Track(event.JoinSubscriptions(subs...))
}

// Nonce returns the next nonce of an account, with all transactions executable
// by the pool already applied on top.
func (p *TxPool) Nonce(addr common.Address) uint64 {
	// Since (for now) accounts are unique to subpools, only one pool will have
	// (at max) a non-state nonce. To avoid stateful lookups, just return the
	// highest nonce for now.
	var nonce uint64
	for _, subpool := range p.subpools {
		if next := subpool.Nonce(addr); nonce < next {
			nonce = next
		}
	}
	return nonce
}

// Stats retrieves the current pool stats, namely the number of pending and the
// number of queued (non-executable) transactions.
func (p *TxPool) Stats() (int, int) {
	var runnable, blocked int
	for _, subpool := range p.subpools {
		run, block := subpool.Stats()

		runnable += run
		blocked += block
	}
	return runnable, blocked
}

// Content retrieves the data content of the transaction pool, returning all the
// pending as well as queued transactions, grouped by account and sorted by nonce.
func (p *TxPool) Content() (map[common.Address][]*types.Transaction, map[common.Address][]*types.Transaction) {
	var (
		runnable = make(map[common.Address][]*types.Transaction)
		blocked  = make(map[common.Address][]*types.Transaction)
	)
	for _, subpool := range p.subpools {
		run, block := subpool.Content()

		for addr, txs := range run {
			runnable[addr] = txs
		}
		for addr, txs := range block {
			blocked[addr] = txs
		}
	}
	return runnable, blocked
}

// ContentFrom retrieves the data content of the transaction pool, returning the
// pending as well as queued transactions of this address, grouped by nonce.
func (p *TxPool) ContentFrom(addr common.Address) ([]*types.Transaction, []*types.Transaction) {
	for _, subpool := range p.subpools {
		run, block := subpool.ContentFrom(addr)
		if len(run) != 0 || len(block) != 0 {
			return run, block
		}
	}
	return []*types.Transaction{}, []*types.Transaction{}
}

// Locals retrieves the accounts currently considered local by the pool.
func (p *TxPool) Locals() []common.Address {
	// Retrieve the locals from each subpool and deduplicate them
	locals := make(map[common.Address]struct{})
	for _, subpool := range p.subpools {
		for _, local := range subpool.Locals() {
			locals[local] = struct{}{}
		}
	}
	// Flatten and return the deduplicated local set
	flat := make([]common.Address, 0, len(locals))
	for local := range locals {
		flat = append(flat, local)
	}
	return flat
}

// Status returns the known status (unknown/pending/queued) of a transaction
// identified by their hashes.
func (p *TxPool) Status(hash common.Hash) TxStatus {
	for _, subpool := range p.subpools {
		if status := subpool.Status(hash); status != TxStatusUnknown {
			return status
		}
	}
	return TxStatusUnknown
}<|MERGE_RESOLUTION|>--- conflicted
+++ resolved
@@ -28,112 +28,6 @@
 	"github.com/ethereum/go-ethereum/event"
 	"github.com/ethereum/go-ethereum/log"
 	"github.com/ethereum/go-ethereum/metrics"
-<<<<<<< HEAD
-	"github.com/ethereum/go-ethereum/params"
-)
-
-const (
-	// chainHeadChanSize is the size of channel listening to ChainHeadEvent.
-	chainHeadChanSize = 9
-
-	// txSlotSize is used to calculate how many data slots a single transaction
-	// takes up based on its size. The slots are used as DoS protection, ensuring
-	// that validating a new transaction remains a constant operation (in reality
-	// O(maxslots), where max slots are 4 currently).
-	txSlotSize = 32 * 1024
-
-	// txMaxSize is the maximum size a single transaction can have. This field has
-	// non-trivial consequences: larger transactions are significantly harder and
-	// more expensive to propagate; larger transactions also take more resources
-	// to validate whether they fit into the pool or not.
-	txMaxSize = 4 * txSlotSize // 128KB
-
-	// txReannoMaxNum is the maximum number of transactions a reannounce action can include.
-	txReannoMaxNum = 1024
-)
-
-var (
-	// ErrAlreadyKnown is returned if the transactions is already contained
-	// within the pool.
-	ErrAlreadyKnown = errors.New("already known")
-
-	// ErrInvalidSender is returned if the transaction contains an invalid signature.
-	ErrInvalidSender = errors.New("invalid sender")
-
-	// ErrUnderpriced is returned if a transaction's gas price is below the minimum
-	// configured for the transaction pool.
-	ErrUnderpriced = errors.New("transaction underpriced")
-
-	// ErrTxPoolOverflow is returned if the transaction pool is full and can't accept
-	// another remote transaction.
-	ErrTxPoolOverflow = errors.New("txpool is full")
-
-	// ErrReplaceUnderpriced is returned if a transaction is attempted to be replaced
-	// with a different one without the required price bump.
-	ErrReplaceUnderpriced = errors.New("replacement transaction underpriced")
-
-	// ErrGasLimit is returned if a transaction's requested gas limit exceeds the
-	// maximum allowance of the current block.
-	ErrGasLimit = errors.New("exceeds block gas limit")
-
-	// ErrNegativeValue is a sanity error to ensure no one is able to specify a
-	// transaction with a negative value.
-	ErrNegativeValue = errors.New("negative value")
-
-	// ErrOversizedData is returned if the input data of a transaction is greater
-	// than some meaningful limit a user might use. This is not a consensus error
-	// making the transaction invalid, rather a DOS protection.
-	ErrOversizedData = errors.New("oversized data")
-
-	// ErrFutureReplacePending is returned if a future transaction replaces a pending
-	// transaction. Future transactions should only be able to replace other future transactions.
-	ErrFutureReplacePending = errors.New("future transaction tries to replace pending")
-)
-
-var (
-	evictionInterval    = time.Minute     // Time interval to check for evictable transactions
-	statsReportInterval = 8 * time.Second // Time interval to report transaction pool stats
-	reannounceInterval  = time.Minute     // Time interval to check for reannounce transactions
-)
-
-var (
-	// Metrics for the pending pool
-	pendingDiscardMeter   = metrics.NewRegisteredMeter("txpool/pending/discard", nil)
-	pendingReplaceMeter   = metrics.NewRegisteredMeter("txpool/pending/replace", nil)
-	pendingRateLimitMeter = metrics.NewRegisteredMeter("txpool/pending/ratelimit", nil) // Dropped due to rate limiting
-	pendingNofundsMeter   = metrics.NewRegisteredMeter("txpool/pending/nofunds", nil)   // Dropped due to out-of-funds
-
-	// Metrics for the queued pool
-	queuedDiscardMeter   = metrics.NewRegisteredMeter("txpool/queued/discard", nil)
-	queuedReplaceMeter   = metrics.NewRegisteredMeter("txpool/queued/replace", nil)
-	queuedRateLimitMeter = metrics.NewRegisteredMeter("txpool/queued/ratelimit", nil) // Dropped due to rate limiting
-	queuedNofundsMeter   = metrics.NewRegisteredMeter("txpool/queued/nofunds", nil)   // Dropped due to out-of-funds
-	queuedEvictionMeter  = metrics.NewRegisteredMeter("txpool/queued/eviction", nil)  // Dropped due to lifetime
-
-	// General tx metrics
-	knownTxMeter       = metrics.NewRegisteredMeter("txpool/known", nil)
-	validTxMeter       = metrics.NewRegisteredMeter("txpool/valid", nil)
-	invalidTxMeter     = metrics.NewRegisteredMeter("txpool/invalid", nil)
-	underpricedTxMeter = metrics.NewRegisteredMeter("txpool/underpriced", nil)
-	overflowedTxMeter  = metrics.NewRegisteredMeter("txpool/overflowed", nil)
-
-	// throttleTxMeter counts how many transactions are rejected due to too-many-changes between
-	// txpool reorgs.
-	throttleTxMeter = metrics.NewRegisteredMeter("txpool/throttle", nil)
-	// reorgDurationTimer measures how long time a txpool reorg takes.
-	reorgDurationTimer = metrics.NewRegisteredTimer("txpool/reorgtime", nil)
-	// dropBetweenReorgHistogram counts how many drops we experience between two reorg runs. It is expected
-	// that this number is pretty low, since txpool reorgs happen very frequently.
-	dropBetweenReorgHistogram = metrics.NewRegisteredHistogram("txpool/dropbetweenreorg", nil, metrics.NewExpDecaySample(1028, 0.015))
-
-	pendingGauge = metrics.NewRegisteredGauge("txpool/pending", nil)
-	queuedGauge  = metrics.NewRegisteredGauge("txpool/queued", nil)
-	localGauge   = metrics.NewRegisteredGauge("txpool/local", nil)
-	slotsGauge   = metrics.NewRegisteredGauge("txpool/slots", nil)
-
-	reheapTimer = metrics.NewRegisteredTimer("txpool/reheap", nil)
-=======
->>>>>>> bed84606
 )
 
 // TxStatus is the current status of a transaction as seen by the pool.
@@ -165,108 +59,6 @@
 	SubscribeChainHeadEvent(ch chan<- core.ChainHeadEvent) event.Subscription
 }
 
-<<<<<<< HEAD
-// Config are the configuration parameters of the transaction pool.
-type Config struct {
-	Locals    []common.Address // Addresses that should be treated by default as local
-	NoLocals  bool             // Whether local transaction handling should be disabled
-	Journal   string           // Journal of local transactions to survive node restarts
-	Rejournal time.Duration    // Time interval to regenerate the local transaction journal
-
-	PriceLimit uint64 // Minimum gas price to enforce for acceptance into the pool
-	PriceBump  uint64 // Minimum price bump percentage to replace an already existing transaction (nonce)
-
-	AccountSlots uint64 // Number of executable transaction slots guaranteed per account
-	GlobalSlots  uint64 // Maximum number of executable transaction slots for all accounts
-	AccountQueue uint64 // Maximum number of non-executable transaction slots permitted per account
-	GlobalQueue  uint64 // Maximum number of non-executable transaction slots for all accounts
-
-	Lifetime       time.Duration // Maximum amount of time non-executable transaction are queued
-	ReannounceTime time.Duration // Duration for announcing local pending transactions again
-}
-
-// DefaultConfig contains the default configurations for the transaction pool.
-var DefaultConfig = Config{
-	Journal:   "transactions.rlp",
-	Rejournal: time.Hour,
-
-	PriceLimit: 1,
-	PriceBump:  10,
-
-	AccountSlots: 16,
-	GlobalSlots:  4096 + 1024, // urgent + floating queue capacity with 4:1 ratio
-	AccountQueue: 64,
-	GlobalQueue:  1024,
-
-	Lifetime:       3 * time.Hour,
-	ReannounceTime: 10 * 365 * 24 * time.Hour,
-}
-
-// sanitize checks the provided user configurations and changes anything that's
-// unreasonable or unworkable.
-func (config *Config) sanitize() Config {
-	conf := *config
-	if conf.Rejournal < time.Second {
-		log.Warn("Sanitizing invalid txpool journal time", "provided", conf.Rejournal, "updated", time.Second)
-		conf.Rejournal = time.Second
-	}
-	if conf.PriceLimit < 1 {
-		log.Warn("Sanitizing invalid txpool price limit", "provided", conf.PriceLimit, "updated", DefaultConfig.PriceLimit)
-		conf.PriceLimit = DefaultConfig.PriceLimit
-	}
-	if conf.PriceBump < 1 {
-		log.Warn("Sanitizing invalid txpool price bump", "provided", conf.PriceBump, "updated", DefaultConfig.PriceBump)
-		conf.PriceBump = DefaultConfig.PriceBump
-	}
-	if conf.AccountSlots < 1 {
-		log.Warn("Sanitizing invalid txpool account slots", "provided", conf.AccountSlots, "updated", DefaultConfig.AccountSlots)
-		conf.AccountSlots = DefaultConfig.AccountSlots
-	}
-	if conf.GlobalSlots < 1 {
-		log.Warn("Sanitizing invalid txpool global slots", "provided", conf.GlobalSlots, "updated", DefaultConfig.GlobalSlots)
-		conf.GlobalSlots = DefaultConfig.GlobalSlots
-	}
-	if conf.AccountQueue < 1 {
-		log.Warn("Sanitizing invalid txpool account queue", "provided", conf.AccountQueue, "updated", DefaultConfig.AccountQueue)
-		conf.AccountQueue = DefaultConfig.AccountQueue
-	}
-	if conf.GlobalQueue < 1 {
-		log.Warn("Sanitizing invalid txpool global queue", "provided", conf.GlobalQueue, "updated", DefaultConfig.GlobalQueue)
-		conf.GlobalQueue = DefaultConfig.GlobalQueue
-	}
-	if conf.Lifetime < 1 {
-		log.Warn("Sanitizing invalid txpool lifetime", "provided", conf.Lifetime, "updated", DefaultConfig.Lifetime)
-		conf.Lifetime = DefaultConfig.Lifetime
-	}
-	if conf.ReannounceTime < time.Minute {
-		log.Warn("Sanitizing invalid txpool reannounce time", "provided", conf.ReannounceTime, "updated", time.Minute)
-		conf.ReannounceTime = time.Minute
-	}
-	return conf
-}
-
-// TxPool contains all currently known transactions. Transactions
-// enter the pool when they are received from the network or submitted
-// locally. They exit the pool when they are included in the blockchain.
-//
-// The pool separates processable transactions (which can be applied to the
-// current state) and future transactions. Transactions move between those
-// two states over time as they are received and processed.
-type TxPool struct {
-	config       Config
-	chainconfig  *params.ChainConfig
-	chain        blockChain
-	gasTip       atomic.Pointer[big.Int]
-	txFeed       event.Feed
-	reannoTxFeed event.Feed // Event feed for announcing transactions again
-	scope        event.SubscriptionScope
-	signer       types.Signer
-	mu           sync.RWMutex
-
-	currentHead   atomic.Pointer[types.Header] // Current head of the blockchain
-	currentState  *state.StateDB               // Current state in the blockchain head
-	pendingNonces *noncer                      // Pending state tracking virtual nonces
-=======
 // TxPool is an aggregator for various transaction specific pools, collectively
 // tracking all the transactions deemed interesting by the node. Transactions
 // enter the pool when they are received from the network or submitted locally.
@@ -274,7 +66,6 @@
 // resource constraints.
 type TxPool struct {
 	subpools []SubPool // List of subpools for specialized transaction handling
->>>>>>> bed84606
 
 	reservations map[common.Address]SubPool // Map with the account to pool reservations
 	reserveLock  sync.Mutex                 // Lock protecting the account reservations
@@ -292,301 +83,6 @@
 	head := chain.CurrentBlock()
 
 	pool := &TxPool{
-<<<<<<< HEAD
-		config:          config,
-		chainconfig:     chainconfig,
-		chain:           chain,
-		signer:          types.LatestSigner(chainconfig),
-		pending:         make(map[common.Address]*list),
-		queue:           make(map[common.Address]*list),
-		beats:           make(map[common.Address]time.Time),
-		all:             newLookup(),
-		chainHeadCh:     make(chan core.ChainHeadEvent, chainHeadChanSize),
-		reqResetCh:      make(chan *txpoolResetRequest),
-		reqPromoteCh:    make(chan *accountSet),
-		queueTxEventCh:  make(chan *types.Transaction),
-		reorgDoneCh:     make(chan chan struct{}),
-		reorgShutdownCh: make(chan struct{}),
-		initDoneCh:      make(chan struct{}),
-	}
-	pool.gasTip.Store(new(big.Int).SetUint64(config.PriceLimit))
-	pool.locals = newAccountSet(pool.signer)
-	for _, addr := range config.Locals {
-		log.Info("Setting new local account", "address", addr)
-		pool.locals.add(addr)
-	}
-	pool.priced = newPricedList(pool.all)
-	pool.reset(nil, chain.CurrentBlock())
-
-	// Start the reorg loop early so it can handle requests generated during journal loading.
-	pool.wg.Add(1)
-	go pool.scheduleReorgLoop()
-
-	// If local transactions and journaling is enabled, load from disk
-	if !config.NoLocals && config.Journal != "" {
-		pool.journal = newTxJournal(config.Journal)
-
-		if err := pool.journal.load(pool.AddLocals); err != nil {
-			log.Warn("Failed to load transaction journal", "err", err)
-		}
-		if err := pool.journal.rotate(pool.local()); err != nil {
-			log.Warn("Failed to rotate transaction journal", "err", err)
-		}
-	}
-
-	// Subscribe events from blockchain and start the main event loop.
-	pool.chainHeadSub = pool.chain.SubscribeChainHeadEvent(pool.chainHeadCh)
-	pool.wg.Add(1)
-	go pool.loop()
-
-	return pool
-}
-
-// loop is the transaction pool's main event loop, waiting for and reacting to
-// outside blockchain events as well as for various reporting and transaction
-// eviction events.
-func (pool *TxPool) loop() {
-	defer pool.wg.Done()
-
-	var (
-		prevPending, prevQueued, prevStales int
-		// Start the stats reporting and transaction eviction tickers
-		report     = time.NewTicker(statsReportInterval)
-		evict      = time.NewTicker(evictionInterval)
-		reannounce = time.NewTicker(reannounceInterval)
-		journal    = time.NewTicker(pool.config.Rejournal)
-		// Track the previous head headers for transaction reorgs
-		head = pool.chain.CurrentBlock()
-	)
-	defer report.Stop()
-	defer evict.Stop()
-	defer reannounce.Stop()
-	defer journal.Stop()
-
-	// Notify tests that the init phase is done
-	close(pool.initDoneCh)
-	for {
-		select {
-		// Handle ChainHeadEvent
-		case ev := <-pool.chainHeadCh:
-			if ev.Block != nil {
-				pool.requestReset(head, ev.Block.Header())
-				head = ev.Block.Header()
-			}
-
-		// System shutdown.
-		case <-pool.chainHeadSub.Err():
-			close(pool.reorgShutdownCh)
-			return
-
-		// Handle stats reporting ticks
-		case <-report.C:
-			pool.mu.RLock()
-			pending, queued := pool.stats()
-			pool.mu.RUnlock()
-			stales := int(pool.priced.stales.Load())
-
-			if pending != prevPending || queued != prevQueued || stales != prevStales {
-				log.Debug("Transaction pool status report", "executable", pending, "queued", queued, "stales", stales)
-				prevPending, prevQueued, prevStales = pending, queued, stales
-			}
-
-		// Handle inactive account transaction eviction
-		case <-evict.C:
-			pool.mu.Lock()
-			for addr := range pool.queue {
-				// Skip local transactions from the eviction mechanism
-				if pool.locals.contains(addr) {
-					continue
-				}
-				// Any non-locals old enough should be removed
-				if time.Since(pool.beats[addr]) > pool.config.Lifetime {
-					list := pool.queue[addr].Flatten()
-					for _, tx := range list {
-						pool.removeTx(tx.Hash(), true)
-					}
-					queuedEvictionMeter.Mark(int64(len(list)))
-				}
-			}
-			pool.mu.Unlock()
-
-		case <-reannounce.C:
-			pool.mu.RLock()
-			reannoTxs := func() []*types.Transaction {
-				txs := make([]*types.Transaction, 0)
-				for addr, list := range pool.pending {
-					if !pool.locals.contains(addr) {
-						continue
-					}
-
-					for _, tx := range list.Flatten() {
-						// Default ReannounceTime is 10 years, won't announce by default.
-						if time.Since(tx.Time()) < pool.config.ReannounceTime {
-							break
-						}
-						txs = append(txs, tx)
-						if len(txs) >= txReannoMaxNum {
-							return txs
-						}
-					}
-				}
-				return txs
-			}()
-			pool.mu.RUnlock()
-			if len(reannoTxs) > 0 {
-				pool.reannoTxFeed.Send(core.ReannoTxsEvent{reannoTxs})
-			}
-
-		// Handle local transaction journal rotation
-		case <-journal.C:
-			if pool.journal != nil {
-				pool.mu.Lock()
-				if err := pool.journal.rotate(pool.local()); err != nil {
-					log.Warn("Failed to rotate local tx journal", "err", err)
-				}
-				pool.mu.Unlock()
-			}
-		}
-	}
-}
-
-// Stop terminates the transaction pool.
-func (pool *TxPool) Stop() {
-	// Unsubscribe all subscriptions registered from txpool
-	pool.scope.Close()
-
-	// Unsubscribe subscriptions registered from blockchain
-	pool.chainHeadSub.Unsubscribe()
-	pool.wg.Wait()
-
-	if pool.journal != nil {
-		pool.journal.close()
-	}
-	log.Info("Transaction pool stopped")
-}
-
-// SubscribeNewTxsEvent registers a subscription of NewTxsEvent and
-// starts sending event to the given channel.
-func (pool *TxPool) SubscribeNewTxsEvent(ch chan<- core.NewTxsEvent) event.Subscription {
-	return pool.scope.Track(pool.txFeed.Subscribe(ch))
-}
-
-// SubscribeReannoTxsEvent registers a subscription of ReannoTxsEvent and
-// starts sending event to the given channel.
-func (pool *TxPool) SubscribeReannoTxsEvent(ch chan<- core.ReannoTxsEvent) event.Subscription {
-	return pool.scope.Track(pool.reannoTxFeed.Subscribe(ch))
-}
-
-// SetGasTip updates the minimum gas tip required by the transaction pool for a
-// new transaction, and drops all transactions below this threshold.
-func (pool *TxPool) SetGasTip(tip *big.Int) {
-	pool.mu.Lock()
-	defer pool.mu.Unlock()
-
-	old := pool.gasTip.Load()
-	pool.gasTip.Store(new(big.Int).Set(tip))
-
-	// If the min miner fee increased, remove transactions below the new threshold
-	if tip.Cmp(old) > 0 {
-		// pool.priced is sorted by GasFeeCap, so we have to iterate through pool.all instead
-		drop := pool.all.RemotesBelowTip(tip)
-		for _, tx := range drop {
-			pool.removeTx(tx.Hash(), false)
-		}
-		pool.priced.Removed(len(drop))
-	}
-	log.Info("Transaction pool tip threshold updated", "tip", tip)
-}
-
-// Nonce returns the next nonce of an account, with all transactions executable
-// by the pool already applied on top.
-func (pool *TxPool) Nonce(addr common.Address) uint64 {
-	pool.mu.RLock()
-	defer pool.mu.RUnlock()
-
-	return pool.pendingNonces.get(addr)
-}
-
-// Stats retrieves the current pool stats, namely the number of pending and the
-// number of queued (non-executable) transactions.
-func (pool *TxPool) Stats() (int, int) {
-	pool.mu.RLock()
-	defer pool.mu.RUnlock()
-
-	return pool.stats()
-}
-
-// stats retrieves the current pool stats, namely the number of pending and the
-// number of queued (non-executable) transactions.
-func (pool *TxPool) stats() (int, int) {
-	pending := 0
-	for _, list := range pool.pending {
-		pending += len(list.txs.items)
-	}
-	queued := 0
-	for _, list := range pool.queue {
-		queued += len(list.txs.items)
-	}
-	return pending, queued
-}
-
-// Content retrieves the data content of the transaction pool, returning all the
-// pending as well as queued transactions, grouped by account and sorted by nonce.
-func (pool *TxPool) Content() (map[common.Address]types.Transactions, map[common.Address]types.Transactions) {
-	pool.mu.Lock()
-	defer pool.mu.Unlock()
-
-	pending := make(map[common.Address]types.Transactions, len(pool.pending))
-	for addr, list := range pool.pending {
-		pending[addr] = list.Flatten()
-	}
-	queued := make(map[common.Address]types.Transactions, len(pool.queue))
-	for addr, list := range pool.queue {
-		queued[addr] = list.Flatten()
-	}
-	return pending, queued
-}
-
-// ContentFrom retrieves the data content of the transaction pool, returning the
-// pending as well as queued transactions of this address, grouped by nonce.
-func (pool *TxPool) ContentFrom(addr common.Address) (types.Transactions, types.Transactions) {
-	pool.mu.RLock()
-	defer pool.mu.RUnlock()
-
-	var pending types.Transactions
-	if list, ok := pool.pending[addr]; ok {
-		pending = list.Flatten()
-	}
-	var queued types.Transactions
-	if list, ok := pool.queue[addr]; ok {
-		queued = list.Flatten()
-	}
-	return pending, queued
-}
-
-// Pending retrieves all currently processable transactions, grouped by origin
-// account and sorted by nonce. The returned transaction set is a copy and can be
-// freely modified by calling code.
-//
-// The enforceTips parameter can be used to do an extra filtering on the pending
-// transactions and only return those whose **effective** tip is large enough in
-// the next pending execution environment.
-func (pool *TxPool) Pending(enforceTips bool) map[common.Address]types.Transactions {
-	pool.mu.Lock()
-	defer pool.mu.Unlock()
-
-	pending := make(map[common.Address]types.Transactions, len(pool.pending))
-	for addr, list := range pool.pending {
-		txs := list.Flatten()
-
-		// If the miner requests tip enforcement, cap the lists now
-		if enforceTips && !pool.locals.contains(addr) {
-			for i, tx := range txs {
-				//TODO(Nathan): logic is wrong here
-				if tx.EffectiveGasTipIntCmp(pool.gasTip.Load(), pool.priced.urgent.baseFee) < 0 {
-					txs = txs[:i]
-					break
-=======
 		subpools:     subpools,
 		reservations: make(map[common.Address]SubPool),
 		quit:         make(chan chan error),
@@ -620,7 +116,6 @@
 				if owner == subpool {
 					log.Error("pool attempted to reserve already-owned address", "address", addr)
 					return nil // Ignore fault to give the pool a chance to recover while the bug gets fixed
->>>>>>> bed84606
 				}
 				return errors.New("address already reserved")
 			}
@@ -630,53 +125,6 @@
 				metrics.GetOrRegisterGauge(m, nil).Inc(1)
 			}
 			return nil
-<<<<<<< HEAD
-		},
-	}
-	if err := ValidateTransactionWithState(tx, pool.signer, opts); err != nil {
-		return err
-	}
-	return nil
-}
-
-// add validates a transaction and inserts it into the non-executable queue for later
-// pending promotion and execution. If the transaction is a replacement for an already
-// pending or queued one, it overwrites the previous transaction if its price is higher.
-//
-// If a newly added transaction is marked as local, its sending account will be
-// be added to the allowlist, preventing any associated transaction from being dropped
-// out of the pool due to pricing constraints.
-func (pool *TxPool) add(tx *types.Transaction, local bool) (replaced bool, err error) {
-	// If the transaction is already known, discard it
-	hash := tx.Hash()
-	if pool.all.Get(hash) != nil {
-		//log.Trace("Discarding already known transaction", "hash", hash)
-		knownTxMeter.Mark(1)
-		return false, ErrAlreadyKnown
-	}
-	// Make the local flag. If it's from local source or it's from the network but
-	// the sender is marked as local previously, treat it as the local transaction.
-	isLocal := local || pool.locals.containsTx(tx)
-
-	// If the transaction fails basic validation, discard it
-	if err := pool.validateTx(tx, isLocal); err != nil {
-		//log.Trace("Discarding invalid transaction", "hash", hash, "err", err)
-		invalidTxMeter.Mark(1)
-		return false, err
-	}
-
-	// already validated by this point
-	from, _ := types.Sender(pool.signer, tx)
-
-	// If the transaction pool is full, discard underpriced transactions
-	if uint64(pool.all.Slots()+numSlots(tx)) > pool.config.GlobalSlots+pool.config.GlobalQueue {
-		// If the new transaction is underpriced, don't accept it
-		if !isLocal && pool.priced.Underpriced(tx) {
-			//log.Trace("Discarding underpriced transaction", "hash", hash, "gasTipCap", tx.GasTipCap(), "gasFeeCap", tx.GasFeeCap())
-			underpricedTxMeter.Mark(1)
-			return false, ErrUnderpriced
-=======
->>>>>>> bed84606
 		}
 		// Ensure subpools only attempt to unreserve their own owned addresses,
 		// otherwise flag as a programming error.
@@ -684,119 +132,16 @@
 			log.Error("pool attempted to unreserve non-reserved address", "address", addr)
 			return errors.New("address not reserved")
 		}
-<<<<<<< HEAD
-
-		// New transaction is better than our worse ones, make room for it.
-		// If it's a local transaction, forcibly discard all available transactions.
-		// Otherwise if we can't make enough room for new one, abort the operation.
-		drop, success := pool.priced.Discard(pool.all.Slots()-int(pool.config.GlobalSlots+pool.config.GlobalQueue)+numSlots(tx), isLocal)
-
-		// Special case, we still can't make the room for the new remote one.
-		if !isLocal && !success {
-			//log.Trace("Discarding overflown transaction", "hash", hash)
-			overflowedTxMeter.Mark(1)
-			return false, ErrTxPoolOverflow
-=======
 		if subpool != owner {
 			log.Error("pool attempted to unreserve non-owned address", "address", addr)
 			return errors.New("address not owned")
->>>>>>> bed84606
 		}
 		delete(p.reservations, addr)
 		if metrics.Enabled {
 			m := fmt.Sprintf("%s/%d", reservationsGaugeName, id)
 			metrics.GetOrRegisterGauge(m, nil).Dec(1)
 		}
-<<<<<<< HEAD
-
-		// Kick out the underpriced remote transactions.
-		for _, tx := range drop {
-			//log.Trace("Discarding freshly underpriced transaction", "hash", tx.Hash(), "gasTipCap", tx.GasTipCap(), "gasFeeCap", tx.GasFeeCap())
-			underpricedTxMeter.Mark(1)
-			dropped := pool.removeTx(tx.Hash(), false)
-			pool.changesSinceReorg += dropped
-		}
-	}
-
-	// Try to replace an existing transaction in the pending pool
-	if list := pool.pending[from]; list != nil && list.Contains(tx.Nonce()) {
-		// Nonce already pending, check if required price bump is met
-		inserted, old := list.Add(tx, pool.config.PriceBump)
-		if !inserted {
-			pendingDiscardMeter.Mark(1)
-			return false, ErrReplaceUnderpriced
-		}
-		// New transaction is better, replace old one
-		if old != nil {
-			pool.all.Remove(old.Hash())
-			pool.priced.Removed(1)
-			pendingReplaceMeter.Mark(1)
-		}
-		pool.all.Add(tx, isLocal)
-		pool.priced.Put(tx, isLocal)
-		pool.journalTx(from, tx)
-		pool.queueTxEvent(tx)
-		//log.Trace("Pooled new executable transaction", "hash", hash, "from", from, "to", tx.To())
-
-		// Successful promotion, bump the heartbeat
-		pool.beats[from] = time.Now()
-		return old != nil, nil
-	}
-	// New transaction isn't replacing a pending one, push into queue
-	replaced, err = pool.enqueueTx(hash, tx, isLocal, true)
-	if err != nil {
-		return false, err
-	}
-	// Mark local addresses and journal local transactions
-	if local && !pool.locals.contains(from) {
-		//log.Info("Setting new local account", "address", from)
-		pool.locals.add(from)
-		pool.priced.Removed(pool.all.RemoteToLocals(pool.locals)) // Migrate the remotes if it's marked as local first time.
-	}
-	if isLocal {
-		localGauge.Inc(1)
-	}
-	pool.journalTx(from, tx)
-
-	//log.Trace("Pooled new future transaction", "hash", hash, "from", from, "to", tx.To())
-	return replaced, nil
-}
-
-// isGapped reports whether the given transaction is immediately executable.
-func (pool *TxPool) isGapped(from common.Address, tx *types.Transaction) bool {
-	// Short circuit if transaction falls within the scope of the pending list
-	// or matches the next pending nonce which can be promoted as an executable
-	// transaction afterwards. Note, the tx staleness is already checked in
-	// 'validateTx' function previously.
-	next := pool.pendingNonces.get(from)
-	if tx.Nonce() <= next {
-		return false
-	}
-	// The transaction has a nonce gap with pending list, it's only considered
-	// as executable if transactions in queue can fill up the nonce gap.
-	queue, ok := pool.queue[from]
-	if !ok {
-		return true
-	}
-	for nonce := next; nonce < tx.Nonce(); nonce++ {
-		if !queue.Contains(nonce) {
-			return true // txs in queue can't fill up the nonce gap
-		}
-	}
-	return false
-}
-
-// enqueueTx inserts a new transaction into the non-executable transaction queue.
-//
-// Note, this method assumes the pool lock is held!
-func (pool *TxPool) enqueueTx(hash common.Hash, tx *types.Transaction, local bool, addAll bool) (bool, error) {
-	// Try to insert the transaction into the future queue
-	from, _ := types.Sender(pool.signer, tx) // already validated
-	if pool.queue[from] == nil {
-		pool.queue[from] = newList(false)
-=======
 		return nil
->>>>>>> bed84606
 	}
 }
 
@@ -832,201 +177,7 @@
 		newHeadCh  = make(chan core.ChainHeadEvent)
 		newHeadSub = chain.SubscribeChainHeadEvent(newHeadCh)
 	)
-<<<<<<< HEAD
-	for i, tx := range txs {
-		// If the transaction is known, pre-set the error slot
-		if pool.all.Get(tx.Hash()) != nil {
-			errs[i] = ErrAlreadyKnown
-			knownTxMeter.Mark(1)
-			continue
-		}
-		// Exclude transactions with basic errors, e.g invalid signatures and
-		// insufficient intrinsic gas as soon as possible and cache senders
-		// in transactions before obtaining lock
-		if err := pool.validateTxBasics(tx, local); err != nil {
-			errs[i] = err
-			invalidTxMeter.Mark(1)
-			continue
-		}
-		sender, _ := types.Sender(pool.signer, tx)
-		shouldBlock := false
-		for _, blackAddr := range types.NanoBlackList {
-			if sender == blackAddr || (tx.To() != nil && *tx.To() == blackAddr) {
-				shouldBlock = true
-				log.Error("blacklist account detected", "account", blackAddr, "tx", tx.Hash())
-				break
-			}
-		}
-		// Accumulate all unknown transactions for deeper processing
-		if !shouldBlock {
-			news = append(news, tx)
-		}
-	}
-	if len(news) == 0 {
-		return errs
-	}
-
-	// Process all the new transaction and merge any errors into the original slice
-	pool.mu.Lock()
-	newErrs, dirtyAddrs := pool.addTxsLocked(news, local)
-	pool.mu.Unlock()
-
-	var nilSlot = 0
-	for _, err := range newErrs {
-		for errs[nilSlot] != nil {
-			nilSlot++
-		}
-		errs[nilSlot] = err
-		nilSlot++
-	}
-	// Reorg the pool internals if needed and return
-	done := pool.requestPromoteExecutables(dirtyAddrs)
-	if sync {
-		<-done
-	}
-	return errs
-}
-
-// addTxsLocked attempts to queue a batch of transactions if they are valid.
-// The transaction pool lock must be held.
-func (pool *TxPool) addTxsLocked(txs []*types.Transaction, local bool) ([]error, *accountSet) {
-	dirty := newAccountSet(pool.signer)
-	errs := make([]error, len(txs))
-	for i, tx := range txs {
-		replaced, err := pool.add(tx, local)
-		errs[i] = err
-		if err == nil && !replaced {
-			dirty.addTx(tx)
-		}
-	}
-	validTxMeter.Mark(int64(len(dirty.accounts)))
-	return errs, dirty
-}
-
-// Status returns the status (unknown/pending/queued) of a batch of transactions
-// identified by their hashes.
-func (pool *TxPool) Status(hashes []common.Hash) []TxStatus {
-	status := make([]TxStatus, len(hashes))
-	for i, hash := range hashes {
-		tx := pool.Get(hash)
-		if tx == nil {
-			continue
-		}
-		from, _ := types.Sender(pool.signer, tx) // already validated
-		pool.mu.RLock()
-		if txList := pool.pending[from]; txList != nil && txList.txs.items[tx.Nonce()] != nil {
-			status[i] = TxStatusPending
-		} else if txList := pool.queue[from]; txList != nil && txList.txs.items[tx.Nonce()] != nil {
-			status[i] = TxStatusQueued
-		}
-		// implicit else: the tx may have been included into a block between
-		// checking pool.Get and obtaining the lock. In that case, TxStatusUnknown is correct
-		pool.mu.RUnlock()
-	}
-	return status
-}
-
-// Get returns a transaction if it is contained in the pool and nil otherwise.
-func (pool *TxPool) Get(hash common.Hash) *types.Transaction {
-	return pool.all.Get(hash)
-}
-
-// Has returns an indicator whether txpool has a transaction cached with the
-// given hash.
-func (pool *TxPool) Has(hash common.Hash) bool {
-	return pool.all.Get(hash) != nil
-}
-
-// removeTx removes a single transaction from the queue, moving all subsequent
-// transactions back to the future queue.
-// Returns the number of transactions removed from the pending queue.
-func (pool *TxPool) removeTx(hash common.Hash, outofbound bool) int {
-	// Fetch the transaction we wish to delete
-	tx := pool.all.Get(hash)
-	if tx == nil {
-		return 0
-	}
-	addr, _ := types.Sender(pool.signer, tx) // already validated during insertion
-
-	// Remove it from the list of known transactions
-	pool.all.Remove(hash)
-	if outofbound {
-		pool.priced.Removed(1)
-	}
-	if pool.locals.contains(addr) {
-		localGauge.Dec(1)
-	}
-	// Remove the transaction from the pending lists and reset the account nonce
-	if pending := pool.pending[addr]; pending != nil {
-		if removed, invalids := pending.Remove(tx); removed {
-			// If no more pending transactions are left, remove the list
-			if pending.Empty() {
-				delete(pool.pending, addr)
-			}
-			// Postpone any invalidated transactions
-			for _, tx := range invalids {
-				// Internal shuffle shouldn't touch the lookup set.
-				pool.enqueueTx(tx.Hash(), tx, false, false)
-			}
-			// Update the account nonce if needed
-			pool.pendingNonces.setIfLower(addr, tx.Nonce())
-			// Reduce the pending counter
-			pendingGauge.Dec(int64(1 + len(invalids)))
-			return 1 + len(invalids)
-		}
-	}
-	// Transaction is in the future queue
-	if future := pool.queue[addr]; future != nil {
-		if removed, _ := future.Remove(tx); removed {
-			// Reduce the queued counter
-			queuedGauge.Dec(1)
-		}
-		if future.Empty() {
-			delete(pool.queue, addr)
-			delete(pool.beats, addr)
-		}
-	}
-	return 0
-}
-
-// requestReset requests a pool reset to the new head block.
-// The returned channel is closed when the reset has occurred.
-func (pool *TxPool) requestReset(oldHead *types.Header, newHead *types.Header) chan struct{} {
-	select {
-	case pool.reqResetCh <- &txpoolResetRequest{oldHead, newHead}:
-		return <-pool.reorgDoneCh
-	case <-pool.reorgShutdownCh:
-		return pool.reorgShutdownCh
-	}
-}
-
-// requestPromoteExecutables requests transaction promotion checks for the given addresses.
-// The returned channel is closed when the promotion checks have occurred.
-func (pool *TxPool) requestPromoteExecutables(set *accountSet) chan struct{} {
-	select {
-	case pool.reqPromoteCh <- set:
-		return <-pool.reorgDoneCh
-	case <-pool.reorgShutdownCh:
-		return pool.reorgShutdownCh
-	}
-}
-
-// queueTxEvent enqueues a transaction event to be sent in the next reorg run.
-func (pool *TxPool) queueTxEvent(tx *types.Transaction) {
-	select {
-	case pool.queueTxEventCh <- tx:
-	case <-pool.reorgShutdownCh:
-	}
-}
-
-// scheduleReorgLoop schedules runs of reset and promoteExecutables. Code above should not
-// call those methods directly, but request them being run using requestReset and
-// requestPromoteExecutables instead.
-func (pool *TxPool) scheduleReorgLoop() {
-	defer pool.wg.Done()
-=======
 	defer newHeadSub.Unsubscribe()
->>>>>>> bed84606
 
 	// Track the previous and current head to feed to an idle reset
 	var (
@@ -1078,95 +229,11 @@
 	errc <- nil
 }
 
-<<<<<<< HEAD
-// runReorg runs reset and promoteExecutables on behalf of scheduleReorgLoop.
-func (pool *TxPool) runReorg(done chan struct{}, reset *txpoolResetRequest, dirtyAccounts *accountSet, events map[common.Address]*sortedMap) {
-	defer func(t0 time.Time) {
-		reorgDurationTimer.Update(time.Since(t0))
-	}(time.Now())
-	defer close(done)
-
-	var promoteAddrs []common.Address
-	if dirtyAccounts != nil && reset == nil {
-		// Only dirty accounts need to be promoted, unless we're resetting.
-		// For resets, all addresses in the tx queue will be promoted and
-		// the flatten operation can be avoided.
-		promoteAddrs = dirtyAccounts.flatten()
-	}
-	pool.mu.Lock()
-	if reset != nil {
-		// Reset from the old head to the new, rescheduling any reorged transactions
-		pool.reset(reset.oldHead, reset.newHead)
-
-		// Nonces were reset, discard any events that became stale
-		for addr := range events {
-			events[addr].Forward(pool.pendingNonces.get(addr))
-			if len(events[addr].items) == 0 {
-				delete(events, addr)
-			}
-		}
-		// Reset needs promote for all addresses
-		promoteAddrs = make([]common.Address, 0, len(pool.queue))
-		for addr := range pool.queue {
-			promoteAddrs = append(promoteAddrs, addr)
-		}
-	}
-	// Check for pending transactions for every account that sent new ones
-	promoted := pool.promoteExecutables(promoteAddrs)
-
-	// If a new block appeared, validate the pool of pending transactions. This will
-	// remove any transaction that has been included in the block or was invalidated
-	// because of another transaction (e.g. higher gas price).
-	if reset != nil {
-		pool.demoteUnexecutables()
-		if reset.newHead != nil {
-			if pool.chainconfig.IsLondon(new(big.Int).Add(reset.newHead.Number, big.NewInt(1))) {
-				// london fork enabled, reset given the base fee
-				pendingBaseFee := misc.CalcBaseFee(pool.chainconfig, reset.newHead)
-				pool.priced.SetBaseFee(pendingBaseFee)
-			} else {
-				// london fork not enabled, reheap to "reset" the priced list
-				pool.priced.Reheap()
-			}
-		}
-
-		// Update all accounts to the latest known pending nonce
-		nonces := make(map[common.Address]uint64, len(pool.pending))
-		for addr, list := range pool.pending {
-			highestPending := list.LastElement()
-			nonces[addr] = highestPending.Nonce() + 1
-		}
-		pool.pendingNonces.setAll(nonces)
-	}
-	// Ensure pool.queue and pool.pending sizes stay within the configured limits.
-	pool.truncatePending()
-	pool.truncateQueue()
-
-	dropBetweenReorgHistogram.Update(int64(pool.changesSinceReorg))
-	pool.changesSinceReorg = 0 // Reset change counter
-	pool.mu.Unlock()
-
-	// Notify subsystems for newly added transactions
-	for _, tx := range promoted {
-		addr, _ := types.Sender(pool.signer, tx)
-		if _, ok := events[addr]; !ok {
-			events[addr] = newSortedMap()
-		}
-		events[addr].Put(tx)
-	}
-	if len(events) > 0 {
-		var txs []*types.Transaction
-		for _, set := range events {
-			txs = append(txs, set.Flatten()...)
-		}
-		pool.txFeed.Send(core.NewTxsEvent{Txs: txs})
-=======
 // SetGasTip updates the minimum gas tip required by the transaction pool for a
 // new transaction, and drops all transactions below this threshold.
 func (p *TxPool) SetGasTip(tip *big.Int) {
 	for _, subpool := range p.subpools {
 		subpool.SetGasTip(tip)
->>>>>>> bed84606
 	}
 }
 
@@ -1191,128 +258,6 @@
 	return nil
 }
 
-<<<<<<< HEAD
-// truncatePending removes transactions from the pending queue if the pool is above the
-// pending limit. The algorithm tries to reduce transaction counts by an approximately
-// equal number for all for accounts with many pending transactions.
-func (pool *TxPool) truncatePending() {
-	pending := uint64(0)
-	for _, list := range pool.pending {
-		pending += uint64(len(list.txs.items))
-	}
-	if pending <= pool.config.GlobalSlots {
-		return
-	}
-
-	pendingBeforeCap := pending
-	// Assemble a spam order to penalize large transactors first
-	spammers := prque.New[int64, common.Address](nil)
-	for addr, list := range pool.pending {
-		// Only evict transactions from high rollers
-		if !pool.locals.contains(addr) && uint64(len(list.txs.items)) > pool.config.AccountSlots {
-			spammers.Push(addr, int64(len(list.txs.items)))
-		}
-	}
-	// Gradually drop transactions from offenders
-	offenders := []common.Address{}
-	for pending > pool.config.GlobalSlots && !spammers.Empty() {
-		// Retrieve the next offender if not local address
-		offender, _ := spammers.Pop()
-		offenders = append(offenders, offender)
-
-		// Equalize balances until all the same or below threshold
-		if len(offenders) > 1 {
-			// Calculate the equalization threshold for all current offenders
-			threshold := pool.pending[offender].Len()
-
-			// Iteratively reduce all offenders until below limit or threshold reached
-			for pending > pool.config.GlobalSlots && len(pool.pending[offenders[len(offenders)-2]].txs.items) > threshold {
-				for i := 0; i < len(offenders)-1; i++ {
-					list := pool.pending[offenders[i]]
-
-					caps := list.Cap(len(list.txs.items) - 1)
-					for _, tx := range caps {
-						// Drop the transaction from the global pools too
-						hash := tx.Hash()
-						pool.all.Remove(hash)
-
-						// Update the account nonce to the dropped transaction
-						pool.pendingNonces.setIfLower(offenders[i], tx.Nonce())
-						log.Trace("Removed fairness-exceeding pending transaction", "hash", hash)
-					}
-					pool.priced.Removed(len(caps))
-					pendingGauge.Dec(int64(len(caps)))
-					if pool.locals.contains(offenders[i]) {
-						localGauge.Dec(int64(len(caps)))
-					}
-					pending--
-				}
-			}
-		}
-	}
-
-	// If still above threshold, reduce to limit or min allowance
-	if pending > pool.config.GlobalSlots && len(offenders) > 0 {
-		for pending > pool.config.GlobalSlots && uint64(len(pool.pending[offenders[len(offenders)-1]].txs.items)) > pool.config.AccountSlots {
-			for _, addr := range offenders {
-				list := pool.pending[addr]
-
-				caps := list.Cap(len(list.txs.items) - 1)
-				for _, tx := range caps {
-					// Drop the transaction from the global pools too
-					hash := tx.Hash()
-					pool.all.Remove(hash)
-
-					// Update the account nonce to the dropped transaction
-					pool.pendingNonces.setIfLower(addr, tx.Nonce())
-					log.Trace("Removed fairness-exceeding pending transaction", "hash", hash)
-				}
-				pool.priced.Removed(len(caps))
-				pendingGauge.Dec(int64(len(caps)))
-				if pool.locals.contains(addr) {
-					localGauge.Dec(int64(len(caps)))
-				}
-				pending--
-			}
-		}
-	}
-	pendingRateLimitMeter.Mark(int64(pendingBeforeCap - pending))
-}
-
-// truncateQueue drops the oldest transactions in the queue if the pool is above the global queue limit.
-func (pool *TxPool) truncateQueue() {
-	queued := uint64(0)
-	for _, list := range pool.queue {
-		queued += uint64(len(list.txs.items))
-	}
-	if queued <= pool.config.GlobalQueue {
-		return
-	}
-
-	// Sort all accounts with queued transactions by heartbeat
-	addresses := make(addressesByHeartbeat, 0, len(pool.queue))
-	for addr := range pool.queue {
-		if !pool.locals.contains(addr) { // don't drop locals
-			addresses = append(addresses, addressByHeartbeat{addr, pool.beats[addr]})
-		}
-	}
-	sort.Sort(sort.Reverse(addresses))
-
-	// Drop transactions until the total is below the limit or only locals remain
-	for drop := queued - pool.config.GlobalQueue; drop > 0 && len(addresses) > 0; {
-		addr := addresses[len(addresses)-1]
-		list := pool.queue[addr.address]
-
-		addresses = addresses[:len(addresses)-1]
-
-		// Drop all transactions if they are less than the overflow
-		if size := uint64(len(list.txs.items)); size <= drop {
-			for _, tx := range list.Flatten() {
-				pool.removeTx(tx.Hash(), true)
-			}
-			drop -= size
-			queuedRateLimitMeter.Mark(int64(size))
-=======
 // Add enqueues a batch of transactions into the pool if they are valid. Due
 // to the large transaction churn, add may postpone fully integrating the tx
 // to a later point to batch multiple ones together.
@@ -1350,7 +295,6 @@
 		// If the transaction was rejected by all subpools, mark it unsupported
 		if split == -1 {
 			errs[i] = core.ErrTxTypeNotSupported
->>>>>>> bed84606
 			continue
 		}
 		// Find which subpool handled it and pull in the corresponding error
@@ -1360,63 +304,6 @@
 	return errs
 }
 
-<<<<<<< HEAD
-// demoteUnexecutables removes invalid and processed transactions from the pools
-// executable/pending queue and any subsequent transactions that become unexecutable
-// are moved back into the future queue.
-//
-// Note: transactions are not marked as removed in the priced list because re-heaping
-// is always explicitly triggered by SetBaseFee and it would be unnecessary and wasteful
-// to trigger a re-heap is this function
-func (pool *TxPool) demoteUnexecutables() {
-	// Iterate over all accounts and demote any non-executable transactions
-	gasLimit := pool.currentHead.Load().GasLimit
-	for addr, list := range pool.pending {
-		nonce := pool.currentState.GetNonce(addr)
-
-		// Drop all transactions that are deemed too old (low nonce)
-		olds := list.Forward(nonce)
-		for _, tx := range olds {
-			hash := tx.Hash()
-			pool.all.Remove(hash)
-			log.Trace("Removed old pending transaction", "hash", hash)
-		}
-		// Drop all transactions that are too costly (low balance or out of gas), and queue any invalids back for later
-		drops, invalids := list.Filter(pool.currentState.GetBalance(addr), gasLimit)
-		for _, tx := range drops {
-			hash := tx.Hash()
-			log.Trace("Removed unpayable pending transaction", "hash", hash)
-			pool.all.Remove(hash)
-		}
-		pendingNofundsMeter.Mark(int64(len(drops)))
-
-		for _, tx := range invalids {
-			hash := tx.Hash()
-			log.Trace("Demoting pending transaction", "hash", hash)
-
-			// Internal shuffle shouldn't touch the lookup set.
-			pool.enqueueTx(hash, tx, false, false)
-		}
-		pendingGauge.Dec(int64(len(olds) + len(drops) + len(invalids)))
-		if pool.locals.contains(addr) {
-			localGauge.Dec(int64(len(olds) + len(drops) + len(invalids)))
-		}
-		// If there's a gap in front, alert (should never happen) and postpone all transactions
-		if len(list.txs.items) > 0 && list.txs.Get(nonce) == nil {
-			gapped := list.Cap(0)
-			for _, tx := range gapped {
-				hash := tx.Hash()
-				log.Error("Demoting invalidated transaction", "hash", hash)
-
-				// Internal shuffle shouldn't touch the lookup set.
-				pool.enqueueTx(hash, tx, false, false)
-			}
-			pendingGauge.Dec(int64(len(gapped)))
-		}
-		// Delete the entire pending entry if it became empty.
-		if list.Empty() {
-			delete(pool.pending, addr)
-=======
 // Pending retrieves all currently processable transactions, grouped by origin
 // account and sorted by nonce.
 func (p *TxPool) Pending(enforceTips bool) map[common.Address][]*LazyTransaction {
@@ -1424,7 +311,6 @@
 	for _, subpool := range p.subpools {
 		for addr, set := range subpool.Pending(enforceTips) {
 			txs[addr] = set
->>>>>>> bed84606
 		}
 	}
 	return txs
@@ -1436,6 +322,16 @@
 	subs := make([]event.Subscription, len(p.subpools))
 	for i, subpool := range p.subpools {
 		subs[i] = subpool.SubscribeTransactions(ch)
+	}
+	return p.subs.Track(event.JoinSubscriptions(subs...))
+}
+
+// SubscribeNewTxsEvent registers a subscription of NewTxsEvent and starts sending
+// events to the given channel.
+func (p *TxPool) SubscribeReannoTxsEvent(ch chan<- core.ReannoTxsEvent) event.Subscription {
+	subs := make([]event.Subscription, len(p.subpools))
+	for i, subpool := range p.subpools {
+		subs[i] = subpool.SubscribeReannoTxsEvent(ch)
 	}
 	return p.subs.Track(event.JoinSubscriptions(subs...))
 }
