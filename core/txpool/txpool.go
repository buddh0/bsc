--- conflicted
+++ resolved
@@ -318,37 +318,28 @@
 	return txs
 }
 
-<<<<<<< HEAD
-// SubscribeNewTxsEvent registers a subscription of NewTxsEvent and starts sending
-// events to the given channel.
-func (p *TxPool) SubscribeNewTxsEvent(ch chan<- core.NewTxsEvent) event.Subscription {
-	subs := make([]event.Subscription, 0, len(p.subpools))
-	for _, subpool := range p.subpools {
-		sub := subpool.SubscribeTransactions(ch)
-		if sub != nil { // sub will be nil when subpool have been shut down
-			subs = append(subs, sub)
-		}
-	}
-	return p.subs.Track(event.JoinSubscriptions(subs...))
-}
-
-// SubscribeNewTxsEvent registers a subscription of NewTxsEvent and starts sending
-// events to the given channel.
-func (p *TxPool) SubscribeReannoTxsEvent(ch chan<- core.ReannoTxsEvent) event.Subscription {
-	subs := make([]event.Subscription, 0, len(p.subpools))
-	for _, subpool := range p.subpools {
-		sub := subpool.SubscribeReannoTxsEvent(ch)
-		if sub != nil { // sub will be nil when subpool have been shut down
-			subs = append(subs, sub)
-		}
-=======
 // SubscribeTransactions registers a subscription for new transaction events,
 // supporting feeding only newly seen or also resurrected transactions.
 func (p *TxPool) SubscribeTransactions(ch chan<- core.NewTxsEvent, reorgs bool) event.Subscription {
 	subs := make([]event.Subscription, len(p.subpools))
-	for i, subpool := range p.subpools {
-		subs[i] = subpool.SubscribeTransactions(ch, reorgs)
->>>>>>> 916d6a44
+	for _, subpool := range p.subpools {
+		sub := subpool.SubscribeTransactions(ch, reorgs)
+		if sub != nil { // sub will be nil when subpool have been shut down
+			subs = append(subs, sub)
+		}
+	}
+	return p.subs.Track(event.JoinSubscriptions(subs...))
+}
+
+// SubscribeReannoTxsEvent registers a subscription of ReannoTxsEvent and starts sending
+// events to the given channel.
+func (p *TxPool) SubscribeReannoTxsEvent(ch chan<- core.ReannoTxsEvent) event.Subscription {
+	subs := make([]event.Subscription, 0, len(p.subpools))
+	for _, subpool := range p.subpools {
+		sub := subpool.SubscribeReannoTxsEvent(ch)
+		if sub != nil { // sub will be nil when subpool have been shut down
+			subs = append(subs, sub)
+		}
 	}
 	return p.subs.Track(event.JoinSubscriptions(subs...))
 }
