--- conflicted
+++ resolved
@@ -246,26 +246,15 @@
 // current state) and future transactions. Transactions move between those
 // two states over time as they are received and processed.
 type TxPool struct {
-<<<<<<< HEAD
 	config       Config
 	chainconfig  *params.ChainConfig
 	chain        blockChain
-	gasPrice     *big.Int
+	gasTip       atomic.Pointer[big.Int]
 	txFeed       event.Feed
 	reannoTxFeed event.Feed // Event feed for announcing transactions again
 	scope        event.SubscriptionScope
 	signer       types.Signer
 	mu           sync.RWMutex
-=======
-	config      Config
-	chainconfig *params.ChainConfig
-	chain       blockChain
-	gasTip      atomic.Pointer[big.Int]
-	txFeed      event.Feed
-	scope       event.SubscriptionScope
-	signer      types.Signer
-	mu          sync.RWMutex
->>>>>>> 604da5c8
 
 	currentHead   atomic.Pointer[types.Header] // Current head of the blockchain
 	currentState  *state.StateDB               // Current state in the blockchain head
@@ -483,25 +472,13 @@
 	return pool.scope.Track(pool.txFeed.Subscribe(ch))
 }
 
-<<<<<<< HEAD
 // SubscribeReannoTxsEvent registers a subscription of ReannoTxsEvent and
 // starts sending event to the given channel.
 func (pool *TxPool) SubscribeReannoTxsEvent(ch chan<- core.ReannoTxsEvent) event.Subscription {
 	return pool.scope.Track(pool.reannoTxFeed.Subscribe(ch))
 }
 
-// GasPrice returns the current gas price enforced by the transaction pool.
-func (pool *TxPool) GasPrice() *big.Int {
-	pool.mu.RLock()
-	defer pool.mu.RUnlock()
-
-	return new(big.Int).Set(pool.gasPrice)
-}
-
-// SetGasPrice updates the minimum price required by the transaction pool for a
-=======
 // SetGasTip updates the minimum gas tip required by the transaction pool for a
->>>>>>> 604da5c8
 // new transaction, and drops all transactions below this threshold.
 func (pool *TxPool) SetGasTip(tip *big.Int) {
 	pool.mu.Lock()
