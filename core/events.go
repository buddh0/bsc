// Copyright 2014 The go-ethereum Authors
// This file is part of the go-ethereum library.
//
// The go-ethereum library is free software: you can redistribute it and/or modify
// it under the terms of the GNU Lesser General Public License as published by
// the Free Software Foundation, either version 3 of the License, or
// (at your option) any later version.
//
// The go-ethereum library is distributed in the hope that it will be useful,
// but WITHOUT ANY WARRANTY; without even the implied warranty of
// MERCHANTABILITY or FITNESS FOR A PARTICULAR PURPOSE. See the
// GNU Lesser General Public License for more details.
//
// You should have received a copy of the GNU Lesser General Public License
// along with the go-ethereum library. If not, see <http://www.gnu.org/licenses/>.

package core

import (
	"github.com/ethereum/go-ethereum/core/types"
)

// NewTxsEvent is posted when a batch of transactions enters the transaction pool.
type NewTxsEvent struct{ Txs []*types.Transaction }

<<<<<<< HEAD
// ReannoTxsEvent is posted when a batch of local pending transactions exceed a specified duration.
type ReannoTxsEvent struct{ Txs []*types.Transaction }

// NewMinedBlockEvent is posted when a block has been imported.
type NewMinedBlockEvent struct{ Block *types.Block }

=======
>>>>>>> 293a300d
// RemovedLogsEvent is posted when a reorg happens
type RemovedLogsEvent struct{ Logs []*types.Log }

// NewVoteEvent is posted when a batch of votes enters the vote pool.
type NewVoteEvent struct{ Vote *types.VoteEnvelope }

// FinalizedHeaderEvent is posted when a finalized header is reached.
type FinalizedHeaderEvent struct{ Header *types.Header }

type ChainEvent struct {
	Header *types.Header
}

<<<<<<< HEAD
type ChainHeadEvent struct{ Block *types.Block }

type HighestVerifiedBlockEvent struct{ Header *types.Header }
=======
type ChainHeadEvent struct {
	Header *types.Header
}
>>>>>>> 293a300d
<|MERGE_RESOLUTION|>--- conflicted
+++ resolved
@@ -23,15 +23,12 @@
 // NewTxsEvent is posted when a batch of transactions enters the transaction pool.
 type NewTxsEvent struct{ Txs []*types.Transaction }
 
-<<<<<<< HEAD
 // ReannoTxsEvent is posted when a batch of local pending transactions exceed a specified duration.
 type ReannoTxsEvent struct{ Txs []*types.Transaction }
 
 // NewMinedBlockEvent is posted when a block has been imported.
 type NewMinedBlockEvent struct{ Block *types.Block }
 
-=======
->>>>>>> 293a300d
 // RemovedLogsEvent is posted when a reorg happens
 type RemovedLogsEvent struct{ Logs []*types.Log }
 
@@ -45,12 +42,8 @@
 	Header *types.Header
 }
 
-<<<<<<< HEAD
-type ChainHeadEvent struct{ Block *types.Block }
-
-type HighestVerifiedBlockEvent struct{ Header *types.Header }
-=======
 type ChainHeadEvent struct {
 	Header *types.Header
 }
->>>>>>> 293a300d
+
+type HighestVerifiedBlockEvent struct{ Header *types.Header }