// Copyright 2017 The go-ethereum Authors
// This file is part of the go-ethereum library.
//
// The go-ethereum library is free software: you can redistribute it and/or modify
// it under the terms of the GNU Lesser General Public License as published by
// the Free Software Foundation, either version 3 of the License, or
// (at your option) any later version.
//
// The go-ethereum library is distributed in the hope that it will be useful,
// but WITHOUT ANY WARRANTY; without even the implied warranty of
// MERCHANTABILITY or FITNESS FOR A PARTICULAR PURPOSE. See the
// GNU Lesser General Public License for more details.
//
// You should have received a copy of the GNU Lesser General Public License
// along with the go-ethereum library. If not, see <http://www.gnu.org/licenses/>.

package core

import (
	"encoding/json"
	"math/big"
	"reflect"
	"testing"

	"github.com/davecgh/go-spew/spew"
	"github.com/ethereum/go-ethereum/common"
	"github.com/ethereum/go-ethereum/consensus/ethash"
	"github.com/ethereum/go-ethereum/core/rawdb"
	"github.com/ethereum/go-ethereum/core/vm"
	"github.com/ethereum/go-ethereum/ethdb"
	"github.com/ethereum/go-ethereum/params"
	"github.com/ethereum/go-ethereum/trie"
	"github.com/ethereum/go-ethereum/trie/triedb/pathdb"
)

<<<<<<< HEAD
func TestSetupGenesis(t *testing.T) {
	testSetupGenesis(t, rawdb.HashScheme)
	testSetupGenesis(t, rawdb.PathScheme)
}

=======
func TestInvalidCliqueConfig(t *testing.T) {
	block := DefaultGoerliGenesisBlock()
	block.ExtraData = []byte{}
	db := rawdb.NewMemoryDatabase()
	if _, err := block.Commit(db, trie.NewDatabase(db, nil)); err == nil {
		t.Fatal("Expected error on invalid clique config")
	}
}

func TestSetupGenesis(t *testing.T) {
	testSetupGenesis(t, rawdb.HashScheme)
	testSetupGenesis(t, rawdb.PathScheme)
}

>>>>>>> 3f40e65c
func testSetupGenesis(t *testing.T, scheme string) {
	var (
		customghash = common.HexToHash("0x89c99d90b79719238d2645c7642f2c9295246e80775b38cfd162b696817fbd50")
		customg     = Genesis{
			Config: &params.ChainConfig{HomesteadBlock: big.NewInt(3)},
			Alloc: GenesisAlloc{
				{1}: {Balance: big.NewInt(1), Storage: map[common.Hash]common.Hash{{1}: {1}}},
			},
		}
		oldcustomg = customg
	)
	oldcustomg.Config = &params.ChainConfig{HomesteadBlock: big.NewInt(2)}

	tests := []struct {
		name       string
		fn         func(ethdb.Database) (*params.ChainConfig, common.Hash, error)
		wantConfig *params.ChainConfig
		wantHash   common.Hash
		wantErr    error
	}{
		{
			name: "genesis without ChainConfig",
			fn: func(db ethdb.Database) (*params.ChainConfig, common.Hash, error) {
				return SetupGenesisBlock(db, trie.NewDatabase(db, newDbConfig(scheme)), new(Genesis))
			},
			wantErr:    errGenesisNoConfig,
			wantConfig: params.AllEthashProtocolChanges,
		},
		{
			name: "no block in DB, genesis == nil",
			fn: func(db ethdb.Database) (*params.ChainConfig, common.Hash, error) {
				return SetupGenesisBlock(db, trie.NewDatabase(db, newDbConfig(scheme)), nil)
			},
			wantHash:   params.BSCGenesisHash,
			wantConfig: params.BSCChainConfig,
		},
		{
			name: "mainnet block in DB, genesis == nil",
			fn: func(db ethdb.Database) (*params.ChainConfig, common.Hash, error) {
				DefaultGenesisBlock().MustCommit(db, trie.NewDatabase(db, newDbConfig(scheme)))
				return SetupGenesisBlock(db, trie.NewDatabase(db, newDbConfig(scheme)), nil)
			},
			wantHash:   params.MainnetGenesisHash,
			wantConfig: params.MainnetChainConfig,
		},
		{
			name: "custom block in DB, genesis == nil",
			fn: func(db ethdb.Database) (*params.ChainConfig, common.Hash, error) {
				tdb := trie.NewDatabase(db, newDbConfig(scheme))
				customg.Commit(db, tdb)
				return SetupGenesisBlock(db, tdb, nil)
			},
			wantHash:   customghash,
			wantConfig: customg.Config,
		},
		{
<<<<<<< HEAD
=======
			name: "custom block in DB, genesis == goerli",
			fn: func(db ethdb.Database) (*params.ChainConfig, common.Hash, error) {
				tdb := trie.NewDatabase(db, newDbConfig(scheme))
				customg.Commit(db, tdb)
				return SetupGenesisBlock(db, tdb, DefaultGoerliGenesisBlock())
			},
			wantErr:    &GenesisMismatchError{Stored: customghash, New: params.GoerliGenesisHash},
			wantHash:   params.GoerliGenesisHash,
			wantConfig: params.GoerliChainConfig,
		},
		{
>>>>>>> 3f40e65c
			name: "compatible config in DB",
			fn: func(db ethdb.Database) (*params.ChainConfig, common.Hash, error) {
				tdb := trie.NewDatabase(db, newDbConfig(scheme))
				oldcustomg.Commit(db, tdb)
				return SetupGenesisBlock(db, tdb, &customg)
			},
			wantHash:   customghash,
			wantConfig: customg.Config,
		},
		{
			name: "incompatible config in DB",
			fn: func(db ethdb.Database) (*params.ChainConfig, common.Hash, error) {
				// Commit the 'old' genesis block with Homestead transition at #2.
				// Advance to block #4, past the homestead transition block of customg.
				tdb := trie.NewDatabase(db, newDbConfig(scheme))
				oldcustomg.Commit(db, tdb)

				bc, _ := NewBlockChain(db, DefaultCacheConfigWithScheme(scheme), &oldcustomg, nil, ethash.NewFullFaker(), vm.Config{}, nil, nil)
				defer bc.Stop()

				_, blocks, _ := GenerateChainWithGenesis(&oldcustomg, ethash.NewFaker(), 4, nil)
				bc.InsertChain(blocks)

				// This should return a compatibility error.
				return SetupGenesisBlock(db, tdb, &customg)
			},
			wantHash:   customghash,
			wantConfig: customg.Config,
			wantErr: &params.ConfigCompatError{
				What:          "Homestead fork block",
				StoredBlock:   big.NewInt(2),
				NewBlock:      big.NewInt(3),
				RewindToBlock: 1,
			},
		},
	}

	for _, test := range tests {
		db := rawdb.NewMemoryDatabase()
		config, hash, err := test.fn(db)
		// Check the return values.
		if !reflect.DeepEqual(err, test.wantErr) {
			spew := spew.ConfigState{DisablePointerAddresses: true, DisableCapacities: true}
			t.Errorf("%s: returned error %#v, want %#v", test.name, spew.NewFormatter(err), spew.NewFormatter(test.wantErr))
		}
		if !reflect.DeepEqual(config, test.wantConfig) {
			t.Errorf("%s:\nreturned %v\nwant     %v", test.name, config, test.wantConfig)
		}
		if hash != test.wantHash {
			t.Errorf("%s: returned hash %s, want %s", test.name, hash.Hex(), test.wantHash.Hex())
		} else if err == nil {
			// Check database content.
			stored := rawdb.ReadBlock(db, test.wantHash, 0)
			if stored.Hash() != test.wantHash {
				t.Errorf("%s: block in DB has hash %s, want %s", test.name, stored.Hash(), test.wantHash)
			}
		}
	}
}

// TestGenesisHashes checks the congruity of default genesis data to
// corresponding hardcoded genesis hash values.
func TestGenesisHashes(t *testing.T) {
	for i, c := range []struct {
		genesis *Genesis
		want    common.Hash
	}{
		{DefaultGenesisBlock(), params.MainnetGenesisHash},
	} {
		// Test via MustCommit
		db := rawdb.NewMemoryDatabase()
		if have := c.genesis.MustCommit(db, trie.NewDatabase(db, trie.HashDefaults)).Hash(); have != c.want {
			t.Errorf("case: %d a), want: %s, got: %s", i, c.want.Hex(), have.Hex())
		}
		// Test via ToBlock
		if have := c.genesis.ToBlock().Hash(); have != c.want {
			t.Errorf("case: %d a), want: %s, got: %s", i, c.want.Hex(), have.Hex())
		}
	}
}

func TestGenesis_Commit(t *testing.T) {
	genesis := &Genesis{
		BaseFee: big.NewInt(params.InitialBaseFee),
		Config:  params.TestChainConfig,
		// difficulty is nil
	}

	db := rawdb.NewMemoryDatabase()
	genesisBlock := genesis.MustCommit(db, trie.NewDatabase(db, trie.HashDefaults))

	if genesis.Difficulty != nil {
		t.Fatalf("assumption wrong")
	}

	// This value should have been set as default in the ToBlock method.
	if genesisBlock.Difficulty().Cmp(params.GenesisDifficulty) != 0 {
		t.Errorf("assumption wrong: want: %d, got: %v", params.GenesisDifficulty, genesisBlock.Difficulty())
	}

	// Expect the stored total difficulty to be the difficulty of the genesis block.
	stored := rawdb.ReadTd(db, genesisBlock.Hash(), genesisBlock.NumberU64())

	if stored.Cmp(genesisBlock.Difficulty()) != 0 {
		t.Errorf("inequal difficulty; stored: %v, genesisBlock: %v", stored, genesisBlock.Difficulty())
	}
}

func TestReadWriteGenesisAlloc(t *testing.T) {
	var (
		db    = rawdb.NewMemoryDatabase()
		alloc = &GenesisAlloc{
			{1}: {Balance: big.NewInt(1), Storage: map[common.Hash]common.Hash{{1}: {1}}},
			{2}: {Balance: big.NewInt(2), Storage: map[common.Hash]common.Hash{{2}: {2}}},
		}
		hash, _ = alloc.deriveHash()
	)
	blob, _ := json.Marshal(alloc)
	rawdb.WriteGenesisStateSpec(db, hash, blob)

	var reload GenesisAlloc
	err := reload.UnmarshalJSON(rawdb.ReadGenesisStateSpec(db, hash))
	if err != nil {
		t.Fatalf("Failed to load genesis state %v", err)
	}
	if len(reload) != len(*alloc) {
		t.Fatal("Unexpected genesis allocation")
	}
	for addr, account := range reload {
		want, ok := (*alloc)[addr]
		if !ok {
			t.Fatal("Account is not found")
		}
		if !reflect.DeepEqual(want, account) {
			t.Fatal("Unexpected account")
		}
	}
}

<<<<<<< HEAD
func TestConfigOrDefault(t *testing.T) {
	defaultGenesis := DefaultGenesisBlock()
	if defaultGenesis.Config.PlanckBlock != nil {
		t.Errorf("initial config should have PlanckBlock = nil, but instead PlanckBlock = %v", defaultGenesis.Config.PlanckBlock)
	}
	gHash := params.BSCGenesisHash
	config := defaultGenesis.configOrDefault(gHash)

	if config.ChainID.Cmp(params.BSCChainConfig.ChainID) != 0 {
		t.Errorf("ChainID of resulting config should be %v, but is %v instead", params.BSCChainConfig.ChainID, config.ChainID)
	}

	if config.HomesteadBlock.Cmp(params.BSCChainConfig.HomesteadBlock) != 0 {
		t.Errorf("resulting config should have HomesteadBlock = %v, but instead is %v", params.BSCChainConfig, config.HomesteadBlock)
	}

	if config.PlanckBlock == nil {
		t.Errorf("resulting config should have PlanckBlock = %v , but instead is nil", params.BSCChainConfig.PlanckBlock)
	}

	if config.PlanckBlock.Cmp(params.BSCChainConfig.PlanckBlock) != 0 {
		t.Errorf("resulting config should have PlanckBlock = %v , but instead is %v", params.BSCChainConfig.PlanckBlock, config.PlanckBlock)
	}
}

=======
>>>>>>> 3f40e65c
func newDbConfig(scheme string) *trie.Config {
	if scheme == rawdb.HashScheme {
		return trie.HashDefaults
	}
	return &trie.Config{PathDB: pathdb.Defaults}
}<|MERGE_RESOLUTION|>--- conflicted
+++ resolved
@@ -33,28 +33,11 @@
 	"github.com/ethereum/go-ethereum/trie/triedb/pathdb"
 )
 
-<<<<<<< HEAD
 func TestSetupGenesis(t *testing.T) {
 	testSetupGenesis(t, rawdb.HashScheme)
 	testSetupGenesis(t, rawdb.PathScheme)
 }
 
-=======
-func TestInvalidCliqueConfig(t *testing.T) {
-	block := DefaultGoerliGenesisBlock()
-	block.ExtraData = []byte{}
-	db := rawdb.NewMemoryDatabase()
-	if _, err := block.Commit(db, trie.NewDatabase(db, nil)); err == nil {
-		t.Fatal("Expected error on invalid clique config")
-	}
-}
-
-func TestSetupGenesis(t *testing.T) {
-	testSetupGenesis(t, rawdb.HashScheme)
-	testSetupGenesis(t, rawdb.PathScheme)
-}
-
->>>>>>> 3f40e65c
 func testSetupGenesis(t *testing.T, scheme string) {
 	var (
 		customghash = common.HexToHash("0x89c99d90b79719238d2645c7642f2c9295246e80775b38cfd162b696817fbd50")
@@ -111,20 +94,17 @@
 			wantConfig: customg.Config,
 		},
 		{
-<<<<<<< HEAD
-=======
-			name: "custom block in DB, genesis == goerli",
+			name: "custom block in DB, genesis == chapel",
 			fn: func(db ethdb.Database) (*params.ChainConfig, common.Hash, error) {
 				tdb := trie.NewDatabase(db, newDbConfig(scheme))
 				customg.Commit(db, tdb)
-				return SetupGenesisBlock(db, tdb, DefaultGoerliGenesisBlock())
-			},
-			wantErr:    &GenesisMismatchError{Stored: customghash, New: params.GoerliGenesisHash},
-			wantHash:   params.GoerliGenesisHash,
-			wantConfig: params.GoerliChainConfig,
-		},
-		{
->>>>>>> 3f40e65c
+				return SetupGenesisBlock(db, tdb, DefaultChapelGenesisBlock())
+			},
+			wantErr:    &GenesisMismatchError{Stored: customghash, New: params.ChapelGenesisHash},
+			wantHash:   params.ChapelGenesisHash,
+			wantConfig: params.ChapelChainConfig,
+		},
+		{
 			name: "compatible config in DB",
 			fn: func(db ethdb.Database) (*params.ChainConfig, common.Hash, error) {
 				tdb := trie.NewDatabase(db, newDbConfig(scheme))
@@ -264,7 +244,6 @@
 	}
 }
 
-<<<<<<< HEAD
 func TestConfigOrDefault(t *testing.T) {
 	defaultGenesis := DefaultGenesisBlock()
 	if defaultGenesis.Config.PlanckBlock != nil {
@@ -290,8 +269,6 @@
 	}
 }
 
-=======
->>>>>>> 3f40e65c
 func newDbConfig(scheme string) *trie.Config {
 	if scheme == rawdb.HashScheme {
 		return trie.HashDefaults
