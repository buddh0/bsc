--- conflicted
+++ resolved
@@ -32,8 +32,6 @@
 	"github.com/ethereum/go-ethereum/trie"
 )
 
-<<<<<<< HEAD
-=======
 func TestInvalidCliqueConfig(t *testing.T) {
 	block := DefaultGoerliGenesisBlock()
 	block.ExtraData = []byte{}
@@ -43,7 +41,6 @@
 	}
 }
 
->>>>>>> 2c6dda5a
 func TestSetupGenesis(t *testing.T) {
 	var (
 		customghash = common.HexToHash("0x89c99d90b79719238d2645c7642f2c9295246e80775b38cfd162b696817fbd50")
@@ -80,8 +77,6 @@
 			wantConfig: params.MainnetChainConfig,
 		},
 		{
-<<<<<<< HEAD
-=======
 			name: "mainnet block in DB, genesis == nil",
 			fn: func(db ethdb.Database) (*params.ChainConfig, common.Hash, error) {
 				DefaultGenesisBlock().MustCommit(db)
@@ -91,7 +86,6 @@
 			wantConfig: params.MainnetChainConfig,
 		},
 		{
->>>>>>> 2c6dda5a
 			name: "custom block in DB, genesis == nil",
 			fn: func(db ethdb.Database) (*params.ChainConfig, common.Hash, error) {
 				customg.MustCommit(db)
@@ -101,19 +95,6 @@
 			wantConfig: customg.Config,
 		},
 		{
-<<<<<<< HEAD
-=======
-			name: "custom block in DB, genesis == ropsten",
-			fn: func(db ethdb.Database) (*params.ChainConfig, common.Hash, error) {
-				customg.MustCommit(db)
-				return SetupGenesisBlock(db, trie.NewDatabase(db), DefaultRopstenGenesisBlock())
-			},
-			wantErr:    &GenesisMismatchError{Stored: customghash, New: params.RopstenGenesisHash},
-			wantHash:   params.RopstenGenesisHash,
-			wantConfig: params.RopstenChainConfig,
-		},
-		{
->>>>>>> 2c6dda5a
 			name: "compatible config in DB",
 			fn: func(db ethdb.Database) (*params.ChainConfig, common.Hash, error) {
 				oldcustomg.MustCommit(db)
