// Copyright 2014 The go-ethereum Authors
// This file is part of the go-ethereum library.
//
// The go-ethereum library is free software: you can redistribute it and/or modify
// it under the terms of the GNU Lesser General Public License as published by
// the Free Software Foundation, either version 3 of the License, or
// (at your option) any later version.
//
// The go-ethereum library is distributed in the hope that it will be useful,
// but WITHOUT ANY WARRANTY; without even the implied warranty of
// MERCHANTABILITY or FITNESS FOR A PARTICULAR PURPOSE. See the
// GNU Lesser General Public License for more details.
//
// You should have received a copy of the GNU Lesser General Public License
// along with the go-ethereum library. If not, see <http://www.gnu.org/licenses/>.

// Package core implements the Ethereum consensus protocol.
package core

import (
	"errors"
	"fmt"
	"io"
	"math/big"
	"runtime"
	"sort"
	"sync"
	"sync/atomic"
	"time"

	mapset "github.com/deckarep/golang-set/v2"
	exlru "github.com/hashicorp/golang-lru"
	"golang.org/x/crypto/sha3"

	"github.com/ethereum/go-ethereum/common"
	"github.com/ethereum/go-ethereum/common/lru"
	"github.com/ethereum/go-ethereum/common/mclock"
	"github.com/ethereum/go-ethereum/common/prque"
	"github.com/ethereum/go-ethereum/consensus"
	"github.com/ethereum/go-ethereum/consensus/misc/eip4844"
	"github.com/ethereum/go-ethereum/core/monitor"
	"github.com/ethereum/go-ethereum/core/rawdb"
	"github.com/ethereum/go-ethereum/core/state"
	"github.com/ethereum/go-ethereum/core/state/snapshot"
	"github.com/ethereum/go-ethereum/core/systemcontracts"
	"github.com/ethereum/go-ethereum/core/types"
	"github.com/ethereum/go-ethereum/core/vm"
	"github.com/ethereum/go-ethereum/ethdb"
	"github.com/ethereum/go-ethereum/event"
	"github.com/ethereum/go-ethereum/internal/syncx"
	"github.com/ethereum/go-ethereum/internal/version"
	"github.com/ethereum/go-ethereum/log"
	"github.com/ethereum/go-ethereum/metrics"
	"github.com/ethereum/go-ethereum/params"
	"github.com/ethereum/go-ethereum/rlp"
	"github.com/ethereum/go-ethereum/trie"
	"github.com/ethereum/go-ethereum/trie/triedb/hashdb"
	"github.com/ethereum/go-ethereum/trie/triedb/pathdb"
	"golang.org/x/exp/slices"
)

var (
	badBlockRecords      = mapset.NewSet[common.Hash]()
	badBlockRecordslimit = 1000
	badBlockGauge        = metrics.NewRegisteredGauge("chain/insert/badBlock", nil)

	headBlockGauge     = metrics.NewRegisteredGauge("chain/head/block", nil)
	headHeaderGauge    = metrics.NewRegisteredGauge("chain/head/header", nil)
	headFastBlockGauge = metrics.NewRegisteredGauge("chain/head/receipt", nil)

	justifiedBlockGauge = metrics.NewRegisteredGauge("chain/head/justified", nil)
	finalizedBlockGauge = metrics.NewRegisteredGauge("chain/head/finalized", nil)

	chainInfoGauge = metrics.NewRegisteredGaugeInfo("chain/info", nil)

	accountReadTimer   = metrics.NewRegisteredTimer("chain/account/reads", nil)
	accountHashTimer   = metrics.NewRegisteredTimer("chain/account/hashes", nil)
	accountUpdateTimer = metrics.NewRegisteredTimer("chain/account/updates", nil)
	accountCommitTimer = metrics.NewRegisteredTimer("chain/account/commits", nil)

	storageReadTimer   = metrics.NewRegisteredTimer("chain/storage/reads", nil)
	storageHashTimer   = metrics.NewRegisteredTimer("chain/storage/hashes", nil)
	storageUpdateTimer = metrics.NewRegisteredTimer("chain/storage/updates", nil)
	storageCommitTimer = metrics.NewRegisteredTimer("chain/storage/commits", nil)

	snapshotAccountReadTimer = metrics.NewRegisteredTimer("chain/snapshot/account/reads", nil)
	snapshotStorageReadTimer = metrics.NewRegisteredTimer("chain/snapshot/storage/reads", nil)
	snapshotCommitTimer      = metrics.NewRegisteredTimer("chain/snapshot/commits", nil)

	triedbCommitTimer = metrics.NewRegisteredTimer("chain/triedb/commits", nil)

	blockInsertTimer     = metrics.NewRegisteredTimer("chain/inserts", nil)
	blockValidationTimer = metrics.NewRegisteredTimer("chain/validation", nil)
	blockExecutionTimer  = metrics.NewRegisteredTimer("chain/execution", nil)
	blockWriteTimer      = metrics.NewRegisteredTimer("chain/write", nil)

	blockReorgMeter     = metrics.NewRegisteredMeter("chain/reorg/executes", nil)
	blockReorgAddMeter  = metrics.NewRegisteredMeter("chain/reorg/add", nil)
	blockReorgDropMeter = metrics.NewRegisteredMeter("chain/reorg/drop", nil)

	errStateRootVerificationFailed = errors.New("state root verification failed")
	errInsertionInterrupted        = errors.New("insertion is interrupted")
	errChainStopped                = errors.New("blockchain is stopped")
	errInvalidOldChain             = errors.New("invalid old chain")
	errInvalidNewChain             = errors.New("invalid new chain")
)

const (
	bodyCacheLimit      = 256
	blockCacheLimit     = 256
	diffLayerCacheLimit = 1024
	receiptsCacheLimit  = 10000
	txLookupCacheLimit  = 1024
	maxBadBlockLimit    = 16
	maxFutureBlocks     = 256
	maxTimeFutureBlocks = 30
	TriesInMemory       = 128
	maxBeyondBlocks     = 2048
	prefetchTxNumber    = 100

	diffLayerFreezerRecheckInterval = 3 * time.Second
	maxDiffForkDist                 = 11 // Maximum allowed backward distance from the chain head

	rewindBadBlockInterval = 1 * time.Second

	// BlockChainVersion ensures that an incompatible database forces a resync from scratch.
	//
	// Changelog:
	//
	// - Version 4
	//   The following incompatible database changes were added:
	//   * the `BlockNumber`, `TxHash`, `TxIndex`, `BlockHash` and `Index` fields of log are deleted
	//   * the `Bloom` field of receipt is deleted
	//   * the `BlockIndex` and `TxIndex` fields of txlookup are deleted
	// - Version 5
	//  The following incompatible database changes were added:
	//    * the `TxHash`, `GasCost`, and `ContractAddress` fields are no longer stored for a receipt
	//    * the `TxHash`, `GasCost`, and `ContractAddress` fields are computed by looking up the
	//      receipts' corresponding block
	// - Version 6
	//  The following incompatible database changes were added:
	//    * Transaction lookup information stores the corresponding block number instead of block hash
	// - Version 7
	//  The following incompatible database changes were added:
	//    * Use freezer as the ancient database to maintain all ancient data
	// - Version 8
	//  The following incompatible database changes were added:
	//    * New scheme for contract code in order to separate the codes and trie nodes
	BlockChainVersion uint64 = 8
)

// CacheConfig contains the configuration values for the trie database
// and state snapshot these are resident in a blockchain.
type CacheConfig struct {
	TrieCleanLimit      int           // Memory allowance (MB) to use for caching trie nodes in memory
	TrieCleanNoPrefetch bool          // Whether to disable heuristic state prefetching for followup blocks
	TrieDirtyLimit      int           // Memory limit (MB) at which to start flushing dirty trie nodes to disk
	TrieDirtyDisabled   bool          // Whether to disable trie write caching and GC altogether (archive node)
	TrieTimeLimit       time.Duration // Time limit after which to flush the current in-memory trie to disk
	SnapshotLimit       int           // Memory allowance (MB) to use for caching snapshot entries in memory
	Preimages           bool          // Whether to store preimage of trie key to the disk
<<<<<<< HEAD
	TriesInMemory       uint64        // How many tries keeps in memory
	NoTries             bool          // Insecure settings. Do not have any tries in databases if enabled.
	StateHistory        uint64        // Number of blocks from head whose state histories are reserved.
	StateScheme         string        // Scheme used to store ethereum states and merkle tree nodes on top
	PathSyncFlush       bool          // Whether sync flush the trienodebuffer of pathdb to disk.
=======
	StateHistory        uint64        // Number of blocks from head whose state histories are reserved.
	StateScheme         string        // Scheme used to store ethereum states and merkle tree nodes on top
>>>>>>> 3f40e65c

	SnapshotNoBuild bool // Whether the background generation is allowed
	SnapshotWait    bool // Wait for snapshot construction on startup. TODO(karalabe): This is a dirty hack for testing, nuke it
}

// triedbConfig derives the configures for trie database.
func (c *CacheConfig) triedbConfig() *trie.Config {
<<<<<<< HEAD
	config := &trie.Config{
		Cache:     c.TrieCleanLimit,
		Preimages: c.Preimages,
		NoTries:   c.NoTries,
	}
=======
	config := &trie.Config{Preimages: c.Preimages}
>>>>>>> 3f40e65c
	if c.StateScheme == rawdb.HashScheme {
		config.HashDB = &hashdb.Config{
			CleanCacheSize: c.TrieCleanLimit * 1024 * 1024,
		}
	}
	if c.StateScheme == rawdb.PathScheme {
		config.PathDB = &pathdb.Config{
<<<<<<< HEAD
			SyncFlush:      c.PathSyncFlush,
=======
>>>>>>> 3f40e65c
			StateHistory:   c.StateHistory,
			CleanCacheSize: c.TrieCleanLimit * 1024 * 1024,
			DirtyCacheSize: c.TrieDirtyLimit * 1024 * 1024,
		}
	}
	return config
}

// defaultCacheConfig are the default caching values if none are specified by the
// user (also used during testing).
var defaultCacheConfig = &CacheConfig{
	TrieCleanLimit: 256,
	TrieDirtyLimit: 256,
	TrieTimeLimit:  5 * time.Minute,
	SnapshotLimit:  256,
	TriesInMemory:  128,
	SnapshotWait:   true,
	StateScheme:    rawdb.HashScheme,
}

// DefaultCacheConfigWithScheme returns a deep copied default cache config with
// a provided trie node scheme.
func DefaultCacheConfigWithScheme(scheme string) *CacheConfig {
	config := *defaultCacheConfig
	config.StateScheme = scheme
	return &config
}

type BlockChainOption func(*BlockChain) (*BlockChain, error)

// BlockChain represents the canonical chain given a database with a genesis
// block. The Blockchain manages chain imports, reverts, chain reorganisations.
//
// Importing blocks in to the block chain happens according to the set of rules
// defined by the two stage Validator. Processing of blocks is done using the
// Processor which processes the included transaction. The validation of the state
// is done in the second part of the Validator. Failing results in aborting of
// the import.
//
// The BlockChain also helps in returning blocks from **any** chain included
// in the database as well as blocks that represents the canonical chain. It's
// important to note that GetBlock can return any block and does not need to be
// included in the canonical one where as GetBlockByNumber always represents the
// canonical chain.
type BlockChain struct {
	chainConfig *params.ChainConfig // Chain & network configuration
	cacheConfig *CacheConfig        // Cache configuration for pruning

	db            ethdb.Database                   // Low level persistent database to store final content in
	snaps         *snapshot.Tree                   // Snapshot tree for fast trie leaf access
	triegc        *prque.Prque[int64, common.Hash] // Priority queue mapping block numbers to tries to gc
	gcproc        time.Duration                    // Accumulates canonical block processing for trie dumping
	commitLock    sync.Mutex                       // CommitLock is used to protect above field from being modified concurrently
	lastWrite     uint64                           // Last block when the state was flushed
	flushInterval atomic.Int64                     // Time interval (processing time) after which to flush a state
	triedb        *trie.Database                   // The database handler for maintaining trie nodes.
	stateCache    state.Database                   // State database to reuse between imports (contains state cache)

	// txLookupLimit is the maximum number of blocks from head whose tx indices
	// are reserved:
	//  * 0:   means no limit and regenerate any missing indexes
	//  * N:   means N block limit [HEAD-N+1, HEAD] and delete extra indexes
	//  * nil: disable tx reindexer/deleter, but still index new blocks
	txLookupLimit uint64
	triesInMemory uint64

	hc                  *HeaderChain
	rmLogsFeed          event.Feed
	chainFeed           event.Feed
	chainSideFeed       event.Feed
	chainHeadFeed       event.Feed
	chainBlockFeed      event.Feed
	logsFeed            event.Feed
	blockProcFeed       event.Feed
	finalizedHeaderFeed event.Feed
	scope               event.SubscriptionScope
	genesisBlock        *types.Block

	// This mutex synchronizes chain write operations.
	// Readers don't need to take it, they can just read the database.
	chainmu *syncx.ClosableMutex

	highestVerifiedHeader atomic.Pointer[types.Header]
	currentBlock          atomic.Pointer[types.Header] // Current head of the chain
	currentSnapBlock      atomic.Pointer[types.Header] // Current head of snap-sync

	bodyCache     *lru.Cache[common.Hash, *types.Body]
	bodyRLPCache  *lru.Cache[common.Hash, rlp.RawValue]
	receiptsCache *lru.Cache[common.Hash, []*types.Receipt]
	blockCache    *lru.Cache[common.Hash, *types.Block]
	txLookupCache *lru.Cache[common.Hash, *rawdb.LegacyTxLookupEntry]

	// future blocks are blocks added for later processing
	futureBlocks *lru.Cache[common.Hash, *types.Block]
	// Cache for the blocks that failed to pass MPT root verification
	badBlockCache *lru.Cache[common.Hash, time.Time]

	// trusted diff layers
	diffLayerCache             *exlru.Cache                          // Cache for the diffLayers
	diffLayerChanCache         *exlru.Cache                          // Cache for the difflayer channel
	diffQueue                  *prque.Prque[int64, *types.DiffLayer] // A Priority queue to store recent diff layer
	diffQueueBuffer            chan *types.DiffLayer
	diffLayerFreezerBlockLimit uint64

	wg            sync.WaitGroup //
	quit          chan struct{}  // shutdown signal, closed in Stop.
	stopping      atomic.Bool    // false if chain is running, true when stopped
	procInterrupt atomic.Bool    // interrupt signaler for block processing

	engine     consensus.Engine
	prefetcher Prefetcher
	validator  Validator // Block and state validator interface
	processor  Processor // Block transaction processor interface
	forker     *ForkChoice
	vmConfig   vm.Config
	pipeCommit bool

	// monitor
	doubleSignMonitor *monitor.DoubleSignMonitor
}

// NewBlockChain returns a fully initialised block chain using information
// available in the database. It initialises the default Ethereum Validator and
// Processor.
func NewBlockChain(db ethdb.Database, cacheConfig *CacheConfig, genesis *Genesis, overrides *ChainOverrides, engine consensus.Engine,
	vmConfig vm.Config, shouldPreserve func(block *types.Header) bool, txLookupLimit *uint64,
	options ...BlockChainOption) (*BlockChain, error) {
	if cacheConfig == nil {
		cacheConfig = defaultCacheConfig
	}
	if cacheConfig.TriesInMemory != 128 {
		log.Warn("TriesInMemory isn't the default value(128), you need specify exact same TriesInMemory when prune data",
			"triesInMemory", cacheConfig.TriesInMemory)
	}

	diffLayerCache, _ := exlru.New(diffLayerCacheLimit)
	diffLayerChanCache, _ := exlru.New(diffLayerCacheLimit)

	// Open trie database with provided config
	triedb := trie.NewDatabase(db, cacheConfig.triedbConfig())
<<<<<<< HEAD
=======

>>>>>>> 3f40e65c
	// Setup the genesis block, commit the provided genesis specification
	// to database if the genesis block is not present yet, or load the
	// stored one from database.
	chainConfig, genesisHash, genesisErr := SetupGenesisBlockWithOverride(db, triedb, genesis, overrides)
	if _, ok := genesisErr.(*params.ConfigCompatError); genesisErr != nil && !ok {
		return nil, genesisErr
	}
	systemcontracts.GenesisHash = genesisHash
	log.Info("Initialised chain configuration", "config", chainConfig)
	// Description of chainConfig is empty now
	/*
		log.Info("")
		log.Info(strings.Repeat("-", 153))
		for _, line := range strings.Split(chainConfig.Description(), "\n") {
			log.Info(line)
		}
		log.Info(strings.Repeat("-", 153))
		log.Info("")
	*/

	bc := &BlockChain{
		chainConfig:        chainConfig,
		cacheConfig:        cacheConfig,
		db:                 db,
		triedb:             triedb,
		triegc:             prque.New[int64, common.Hash](nil),
		quit:               make(chan struct{}),
		triesInMemory:      cacheConfig.TriesInMemory,
		chainmu:            syncx.NewClosableMutex(),
		bodyCache:          lru.NewCache[common.Hash, *types.Body](bodyCacheLimit),
		bodyRLPCache:       lru.NewCache[common.Hash, rlp.RawValue](bodyCacheLimit),
		receiptsCache:      lru.NewCache[common.Hash, []*types.Receipt](receiptsCacheLimit),
		blockCache:         lru.NewCache[common.Hash, *types.Block](blockCacheLimit),
		txLookupCache:      lru.NewCache[common.Hash, *rawdb.LegacyTxLookupEntry](txLookupCacheLimit),
		futureBlocks:       lru.NewCache[common.Hash, *types.Block](maxFutureBlocks),
		badBlockCache:      lru.NewCache[common.Hash, time.Time](maxBadBlockLimit),
		diffLayerCache:     diffLayerCache,
		diffLayerChanCache: diffLayerChanCache,
		engine:             engine,
		vmConfig:           vmConfig,
		diffQueue:          prque.New[int64, *types.DiffLayer](nil),
		diffQueueBuffer:    make(chan *types.DiffLayer),
	}
	bc.flushInterval.Store(int64(cacheConfig.TrieTimeLimit))
	bc.forker = NewForkChoice(bc, shouldPreserve)
	bc.stateCache = state.NewDatabaseWithNodeDB(bc.db, bc.triedb)
	bc.validator = NewBlockValidator(chainConfig, bc, engine)
	bc.prefetcher = NewStatePrefetcher(chainConfig, bc, engine)
	bc.processor = NewStateProcessor(chainConfig, bc, engine)

	var err error
	bc.hc, err = NewHeaderChain(db, chainConfig, engine, bc.insertStopped)
	if err != nil {
		return nil, err
	}
	bc.genesisBlock = bc.GetBlockByNumber(0)
	if bc.genesisBlock == nil {
		return nil, ErrNoGenesis
	}

	bc.highestVerifiedHeader.Store(nil)
	bc.currentBlock.Store(nil)
	bc.currentSnapBlock.Store(nil)

	// Update chain info data metrics
	chainInfoGauge.Update(metrics.GaugeInfoValue{"chain_id": bc.chainConfig.ChainID.String()})

	// If Geth is initialized with an external ancient store, re-initialize the
	// missing chain indexes and chain flags. This procedure can survive crash
	// and can be resumed in next restart since chain flags are updated in last step.
	if bc.empty() {
		rawdb.InitDatabaseFromFreezer(bc.db)
	}
	// Load blockchain states from disk
	if err := bc.loadLastState(); err != nil {
		return nil, err
	}
	// Make sure the state associated with the block is available
	head := bc.CurrentBlock()
<<<<<<< HEAD
	if !bc.stateCache.NoTries() && !bc.HasState(head.Root) {
		// Head state is missing, before the state recovery, find out the
		// disk layer point of snapshot(if it's enabled). Make sure the
		// rewound point is lower than disk layer.
		var diskRoot common.Hash
		if bc.cacheConfig.SnapshotLimit > 0 {
			diskRoot = rawdb.ReadSnapshotRoot(bc.db)
		}
		if bc.triedb.Scheme() == rawdb.PathScheme {
			recoverable, _ := bc.triedb.Recoverable(diskRoot)
			if !bc.HasState(diskRoot) && !recoverable {
				diskRoot = bc.triedb.Head()
			}
		}
		if diskRoot != (common.Hash{}) {
			log.Warn("Head state missing, repairing", "number", head.Number, "hash", head.Hash(), "diskRoot", diskRoot)

			snapDisk, err := bc.setHeadBeyondRoot(head.Number.Uint64(), 0, diskRoot, true)
			if err != nil {
				return nil, err
			}
			// Chain rewound, persist old snapshot number to indicate recovery procedure
			if snapDisk != 0 {
				rawdb.WriteSnapshotRecoveryNumber(bc.db, snapDisk)
			}
=======
	if !bc.HasState(head.Root) {
		if head.Number.Uint64() == 0 {
			// The genesis state is missing, which is only possible in the path-based
			// scheme. This situation occurs when the state syncer overwrites it.
			//
			// The solution is to reset the state to the genesis state. Although it may not
			// match the sync target, the state healer will later address and correct any
			// inconsistencies.
			bc.resetState()
>>>>>>> 3f40e65c
		} else {
			// Head state is missing, before the state recovery, find out the
			// disk layer point of snapshot(if it's enabled). Make sure the
			// rewound point is lower than disk layer.
			var diskRoot common.Hash
			if bc.cacheConfig.SnapshotLimit > 0 {
				diskRoot = rawdb.ReadSnapshotRoot(bc.db)
			}
			if diskRoot != (common.Hash{}) {
				log.Warn("Head state missing, repairing", "number", head.Number, "hash", head.Hash(), "snaproot", diskRoot)

				snapDisk, err := bc.setHeadBeyondRoot(head.Number.Uint64(), 0, diskRoot, true)
				if err != nil {
					return nil, err
				}
				// Chain rewound, persist old snapshot number to indicate recovery procedure
				if snapDisk != 0 {
					rawdb.WriteSnapshotRecoveryNumber(bc.db, snapDisk)
				}
			} else {
				log.Warn("Head state missing, repairing", "number", head.Number, "hash", head.Hash())
				if _, err := bc.setHeadBeyondRoot(head.Number.Uint64(), 0, common.Hash{}, true); err != nil {
					return nil, err
				}
			}
		}
	}
	// Ensure that a previous crash in SetHead doesn't leave extra ancients
	if frozen, err := bc.db.ItemAmountInAncient(); err == nil && frozen > 0 {
		frozen, err = bc.db.Ancients()
		if err != nil {
			return nil, err
		}
		var (
			needRewind bool
			low        uint64
		)
		// The head full block may be rolled back to a very low height due to
		// blockchain repair. If the head full block is even lower than the ancient
		// chain, truncate the ancient store.
		fullBlock := bc.CurrentBlock()
		if fullBlock != nil && fullBlock.Hash() != bc.genesisBlock.Hash() && fullBlock.Number.Uint64() < frozen-1 {
			needRewind = true
			low = fullBlock.Number.Uint64()
		}
		// In snap sync, it may happen that ancient data has been written to the
		// ancient store, but the LastFastBlock has not been updated, truncate the
		// extra data here.
		snapBlock := bc.CurrentSnapBlock()
		if snapBlock != nil && snapBlock.Number.Uint64() < frozen-1 {
			needRewind = true
			if snapBlock.Number.Uint64() < low || low == 0 {
				low = snapBlock.Number.Uint64()
			}
		}
		if needRewind {
			log.Error("Truncating ancient chain", "from", bc.CurrentHeader().Number.Uint64(), "to", low)
			if err := bc.SetHead(low); err != nil {
				return nil, err
			}
		}
	}
	// The first thing the node will do is reconstruct the verification data for
	// the head block (ethash cache or clique voting snapshot). Might as well do
	// it in advance.
	bc.engine.VerifyHeader(bc, bc.CurrentHeader())

	// Check the current state of the block hashes and make sure that we do not have any of the bad blocks in our chain
	for hash := range BadHashes {
		if header := bc.GetHeaderByHash(hash); header != nil {
			// get the canonical block corresponding to the offending header's number
			headerByNumber := bc.GetHeaderByNumber(header.Number.Uint64())
			// make sure the headerByNumber (if present) is in our current canonical chain
			if headerByNumber != nil && headerByNumber.Hash() == header.Hash() {
				log.Error("Found bad hash, rewinding chain", "number", header.Number, "hash", header.ParentHash)
				if err := bc.SetHead(header.Number.Uint64() - 1); err != nil {
					return nil, err
				}
				log.Error("Chain rewind was successful, resuming normal operation")
			}
		}
	}

	// Load any existing snapshot, regenerating it if loading failed
	if bc.cacheConfig.SnapshotLimit > 0 {
		// If the chain was rewound past the snapshot persistent layer (causing
		// a recovery block number to be persisted to disk), check if we're still
		// in recovery mode and in that case, don't invalidate the snapshot on a
		// head mismatch.
		var recover bool

		head := bc.CurrentBlock()
		if layer := rawdb.ReadSnapshotRecoveryNumber(bc.db); layer != nil && *layer >= head.Number.Uint64() {
			log.Warn("Enabling snapshot recovery", "chainhead", head.Number, "diskbase", *layer)
			recover = true
		}
		snapconfig := snapshot.Config{
			CacheSize:  bc.cacheConfig.SnapshotLimit,
			Recovery:   recover,
			NoBuild:    bc.cacheConfig.SnapshotNoBuild,
			AsyncBuild: !bc.cacheConfig.SnapshotWait,
		}
		bc.snaps, _ = snapshot.New(snapconfig, bc.db, bc.triedb, head.Root, int(bc.cacheConfig.TriesInMemory), bc.stateCache.NoTries())
	}
	// do options before start any routine
	for _, option := range options {
		bc, err = option(bc)
		if err != nil {
			return nil, err
		}
	}
	// Start future block processor.
	bc.wg.Add(1)
	go bc.updateFutureBlocks()

	// Need persist and prune diff layer
	if bc.db.DiffStore() != nil {
		bc.wg.Add(1)
		go bc.trustedDiffLayerLoop()
	}
	if bc.pipeCommit {
		// check current block and rewind invalid one
		bc.wg.Add(1)
		go bc.rewindInvalidHeaderBlockLoop()
	}

	if bc.doubleSignMonitor != nil {
		bc.wg.Add(1)
		go bc.startDoubleSignMonitor()
	}

	// Rewind the chain in case of an incompatible config upgrade.
	if compat, ok := genesisErr.(*params.ConfigCompatError); ok {
		log.Warn("Rewinding chain to upgrade configuration", "err", compat)
		if compat.RewindToTime > 0 {
			bc.SetHeadWithTimestamp(compat.RewindToTime)
		} else {
			bc.SetHead(compat.RewindToBlock)
		}
		rawdb.WriteChainConfig(db, genesisHash, chainConfig)
	}
	// Start tx indexer/unindexer if required.
	if txLookupLimit != nil {
		bc.txLookupLimit = *txLookupLimit

		bc.wg.Add(1)
		go bc.maintainTxIndex()
	}
	return bc, nil
}

// GetVMConfig returns the block chain VM config.
func (bc *BlockChain) GetVMConfig() *vm.Config {
	return &bc.vmConfig
}

func (bc *BlockChain) cacheReceipts(hash common.Hash, receipts types.Receipts, block *types.Block) {
	// TODO, This is a hot fix for the block hash of logs is `0x0000000000000000000000000000000000000000000000000000000000000000` for system tx
	// Please check details in https://github.com/bnb-chain/bsc/issues/443
	// This is a temporary fix, the official fix should be a hard fork.
	const possibleSystemReceipts = 3 // One slash tx, two reward distribute txs.
	numOfReceipts := len(receipts)
	for i := numOfReceipts - 1; i >= 0 && i >= numOfReceipts-possibleSystemReceipts; i-- {
		for j := 0; j < len(receipts[i].Logs); j++ {
			receipts[i].Logs[j].BlockHash = hash
		}
	}

	txs := block.Transactions()
	if len(txs) != len(receipts) {
		log.Warn("transaction and receipt count mismatch")
		return
	}
	for i, receipt := range receipts {
		receipt.EffectiveGasPrice = txs[i].EffectiveGasTipValue(block.BaseFee()) // basefee is supposed to be nil or zero
	}

	bc.receiptsCache.Add(hash, receipts)
}

func (bc *BlockChain) cacheDiffLayer(diffLayer *types.DiffLayer, diffLayerCh chan struct{}) {
	// The difflayer in the system is stored by the map structure,
	// so it will be out of order.
	// It must be sorted first and then cached,
	// otherwise the DiffHash calculated by different nodes will be inconsistent
	sort.SliceStable(diffLayer.Codes, func(i, j int) bool {
		return diffLayer.Codes[i].Hash.Hex() < diffLayer.Codes[j].Hash.Hex()
	})
	sort.SliceStable(diffLayer.Destructs, func(i, j int) bool {
		return diffLayer.Destructs[i].Hex() < (diffLayer.Destructs[j].Hex())
	})
	sort.SliceStable(diffLayer.Accounts, func(i, j int) bool {
		return diffLayer.Accounts[i].Account.Hex() < diffLayer.Accounts[j].Account.Hex()
	})
	sort.SliceStable(diffLayer.Storages, func(i, j int) bool {
		return diffLayer.Storages[i].Account.Hex() < diffLayer.Storages[j].Account.Hex()
	})
	for index := range diffLayer.Storages {
		// Sort keys and vals by key.
		sort.Sort(&diffLayer.Storages[index])
	}

	if bc.diffLayerCache.Len() >= diffLayerCacheLimit {
		bc.diffLayerCache.RemoveOldest()
	}

	bc.diffLayerCache.Add(diffLayer.BlockHash, diffLayer)
	close(diffLayerCh)

	if bc.db.DiffStore() != nil {
		// push to priority queue before persisting
		bc.diffQueueBuffer <- diffLayer
	}
}

func (bc *BlockChain) cacheBlock(hash common.Hash, block *types.Block) {
	bc.blockCache.Add(hash, block)
}

// empty returns an indicator whether the blockchain is empty.
// Note, it's a special case that we connect a non-empty ancient
// database with an empty node, so that we can plugin the ancient
// into node seamlessly.
func (bc *BlockChain) empty() bool {
	genesis := bc.genesisBlock.Hash()
	for _, hash := range []common.Hash{rawdb.ReadHeadBlockHash(bc.db), rawdb.ReadHeadHeaderHash(bc.db), rawdb.ReadHeadFastBlockHash(bc.db)} {
		if hash != genesis {
			return false
		}
	}
	return true
}

// GetJustifiedNumber returns the highest justified blockNumber on the branch including and before `header`.
func (bc *BlockChain) GetJustifiedNumber(header *types.Header) uint64 {
	if p, ok := bc.engine.(consensus.PoSA); ok {
		justifiedBlockNumber, _, err := p.GetJustifiedNumberAndHash(bc, []*types.Header{header})
		if err == nil {
			return justifiedBlockNumber
		}
	}
	// return 0 when err!=nil
	// so the input `header` will at a disadvantage during reorg
	return 0
}

// getFinalizedNumber returns the highest finalized number before the specific block.
func (bc *BlockChain) getFinalizedNumber(header *types.Header) uint64 {
	if p, ok := bc.engine.(consensus.PoSA); ok {
		if finalizedHeader := p.GetFinalizedHeader(bc, header); finalizedHeader != nil {
			return finalizedHeader.Number.Uint64()
		}
	}

	return 0
}

// loadLastState loads the last known chain state from the database. This method
// assumes that the chain manager mutex is held.
func (bc *BlockChain) loadLastState() error {
	// Restore the last known head block
	head := rawdb.ReadHeadBlockHash(bc.db)
	if head == (common.Hash{}) {
		// Corrupt or empty database, init from scratch
		log.Warn("Empty database, resetting chain")
		return bc.Reset()
	}
	// Make sure the entire head block is available
	headBlock := bc.GetBlockByHash(head)
	if headBlock == nil {
		// Corrupt or empty database, init from scratch
		log.Warn("Head block missing, resetting chain", "hash", head)
		return bc.Reset()
	}

	// Everything seems to be fine, set as the head block
	bc.currentBlock.Store(headBlock.Header())
	headBlockGauge.Update(int64(headBlock.NumberU64()))
	justifiedBlockGauge.Update(int64(bc.GetJustifiedNumber(headBlock.Header())))
	finalizedBlockGauge.Update(int64(bc.getFinalizedNumber(headBlock.Header())))

	// Restore the last known head header
	headHeader := headBlock.Header()
	if head := rawdb.ReadHeadHeaderHash(bc.db); head != (common.Hash{}) {
		if header := bc.GetHeaderByHash(head); header != nil {
			headHeader = header
		}
	}
	bc.hc.SetCurrentHeader(headHeader)

	// Restore the last known head snap block
	bc.currentSnapBlock.Store(headBlock.Header())
	headFastBlockGauge.Update(int64(headBlock.NumberU64()))

	if head := rawdb.ReadHeadFastBlockHash(bc.db); head != (common.Hash{}) {
		if block := bc.GetBlockByHash(head); block != nil {
			bc.currentSnapBlock.Store(block.Header())
			headFastBlockGauge.Update(int64(block.NumberU64()))
		}
	}

	// Issue a status log for the user
	var (
		currentSnapBlock = bc.CurrentSnapBlock()

		headerTd = bc.GetTd(headHeader.Hash(), headHeader.Number.Uint64())
		blockTd  = bc.GetTd(headBlock.Hash(), headBlock.NumberU64())
	)
	if headHeader.Hash() != headBlock.Hash() {
		log.Info("Loaded most recent local header", "number", headHeader.Number, "hash", headHeader.Hash(), "hash", headHeader.Root, "td", headerTd, "age", common.PrettyAge(time.Unix(int64(headHeader.Time), 0)))
	}
	log.Info("Loaded most recent local block", "number", headBlock.Number(), "hash", headBlock.Hash(), "root", headBlock.Root(), "td", blockTd, "age", common.PrettyAge(time.Unix(int64(headBlock.Time()), 0)))
	if headBlock.Hash() != currentSnapBlock.Hash() {
		snapTd := bc.GetTd(currentSnapBlock.Hash(), currentSnapBlock.Number.Uint64())
		log.Info("Loaded most recent local snap block", "number", currentSnapBlock.Number, "hash", currentSnapBlock.Hash(), "root", currentSnapBlock.Root, "td", snapTd, "age", common.PrettyAge(time.Unix(int64(currentSnapBlock.Time), 0)))
	}
	if posa, ok := bc.engine.(consensus.PoSA); ok {
		if currentFinalizedHeader := posa.GetFinalizedHeader(bc, headHeader); currentFinalizedHeader != nil {
			if currentFinalizedBlock := bc.GetBlockByHash(currentFinalizedHeader.Hash()); currentFinalizedBlock != nil {
				finalTd := bc.GetTd(currentFinalizedBlock.Hash(), currentFinalizedBlock.NumberU64())
				log.Info("Loaded most recent local finalized block", "number", currentFinalizedBlock.Number(), "hash", currentFinalizedBlock.Hash(), "root", currentFinalizedBlock.Root(), "td", finalTd, "age", common.PrettyAge(time.Unix(int64(currentFinalizedBlock.Time()), 0)))
			}
		}
	}

	if pivot := rawdb.ReadLastPivotNumber(bc.db); pivot != nil {
		log.Info("Loaded last snap-sync pivot marker", "number", *pivot)
	}
	return nil
}

// SetHead rewinds the local chain to a new head. Depending on whether the node
// was snap synced or full synced and in which state, the method will try to
// delete minimal data from disk whilst retaining chain consistency.
func (bc *BlockChain) SetHead(head uint64) error {
	if _, err := bc.setHeadBeyondRoot(head, 0, common.Hash{}, false); err != nil {
		return err
	}
	// Send chain head event to update the transaction pool
	header := bc.CurrentBlock()
	block := bc.GetBlock(header.Hash(), header.Number.Uint64())
	if block == nil {
		// This should never happen. In practice, previsouly currentBlock
		// contained the entire block whereas now only a "marker", so there
		// is an ever so slight chance for a race we should handle.
		log.Error("Current block not found in database", "block", header.Number, "hash", header.Hash())
		return fmt.Errorf("current block missing: #%d [%x..]", header.Number, header.Hash().Bytes()[:4])
	}
	bc.chainHeadFeed.Send(ChainHeadEvent{Block: block})
	return nil
}

// SetHeadWithTimestamp rewinds the local chain to a new head that has at max
// the given timestamp. Depending on whether the node was snap synced or full
// synced and in which state, the method will try to delete minimal data from
// disk whilst retaining chain consistency.
func (bc *BlockChain) SetHeadWithTimestamp(timestamp uint64) error {
	if _, err := bc.setHeadBeyondRoot(0, timestamp, common.Hash{}, false); err != nil {
		return err
	}
	// Send chain head event to update the transaction pool
	header := bc.CurrentBlock()
	block := bc.GetBlock(header.Hash(), header.Number.Uint64())
	if block == nil {
		// This should never happen. In practice, previsouly currentBlock
		// contained the entire block whereas now only a "marker", so there
		// is an ever so slight chance for a race we should handle.
		log.Error("Current block not found in database", "block", header.Number, "hash", header.Hash())
		return fmt.Errorf("current block missing: #%d [%x..]", header.Number, header.Hash().Bytes()[:4])
	}
	bc.chainHeadFeed.Send(ChainHeadEvent{Block: block})
	return nil
}

func (bc *BlockChain) tryRewindBadBlocks() {
	if !bc.chainmu.TryLock() {
		return
	}
	defer bc.chainmu.Unlock()
	block := bc.CurrentBlock()
	snaps := bc.snaps
	// Verified and Result is false
	if snaps != nil && snaps.Snapshot(block.Root) != nil &&
		snaps.Snapshot(block.Root).Verified() && !snaps.Snapshot(block.Root).WaitAndGetVerifyRes() {
		// Rewind by one block
		log.Warn("current block verified failed, rewind to its parent", "height", block.Number.Uint64(), "hash", block.Hash())
		bc.futureBlocks.Remove(block.Hash())
		bc.badBlockCache.Add(block.Hash(), time.Now())
		bc.diffLayerCache.Remove(block.Hash())
		bc.reportBlock(bc.GetBlockByHash(block.Hash()), nil, errStateRootVerificationFailed)
		bc.setHeadBeyondRoot(block.Number.Uint64()-1, 0, common.Hash{}, false)
	}
}

// resetState resets the persistent state to genesis state if it's not present.
func (bc *BlockChain) resetState() {
	// Short circuit if the genesis state is already present.
	root := bc.genesisBlock.Root()
	if bc.HasState(root) {
		return
	}
	// Reset the state database to empty for committing genesis state.
	// Note, it should only happen in path-based scheme and Reset function
	// is also only call-able in this mode.
	if bc.triedb.Scheme() == rawdb.PathScheme {
		if err := bc.triedb.Reset(types.EmptyRootHash); err != nil {
			log.Crit("Failed to clean state", "err", err) // Shouldn't happen
		}
	}
	// Write genesis state into database.
	if err := CommitGenesisState(bc.db, bc.triedb, bc.genesisBlock.Hash()); err != nil {
		log.Crit("Failed to commit genesis state", "err", err)
	}
	log.Info("Reset state to genesis", "root", root)
}

// setHeadBeyondRoot rewinds the local chain to a new head with the extra condition
// that the rewind must pass the specified state root. This method is meant to be
// used when rewinding with snapshots enabled to ensure that we go back further than
// persistent disk layer. Depending on whether the node was snap synced or full, and
// in which state, the method will try to delete minimal data from disk whilst
// retaining chain consistency.
//
// The method also works in timestamp mode if `head == 0` but `time != 0`. In that
// case blocks are rolled back until the new head becomes older or equal to the
// requested time. If both `head` and `time` is 0, the chain is rewound to genesis.
//
// The method returns the block number where the requested root cap was found.
func (bc *BlockChain) setHeadBeyondRoot(head uint64, time uint64, root common.Hash, repair bool) (uint64, error) {
	if !bc.chainmu.TryLock() {
		return 0, errChainStopped
	}
	defer bc.chainmu.Unlock()

	// Track the block number of the requested root hash
	var rootNumber uint64 // (no root == always 0)

	// Retrieve the last pivot block to short circuit rollbacks beyond it and the
	// current freezer limit to start nuking id underflown
	pivot := rawdb.ReadLastPivotNumber(bc.db)
	frozen, _ := bc.db.Ancients()

	// resetState resets the persistent state to genesis if it's not available.
	resetState := func() {
		log.Info("Reset to block with genesis state", "number", bc.genesisBlock.NumberU64(), "hash", bc.genesisBlock.Hash())
		// Short circuit if the genesis state is already present.
		if bc.HasState(bc.genesisBlock.Root()) {
			return
		}
		// Reset the state database to empty for committing genesis state.
		// Note, it should only happen in path-based scheme and Reset function
		// is also only call-able in this mode.
		if bc.triedb.Scheme() == rawdb.PathScheme {
			if err := bc.triedb.Reset(types.EmptyRootHash); err != nil {
				log.Crit("Failed to clean state", "err", err) // Shouldn't happen
			}
		}
		// Write genesis state into database.
		if err := CommitGenesisState(bc.db, bc.triedb, bc.genesisBlock.Hash()); err != nil {
			log.Crit("Failed to commit genesis state", "err", err)
		}
	}
	updateFn := func(db ethdb.KeyValueWriter, header *types.Header) (*types.Header, bool) {
		// Rewind the blockchain, ensuring we don't end up with a stateless head
		// block. Note, depth equality is permitted to allow using SetHead as a
		// chain reparation mechanism without deleting any data!
		if currentBlock := bc.CurrentBlock(); currentBlock != nil && header.Number.Uint64() <= currentBlock.Number.Uint64() {
			newHeadBlock := bc.GetBlock(header.Hash(), header.Number.Uint64())
			if newHeadBlock == nil {
				log.Error("Gap in the chain, rewinding to genesis", "number", header.Number, "hash", header.Hash())
				newHeadBlock = bc.genesisBlock
<<<<<<< HEAD
				resetState()
=======
				bc.resetState()
>>>>>>> 3f40e65c
			} else {
				// Block exists, keep rewinding until we find one with state,
				// keeping rewinding until we exceed the optional threshold
				// root hash
				beyondRoot := (root == common.Hash{}) // Flag whether we're beyond the requested root (no root, always true)

				for {
					// If a root threshold was requested but not yet crossed, check
					if root != (common.Hash{}) && !beyondRoot && newHeadBlock.Root() == root {
						beyondRoot, rootNumber = true, newHeadBlock.NumberU64()
					}
					if !bc.HasState(newHeadBlock.Root()) && !bc.stateRecoverable(newHeadBlock.Root()) {
						log.Trace("Block state missing, rewinding further", "number", newHeadBlock.NumberU64(), "hash", newHeadBlock.Hash())
						if pivot == nil || newHeadBlock.NumberU64() > *pivot {
							parent := bc.GetBlock(newHeadBlock.ParentHash(), newHeadBlock.NumberU64()-1)
							if parent != nil {
								newHeadBlock = parent
								continue
							}
							log.Error("Missing block in the middle, aiming genesis", "number", newHeadBlock.NumberU64()-1, "hash", newHeadBlock.ParentHash())
							newHeadBlock = bc.genesisBlock
						} else {
							log.Info("Rewind passed pivot, aiming genesis", "number", newHeadBlock.NumberU64(), "hash", newHeadBlock.Hash(), "pivot", *pivot)
							newHeadBlock = bc.genesisBlock
						}
					}
					if beyondRoot || newHeadBlock.NumberU64() == 0 {
						if newHeadBlock.NumberU64() == 0 {
<<<<<<< HEAD
							resetState()
=======
							bc.resetState()
>>>>>>> 3f40e65c
						} else if !bc.HasState(newHeadBlock.Root()) {
							// Rewind to a block with recoverable state. If the state is
							// missing, run the state recovery here.
							if err := bc.triedb.Recover(newHeadBlock.Root()); err != nil {
								log.Crit("Failed to rollback state", "err", err) // Shouldn't happen
							}
						}
						log.Info("Rewound to block with state", "number", newHeadBlock.NumberU64(), "hash", newHeadBlock.Hash())
						break
					}
					log.Debug("Skipping block with threshold state", "number", newHeadBlock.NumberU64(), "hash", newHeadBlock.Hash(), "root", newHeadBlock.Root())
					newHeadBlock = bc.GetBlock(newHeadBlock.ParentHash(), newHeadBlock.NumberU64()-1) // Keep rewinding
				}
			}
			rawdb.WriteHeadBlockHash(db, newHeadBlock.Hash())

			// Degrade the chain markers if they are explicitly reverted.
			// In theory we should update all in-memory markers in the
			// last step, however the direction of SetHead is from high
			// to low, so it's safe to update in-memory markers directly.
			bc.currentBlock.Store(newHeadBlock.Header())
			headBlockGauge.Update(int64(newHeadBlock.NumberU64()))
			justifiedBlockGauge.Update(int64(bc.GetJustifiedNumber(newHeadBlock.Header())))
			finalizedBlockGauge.Update(int64(bc.getFinalizedNumber(newHeadBlock.Header())))
		}
		// Rewind the snap block in a simpleton way to the target head
		if currentSnapBlock := bc.CurrentSnapBlock(); currentSnapBlock != nil && header.Number.Uint64() < currentSnapBlock.Number.Uint64() {
			newHeadSnapBlock := bc.GetBlock(header.Hash(), header.Number.Uint64())
			// If either blocks reached nil, reset to the genesis state
			if newHeadSnapBlock == nil {
				newHeadSnapBlock = bc.genesisBlock
			}
			rawdb.WriteHeadFastBlockHash(db, newHeadSnapBlock.Hash())

			// Degrade the chain markers if they are explicitly reverted.
			// In theory we should update all in-memory markers in the
			// last step, however the direction of SetHead is from high
			// to low, so it's safe the update in-memory markers directly.
			bc.currentSnapBlock.Store(newHeadSnapBlock.Header())
			headFastBlockGauge.Update(int64(newHeadSnapBlock.NumberU64()))
		}
		var (
			headHeader = bc.CurrentBlock()
			headNumber = headHeader.Number.Uint64()
		)
		// If setHead underflown the freezer threshold and the block processing
		// intent afterwards is full block importing, delete the chain segment
		// between the stateful-block and the sethead target.
		var wipe bool
		if headNumber+1 < frozen {
			wipe = pivot == nil || headNumber >= *pivot
		}
		return headHeader, wipe // Only force wipe if full synced
	}
	// Rewind the header chain, deleting all block bodies until then
	delFn := func(db ethdb.KeyValueWriter, hash common.Hash, num uint64) {
		// Ignore the error here since light client won't hit this path
		frozen, _ := bc.db.Ancients()
		if num+1 <= frozen {
			// Truncate all relative data(header, total difficulty, body, receipt
			// and canonical hash) from ancient store.
			if _, err := bc.db.TruncateHead(num); err != nil {
				log.Crit("Failed to truncate ancient data", "number", num, "err", err)
			}
			// Remove the hash <-> number mapping from the active store.
			rawdb.DeleteHeaderNumber(db, hash)
		} else {
			// Remove relative body and receipts from the active store.
			// The header, total difficulty and canonical hash will be
			// removed in the hc.SetHead function.
			rawdb.DeleteBody(db, hash, num)
			rawdb.DeleteReceipts(db, hash, num)
		}
		// Todo(rjl493456442) txlookup, bloombits, etc
	}
	// If SetHead was only called as a chain reparation method, try to skip
	// touching the header chain altogether, unless the freezer is broken
	if repair {
		if target, force := updateFn(bc.db, bc.CurrentBlock()); force {
			bc.hc.SetHead(target.Number.Uint64(), updateFn, delFn)
		}
	} else {
		// Rewind the chain to the requested head and keep going backwards until a
		// block with a state is found or snap sync pivot is passed
		if time > 0 {
			log.Warn("Rewinding blockchain to timestamp", "target", time)
			bc.hc.SetHeadWithTimestamp(time, updateFn, delFn)
		} else {
			log.Warn("Rewinding blockchain to block", "target", head)
			bc.hc.SetHead(head, updateFn, delFn)
		}
	}
	// Clear out any stale content from the caches
	bc.bodyCache.Purge()
	bc.bodyRLPCache.Purge()
	bc.receiptsCache.Purge()
	bc.blockCache.Purge()
	bc.txLookupCache.Purge()
	bc.futureBlocks.Purge()

	return rootNumber, bc.loadLastState()
}

// SnapSyncCommitHead sets the current head block to the one defined by the hash
// irrelevant what the chain contents were prior.
func (bc *BlockChain) SnapSyncCommitHead(hash common.Hash) error {
	// Make sure that both the block as well at its state trie exists
	block := bc.GetBlockByHash(hash)
	if block == nil {
		return fmt.Errorf("non existent block [%x..]", hash[:4])
	}
	// Reset the trie database with the fresh snap synced state.
	root := block.Root()
	if bc.triedb.Scheme() == rawdb.PathScheme {
		if err := bc.triedb.Reset(root); err != nil {
			return err
		}
	}
	if !bc.HasState(root) {
		return fmt.Errorf("non existent state [%x..]", root[:4])
	}
	// If all checks out, manually set the head block.
	if !bc.chainmu.TryLock() {
		return errChainStopped
	}
	bc.currentBlock.Store(block.Header())
	headBlockGauge.Update(int64(block.NumberU64()))
	justifiedBlockGauge.Update(int64(bc.GetJustifiedNumber(block.Header())))
	finalizedBlockGauge.Update(int64(bc.getFinalizedNumber(block.Header())))
	bc.chainmu.Unlock()

	// Destroy any existing state snapshot and regenerate it in the background,
	// also resuming the normal maintenance of any previously paused snapshot.
	if bc.snaps != nil {
		bc.snaps.Rebuild(root)
	}
	log.Info("Committed new head block", "number", block.Number(), "hash", hash)
	return nil
}

// StateAtWithSharedPool returns a new mutable state based on a particular point in time with sharedStorage
func (bc *BlockChain) StateAtWithSharedPool(root common.Hash) (*state.StateDB, error) {
	return state.NewWithSharedPool(root, bc.stateCache, bc.snaps)
}

// Reset purges the entire blockchain, restoring it to its genesis state.
func (bc *BlockChain) Reset() error {
	return bc.ResetWithGenesisBlock(bc.genesisBlock)
}

// ResetWithGenesisBlock purges the entire blockchain, restoring it to the
// specified genesis state.
func (bc *BlockChain) ResetWithGenesisBlock(genesis *types.Block) error {
	// Dump the entire block chain and purge the caches
	if err := bc.SetHead(0); err != nil {
		return err
	}
	if !bc.chainmu.TryLock() {
		return errChainStopped
	}
	defer bc.chainmu.Unlock()

	// Prepare the genesis block and reinitialise the chain
	batch := bc.db.NewBatch()
	rawdb.WriteTd(batch, genesis.Hash(), genesis.NumberU64(), genesis.Difficulty())
	rawdb.WriteBlock(batch, genesis)
	if err := batch.Write(); err != nil {
		log.Crit("Failed to write genesis block", "err", err)
	}
	bc.writeHeadBlock(genesis)

	// Last update all in-memory chain markers
	bc.genesisBlock = genesis
	bc.currentBlock.Store(bc.genesisBlock.Header())
	headBlockGauge.Update(int64(bc.genesisBlock.NumberU64()))
	justifiedBlockGauge.Update(int64(bc.genesisBlock.NumberU64()))
	finalizedBlockGauge.Update(int64(bc.genesisBlock.NumberU64()))
	bc.hc.SetGenesis(bc.genesisBlock.Header())
	bc.hc.SetCurrentHeader(bc.genesisBlock.Header())
	bc.currentSnapBlock.Store(bc.genesisBlock.Header())
	headFastBlockGauge.Update(int64(bc.genesisBlock.NumberU64()))
	return nil
}

// Export writes the active chain to the given writer.
func (bc *BlockChain) Export(w io.Writer) error {
	return bc.ExportN(w, uint64(0), bc.CurrentBlock().Number.Uint64())
}

// ExportN writes a subset of the active chain to the given writer.
func (bc *BlockChain) ExportN(w io.Writer, first uint64, last uint64) error {
	if first > last {
		return fmt.Errorf("export failed: first (%d) is greater than last (%d)", first, last)
	}
	log.Info("Exporting batch of blocks", "count", last-first+1)

	var (
		parentHash common.Hash
		start      = time.Now()
		reported   = time.Now()
	)
	for nr := first; nr <= last; nr++ {
		block := bc.GetBlockByNumber(nr)
		if block == nil {
			return fmt.Errorf("export failed on #%d: not found", nr)
		}
		if nr > first && block.ParentHash() != parentHash {
			return errors.New("export failed: chain reorg during export")
		}
		parentHash = block.Hash()
		if err := block.EncodeRLP(w); err != nil {
			return err
		}
		if time.Since(reported) >= statsReportLimit {
			log.Info("Exporting blocks", "exported", block.NumberU64()-first, "elapsed", common.PrettyDuration(time.Since(start)))
			reported = time.Now()
		}
	}
	return nil
}

// writeHeadBlock injects a new head block into the current block chain. This method
// assumes that the block is indeed a true head. It will also reset the head
// header and the head snap sync block to this very same block if they are older
// or if they are on a different side chain.
//
// Note, this function assumes that the `mu` mutex is held!
func (bc *BlockChain) writeHeadBlock(block *types.Block) {
	// Add the block to the canonical chain number scheme and mark as the head
	batch := bc.db.NewBatch()
	rawdb.WriteHeadHeaderHash(batch, block.Hash())
	rawdb.WriteHeadFastBlockHash(batch, block.Hash())
	rawdb.WriteCanonicalHash(batch, block.Hash(), block.NumberU64())
	rawdb.WriteTxLookupEntriesByBlock(batch, block)
	rawdb.WriteHeadBlockHash(batch, block.Hash())

	// Flush the whole batch into the disk, exit the node if failed
	if err := batch.Write(); err != nil {
		log.Crit("Failed to update chain indexes and markers", "err", err)
	}
	// Update all in-memory chain markers in the last step
	bc.hc.SetCurrentHeader(block.Header())

	bc.currentSnapBlock.Store(block.Header())
	headFastBlockGauge.Update(int64(block.NumberU64()))

	bc.currentBlock.Store(block.Header())
	headBlockGauge.Update(int64(block.NumberU64()))
	justifiedBlockGauge.Update(int64(bc.GetJustifiedNumber(block.Header())))
	finalizedBlockGauge.Update(int64(bc.getFinalizedNumber(block.Header())))
}

// stopWithoutSaving stops the blockchain service. If any imports are currently in progress
// it will abort them using the procInterrupt. This method stops all running
// goroutines, but does not do all the post-stop work of persisting data.
// OBS! It is generally recommended to use the Stop method!
// This method has been exposed to allow tests to stop the blockchain while simulating
// a crash.
func (bc *BlockChain) stopWithoutSaving() {
	if !bc.stopping.CompareAndSwap(false, true) {
		return
	}

	// Unsubscribe all subscriptions registered from blockchain.
	bc.scope.Close()

	// Signal shutdown to all goroutines.
	close(bc.quit)
	bc.StopInsert()

	// Now wait for all chain modifications to end and persistent goroutines to exit.
	//
	// Note: Close waits for the mutex to become available, i.e. any running chain
	// modification will have exited when Close returns. Since we also called StopInsert,
	// the mutex should become available quickly. It cannot be taken again after Close has
	// returned.
	bc.chainmu.Close()
	bc.wg.Wait()
}

// Stop stops the blockchain service. If any imports are currently in progress
// it will abort them using the procInterrupt.
func (bc *BlockChain) Stop() {
	bc.stopWithoutSaving()

	// Ensure that the entirety of the state snapshot is journalled to disk.
	var snapBase common.Hash
	if bc.snaps != nil {
		var err error
		if snapBase, err = bc.snaps.Journal(bc.CurrentBlock().Root); err != nil {
			log.Error("Failed to journal state snapshot", "err", err)
		}
	}
	if bc.triedb.Scheme() == rawdb.PathScheme {
		// Ensure that the in-memory trie nodes are journaled to disk properly.
		if err := bc.triedb.Journal(bc.CurrentBlock().Root); err != nil {
			log.Info("Failed to journal in-memory trie nodes", "err", err)
		}
	} else {
		// Ensure the state of a recent block is also stored to disk before exiting.
		// We're writing three different states to catch different restart scenarios:
		//  - HEAD:     So we don't need to reprocess any blocks in the general case
		//  - HEAD-1:   So we don't do large reorgs if our HEAD becomes an uncle
		//  - HEAD-127: So we have a hard limit on the number of blocks reexecuted
		if !bc.cacheConfig.TrieDirtyDisabled {
			triedb := bc.triedb
<<<<<<< HEAD
			var once sync.Once
			for _, offset := range []uint64{0, 1, TriesInMemory - 1} {
				if number := bc.CurrentBlock().Number.Uint64(); number > offset {
					recent := bc.GetBlockByNumber(number - offset)
					log.Info("Writing cached state to disk", "block", recent.Number(), "hash", recent.Hash(), "root", recent.Root())
					if err := triedb.Commit(recent.Root(), true); err != nil {
						log.Error("Failed to commit recent state trie", "err", err)
					} else {
						rawdb.WriteSafePointBlockNumber(bc.db, recent.NumberU64())
						once.Do(func() {
							rawdb.WriteHeadBlockHash(bc.db, recent.Hash())
						})
=======

			for _, offset := range []uint64{0, 1, TriesInMemory - 1} {
				if number := bc.CurrentBlock().Number.Uint64(); number > offset {
					recent := bc.GetBlockByNumber(number - offset)

					log.Info("Writing cached state to disk", "block", recent.Number(), "hash", recent.Hash(), "root", recent.Root())
					if err := triedb.Commit(recent.Root(), true); err != nil {
						log.Error("Failed to commit recent state trie", "err", err)
>>>>>>> 3f40e65c
					}
				}
			}
			if snapBase != (common.Hash{}) {
				log.Info("Writing snapshot state to disk", "root", snapBase)
				if err := triedb.Commit(snapBase, true); err != nil {
<<<<<<< HEAD
					log.Error("Failed to commit recent state trie", "err", err)
				} else {
					rawdb.WriteSafePointBlockNumber(bc.db, bc.CurrentBlock().Number.Uint64())
				}
			}

			if snapBase != (common.Hash{}) {
				log.Info("Writing snapshot state to disk", "root", snapBase)
				if err := bc.triedb.Commit(snapBase, true); err != nil {
=======
>>>>>>> 3f40e65c
					log.Error("Failed to commit recent state trie", "err", err)
				} else {
					rawdb.WriteSafePointBlockNumber(bc.db, bc.CurrentBlock().Number.Uint64())
				}
			}
			for !bc.triegc.Empty() {
				triedb.Dereference(bc.triegc.PopItem())
			}
<<<<<<< HEAD
			if _, size, _, _ := triedb.Size(); size != 0 {
=======
			if _, nodes, _ := triedb.Size(); nodes != 0 { // all memory is contained within the nodes return for hashdb
>>>>>>> 3f40e65c
				log.Error("Dangling trie nodes after full cleanup")
			}
		}
	}
	// Close the trie database, release all the held resources as the last step.
	if err := bc.triedb.Close(); err != nil {
		log.Error("Failed to close trie database", "err", err)
	}
	log.Info("Blockchain stopped")
}

// StopInsert interrupts all insertion methods, causing them to return
// errInsertionInterrupted as soon as possible. Insertion is permanently disabled after
// calling this method.
func (bc *BlockChain) StopInsert() {
	bc.procInterrupt.Store(true)
}

// insertStopped returns true after StopInsert has been called.
func (bc *BlockChain) insertStopped() bool {
	return bc.procInterrupt.Load()
}

func (bc *BlockChain) procFutureBlocks() {
	blocks := make([]*types.Block, 0, bc.futureBlocks.Len())
	for _, hash := range bc.futureBlocks.Keys() {
		if block, exist := bc.futureBlocks.Peek(hash); exist {
			blocks = append(blocks, block)
		}
	}
	if len(blocks) > 0 {
		slices.SortFunc(blocks, func(a, b *types.Block) int {
			return a.Number().Cmp(b.Number())
		})
		// Insert one by one as chain insertion needs contiguous ancestry between blocks
		for i := range blocks {
			bc.InsertChain(blocks[i : i+1])
		}
	}
}

// WriteStatus status of write
type WriteStatus byte

const (
	NonStatTy WriteStatus = iota
	CanonStatTy
	SideStatTy
)

// InsertReceiptChain attempts to complete an already existing header chain with
// transaction and receipt data.
func (bc *BlockChain) InsertReceiptChain(blockChain types.Blocks, receiptChain []types.Receipts, ancientLimit uint64) (int, error) {
	// We don't require the chainMu here since we want to maximize the
	// concurrency of header insertion and receipt insertion.
	bc.wg.Add(1)
	defer bc.wg.Done()

	var (
		ancientBlocks, liveBlocks     types.Blocks
		ancientReceipts, liveReceipts []types.Receipts
	)
	// Do a sanity check that the provided chain is actually ordered and linked
	for i, block := range blockChain {
		if i != 0 {
			prev := blockChain[i-1]
			if block.NumberU64() != prev.NumberU64()+1 || block.ParentHash() != prev.Hash() {
				log.Error("Non contiguous receipt insert",
					"number", block.Number(), "hash", block.Hash(), "parent", block.ParentHash(),
					"prevnumber", prev.Number(), "prevhash", prev.Hash())
				return 0, fmt.Errorf("non contiguous insert: item %d is #%d [%x..], item %d is #%d [%x..] (parent [%x..])",
					i-1, prev.NumberU64(), prev.Hash().Bytes()[:4],
					i, block.NumberU64(), block.Hash().Bytes()[:4], block.ParentHash().Bytes()[:4])
			}
		}
		if block.NumberU64() <= ancientLimit {
			ancientBlocks, ancientReceipts = append(ancientBlocks, block), append(ancientReceipts, receiptChain[i])
		} else {
			liveBlocks, liveReceipts = append(liveBlocks, block), append(liveReceipts, receiptChain[i])
		}

		// Here we also validate that blob transactions in the block do not contain a sidecar.
		// While the sidecar does not affect the block hash / tx hash, sending blobs within a block is not allowed.
		for txIndex, tx := range block.Transactions() {
			if tx.Type() == types.BlobTxType && tx.BlobTxSidecar() != nil {
				return 0, fmt.Errorf("block #%d contains unexpected blob sidecar in tx at index %d", block.NumberU64(), txIndex)
			}
		}
	}

	var (
		stats = struct{ processed, ignored int32 }{}
		start = time.Now()
		size  = int64(0)
	)

	// updateHead updates the head snap sync block if the inserted blocks are better
	// and returns an indicator whether the inserted blocks are canonical.
	updateHead := func(head *types.Block) bool {
		if !bc.chainmu.TryLock() {
			return false
		}
		defer bc.chainmu.Unlock()

		// Rewind may have occurred, skip in that case.
		if bc.CurrentHeader().Number.Cmp(head.Number()) >= 0 {
			reorg, err := bc.forker.ReorgNeededWithFastFinality(bc.CurrentSnapBlock(), head.Header())
			if err != nil {
				log.Warn("Reorg failed", "err", err)
				return false
			} else if !reorg {
				return false
			}
			rawdb.WriteHeadFastBlockHash(bc.db, head.Hash())
			bc.currentSnapBlock.Store(head.Header())
			headFastBlockGauge.Update(int64(head.NumberU64()))
			return true
		}
		return false
	}
	// writeAncient writes blockchain and corresponding receipt chain into ancient store.
	//
	// this function only accepts canonical chain data. All side chain will be reverted
	// eventually.
	writeAncient := func(blockChain types.Blocks, receiptChain []types.Receipts) (int, error) {
		first := blockChain[0]
		last := blockChain[len(blockChain)-1]

		// Ensure genesis is in ancients.
		if first.NumberU64() == 1 {
			if frozen, _ := bc.db.Ancients(); frozen == 0 {
				b := bc.genesisBlock
				td := bc.genesisBlock.Difficulty()
				writeSize, err := rawdb.WriteAncientBlocks(bc.db, []*types.Block{b}, []types.Receipts{nil}, td)
				size += writeSize
				if err != nil {
					log.Error("Error writing genesis to ancients", "err", err)
					return 0, err
				}
				log.Info("Wrote genesis to ancients")
			}
		}
		// Before writing the blocks to the ancients, we need to ensure that
		// they correspond to the what the headerchain 'expects'.
		// We only check the last block/header, since it's a contiguous chain.
		if !bc.HasHeader(last.Hash(), last.NumberU64()) {
			return 0, fmt.Errorf("containing header #%d [%x..] unknown", last.Number(), last.Hash().Bytes()[:4])
		}

		// Write all chain data to ancients.
		td := bc.GetTd(first.Hash(), first.NumberU64())
		writeSize, err := rawdb.WriteAncientBlocks(bc.db, blockChain, receiptChain, td)
		size += writeSize
		if err != nil {
			log.Error("Error importing chain data to ancients", "err", err)
			return 0, err
		}

		// Write tx indices if any condition is satisfied:
		// * If user requires to reserve all tx indices(txlookuplimit=0)
		// * If all ancient tx indices are required to be reserved(txlookuplimit is even higher than ancientlimit)
		// * If block number is large enough to be regarded as a recent block
		// It means blocks below the ancientLimit-txlookupLimit won't be indexed.
		//
		// But if the `TxIndexTail` is not nil, e.g. Geth is initialized with
		// an external ancient database, during the setup, blockchain will start
		// a background routine to re-indexed all indices in [ancients - txlookupLimit, ancients)
		// range. In this case, all tx indices of newly imported blocks should be
		// generated.
		var batch = bc.db.NewBatch()
		for i, block := range blockChain {
			if bc.txLookupLimit == 0 || ancientLimit <= bc.txLookupLimit || block.NumberU64() >= ancientLimit-bc.txLookupLimit {
				rawdb.WriteTxLookupEntriesByBlock(batch, block)
			} else if rawdb.ReadTxIndexTail(bc.db) != nil {
				rawdb.WriteTxLookupEntriesByBlock(batch, block)
			}
			stats.processed++

			if batch.ValueSize() > ethdb.IdealBatchSize || i == len(blockChain)-1 {
				size += int64(batch.ValueSize())
				if err = batch.Write(); err != nil {
					snapBlock := bc.CurrentSnapBlock().Number.Uint64()
					if _, err := bc.db.TruncateHead(snapBlock + 1); err != nil {
						log.Error("Can't truncate ancient store after failed insert", "err", err)
					}
					return 0, err
				}
				batch.Reset()
			}
		}

		// Sync the ancient store explicitly to ensure all data has been flushed to disk.
		if err := bc.db.Sync(); err != nil {
			return 0, err
		}
		// Update the current snap block because all block data is now present in DB.
		previousSnapBlock := bc.CurrentSnapBlock().Number.Uint64()
		if !updateHead(blockChain[len(blockChain)-1]) {
			// We end up here if the header chain has reorg'ed, and the blocks/receipts
			// don't match the canonical chain.
			if _, err := bc.db.TruncateHead(previousSnapBlock + 1); err != nil {
				log.Error("Can't truncate ancient store after failed insert", "err", err)
			}
			return 0, errSideChainReceipts
		}

		// Delete block data from the main database.
		batch.Reset()
		canonHashes := make(map[common.Hash]struct{})
		for _, block := range blockChain {
			canonHashes[block.Hash()] = struct{}{}
			if block.NumberU64() == 0 {
				continue
			}
			rawdb.DeleteCanonicalHash(batch, block.NumberU64())
			rawdb.DeleteBlockWithoutNumber(batch, block.Hash(), block.NumberU64())
		}
		// Delete side chain hash-to-number mappings.
		for _, nh := range rawdb.ReadAllHashesInRange(bc.db, first.NumberU64(), last.NumberU64()) {
			if _, canon := canonHashes[nh.Hash]; !canon {
				rawdb.DeleteHeader(batch, nh.Hash, nh.Number)
			}
		}
		if err := batch.Write(); err != nil {
			return 0, err
		}
		return 0, nil
	}

	// writeLive writes blockchain and corresponding receipt chain into active store.
	writeLive := func(blockChain types.Blocks, receiptChain []types.Receipts) (int, error) {
		skipPresenceCheck := false
		batch := bc.db.NewBatch()
		for i, block := range blockChain {
			// Short circuit insertion if shutting down or processing failed
			if bc.insertStopped() {
				return 0, errInsertionInterrupted
			}
			// Short circuit if the owner header is unknown
			if !bc.HasHeader(block.Hash(), block.NumberU64()) {
				return i, fmt.Errorf("containing header #%d [%x..] unknown", block.Number(), block.Hash().Bytes()[:4])
			}
			if !skipPresenceCheck {
				// Ignore if the entire data is already known
				if bc.HasBlock(block.Hash(), block.NumberU64()) {
					stats.ignored++
					continue
				} else {
					// If block N is not present, neither are the later blocks.
					// This should be true, but if we are mistaken, the shortcut
					// here will only cause overwriting of some existing data
					skipPresenceCheck = true
				}
			}
			// Write all the data out into the database
			rawdb.WriteBody(batch, block.Hash(), block.NumberU64(), block.Body())
			rawdb.WriteReceipts(batch, block.Hash(), block.NumberU64(), receiptChain[i])
			rawdb.WriteTxLookupEntriesByBlock(batch, block) // Always write tx indices for live blocks, we assume they are needed

			// Write everything belongs to the blocks into the database. So that
			// we can ensure all components of body is completed(body, receipts,
			// tx indexes)
			if batch.ValueSize() >= ethdb.IdealBatchSize {
				if err := batch.Write(); err != nil {
					return 0, err
				}
				size += int64(batch.ValueSize())
				batch.Reset()
			}
			stats.processed++
		}
		// Write everything belongs to the blocks into the database. So that
		// we can ensure all components of body is completed(body, receipts,
		// tx indexes)
		if batch.ValueSize() > 0 {
			size += int64(batch.ValueSize())
			if err := batch.Write(); err != nil {
				return 0, err
			}
		}
		updateHead(blockChain[len(blockChain)-1])
		return 0, nil
	}

	// Write downloaded chain data and corresponding receipt chain data
	if len(ancientBlocks) > 0 {
		if n, err := writeAncient(ancientBlocks, ancientReceipts); err != nil {
			if err == errInsertionInterrupted {
				return 0, nil
			}
			return n, err
		}
	}
	// Write the tx index tail (block number from where we index) before write any live blocks
	if len(liveBlocks) > 0 && liveBlocks[0].NumberU64() == ancientLimit+1 {
		// The tx index tail can only be one of the following two options:
		// * 0: all ancient blocks have been indexed
		// * ancient-limit: the indices of blocks before ancient-limit are ignored
		if tail := rawdb.ReadTxIndexTail(bc.db); tail == nil {
			if bc.txLookupLimit == 0 || ancientLimit <= bc.txLookupLimit {
				rawdb.WriteTxIndexTail(bc.db, 0)
			} else {
				rawdb.WriteTxIndexTail(bc.db, ancientLimit-bc.txLookupLimit)
			}
		}
	}
	if len(liveBlocks) > 0 {
		if n, err := writeLive(liveBlocks, liveReceipts); err != nil {
			if err == errInsertionInterrupted {
				return 0, nil
			}
			return n, err
		}
	}

	head := blockChain[len(blockChain)-1]
	context := []interface{}{
		"count", stats.processed, "elapsed", common.PrettyDuration(time.Since(start)),
		"number", head.Number(), "hash", head.Hash(), "age", common.PrettyAge(time.Unix(int64(head.Time()), 0)),
		"size", common.StorageSize(size),
	}
	if stats.ignored > 0 {
		context = append(context, []interface{}{"ignored", stats.ignored}...)
	}
	log.Debug("Imported new block receipts", context...)

	return 0, nil
}

// writeBlockWithoutState writes only the block and its metadata to the database,
// but does not write any state. This is used to construct competing side forks
// up to the point where they exceed the canonical total difficulty.
func (bc *BlockChain) writeBlockWithoutState(block *types.Block, td *big.Int) (err error) {
	if bc.insertStopped() {
		return errInsertionInterrupted
	}

	batch := bc.db.NewBatch()
	rawdb.WriteTd(batch, block.Hash(), block.NumberU64(), td)
	rawdb.WriteBlock(batch, block)
	if err := batch.Write(); err != nil {
		log.Crit("Failed to write block into disk", "err", err)
	}
	return nil
}

// writeKnownBlock updates the head block flag with a known block
// and introduces chain reorg if necessary.
func (bc *BlockChain) writeKnownBlock(block *types.Block) error {
	current := bc.CurrentBlock()
	if block.ParentHash() != current.Hash() {
		if err := bc.reorg(current, block); err != nil {
			return err
		}
	}
	bc.writeHeadBlock(block)
	return nil
}

// writeBlockWithState writes block, metadata and corresponding state data to the
// database.
func (bc *BlockChain) writeBlockWithState(block *types.Block, receipts []*types.Receipt, state *state.StateDB) error {
	// Calculate the total difficulty of the block
	ptd := bc.GetTd(block.ParentHash(), block.NumberU64()-1)
	if ptd == nil {
		state.StopPrefetcher()
		return consensus.ErrUnknownAncestor
	}
	// Make sure no inconsistent state is leaked during insertion
	externTd := new(big.Int).Add(block.Difficulty(), ptd)

	// Irrelevant of the canonical status, write the block itself to the database.
	//
	// Note all the components of block(td, hash->number map, header, body, receipts)
	// should be written atomically. BlockBatch is used for containing all components.
	wg := sync.WaitGroup{}
	wg.Add(1)
	go func() {
		blockBatch := bc.db.NewBatch()
		rawdb.WriteTd(blockBatch, block.Hash(), block.NumberU64(), externTd)
		rawdb.WriteBlock(blockBatch, block)
		rawdb.WriteReceipts(blockBatch, block.Hash(), block.NumberU64(), receipts)
		rawdb.WritePreimages(blockBatch, state.Preimages())
		if err := blockBatch.Write(); err != nil {
			log.Crit("Failed to write block into disk", "err", err)
		}
		wg.Done()
	}()

	tryCommitTrieDB := func() error {
		bc.commitLock.Lock()
		defer bc.commitLock.Unlock()

		// If node is running in path mode, skip explicit gc operation
		// which is unnecessary in this mode.
		if bc.triedb.Scheme() == rawdb.PathScheme {
			return nil
		}

		triedb := bc.stateCache.TrieDB()
		// If we're running an archive node, always flush
		if bc.cacheConfig.TrieDirtyDisabled {
			err := triedb.Commit(block.Root(), false)
			if err != nil {
				return err
			}
		} else {
			// Full but not archive node, do proper garbage collection
			triedb.Reference(block.Root(), common.Hash{}) // metadata reference to keep trie alive
			bc.triegc.Push(block.Root(), -int64(block.NumberU64()))

			if current := block.NumberU64(); current > bc.triesInMemory {
				// If we exceeded our memory allowance, flush matured singleton nodes to disk
				var (
					_, nodes, _, imgs = triedb.Size()
					limit             = common.StorageSize(bc.cacheConfig.TrieDirtyLimit) * 1024 * 1024
				)
				if nodes > limit || imgs > 4*1024*1024 {
					triedb.Cap(limit - ethdb.IdealBatchSize)
				}
				// Find the next state trie we need to commit
				chosen := current - bc.triesInMemory

				flushInterval := time.Duration(bc.flushInterval.Load())

				// If we exceeded out time allowance, flush an entire trie to disk
				if bc.gcproc > flushInterval {
					canWrite := true
					if posa, ok := bc.engine.(consensus.PoSA); ok {
						if !posa.EnoughDistance(bc, block.Header()) {
							canWrite = false
						}
					}
					if canWrite {
						// If the header is missing (canonical chain behind), we're reorging a low
						// diff sidechain. Suspend committing until this operation is completed.
						header := bc.GetHeaderByNumber(chosen)
						if header == nil {
							log.Warn("Reorg in progress, trie commit postponed", "number", chosen)
						} else {
							// If we're exceeding limits but haven't reached a large enough memory gap,
							// warn the user that the system is becoming unstable.
							if chosen < bc.lastWrite+bc.triesInMemory && bc.gcproc >= 2*flushInterval {
								log.Info("State in memory for too long, committing", "time", bc.gcproc, "allowance", flushInterval, "optimum", float64(chosen-bc.lastWrite)/float64(bc.triesInMemory))
							}
							// Flush an entire trie and restart the counters
							triedb.Commit(header.Root, true)
							rawdb.WriteSafePointBlockNumber(bc.db, chosen)
							bc.lastWrite = chosen
							bc.gcproc = 0
						}
					}
				}
				// Garbage collect anything below our required write retention
				wg2 := sync.WaitGroup{}
				for !bc.triegc.Empty() {
					root, number := bc.triegc.Pop()
					if uint64(-number) > chosen {
						bc.triegc.Push(root, number)
						break
					}
					wg2.Add(1)
					go func() {
						triedb.Dereference(root)
						wg2.Done()
					}()
				}
				wg2.Wait()
			}
		}
		return nil
	}
	// Commit all cached state changes into underlying memory database.
	_, diffLayer, err := state.Commit(block.NumberU64(), bc.tryRewindBadBlocks, tryCommitTrieDB)
	if err != nil {
		return err
	}
<<<<<<< HEAD

	// Ensure no empty block body
	if diffLayer != nil && block.Header().TxHash != types.EmptyRootHash {
		// Filling necessary field
		diffLayer.Receipts = receipts
		diffLayer.BlockHash = block.Hash()
		diffLayer.Number = block.NumberU64()

		diffLayerCh := make(chan struct{})
		if bc.diffLayerChanCache.Len() >= diffLayerCacheLimit {
			bc.diffLayerChanCache.RemoveOldest()
=======
	// If node is running in path mode, skip explicit gc operation
	// which is unnecessary in this mode.
	if bc.triedb.Scheme() == rawdb.PathScheme {
		return nil
	}
	// If we're running an archive node, always flush
	if bc.cacheConfig.TrieDirtyDisabled {
		return bc.triedb.Commit(root, false)
	}
	// Full but not archive node, do proper garbage collection
	bc.triedb.Reference(root, common.Hash{}) // metadata reference to keep trie alive
	bc.triegc.Push(root, -int64(block.NumberU64()))

	// Flush limits are not considered for the first TriesInMemory blocks.
	current := block.NumberU64()
	if current <= TriesInMemory {
		return nil
	}
	// If we exceeded our memory allowance, flush matured singleton nodes to disk
	var (
		_, nodes, imgs = bc.triedb.Size() // all memory is contained within the nodes return for hashdb
		limit          = common.StorageSize(bc.cacheConfig.TrieDirtyLimit) * 1024 * 1024
	)
	if nodes > limit || imgs > 4*1024*1024 {
		bc.triedb.Cap(limit - ethdb.IdealBatchSize)
	}
	// Find the next state trie we need to commit
	chosen := current - TriesInMemory
	flushInterval := time.Duration(bc.flushInterval.Load())
	// If we exceeded time allowance, flush an entire trie to disk
	if bc.gcproc > flushInterval {
		// If the header is missing (canonical chain behind), we're reorging a low
		// diff sidechain. Suspend committing until this operation is completed.
		header := bc.GetHeaderByNumber(chosen)
		if header == nil {
			log.Warn("Reorg in progress, trie commit postponed", "number", chosen)
		} else {
			// If we're exceeding limits but haven't reached a large enough memory gap,
			// warn the user that the system is becoming unstable.
			if chosen < bc.lastWrite+TriesInMemory && bc.gcproc >= 2*flushInterval {
				log.Info("State in memory for too long, committing", "time", bc.gcproc, "allowance", flushInterval, "optimum", float64(chosen-bc.lastWrite)/TriesInMemory)
			}
			// Flush an entire trie and restart the counters
			bc.triedb.Commit(header.Root, true)
			bc.lastWrite = chosen
			bc.gcproc = 0
		}
	}
	// Garbage collect anything below our required write retention
	for !bc.triegc.Empty() {
		root, number := bc.triegc.Pop()
		if uint64(-number) > chosen {
			bc.triegc.Push(root, number)
			break
>>>>>>> 3f40e65c
		}
		bc.diffLayerChanCache.Add(diffLayer.BlockHash, diffLayerCh)

		go bc.cacheDiffLayer(diffLayer, diffLayerCh)
	}
	wg.Wait()
	return nil
}

// WriteBlockAndSetHead writes the given block and all associated state to the database,
// and applies the block as the new chain head.
func (bc *BlockChain) WriteBlockAndSetHead(block *types.Block, receipts []*types.Receipt, logs []*types.Log, state *state.StateDB, emitHeadEvent bool) (status WriteStatus, err error) {
	if !bc.chainmu.TryLock() {
		return NonStatTy, errChainStopped
	}
	defer bc.chainmu.Unlock()

	return bc.writeBlockAndSetHead(block, receipts, logs, state, emitHeadEvent)
}

// writeBlockAndSetHead is the internal implementation of WriteBlockAndSetHead.
// This function expects the chain mutex to be held.
func (bc *BlockChain) writeBlockAndSetHead(block *types.Block, receipts []*types.Receipt, logs []*types.Log, state *state.StateDB, emitHeadEvent bool) (status WriteStatus, err error) {
	if err := bc.writeBlockWithState(block, receipts, state); err != nil {
		return NonStatTy, err
	}
	currentBlock := bc.CurrentBlock()
	reorg, err := bc.forker.ReorgNeededWithFastFinality(currentBlock, block.Header())
	if err != nil {
		return NonStatTy, err
	}
	if reorg {
		// Reorganise the chain if the parent is not the head block
		if block.ParentHash() != currentBlock.Hash() {
			if err := bc.reorg(currentBlock, block); err != nil {
				return NonStatTy, err
			}
		}
		status = CanonStatTy
	} else {
		status = SideStatTy
	}
	// Set new head.
	if status == CanonStatTy {
		bc.writeHeadBlock(block)
	}
	bc.futureBlocks.Remove(block.Hash())

	if status == CanonStatTy {
		bc.chainFeed.Send(ChainEvent{Block: block, Hash: block.Hash(), Logs: logs})
		if len(logs) > 0 {
			bc.logsFeed.Send(logs)
		}
		// In theory, we should fire a ChainHeadEvent when we inject
		// a canonical block, but sometimes we can insert a batch of
		// canonical blocks. Avoid firing too many ChainHeadEvents,
		// we will fire an accumulated ChainHeadEvent and disable fire
		// event here.
		if emitHeadEvent {
			bc.chainHeadFeed.Send(ChainHeadEvent{Block: block})
			if posa, ok := bc.Engine().(consensus.PoSA); ok {
				if finalizedHeader := posa.GetFinalizedHeader(bc, block.Header()); finalizedHeader != nil {
					bc.finalizedHeaderFeed.Send(FinalizedHeaderEvent{finalizedHeader})
				}
			}
		}
	} else {
		bc.chainSideFeed.Send(ChainSideEvent{Block: block})
	}
	return status, nil
}

// addFutureBlock checks if the block is within the max allowed window to get
// accepted for future processing, and returns an error if the block is too far
// ahead and was not added.
//
// TODO after the transition, the future block shouldn't be kept. Because
// it's not checked in the Geth side anymore.
func (bc *BlockChain) addFutureBlock(block *types.Block) error {
	max := uint64(time.Now().Unix() + maxTimeFutureBlocks)
	if block.Time() > max {
		return fmt.Errorf("future block timestamp %v > allowed %v", block.Time(), max)
	}
	if block.Difficulty().Cmp(common.Big0) == 0 {
		// Never add PoS blocks into the future queue
		return nil
	}
	bc.futureBlocks.Add(block.Hash(), block)
	return nil
}

// InsertChain attempts to insert the given batch of blocks in to the canonical
// chain or, otherwise, create a fork. If an error is returned it will return
// the index number of the failing block as well an error describing what went
// wrong. After insertion is done, all accumulated events will be fired.
func (bc *BlockChain) InsertChain(chain types.Blocks) (int, error) {
	// Sanity check that we have something meaningful to import
	if len(chain) == 0 {
		return 0, nil
	}
	bc.blockProcFeed.Send(true)
	defer bc.blockProcFeed.Send(false)

	// Do a sanity check that the provided chain is actually ordered and linked.
	for i := 1; i < len(chain); i++ {
		block, prev := chain[i], chain[i-1]
		if block.NumberU64() != prev.NumberU64()+1 || block.ParentHash() != prev.Hash() {
			log.Error("Non contiguous block insert",
				"number", block.Number(),
				"hash", block.Hash(),
				"parent", block.ParentHash(),
				"prevnumber", prev.Number(),
				"prevhash", prev.Hash(),
			)
			return 0, fmt.Errorf("non contiguous insert: item %d is #%d [%x..], item %d is #%d [%x..] (parent [%x..])", i-1, prev.NumberU64(),
				prev.Hash().Bytes()[:4], i, block.NumberU64(), block.Hash().Bytes()[:4], block.ParentHash().Bytes()[:4])
		}
	}
	// Pre-checks passed, start the full block imports
	if !bc.chainmu.TryLock() {
		return 0, errChainStopped
	}
	defer bc.chainmu.Unlock()
	return bc.insertChain(chain, true)
}

// insertChain is the internal implementation of InsertChain, which assumes that
// 1) chains are contiguous, and 2) The chain mutex is held.
//
// This method is split out so that import batches that require re-injecting
// historical blocks can do so without releasing the lock, which could lead to
// racey behaviour. If a sidechain import is in progress, and the historic state
// is imported, but then new canon-head is added before the actual sidechain
// completes, then the historic state could be pruned again
func (bc *BlockChain) insertChain(chain types.Blocks, setHead bool) (int, error) {
	// If the chain is terminating, don't even bother starting up.
	if bc.insertStopped() {
		return 0, nil
	}

	// Start a parallel signature recovery (signer will fluke on fork transition, minimal perf loss)
	signer := types.MakeSigner(bc.chainConfig, chain[0].Number(), chain[0].Time())
	go SenderCacher.RecoverFromBlocks(signer, chain)

	var (
		stats     = insertStats{startTime: mclock.Now()}
		lastCanon *types.Block
	)
	// Fire a single chain head event if we've progressed the chain
	defer func() {
		if lastCanon != nil && bc.CurrentBlock().Hash() == lastCanon.Hash() {
			bc.chainHeadFeed.Send(ChainHeadEvent{lastCanon})
			if posa, ok := bc.Engine().(consensus.PoSA); ok {
				if finalizedHeader := posa.GetFinalizedHeader(bc, lastCanon.Header()); finalizedHeader != nil {
					bc.finalizedHeaderFeed.Send(FinalizedHeaderEvent{finalizedHeader})
				}
			}
		}
	}()
	// Start the parallel header verifier
	headers := make([]*types.Header, len(chain))
	for i, block := range chain {
		headers[i] = block.Header()
	}
	abort, results := bc.engine.VerifyHeaders(bc, headers)
	defer close(abort)

	// Peek the error for the first block to decide the directing import logic
	it := newInsertIterator(chain, results, bc.validator)
	block, err := it.next()

	// Left-trim all the known blocks that don't need to build snapshot
	if bc.skipBlock(err, it) {
		// First block (and state) is known
		//   1. We did a roll-back, and should now do a re-import
		//   2. The block is stored as a sidechain, and is lying about it's stateroot, and passes a stateroot
		//      from the canonical chain, which has not been verified.
		// Skip all known blocks that are behind us.
		var (
			reorg   bool
			current = bc.CurrentBlock()
		)
		for block != nil && bc.skipBlock(err, it) {
			reorg, err = bc.forker.ReorgNeededWithFastFinality(current, block.Header())
			if err != nil {
				return it.index, err
			}
			if reorg {
				// Switch to import mode if the forker says the reorg is necessary
				// and also the block is not on the canonical chain.
				// In eth2 the forker always returns true for reorg decision (blindly trusting
				// the external consensus engine), but in order to prevent the unnecessary
				// reorgs when importing known blocks, the special case is handled here.
				if block.NumberU64() > current.Number.Uint64() || bc.GetCanonicalHash(block.NumberU64()) != block.Hash() {
					break
				}
			}
			log.Debug("Ignoring already known block", "number", block.Number(), "hash", block.Hash())
			stats.ignored++

			block, err = it.next()
		}
		// The remaining blocks are still known blocks, the only scenario here is:
		// During the snap sync, the pivot point is already submitted but rollback
		// happens. Then node resets the head full block to a lower height via `rollback`
		// and leaves a few known blocks in the database.
		//
		// When node runs a snap sync again, it can re-import a batch of known blocks via
		// `insertChain` while a part of them have higher total difficulty than current
		// head full block(new pivot point).
		for block != nil && bc.skipBlock(err, it) {
			log.Debug("Writing previously known block", "number", block.Number(), "hash", block.Hash())
			if err := bc.writeKnownBlock(block); err != nil {
				return it.index, err
			}
			lastCanon = block

			block, err = it.next()
		}
		// Falls through to the block import
	}
	switch {
	// First block is pruned
	case errors.Is(err, consensus.ErrPrunedAncestor):
		if setHead {
			// First block is pruned, insert as sidechain and reorg only if TD grows enough
			log.Debug("Pruned ancestor, inserting as sidechain", "number", block.Number(), "hash", block.Hash())
			return bc.insertSideChain(block, it)
		} else {
			// We're post-merge and the parent is pruned, try to recover the parent state
			log.Debug("Pruned ancestor", "number", block.Number(), "hash", block.Hash())
			_, err := bc.recoverAncestors(block)
			return it.index, err
		}
	// First block is future, shove it (and all children) to the future queue (unknown ancestor)
	case errors.Is(err, consensus.ErrFutureBlock) || (errors.Is(err, consensus.ErrUnknownAncestor) && bc.futureBlocks.Contains(it.first().ParentHash())):
		for block != nil && (it.index == 0 || errors.Is(err, consensus.ErrUnknownAncestor)) {
			log.Debug("Future block, postponing import", "number", block.Number(), "hash", block.Hash())
			if err := bc.addFutureBlock(block); err != nil {
				return it.index, err
			}
			block, err = it.next()
		}
		stats.queued += it.processed()
		stats.ignored += it.remaining()

		// If there are any still remaining, mark as ignored
		return it.index, err

	// Some other error(except ErrKnownBlock) occurred, abort.
	// ErrKnownBlock is allowed here since some known blocks
	// still need re-execution to generate snapshots that are missing
	case err != nil && !errors.Is(err, ErrKnownBlock):
		bc.futureBlocks.Remove(block.Hash())
		stats.ignored += len(it.chain)
		bc.reportBlock(block, nil, err)
		return it.index, err
	}

	for ; block != nil && err == nil || errors.Is(err, ErrKnownBlock); block, err = it.next() {
		// If the chain is terminating, stop processing blocks
		if bc.insertStopped() {
			log.Debug("Abort during block processing")
			break
		}
		// If the header is a banned one, straight out abort
		if BadHashes[block.Hash()] {
			bc.reportBlock(block, nil, ErrBannedHash)
			return it.index, ErrBannedHash
		}
		// If the block is known (in the middle of the chain), it's a special case for
		// Clique blocks where they can share state among each other, so importing an
		// older block might complete the state of the subsequent one. In this case,
		// just skip the block (we already validated it once fully (and crashed), since
		// its header and body was already in the database). But if the corresponding
		// snapshot layer is missing, forcibly rerun the execution to build it.
		if bc.skipBlock(err, it) {
			logger := log.Debug
			if bc.chainConfig.Clique == nil {
				logger = log.Warn
			}
			logger("Inserted known block", "number", block.Number(), "hash", block.Hash(),
				"uncles", len(block.Uncles()), "txs", len(block.Transactions()), "gas", block.GasUsed(),
				"root", block.Root())

			// Special case. Commit the empty receipt slice if we meet the known
			// block in the middle. It can only happen in the clique chain. Whenever
			// we insert blocks via `insertSideChain`, we only commit `td`, `header`
			// and `body` if it's non-existent. Since we don't have receipts without
			// reexecution, so nothing to commit. But if the sidechain will be adopted
			// as the canonical chain eventually, it needs to be reexecuted for missing
			// state, but if it's this special case here(skip reexecution) we will lose
			// the empty receipt entry.
			if len(block.Transactions()) == 0 {
				rawdb.WriteReceipts(bc.db, block.Hash(), block.NumberU64(), nil)
			} else {
				log.Error("Please file an issue, skip known block execution without receipt",
					"hash", block.Hash(), "number", block.NumberU64())
			}
			if err := bc.writeKnownBlock(block); err != nil {
				return it.index, err
			}
			stats.processed++

			// We can assume that logs are empty here, since the only way for consecutive
			// Clique blocks to have the same state is if there are no transactions.
			lastCanon = block
			continue
		}

		// Retrieve the parent block and it's state to execute on top
		start := time.Now()
		parent := it.previous()
		if parent == nil {
			parent = bc.GetHeader(block.ParentHash(), block.NumberU64()-1)
		}
		statedb, err := state.NewWithSharedPool(parent.Root, bc.stateCache, bc.snaps)
		if err != nil {
			return it.index, err
		}
		bc.updateHighestVerifiedHeader(block.Header())

		// Enable prefetching to pull in trie node paths while processing transactions
		statedb.StartPrefetcher("chain")
		interruptCh := make(chan struct{})
		// For diff sync, it may fallback to full sync, so we still do prefetch
		if len(block.Transactions()) >= prefetchTxNumber {
			// do Prefetch in a separate goroutine to avoid blocking the critical path

			// 1.do state prefetch for snapshot cache
			throwaway := statedb.CopyDoPrefetch()
			go bc.prefetcher.Prefetch(block, throwaway, &bc.vmConfig, interruptCh)

			// 2.do trie prefetch for MPT trie node cache
			// it is for the big state trie tree, prefetch based on transaction's From/To address.
			// trie prefetcher is thread safe now, ok to prefetch in a separate routine
			go throwaway.TriePrefetchInAdvance(block, signer)
		}

		//Process block using the parent state as reference point
		if bc.pipeCommit {
			statedb.EnablePipeCommit()
		}
		statedb.SetExpectedStateRoot(block.Root())
		pstart := time.Now()
		statedb, receipts, logs, usedGas, err := bc.processor.Process(block, statedb, bc.vmConfig)
		close(interruptCh) // state prefetch can be stopped
		if err != nil {
			bc.reportBlock(block, receipts, err)
			statedb.StopPrefetcher()
			return it.index, err
		}
		ptime := time.Since(pstart)

		// Validate the state using the default validator
		vstart := time.Now()
		if err := bc.validator.ValidateState(block, statedb, receipts, usedGas); err != nil {
			log.Error("validate state failed", "error", err)
			bc.reportBlock(block, receipts, err)
			statedb.StopPrefetcher()
			return it.index, err
		}
		vtime := time.Since(vstart)
		proctime := time.Since(start) // processing + validation

		bc.cacheBlock(block.Hash(), block)

		// Update the metrics touched during block processing and validation
		accountReadTimer.Update(statedb.AccountReads)                   // Account reads are complete(in processing)
		storageReadTimer.Update(statedb.StorageReads)                   // Storage reads are complete(in processing)
		snapshotAccountReadTimer.Update(statedb.SnapshotAccountReads)   // Account reads are complete(in processing)
		snapshotStorageReadTimer.Update(statedb.SnapshotStorageReads)   // Storage reads are complete(in processing)
		accountUpdateTimer.Update(statedb.AccountUpdates)               // Account updates are complete(in validation)
		storageUpdateTimer.Update(statedb.StorageUpdates)               // Storage updates are complete(in validation)
		accountHashTimer.Update(statedb.AccountHashes)                  // Account hashes are complete(in validation)
		storageHashTimer.Update(statedb.StorageHashes)                  // Storage hashes are complete(in validation)
		triehash := statedb.AccountHashes + statedb.StorageHashes       // The time spent on tries hashing
		trieUpdate := statedb.AccountUpdates + statedb.StorageUpdates   // The time spent on tries update
		trieRead := statedb.SnapshotAccountReads + statedb.AccountReads // The time spent on account read
		trieRead += statedb.SnapshotStorageReads + statedb.StorageReads // The time spent on storage read
		blockExecutionTimer.Update(ptime - trieRead)                    // The time spent on EVM processing
		blockValidationTimer.Update(vtime - (triehash + trieUpdate))    // The time spent on block validation

		// Write the block to the chain and get the status.
		var (
			wstart = time.Now()
			status WriteStatus
		)
		if !setHead {
			// Don't set the head, only insert the block
			err = bc.writeBlockWithState(block, receipts, statedb)
		} else {
			status, err = bc.writeBlockAndSetHead(block, receipts, logs, statedb, false)
		}
		if err != nil {
			return it.index, err
		}

		bc.cacheReceipts(block.Hash(), receipts, block)

		// Update the metrics touched during block commit
		accountCommitTimer.Update(statedb.AccountCommits)   // Account commits are complete, we can mark them
		storageCommitTimer.Update(statedb.StorageCommits)   // Storage commits are complete, we can mark them
		snapshotCommitTimer.Update(statedb.SnapshotCommits) // Snapshot commits are complete, we can mark them
		triedbCommitTimer.Update(statedb.TrieDBCommits)     // Trie database commits are complete, we can mark them

		blockWriteTimer.Update(time.Since(wstart) - statedb.AccountCommits - statedb.StorageCommits - statedb.SnapshotCommits - statedb.TrieDBCommits)
		blockInsertTimer.UpdateSince(start)

		// Report the import stats before returning the various results
		stats.processed++
		stats.usedGas += usedGas

<<<<<<< HEAD
		trieDiffNodes, trieBufNodes, trieImmutableBufNodes, _ := bc.triedb.Size()
		stats.report(chain, it.index, trieDiffNodes, trieBufNodes, trieImmutableBufNodes, setHead)
=======
		var snapDiffItems, snapBufItems common.StorageSize
		if bc.snaps != nil {
			snapDiffItems, snapBufItems = bc.snaps.Size()
		}
		trieDiffNodes, trieBufNodes, _ := bc.triedb.Size()
		stats.report(chain, it.index, snapDiffItems, snapBufItems, trieDiffNodes, trieBufNodes, setHead)
>>>>>>> 3f40e65c

		if !setHead {
			// After merge we expect few side chains. Simply count
			// all blocks the CL gives us for GC processing time
			bc.gcproc += proctime

			return it.index, nil // Direct block insertion of a single block
		}
		switch status {
		case CanonStatTy:
			log.Debug("Inserted new block", "number", block.Number(), "hash", block.Hash(),
				"uncles", len(block.Uncles()), "txs", len(block.Transactions()), "gas", block.GasUsed(),
				"elapsed", common.PrettyDuration(time.Since(start)),
				"root", block.Root())

			lastCanon = block

			// Only count canonical blocks for GC processing time
			bc.gcproc += proctime

		case SideStatTy:
			log.Debug("Inserted forked block", "number", block.Number(), "hash", block.Hash(),
				"diff", block.Difficulty(), "elapsed", common.PrettyDuration(time.Since(start)),
				"txs", len(block.Transactions()), "gas", block.GasUsed(), "uncles", len(block.Uncles()),
				"root", block.Root())

		default:
			// This in theory is impossible, but lets be nice to our future selves and leave
			// a log, instead of trying to track down blocks imports that don't emit logs.
			log.Warn("Inserted block with unknown status", "number", block.Number(), "hash", block.Hash(),
				"diff", block.Difficulty(), "elapsed", common.PrettyDuration(time.Since(start)),
				"txs", len(block.Transactions()), "gas", block.GasUsed(), "uncles", len(block.Uncles()),
				"root", block.Root())
		}
		bc.chainBlockFeed.Send(ChainHeadEvent{block})
	}

	// Any blocks remaining here? The only ones we care about are the future ones
	if block != nil && errors.Is(err, consensus.ErrFutureBlock) {
		if err := bc.addFutureBlock(block); err != nil {
			return it.index, err
		}
		block, err = it.next()

		for ; block != nil && errors.Is(err, consensus.ErrUnknownAncestor); block, err = it.next() {
			if err := bc.addFutureBlock(block); err != nil {
				return it.index, err
			}
			stats.queued++
		}
	}
	stats.ignored += it.remaining()

	return it.index, err
}

func (bc *BlockChain) updateHighestVerifiedHeader(header *types.Header) {
	if header == nil || header.Number == nil {
		return
	}
	currentHeader := bc.highestVerifiedHeader.Load()
	if currentHeader == nil {
		bc.highestVerifiedHeader.Store(types.CopyHeader(header))
		return
	}

	newParentTD := bc.GetTd(header.ParentHash, header.Number.Uint64()-1)
	if newParentTD == nil {
		newParentTD = big.NewInt(0)
	}
	oldParentTD := bc.GetTd(currentHeader.ParentHash, currentHeader.Number.Uint64()-1)
	if oldParentTD == nil {
		oldParentTD = big.NewInt(0)
	}
	newTD := big.NewInt(0).Add(newParentTD, header.Difficulty)
	oldTD := big.NewInt(0).Add(oldParentTD, currentHeader.Difficulty)

	if newTD.Cmp(oldTD) > 0 {
		bc.highestVerifiedHeader.Store(types.CopyHeader(header))
		return
	}
}

func (bc *BlockChain) GetHighestVerifiedHeader() *types.Header {
	return bc.highestVerifiedHeader.Load()
}

// insertSideChain is called when an import batch hits upon a pruned ancestor
// error, which happens when a sidechain with a sufficiently old fork-block is
// found.
//
// The method writes all (header-and-body-valid) blocks to disk, then tries to
// switch over to the new chain if the TD exceeded the current chain.
// insertSideChain is only used pre-merge.
func (bc *BlockChain) insertSideChain(block *types.Block, it *insertIterator) (int, error) {
	var (
		externTd  *big.Int
		lastBlock = block
		current   = bc.CurrentBlock()
	)
	// The first sidechain block error is already verified to be ErrPrunedAncestor.
	// Since we don't import them here, we expect ErrUnknownAncestor for the remaining
	// ones. Any other errors means that the block is invalid, and should not be written
	// to disk.
	err := consensus.ErrPrunedAncestor
	for ; block != nil && errors.Is(err, consensus.ErrPrunedAncestor); block, err = it.next() {
		// Check the canonical state root for that number
		if number := block.NumberU64(); current.Number.Uint64() >= number {
			canonical := bc.GetBlockByNumber(number)
			if canonical != nil && canonical.Hash() == block.Hash() {
				// Not a sidechain block, this is a re-import of a canon block which has it's state pruned

				// Collect the TD of the block. Since we know it's a canon one,
				// we can get it directly, and not (like further below) use
				// the parent and then add the block on top
				externTd = bc.GetTd(block.Hash(), block.NumberU64())
				continue
			}
			if canonical != nil && canonical.Root() == block.Root() {
				// This is most likely a shadow-state attack. When a fork is imported into the
				// database, and it eventually reaches a block height which is not pruned, we
				// just found that the state already exist! This means that the sidechain block
				// refers to a state which already exists in our canon chain.
				//
				// If left unchecked, we would now proceed importing the blocks, without actually
				// having verified the state of the previous blocks.
				log.Warn("Sidechain ghost-state attack detected", "number", block.NumberU64(), "sideroot", block.Root(), "canonroot", canonical.Root())

				// If someone legitimately side-mines blocks, they would still be imported as usual. However,
				// we cannot risk writing unverified blocks to disk when they obviously target the pruning
				// mechanism.
				return it.index, errors.New("sidechain ghost-state attack")
			}
		}
		if externTd == nil {
			externTd = bc.GetTd(block.ParentHash(), block.NumberU64()-1)
		}
		externTd = new(big.Int).Add(externTd, block.Difficulty())

		if !bc.HasBlock(block.Hash(), block.NumberU64()) {
			start := time.Now()
			if err := bc.writeBlockWithoutState(block, externTd); err != nil {
				return it.index, err
			}
			log.Debug("Injected sidechain block", "number", block.Number(), "hash", block.Hash(),
				"diff", block.Difficulty(), "elapsed", common.PrettyDuration(time.Since(start)),
				"txs", len(block.Transactions()), "gas", block.GasUsed(), "uncles", len(block.Uncles()),
				"root", block.Root())
		}
		lastBlock = block
	}
	// At this point, we've written all sidechain blocks to database. Loop ended
	// either on some other error or all were processed. If there was some other
	// error, we can ignore the rest of those blocks.
	//
	// If the externTd was larger than our local TD, we now need to reimport the previous
	// blocks to regenerate the required state
	reorg, err := bc.forker.ReorgNeededWithFastFinality(current, lastBlock.Header())
	if err != nil {
		return it.index, err
	}
	if !reorg {
		localTd := bc.GetTd(current.Hash(), current.Number.Uint64())
		log.Info("Sidechain written to disk", "start", it.first().NumberU64(), "end", it.previous().Number, "sidetd", externTd, "localtd", localTd)
		return it.index, err
	}
	// Gather all the sidechain hashes (full blocks may be memory heavy)
	var (
		hashes  []common.Hash
		numbers []uint64
	)
	parent := it.previous()
	for parent != nil && !bc.HasState(parent.Root) {
		if bc.stateRecoverable(parent.Root) {
			if err := bc.triedb.Recover(parent.Root); err != nil {
				return 0, err
			}
			break
		}
		hashes = append(hashes, parent.Hash())
		numbers = append(numbers, parent.Number.Uint64())

		parent = bc.GetHeader(parent.ParentHash, parent.Number.Uint64()-1)
	}
	if parent == nil {
		return it.index, errors.New("missing parent")
	}
	// Import all the pruned blocks to make the state available
	var (
		blocks []*types.Block
		memory uint64
	)
	for i := len(hashes) - 1; i >= 0; i-- {
		// Append the next block to our batch
		block := bc.GetBlock(hashes[i], numbers[i])
		if block == nil {
			log.Crit("Importing heavy sidechain block is nil", "hash", hashes[i], "number", numbers[i])
		}

		blocks = append(blocks, block)
		memory += block.Size()

		// If memory use grew too large, import and continue. Sadly we need to discard
		// all raised events and logs from notifications since we're too heavy on the
		// memory here.
		if len(blocks) >= 2048 || memory > 64*1024*1024 {
			log.Info("Importing heavy sidechain segment", "blocks", len(blocks), "start", blocks[0].NumberU64(), "end", block.NumberU64())
			if _, err := bc.insertChain(blocks, true); err != nil {
				return 0, err
			}
			blocks, memory = blocks[:0], 0

			// If the chain is terminating, stop processing blocks
			if bc.insertStopped() {
				log.Debug("Abort during blocks processing")
				return 0, nil
			}
		}
	}
	if len(blocks) > 0 {
		log.Info("Importing sidechain segment", "start", blocks[0].NumberU64(), "end", blocks[len(blocks)-1].NumberU64())
		return bc.insertChain(blocks, true)
	}
	return 0, nil
}

// recoverAncestors finds the closest ancestor with available state and re-execute
// all the ancestor blocks since that.
// recoverAncestors is only used post-merge.
// We return the hash of the latest block that we could correctly validate.
func (bc *BlockChain) recoverAncestors(block *types.Block) (common.Hash, error) {
	// Gather all the sidechain hashes (full blocks may be memory heavy)
	var (
		hashes  []common.Hash
		numbers []uint64
		parent  = block
	)
	for parent != nil && !bc.HasState(parent.Root()) {
		if bc.stateRecoverable(parent.Root()) {
			if err := bc.triedb.Recover(parent.Root()); err != nil {
				return common.Hash{}, err
			}
			break
		}
		hashes = append(hashes, parent.Hash())
		numbers = append(numbers, parent.NumberU64())
		parent = bc.GetBlock(parent.ParentHash(), parent.NumberU64()-1)

		// If the chain is terminating, stop iteration
		if bc.insertStopped() {
			log.Debug("Abort during blocks iteration")
			return common.Hash{}, errInsertionInterrupted
		}
	}
	if parent == nil {
		return common.Hash{}, errors.New("missing parent")
	}
	// Import all the pruned blocks to make the state available
	for i := len(hashes) - 1; i >= 0; i-- {
		// If the chain is terminating, stop processing blocks
		if bc.insertStopped() {
			log.Debug("Abort during blocks processing")
			return common.Hash{}, errInsertionInterrupted
		}
		var b *types.Block
		if i == 0 {
			b = block
		} else {
			b = bc.GetBlock(hashes[i], numbers[i])
		}
		if _, err := bc.insertChain(types.Blocks{b}, false); err != nil {
			return b.ParentHash(), err
		}
	}
	return block.Hash(), nil
}

// collectLogs collects the logs that were generated or removed during
// the processing of a block. These logs are later announced as deleted or reborn.
func (bc *BlockChain) collectLogs(b *types.Block, removed bool) []*types.Log {
	var blobGasPrice *big.Int
	excessBlobGas := b.ExcessBlobGas()
	if excessBlobGas != nil {
		blobGasPrice = eip4844.CalcBlobFee(*excessBlobGas)
	}
	receipts := rawdb.ReadRawReceipts(bc.db, b.Hash(), b.NumberU64())
	if err := receipts.DeriveFields(bc.chainConfig, b.Hash(), b.NumberU64(), b.Time(), b.BaseFee(), blobGasPrice, b.Transactions()); err != nil {
		log.Error("Failed to derive block receipts fields", "hash", b.Hash(), "number", b.NumberU64(), "err", err)
	}
	var logs []*types.Log
	for _, receipt := range receipts {
		for _, log := range receipt.Logs {
			if removed {
				log.Removed = true
			}
			logs = append(logs, log)
		}
	}
	return logs
}

// reorg takes two blocks, an old chain and a new chain and will reconstruct the
// blocks and inserts them to be part of the new canonical chain and accumulates
// potential missing transactions and post an event about them.
// Note the new head block won't be processed here, callers need to handle it
// externally.
func (bc *BlockChain) reorg(oldHead *types.Header, newHead *types.Block) error {
	var (
		newChain    types.Blocks
		oldChain    types.Blocks
		commonBlock *types.Block

		deletedTxs []common.Hash
		addedTxs   []common.Hash
	)
	oldBlock := bc.GetBlock(oldHead.Hash(), oldHead.Number.Uint64())
	if oldBlock == nil {
		return errors.New("current head block missing")
	}
	newBlock := newHead

	// Reduce the longer chain to the same number as the shorter one
	if oldBlock.NumberU64() > newBlock.NumberU64() {
		// Old chain is longer, gather all transactions and logs as deleted ones
		for ; oldBlock != nil && oldBlock.NumberU64() != newBlock.NumberU64(); oldBlock = bc.GetBlock(oldBlock.ParentHash(), oldBlock.NumberU64()-1) {
			oldChain = append(oldChain, oldBlock)
			for _, tx := range oldBlock.Transactions() {
				deletedTxs = append(deletedTxs, tx.Hash())
			}
		}
	} else {
		// New chain is longer, stash all blocks away for subsequent insertion
		for ; newBlock != nil && newBlock.NumberU64() != oldBlock.NumberU64(); newBlock = bc.GetBlock(newBlock.ParentHash(), newBlock.NumberU64()-1) {
			newChain = append(newChain, newBlock)
		}
	}
	if oldBlock == nil {
		return errInvalidOldChain
	}
	if newBlock == nil {
		return errInvalidNewChain
	}
	// Both sides of the reorg are at the same number, reduce both until the common
	// ancestor is found
	for {
		// If the common ancestor was found, bail out
		if oldBlock.Hash() == newBlock.Hash() {
			commonBlock = oldBlock
			break
		}
		// Remove an old block as well as stash away a new block
		oldChain = append(oldChain, oldBlock)
		for _, tx := range oldBlock.Transactions() {
			deletedTxs = append(deletedTxs, tx.Hash())
		}
		newChain = append(newChain, newBlock)

		// Step back with both chains
		oldBlock = bc.GetBlock(oldBlock.ParentHash(), oldBlock.NumberU64()-1)
		if oldBlock == nil {
			return errInvalidOldChain
		}
		newBlock = bc.GetBlock(newBlock.ParentHash(), newBlock.NumberU64()-1)
		if newBlock == nil {
			return errInvalidNewChain
		}
	}

	// Ensure the user sees large reorgs
	if len(oldChain) > 0 && len(newChain) > 0 {
		logFn := log.Info
		msg := "Chain reorg detected"
		if len(oldChain) > 63 {
			msg = "Large chain reorg detected"
			logFn = log.Warn
		}
		logFn(msg, "number", commonBlock.Number(), "hash", commonBlock.Hash(),
			"drop", len(oldChain), "dropfrom", oldChain[0].Hash(), "add", len(newChain), "addfrom", newChain[0].Hash())
		blockReorgAddMeter.Mark(int64(len(newChain)))
		blockReorgDropMeter.Mark(int64(len(oldChain)))
		blockReorgMeter.Mark(1)
	} else if len(newChain) > 0 {
		// Special case happens in the post merge stage that current head is
		// the ancestor of new head while these two blocks are not consecutive
		log.Info("Extend chain", "add", len(newChain), "number", newChain[0].Number(), "hash", newChain[0].Hash())
		blockReorgAddMeter.Mark(int64(len(newChain)))
	} else {
		// len(newChain) == 0 && len(oldChain) > 0
		// rewind the canonical chain to a lower point.
		log.Error("Impossible reorg, please file an issue", "oldnum", oldBlock.Number(), "oldhash", oldBlock.Hash(), "oldblocks", len(oldChain), "newnum", newBlock.Number(), "newhash", newBlock.Hash(), "newblocks", len(newChain))
	}
	// Insert the new chain(except the head block(reverse order)),
	// taking care of the proper incremental order.
	for i := len(newChain) - 1; i >= 1; i-- {
		// Insert the block in the canonical way, re-writing history
		bc.writeHeadBlock(newChain[i])

		// Collect the new added transactions.
		for _, tx := range newChain[i].Transactions() {
			addedTxs = append(addedTxs, tx.Hash())
		}
	}

	// Delete useless indexes right now which includes the non-canonical
	// transaction indexes, canonical chain indexes which above the head.
	indexesBatch := bc.db.NewBatch()
	for _, tx := range types.HashDifference(deletedTxs, addedTxs) {
		rawdb.DeleteTxLookupEntry(indexesBatch, tx)
	}

	// Delete all hash markers that are not part of the new canonical chain.
	// Because the reorg function does not handle new chain head, all hash
	// markers greater than or equal to new chain head should be deleted.
	number := commonBlock.NumberU64()
	if len(newChain) > 1 {
		number = newChain[1].NumberU64()
	}
	for i := number + 1; ; i++ {
		hash := rawdb.ReadCanonicalHash(bc.db, i)
		if hash == (common.Hash{}) {
			break
		}
		rawdb.DeleteCanonicalHash(indexesBatch, i)
	}
	if err := indexesBatch.Write(); err != nil {
		log.Crit("Failed to delete useless indexes", "err", err)
	}

	// Send out events for logs from the old canon chain, and 'reborn'
	// logs from the new canon chain. The number of logs can be very
	// high, so the events are sent in batches of size around 512.

	// Deleted logs + blocks:
	var deletedLogs []*types.Log
	for i := len(oldChain) - 1; i >= 0; i-- {
		// Also send event for blocks removed from the canon chain.
		bc.chainSideFeed.Send(ChainSideEvent{Block: oldChain[i]})

		// Collect deleted logs for notification
		if logs := bc.collectLogs(oldChain[i], true); len(logs) > 0 {
			deletedLogs = append(deletedLogs, logs...)
		}
		if len(deletedLogs) > 512 {
			bc.rmLogsFeed.Send(RemovedLogsEvent{deletedLogs})
			deletedLogs = nil
		}
	}
	if len(deletedLogs) > 0 {
		bc.rmLogsFeed.Send(RemovedLogsEvent{deletedLogs})
	}

	// New logs:
	var rebirthLogs []*types.Log
	for i := len(newChain) - 1; i >= 1; i-- {
		if logs := bc.collectLogs(newChain[i], false); len(logs) > 0 {
			rebirthLogs = append(rebirthLogs, logs...)
		}
		if len(rebirthLogs) > 512 {
			bc.logsFeed.Send(rebirthLogs)
			rebirthLogs = nil
		}
	}
	if len(rebirthLogs) > 0 {
		bc.logsFeed.Send(rebirthLogs)
	}
	return nil
}

// InsertBlockWithoutSetHead executes the block, runs the necessary verification
// upon it and then persist the block and the associate state into the database.
// The key difference between the InsertChain is it won't do the canonical chain
// updating. It relies on the additional SetCanonical call to finalize the entire
// procedure.
func (bc *BlockChain) InsertBlockWithoutSetHead(block *types.Block) error {
	if !bc.chainmu.TryLock() {
		return errChainStopped
	}
	defer bc.chainmu.Unlock()

	_, err := bc.insertChain(types.Blocks{block}, false)
	return err
}

// SetCanonical rewinds the chain to set the new head block as the specified
// block. It's possible that the state of the new head is missing, and it will
// be recovered in this function as well.
func (bc *BlockChain) SetCanonical(head *types.Block) (common.Hash, error) {
	if !bc.chainmu.TryLock() {
		return common.Hash{}, errChainStopped
	}
	defer bc.chainmu.Unlock()

	// Re-execute the reorged chain in case the head state is missing.
	if !bc.HasState(head.Root()) {
		if latestValidHash, err := bc.recoverAncestors(head); err != nil {
			return latestValidHash, err
		}
		log.Info("Recovered head state", "number", head.Number(), "hash", head.Hash())
	}
	// Run the reorg if necessary and set the given block as new head.
	start := time.Now()
	if head.ParentHash() != bc.CurrentBlock().Hash() {
		if err := bc.reorg(bc.CurrentBlock(), head); err != nil {
			return common.Hash{}, err
		}
	}
	bc.writeHeadBlock(head)

	// Emit events
	logs := bc.collectLogs(head, false)
	bc.chainFeed.Send(ChainEvent{Block: head, Hash: head.Hash(), Logs: logs})
	if len(logs) > 0 {
		bc.logsFeed.Send(logs)
	}
	bc.chainHeadFeed.Send(ChainHeadEvent{Block: head})

	context := []interface{}{
		"number", head.Number(),
		"hash", head.Hash(),
		"root", head.Root(),
		"elapsed", time.Since(start),
	}
	if timestamp := time.Unix(int64(head.Time()), 0); time.Since(timestamp) > time.Minute {
		context = append(context, []interface{}{"age", common.PrettyAge(timestamp)}...)
	}
	log.Info("Chain head was updated", context...)
	return head.Hash(), nil
}

func (bc *BlockChain) updateFutureBlocks() {
	futureTimer := time.NewTicker(5 * time.Second)
	defer futureTimer.Stop()
	defer bc.wg.Done()
	for {
		select {
		case <-futureTimer.C:
			bc.procFutureBlocks()
		case <-bc.quit:
			return
		}
	}
}

func (bc *BlockChain) rewindInvalidHeaderBlockLoop() {
	recheck := time.NewTicker(rewindBadBlockInterval)
	defer func() {
		recheck.Stop()
		bc.wg.Done()
	}()
	for {
		select {
		case <-recheck.C:
			bc.tryRewindBadBlocks()
		case <-bc.quit:
			return
		}
	}
}

func (bc *BlockChain) trustedDiffLayerLoop() {
	recheck := time.NewTicker(diffLayerFreezerRecheckInterval)
	defer func() {
		recheck.Stop()
		bc.wg.Done()
	}()
	for {
		select {
		case diff := <-bc.diffQueueBuffer:
			bc.diffQueue.Push(diff, -(int64(diff.Number)))
		case <-bc.quit:
			// Persist all diffLayers when shutdown, it will introduce redundant storage, but it is acceptable.
			// If the client been ungracefully shutdown, it will missing all cached diff layers, it is acceptable as well.
			var batch ethdb.Batch
			for !bc.diffQueue.Empty() {
				diffLayer, _ := bc.diffQueue.Pop()
				if batch == nil {
					batch = bc.db.DiffStore().NewBatch()
				}
				rawdb.WriteDiffLayer(batch, diffLayer.BlockHash, diffLayer)
				if batch.ValueSize() > ethdb.IdealBatchSize {
					if err := batch.Write(); err != nil {
						log.Error("Failed to write diff layer", "err", err)
						return
					}
					batch.Reset()
				}
			}
			if batch != nil {
				// flush data
				if err := batch.Write(); err != nil {
					log.Error("Failed to write diff layer", "err", err)
					return
				}
				batch.Reset()
			}
			return
		case <-recheck.C:
			currentHeight := bc.CurrentBlock().Number.Uint64()
			var batch ethdb.Batch
			for !bc.diffQueue.Empty() {
				diffLayer, prio := bc.diffQueue.Pop()

				// if the block not old enough
				if int64(currentHeight)+prio < int64(bc.triesInMemory) {
					bc.diffQueue.Push(diffLayer, prio)
					break
				}
				canonicalHash := bc.GetCanonicalHash(uint64(-prio))
				// on the canonical chain
				if canonicalHash == diffLayer.BlockHash {
					if batch == nil {
						batch = bc.db.DiffStore().NewBatch()
					}
					rawdb.WriteDiffLayer(batch, diffLayer.BlockHash, diffLayer)
					staleHash := bc.GetCanonicalHash(uint64(-prio) - bc.diffLayerFreezerBlockLimit)
					rawdb.DeleteDiffLayer(batch, staleHash)
				}
				if batch != nil && batch.ValueSize() > ethdb.IdealBatchSize {
					if err := batch.Write(); err != nil {
						panic(fmt.Sprintf("Failed to write diff layer, error %v", err))
					}
					batch.Reset()
				}
			}
			if batch != nil {
				if err := batch.Write(); err != nil {
					panic(fmt.Sprintf("Failed to write diff layer, error %v", err))
				}
				batch.Reset()
			}
		}
	}
}

func (bc *BlockChain) startDoubleSignMonitor() {
	eventChan := make(chan ChainHeadEvent, monitor.MaxCacheHeader)
	sub := bc.SubscribeChainHeadEvent(eventChan)
	defer func() {
		sub.Unsubscribe()
		close(eventChan)
		bc.wg.Done()
	}()

	for {
		select {
		case event := <-eventChan:
			if bc.doubleSignMonitor != nil {
				bc.doubleSignMonitor.Verify(event.Block.Header())
			}
		case <-bc.quit:
			return
		}
	}
}

// skipBlock returns 'true', if the block being imported can be skipped over, meaning
// that the block does not need to be processed but can be considered already fully 'done'.
func (bc *BlockChain) skipBlock(err error, it *insertIterator) bool {
	// We can only ever bypass processing if the only error returned by the validator
	// is ErrKnownBlock, which means all checks passed, but we already have the block
	// and state.
	if !errors.Is(err, ErrKnownBlock) {
		return false
	}
	// If we're not using snapshots, we can skip this, since we have both block
	// and (trie-) state
	if bc.snaps == nil {
		return true
	}
	var (
		header     = it.current() // header can't be nil
		parentRoot common.Hash
	)
	// If we also have the snapshot-state, we can skip the processing.
	if bc.snaps.Snapshot(header.Root) != nil {
		return true
	}
	// In this case, we have the trie-state but not snapshot-state. If the parent
	// snapshot-state exists, we need to process this in order to not get a gap
	// in the snapshot layers.
	// Resolve parent block
	if parent := it.previous(); parent != nil {
		parentRoot = parent.Root
	} else if parent = bc.GetHeaderByHash(header.ParentHash); parent != nil {
		parentRoot = parent.Root
	}
	if parentRoot == (common.Hash{}) {
		return false // Theoretically impossible case
	}
	// Parent is also missing snapshot: we can skip this. Otherwise process.
	if bc.snaps.Snapshot(parentRoot) == nil {
		return true
	}
	return false
}

// indexBlocks reindexes or unindexes transactions depending on user configuration
func (bc *BlockChain) indexBlocks(tail *uint64, head uint64, done chan struct{}) {
	defer func() { close(done) }()

	// If head is 0, it means the chain is just initialized and no blocks are inserted,
	// so don't need to indexing anything.
	if head == 0 {
		return
	}

	// The tail flag is not existent, it means the node is just initialized
	// and all blocks(may from ancient store) are not indexed yet.
	if tail == nil {
		from := uint64(0)
		if bc.txLookupLimit != 0 && head >= bc.txLookupLimit {
			from = head - bc.txLookupLimit + 1
		}
		rawdb.IndexTransactions(bc.db, from, head+1, bc.quit)
		return
	}
	// The tail flag is existent, but the whole chain is required to be indexed.
	if bc.txLookupLimit == 0 || head < bc.txLookupLimit {
		if *tail > 0 {
			// It can happen when chain is rewound to a historical point which
			// is even lower than the indexes tail, recap the indexing target
			// to new head to avoid reading non-existent block bodies.
			end := *tail
			if end > head+1 {
				end = head + 1
			}
			rawdb.IndexTransactions(bc.db, 0, end, bc.quit)
		}
		return
	}
	// Update the transaction index to the new chain state
	if head-bc.txLookupLimit+1 < *tail {
		// Reindex a part of missing indices and rewind index tail to HEAD-limit
		rawdb.IndexTransactions(bc.db, head-bc.txLookupLimit+1, *tail, bc.quit)
	} else {
		// Unindex a part of stale indices and forward index tail to HEAD-limit
		rawdb.UnindexTransactions(bc.db, *tail, head-bc.txLookupLimit+1, bc.quit)
	}
}

// maintainTxIndex is responsible for the construction and deletion of the
// transaction index.
//
// User can use flag `txlookuplimit` to specify a "recentness" block, below
// which ancient tx indices get deleted. If `txlookuplimit` is 0, it means
// all tx indices will be reserved.
//
// The user can adjust the txlookuplimit value for each launch after sync,
// Geth will automatically construct the missing indices or delete the extra
// indices.
func (bc *BlockChain) maintainTxIndex() {
	defer bc.wg.Done()

	// Listening to chain events and manipulate the transaction indexes.
	var (
		done   chan struct{}                  // Non-nil if background unindexing or reindexing routine is active.
		headCh = make(chan ChainHeadEvent, 1) // Buffered to avoid locking up the event feed
	)
	sub := bc.SubscribeChainHeadEvent(headCh)
	if sub == nil {
		return
	}
	defer sub.Unsubscribe()
	log.Info("Initialized transaction indexer", "limit", bc.TxLookupLimit())
<<<<<<< HEAD
=======

	// Launch the initial processing if chain is not empty. This step is
	// useful in these scenarios that chain has no progress and indexer
	// is never triggered.
	if head := rawdb.ReadHeadBlock(bc.db); head != nil {
		done = make(chan struct{})
		go bc.indexBlocks(rawdb.ReadTxIndexTail(bc.db), head.NumberU64(), done)
	}
>>>>>>> 3f40e65c

	for {
		select {
		case head := <-headCh:
			if done == nil {
				done = make(chan struct{})
				go bc.indexBlocks(rawdb.ReadTxIndexTail(bc.db), head.Block.NumberU64(), done)
			}
		case <-done:
			done = nil
		case <-bc.quit:
			if done != nil {
				log.Info("Waiting background transaction indexer to exit")
				<-done
			}
			return
		}
	}
}

func (bc *BlockChain) isCachedBadBlock(block *types.Block) bool {
	if timeAt, exist := bc.badBlockCache.Get(block.Hash()); exist {
		if time.Since(timeAt) >= badBlockCacheExpire {
			bc.badBlockCache.Remove(block.Hash())
			return false
		}
		return true
	}
	return false
}

// reportBlock logs a bad block error.
func (bc *BlockChain) reportBlock(block *types.Block, receipts types.Receipts, err error) {
	rawdb.WriteBadBlock(bc.db, block)
	log.Error(summarizeBadBlock(block, receipts, bc.Config(), err))
}

// summarizeBadBlock returns a string summarizing the bad block and other
// relevant information.
func summarizeBadBlock(block *types.Block, receipts []*types.Receipt, config *params.ChainConfig, err error) string {
	var receiptString string
	for i, receipt := range receipts {
		receiptString += fmt.Sprintf("\n  %d: cumulative: %v gas: %v contract: %v status: %v tx: %v logs: %v bloom: %x state: %x",
			i, receipt.CumulativeGasUsed, receipt.GasUsed, receipt.ContractAddress.Hex(),
			receipt.Status, receipt.TxHash.Hex(), receipt.Logs, receipt.Bloom, receipt.PostState)
	}
	version, vcs := version.Info()
	platform := fmt.Sprintf("%s %s %s %s", version, runtime.Version(), runtime.GOARCH, runtime.GOOS)
	if vcs != "" {
		vcs = fmt.Sprintf("\nVCS: %s", vcs)
	}

	if badBlockRecords.Cardinality() < badBlockRecordslimit {
		badBlockRecords.Add(block.Hash())
		badBlockGauge.Update(int64(badBlockRecords.Cardinality()))
	}

	return fmt.Sprintf(`
########## BAD BLOCK #########
Block: %v (%#x)
Miner: %v
Error: %v
Platform: %v%v
Chain config: %#v
Receipts: %v
##############################
`, block.Number(), block.Hash(), block.Coinbase(), err, platform, vcs, config, receiptString)
}

// InsertHeaderChain attempts to insert the given header chain in to the local
// chain, possibly creating a reorg. If an error is returned, it will return the
// index number of the failing header as well an error describing what went wrong.
func (bc *BlockChain) InsertHeaderChain(chain []*types.Header) (int, error) {
	if len(chain) == 0 {
		return 0, nil
	}
	start := time.Now()
	if i, err := bc.hc.ValidateHeaderChain(chain); err != nil {
		return i, err
	}

	if !bc.chainmu.TryLock() {
		return 0, errChainStopped
	}
	defer bc.chainmu.Unlock()
	_, err := bc.hc.InsertHeaderChain(chain, start, bc.forker)
	return 0, err
}

func (bc *BlockChain) TriesInMemory() uint64 { return bc.triesInMemory }

func EnablePipelineCommit(bc *BlockChain) (*BlockChain, error) {
	bc.pipeCommit = false
	return bc, nil
}

func EnablePersistDiff(limit uint64) BlockChainOption {
	return func(chain *BlockChain) (*BlockChain, error) {
		chain.diffLayerFreezerBlockLimit = limit
		return chain, nil
	}
}

func EnableBlockValidator(chainConfig *params.ChainConfig, engine consensus.Engine, mode VerifyMode, peers verifyPeers) BlockChainOption {
	return func(bc *BlockChain) (*BlockChain, error) {
		if mode.NeedRemoteVerify() {
			vm, err := NewVerifyManager(bc, peers, mode == InsecureVerify)
			if err != nil {
				return nil, err
			}
			go vm.mainLoop()
			bc.validator = NewBlockValidator(chainConfig, bc, engine, EnableRemoteVerifyManager(vm))
		}
		return bc, nil
	}
}

func EnableDoubleSignChecker(bc *BlockChain) (*BlockChain, error) {
	bc.doubleSignMonitor = monitor.NewDoubleSignMonitor()
	return bc, nil
}

func (bc *BlockChain) GetVerifyResult(blockNumber uint64, blockHash common.Hash, diffHash common.Hash) *VerifyResult {
	var res VerifyResult
	res.BlockNumber = blockNumber
	res.BlockHash = blockHash

	if blockNumber > bc.CurrentHeader().Number.Uint64()+maxDiffForkDist {
		res.Status = types.StatusBlockTooNew
		return &res
	} else if blockNumber > bc.CurrentHeader().Number.Uint64() {
		res.Status = types.StatusBlockNewer
		return &res
	}

	header := bc.GetHeaderByHash(blockHash)
	if header == nil {
		if blockNumber > bc.CurrentHeader().Number.Uint64()-maxDiffForkDist {
			res.Status = types.StatusPossibleFork
			return &res
		}

		res.Status = types.StatusImpossibleFork
		return &res
	}

	diff := bc.GetTrustedDiffLayer(blockHash)
	if diff != nil {
		if diff.DiffHash.Load() == nil {
			hash, err := CalculateDiffHash(diff)
			if err != nil {
				res.Status = types.StatusUnexpectedError
				return &res
			}

			diff.DiffHash.Store(hash)
		}

		if diffHash != diff.DiffHash.Load().(common.Hash) {
			res.Status = types.StatusDiffHashMismatch
			return &res
		}

		res.Status = types.StatusFullVerified
		res.Root = header.Root
		return &res
	}

	res.Status = types.StatusPartiallyVerified
	res.Root = header.Root
	return &res
}

func (bc *BlockChain) GetTrustedDiffLayer(blockHash common.Hash) *types.DiffLayer {
	var diff *types.DiffLayer
	if cached, ok := bc.diffLayerCache.Get(blockHash); ok {
		diff = cached.(*types.DiffLayer)
		return diff
	}

	diffStore := bc.db.DiffStore()
	if diffStore != nil {
		diff = rawdb.ReadDiffLayer(diffStore, blockHash)
	}
	return diff
}

func CalculateDiffHash(d *types.DiffLayer) (common.Hash, error) {
	if d == nil {
		return common.Hash{}, fmt.Errorf("nil diff layer")
	}

	diff := &types.ExtDiffLayer{
		BlockHash: d.BlockHash,
		Receipts:  make([]*types.ReceiptForStorage, 0),
		Number:    d.Number,
		Codes:     d.Codes,
		Destructs: d.Destructs,
		Accounts:  d.Accounts,
		Storages:  d.Storages,
	}

	for index, account := range diff.Accounts {
		full, err := types.FullAccount(account.Blob)
		if err != nil {
			return common.Hash{}, fmt.Errorf("decode full account error: %v", err)
		}
		// set account root to empty root
		full.Root = types.EmptyRootHash
		diff.Accounts[index].Blob = types.SlimAccountRLP(*full)
	}

	rawData, err := rlp.EncodeToBytes(diff)
	if err != nil {
		return common.Hash{}, fmt.Errorf("encode new diff error: %v", err)
	}

	hasher := sha3.NewLegacyKeccak256()
	_, err = hasher.Write(rawData)
	if err != nil {
		return common.Hash{}, fmt.Errorf("hasher write error: %v", err)
	}

	var hash common.Hash
	hasher.Sum(hash[:0])
	return hash, nil
}

// SetBlockValidatorAndProcessorForTesting sets the current validator and processor.
// This method can be used to force an invalid blockchain to be verified for tests.
// This method is unsafe and should only be used before block import starts.
func (bc *BlockChain) SetBlockValidatorAndProcessorForTesting(v Validator, p Processor) {
	bc.validator = v
	bc.processor = p
}

// SetTrieFlushInterval configures how often in-memory tries are persisted to disk.
// The interval is in terms of block processing time, not wall clock.
// It is thread-safe and can be called repeatedly without side effects.
func (bc *BlockChain) SetTrieFlushInterval(interval time.Duration) {
	bc.flushInterval.Store(int64(interval))
}

// GetTrieFlushInterval gets the in-memroy tries flush interval
func (bc *BlockChain) GetTrieFlushInterval() time.Duration {
	return time.Duration(bc.flushInterval.Load())
}<|MERGE_RESOLUTION|>--- conflicted
+++ resolved
@@ -159,16 +159,11 @@
 	TrieTimeLimit       time.Duration // Time limit after which to flush the current in-memory trie to disk
 	SnapshotLimit       int           // Memory allowance (MB) to use for caching snapshot entries in memory
 	Preimages           bool          // Whether to store preimage of trie key to the disk
-<<<<<<< HEAD
 	TriesInMemory       uint64        // How many tries keeps in memory
 	NoTries             bool          // Insecure settings. Do not have any tries in databases if enabled.
 	StateHistory        uint64        // Number of blocks from head whose state histories are reserved.
 	StateScheme         string        // Scheme used to store ethereum states and merkle tree nodes on top
 	PathSyncFlush       bool          // Whether sync flush the trienodebuffer of pathdb to disk.
-=======
-	StateHistory        uint64        // Number of blocks from head whose state histories are reserved.
-	StateScheme         string        // Scheme used to store ethereum states and merkle tree nodes on top
->>>>>>> 3f40e65c
 
 	SnapshotNoBuild bool // Whether the background generation is allowed
 	SnapshotWait    bool // Wait for snapshot construction on startup. TODO(karalabe): This is a dirty hack for testing, nuke it
@@ -176,15 +171,11 @@
 
 // triedbConfig derives the configures for trie database.
 func (c *CacheConfig) triedbConfig() *trie.Config {
-<<<<<<< HEAD
 	config := &trie.Config{
 		Cache:     c.TrieCleanLimit,
 		Preimages: c.Preimages,
 		NoTries:   c.NoTries,
 	}
-=======
-	config := &trie.Config{Preimages: c.Preimages}
->>>>>>> 3f40e65c
 	if c.StateScheme == rawdb.HashScheme {
 		config.HashDB = &hashdb.Config{
 			CleanCacheSize: c.TrieCleanLimit * 1024 * 1024,
@@ -192,10 +183,7 @@
 	}
 	if c.StateScheme == rawdb.PathScheme {
 		config.PathDB = &pathdb.Config{
-<<<<<<< HEAD
 			SyncFlush:      c.PathSyncFlush,
-=======
->>>>>>> 3f40e65c
 			StateHistory:   c.StateHistory,
 			CleanCacheSize: c.TrieCleanLimit * 1024 * 1024,
 			DirtyCacheSize: c.TrieDirtyLimit * 1024 * 1024,
@@ -336,10 +324,6 @@
 
 	// Open trie database with provided config
 	triedb := trie.NewDatabase(db, cacheConfig.triedbConfig())
-<<<<<<< HEAD
-=======
-
->>>>>>> 3f40e65c
 	// Setup the genesis block, commit the provided genesis specification
 	// to database if the genesis block is not present yet, or load the
 	// stored one from database.
@@ -419,7 +403,6 @@
 	}
 	// Make sure the state associated with the block is available
 	head := bc.CurrentBlock()
-<<<<<<< HEAD
 	if !bc.stateCache.NoTries() && !bc.HasState(head.Root) {
 		// Head state is missing, before the state recovery, find out the
 		// disk layer point of snapshot(if it's enabled). Make sure the
@@ -445,41 +428,10 @@
 			if snapDisk != 0 {
 				rawdb.WriteSnapshotRecoveryNumber(bc.db, snapDisk)
 			}
-=======
-	if !bc.HasState(head.Root) {
-		if head.Number.Uint64() == 0 {
-			// The genesis state is missing, which is only possible in the path-based
-			// scheme. This situation occurs when the state syncer overwrites it.
-			//
-			// The solution is to reset the state to the genesis state. Although it may not
-			// match the sync target, the state healer will later address and correct any
-			// inconsistencies.
-			bc.resetState()
->>>>>>> 3f40e65c
 		} else {
-			// Head state is missing, before the state recovery, find out the
-			// disk layer point of snapshot(if it's enabled). Make sure the
-			// rewound point is lower than disk layer.
-			var diskRoot common.Hash
-			if bc.cacheConfig.SnapshotLimit > 0 {
-				diskRoot = rawdb.ReadSnapshotRoot(bc.db)
-			}
-			if diskRoot != (common.Hash{}) {
-				log.Warn("Head state missing, repairing", "number", head.Number, "hash", head.Hash(), "snaproot", diskRoot)
-
-				snapDisk, err := bc.setHeadBeyondRoot(head.Number.Uint64(), 0, diskRoot, true)
-				if err != nil {
-					return nil, err
-				}
-				// Chain rewound, persist old snapshot number to indicate recovery procedure
-				if snapDisk != 0 {
-					rawdb.WriteSnapshotRecoveryNumber(bc.db, snapDisk)
-				}
-			} else {
-				log.Warn("Head state missing, repairing", "number", head.Number, "hash", head.Hash())
-				if _, err := bc.setHeadBeyondRoot(head.Number.Uint64(), 0, common.Hash{}, true); err != nil {
-					return nil, err
-				}
+			log.Warn("Head state missing, repairing", "number", head.Number, "hash", head.Hash())
+			if _, err := bc.setHeadBeyondRoot(head.Number.Uint64(), 0, common.Hash{}, true); err != nil {
+				return nil, err
 			}
 		}
 	}
@@ -898,26 +850,6 @@
 	pivot := rawdb.ReadLastPivotNumber(bc.db)
 	frozen, _ := bc.db.Ancients()
 
-	// resetState resets the persistent state to genesis if it's not available.
-	resetState := func() {
-		log.Info("Reset to block with genesis state", "number", bc.genesisBlock.NumberU64(), "hash", bc.genesisBlock.Hash())
-		// Short circuit if the genesis state is already present.
-		if bc.HasState(bc.genesisBlock.Root()) {
-			return
-		}
-		// Reset the state database to empty for committing genesis state.
-		// Note, it should only happen in path-based scheme and Reset function
-		// is also only call-able in this mode.
-		if bc.triedb.Scheme() == rawdb.PathScheme {
-			if err := bc.triedb.Reset(types.EmptyRootHash); err != nil {
-				log.Crit("Failed to clean state", "err", err) // Shouldn't happen
-			}
-		}
-		// Write genesis state into database.
-		if err := CommitGenesisState(bc.db, bc.triedb, bc.genesisBlock.Hash()); err != nil {
-			log.Crit("Failed to commit genesis state", "err", err)
-		}
-	}
 	updateFn := func(db ethdb.KeyValueWriter, header *types.Header) (*types.Header, bool) {
 		// Rewind the blockchain, ensuring we don't end up with a stateless head
 		// block. Note, depth equality is permitted to allow using SetHead as a
@@ -927,11 +859,7 @@
 			if newHeadBlock == nil {
 				log.Error("Gap in the chain, rewinding to genesis", "number", header.Number, "hash", header.Hash())
 				newHeadBlock = bc.genesisBlock
-<<<<<<< HEAD
-				resetState()
-=======
 				bc.resetState()
->>>>>>> 3f40e65c
 			} else {
 				// Block exists, keep rewinding until we find one with state,
 				// keeping rewinding until we exceed the optional threshold
@@ -960,11 +888,7 @@
 					}
 					if beyondRoot || newHeadBlock.NumberU64() == 0 {
 						if newHeadBlock.NumberU64() == 0 {
-<<<<<<< HEAD
-							resetState()
-=======
 							bc.resetState()
->>>>>>> 3f40e65c
 						} else if !bc.HasState(newHeadBlock.Root()) {
 							// Rewind to a block with recoverable state. If the state is
 							// missing, run the state recovery here.
@@ -1271,7 +1195,6 @@
 		//  - HEAD-127: So we have a hard limit on the number of blocks reexecuted
 		if !bc.cacheConfig.TrieDirtyDisabled {
 			triedb := bc.triedb
-<<<<<<< HEAD
 			var once sync.Once
 			for _, offset := range []uint64{0, 1, TriesInMemory - 1} {
 				if number := bc.CurrentBlock().Number.Uint64(); number > offset {
@@ -1284,47 +1207,22 @@
 						once.Do(func() {
 							rawdb.WriteHeadBlockHash(bc.db, recent.Hash())
 						})
-=======
-
-			for _, offset := range []uint64{0, 1, TriesInMemory - 1} {
-				if number := bc.CurrentBlock().Number.Uint64(); number > offset {
-					recent := bc.GetBlockByNumber(number - offset)
-
-					log.Info("Writing cached state to disk", "block", recent.Number(), "hash", recent.Hash(), "root", recent.Root())
-					if err := triedb.Commit(recent.Root(), true); err != nil {
-						log.Error("Failed to commit recent state trie", "err", err)
->>>>>>> 3f40e65c
 					}
 				}
 			}
+
 			if snapBase != (common.Hash{}) {
 				log.Info("Writing snapshot state to disk", "root", snapBase)
-				if err := triedb.Commit(snapBase, true); err != nil {
-<<<<<<< HEAD
+				if err := bc.triedb.Commit(snapBase, true); err != nil {
 					log.Error("Failed to commit recent state trie", "err", err)
 				} else {
 					rawdb.WriteSafePointBlockNumber(bc.db, bc.CurrentBlock().Number.Uint64())
 				}
 			}
-
-			if snapBase != (common.Hash{}) {
-				log.Info("Writing snapshot state to disk", "root", snapBase)
-				if err := bc.triedb.Commit(snapBase, true); err != nil {
-=======
->>>>>>> 3f40e65c
-					log.Error("Failed to commit recent state trie", "err", err)
-				} else {
-					rawdb.WriteSafePointBlockNumber(bc.db, bc.CurrentBlock().Number.Uint64())
-				}
-			}
 			for !bc.triegc.Empty() {
 				triedb.Dereference(bc.triegc.PopItem())
 			}
-<<<<<<< HEAD
 			if _, size, _, _ := triedb.Size(); size != 0 {
-=======
-			if _, nodes, _ := triedb.Size(); nodes != 0 { // all memory is contained within the nodes return for hashdb
->>>>>>> 3f40e65c
 				log.Error("Dangling trie nodes after full cleanup")
 			}
 		}
@@ -1727,74 +1625,71 @@
 		triedb := bc.stateCache.TrieDB()
 		// If we're running an archive node, always flush
 		if bc.cacheConfig.TrieDirtyDisabled {
-			err := triedb.Commit(block.Root(), false)
-			if err != nil {
-				return err
-			}
-		} else {
-			// Full but not archive node, do proper garbage collection
-			triedb.Reference(block.Root(), common.Hash{}) // metadata reference to keep trie alive
-			bc.triegc.Push(block.Root(), -int64(block.NumberU64()))
-
-			if current := block.NumberU64(); current > bc.triesInMemory {
-				// If we exceeded our memory allowance, flush matured singleton nodes to disk
-				var (
-					_, nodes, _, imgs = triedb.Size()
-					limit             = common.StorageSize(bc.cacheConfig.TrieDirtyLimit) * 1024 * 1024
-				)
-				if nodes > limit || imgs > 4*1024*1024 {
-					triedb.Cap(limit - ethdb.IdealBatchSize)
+			return triedb.Commit(block.Root(), false)
+		}
+		// Full but not archive node, do proper garbage collection
+		triedb.Reference(block.Root(), common.Hash{}) // metadata reference to keep trie alive
+		bc.triegc.Push(block.Root(), -int64(block.NumberU64()))
+
+		// Flush limits are not considered for the first TriesInMemory blocks.
+		current := block.NumberU64()
+		if current <= TriesInMemory {
+			return nil
+		}
+		// If we exceeded our memory allowance, flush matured singleton nodes to disk
+		var (
+			_, nodes, _, imgs = triedb.Size()
+			limit             = common.StorageSize(bc.cacheConfig.TrieDirtyLimit) * 1024 * 1024
+		)
+		if nodes > limit || imgs > 4*1024*1024 {
+			triedb.Cap(limit - ethdb.IdealBatchSize)
+		}
+		// Find the next state trie we need to commit
+		chosen := current - bc.triesInMemory
+		flushInterval := time.Duration(bc.flushInterval.Load())
+		// If we exceeded out time allowance, flush an entire trie to disk
+		if bc.gcproc > flushInterval {
+			canWrite := true
+			if posa, ok := bc.engine.(consensus.PoSA); ok {
+				if !posa.EnoughDistance(bc, block.Header()) {
+					canWrite = false
 				}
-				// Find the next state trie we need to commit
-				chosen := current - bc.triesInMemory
-
-				flushInterval := time.Duration(bc.flushInterval.Load())
-
-				// If we exceeded out time allowance, flush an entire trie to disk
-				if bc.gcproc > flushInterval {
-					canWrite := true
-					if posa, ok := bc.engine.(consensus.PoSA); ok {
-						if !posa.EnoughDistance(bc, block.Header()) {
-							canWrite = false
-						}
+			}
+			if canWrite {
+				// If the header is missing (canonical chain behind), we're reorging a low
+				// diff sidechain. Suspend committing until this operation is completed.
+				header := bc.GetHeaderByNumber(chosen)
+				if header == nil {
+					log.Warn("Reorg in progress, trie commit postponed", "number", chosen)
+				} else {
+					// If we're exceeding limits but haven't reached a large enough memory gap,
+					// warn the user that the system is becoming unstable.
+					if chosen < bc.lastWrite+bc.triesInMemory && bc.gcproc >= 2*flushInterval {
+						log.Info("State in memory for too long, committing", "time", bc.gcproc, "allowance", flushInterval, "optimum", float64(chosen-bc.lastWrite)/float64(bc.triesInMemory))
 					}
-					if canWrite {
-						// If the header is missing (canonical chain behind), we're reorging a low
-						// diff sidechain. Suspend committing until this operation is completed.
-						header := bc.GetHeaderByNumber(chosen)
-						if header == nil {
-							log.Warn("Reorg in progress, trie commit postponed", "number", chosen)
-						} else {
-							// If we're exceeding limits but haven't reached a large enough memory gap,
-							// warn the user that the system is becoming unstable.
-							if chosen < bc.lastWrite+bc.triesInMemory && bc.gcproc >= 2*flushInterval {
-								log.Info("State in memory for too long, committing", "time", bc.gcproc, "allowance", flushInterval, "optimum", float64(chosen-bc.lastWrite)/float64(bc.triesInMemory))
-							}
-							// Flush an entire trie and restart the counters
-							triedb.Commit(header.Root, true)
-							rawdb.WriteSafePointBlockNumber(bc.db, chosen)
-							bc.lastWrite = chosen
-							bc.gcproc = 0
-						}
-					}
+					// Flush an entire trie and restart the counters
+					triedb.Commit(header.Root, true)
+					rawdb.WriteSafePointBlockNumber(bc.db, chosen)
+					bc.lastWrite = chosen
+					bc.gcproc = 0
 				}
-				// Garbage collect anything below our required write retention
-				wg2 := sync.WaitGroup{}
-				for !bc.triegc.Empty() {
-					root, number := bc.triegc.Pop()
-					if uint64(-number) > chosen {
-						bc.triegc.Push(root, number)
-						break
-					}
-					wg2.Add(1)
-					go func() {
-						triedb.Dereference(root)
-						wg2.Done()
-					}()
-				}
-				wg2.Wait()
-			}
-		}
+			}
+		}
+		// Garbage collect anything below our required write retention
+		wg2 := sync.WaitGroup{}
+		for !bc.triegc.Empty() {
+			root, number := bc.triegc.Pop()
+			if uint64(-number) > chosen {
+				bc.triegc.Push(root, number)
+				break
+			}
+			wg2.Add(1)
+			go func() {
+				triedb.Dereference(root)
+				wg2.Done()
+			}()
+		}
+		wg2.Wait()
 		return nil
 	}
 	// Commit all cached state changes into underlying memory database.
@@ -1802,7 +1697,6 @@
 	if err != nil {
 		return err
 	}
-<<<<<<< HEAD
 
 	// Ensure no empty block body
 	if diffLayer != nil && block.Header().TxHash != types.EmptyRootHash {
@@ -1814,62 +1708,6 @@
 		diffLayerCh := make(chan struct{})
 		if bc.diffLayerChanCache.Len() >= diffLayerCacheLimit {
 			bc.diffLayerChanCache.RemoveOldest()
-=======
-	// If node is running in path mode, skip explicit gc operation
-	// which is unnecessary in this mode.
-	if bc.triedb.Scheme() == rawdb.PathScheme {
-		return nil
-	}
-	// If we're running an archive node, always flush
-	if bc.cacheConfig.TrieDirtyDisabled {
-		return bc.triedb.Commit(root, false)
-	}
-	// Full but not archive node, do proper garbage collection
-	bc.triedb.Reference(root, common.Hash{}) // metadata reference to keep trie alive
-	bc.triegc.Push(root, -int64(block.NumberU64()))
-
-	// Flush limits are not considered for the first TriesInMemory blocks.
-	current := block.NumberU64()
-	if current <= TriesInMemory {
-		return nil
-	}
-	// If we exceeded our memory allowance, flush matured singleton nodes to disk
-	var (
-		_, nodes, imgs = bc.triedb.Size() // all memory is contained within the nodes return for hashdb
-		limit          = common.StorageSize(bc.cacheConfig.TrieDirtyLimit) * 1024 * 1024
-	)
-	if nodes > limit || imgs > 4*1024*1024 {
-		bc.triedb.Cap(limit - ethdb.IdealBatchSize)
-	}
-	// Find the next state trie we need to commit
-	chosen := current - TriesInMemory
-	flushInterval := time.Duration(bc.flushInterval.Load())
-	// If we exceeded time allowance, flush an entire trie to disk
-	if bc.gcproc > flushInterval {
-		// If the header is missing (canonical chain behind), we're reorging a low
-		// diff sidechain. Suspend committing until this operation is completed.
-		header := bc.GetHeaderByNumber(chosen)
-		if header == nil {
-			log.Warn("Reorg in progress, trie commit postponed", "number", chosen)
-		} else {
-			// If we're exceeding limits but haven't reached a large enough memory gap,
-			// warn the user that the system is becoming unstable.
-			if chosen < bc.lastWrite+TriesInMemory && bc.gcproc >= 2*flushInterval {
-				log.Info("State in memory for too long, committing", "time", bc.gcproc, "allowance", flushInterval, "optimum", float64(chosen-bc.lastWrite)/TriesInMemory)
-			}
-			// Flush an entire trie and restart the counters
-			bc.triedb.Commit(header.Root, true)
-			bc.lastWrite = chosen
-			bc.gcproc = 0
-		}
-	}
-	// Garbage collect anything below our required write retention
-	for !bc.triegc.Empty() {
-		root, number := bc.triegc.Pop()
-		if uint64(-number) > chosen {
-			bc.triegc.Push(root, number)
-			break
->>>>>>> 3f40e65c
 		}
 		bc.diffLayerChanCache.Add(diffLayer.BlockHash, diffLayerCh)
 
@@ -2283,17 +2121,12 @@
 		stats.processed++
 		stats.usedGas += usedGas
 
-<<<<<<< HEAD
-		trieDiffNodes, trieBufNodes, trieImmutableBufNodes, _ := bc.triedb.Size()
-		stats.report(chain, it.index, trieDiffNodes, trieBufNodes, trieImmutableBufNodes, setHead)
-=======
 		var snapDiffItems, snapBufItems common.StorageSize
 		if bc.snaps != nil {
 			snapDiffItems, snapBufItems = bc.snaps.Size()
 		}
-		trieDiffNodes, trieBufNodes, _ := bc.triedb.Size()
-		stats.report(chain, it.index, snapDiffItems, snapBufItems, trieDiffNodes, trieBufNodes, setHead)
->>>>>>> 3f40e65c
+		trieDiffNodes, trieBufNodes, trieImmutableBufNodes, _ := bc.triedb.Size()
+		stats.report(chain, it.index, snapDiffItems, snapBufItems, trieDiffNodes, trieBufNodes, trieImmutableBufNodes, setHead)
 
 		if !setHead {
 			// After merge we expect few side chains. Simply count
@@ -3058,8 +2891,6 @@
 	}
 	defer sub.Unsubscribe()
 	log.Info("Initialized transaction indexer", "limit", bc.TxLookupLimit())
-<<<<<<< HEAD
-=======
 
 	// Launch the initial processing if chain is not empty. This step is
 	// useful in these scenarios that chain has no progress and indexer
@@ -3068,7 +2899,6 @@
 		done = make(chan struct{})
 		go bc.indexBlocks(rawdb.ReadTxIndexTail(bc.db), head.NumberU64(), done)
 	}
->>>>>>> 3f40e65c
 
 	for {
 		select {
