--- conflicted
+++ resolved
@@ -376,15 +376,6 @@
 	// and can be resumed in next restart since chain flags are updated in last step.
 	if bc.empty() {
 		rawdb.InitDatabaseFromFreezer(bc.db)
-<<<<<<< HEAD
-		// If ancient database is not empty, reconstruct all missing
-		// indices in the background.
-		frozen, _ := bc.db.ItemAmountInAncient()
-		if frozen > 0 {
-			txIndexBlock, _ = bc.db.Ancients()
-		}
-=======
->>>>>>> ee9ff064
 	}
 	// Load blockchain states from disk
 	if err := bc.loadLastState(); err != nil {
@@ -1840,12 +1831,8 @@
 	}
 
 	// Start a parallel signature recovery (signer will fluke on fork transition, minimal perf loss)
-<<<<<<< HEAD
 	signer := types.MakeSigner(bc.chainConfig, chain[0].Number())
-	go senderCacher.recoverFromBlocks(signer, chain)
-=======
-	SenderCacher.RecoverFromBlocks(types.MakeSigner(bc.chainConfig, chain[0].Number()), chain)
->>>>>>> ee9ff064
+	go SenderCacher.RecoverFromBlocks(signer, chain)
 
 	var (
 		stats     = insertStats{startTime: mclock.Now()}
@@ -2106,11 +2093,7 @@
 		snapshotCommitTimer.Update(statedb.SnapshotCommits) // Snapshot commits are complete, we can mark them
 		triedbCommitTimer.Update(statedb.TrieDBCommits)     // Triedb commits are complete, we can mark them
 
-<<<<<<< HEAD
-		blockWriteTimer.Update(time.Since(substart))
-=======
 		blockWriteTimer.Update(time.Since(substart) - statedb.AccountCommits - statedb.StorageCommits - statedb.SnapshotCommits - statedb.TrieDBCommits)
->>>>>>> ee9ff064
 		blockInsertTimer.UpdateSince(start)
 
 		// Report the import stats before returning the various results
