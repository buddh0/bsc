// Copyright 2014 The go-ethereum Authors
// This file is part of the go-ethereum library.
//
// The go-ethereum library is free software: you can redistribute it and/or modify
// it under the terms of the GNU Lesser General Public License as published by
// the Free Software Foundation, either version 3 of the License, or
// (at your option) any later version.
//
// The go-ethereum library is distributed in the hope that it will be useful,
// but WITHOUT ANY WARRANTY; without even the implied warranty of
// MERCHANTABILITY or FITNESS FOR A PARTICULAR PURPOSE. See the
// GNU Lesser General Public License for more details.
//
// You should have received a copy of the GNU Lesser General Public License
// along with the go-ethereum library. If not, see <http://www.gnu.org/licenses/>.

// Package core implements the Ethereum consensus protocol.
package core

import (
	"errors"
	"fmt"
	"io"
	"math/big"
	"runtime"
	"sort"
	"strings"
	"sync"
	"sync/atomic"
	"time"

	lru "github.com/hashicorp/golang-lru"
	"golang.org/x/crypto/sha3"

	"github.com/ethereum/go-ethereum/common"
	"github.com/ethereum/go-ethereum/common/lru"
	"github.com/ethereum/go-ethereum/common/mclock"
	"github.com/ethereum/go-ethereum/common/prque"
	"github.com/ethereum/go-ethereum/consensus"
	"github.com/ethereum/go-ethereum/core/monitor"
	"github.com/ethereum/go-ethereum/core/rawdb"
	"github.com/ethereum/go-ethereum/core/state"
	"github.com/ethereum/go-ethereum/core/state/snapshot"
	"github.com/ethereum/go-ethereum/core/types"
	"github.com/ethereum/go-ethereum/core/vm"
	"github.com/ethereum/go-ethereum/ethdb"
	"github.com/ethereum/go-ethereum/event"
	"github.com/ethereum/go-ethereum/internal/syncx"
	"github.com/ethereum/go-ethereum/internal/version"
	"github.com/ethereum/go-ethereum/log"
	"github.com/ethereum/go-ethereum/metrics"
	"github.com/ethereum/go-ethereum/params"
	"github.com/ethereum/go-ethereum/rlp"
	"github.com/ethereum/go-ethereum/trie"
)

var (
	headBlockGauge     = metrics.NewRegisteredGauge("chain/head/block", nil)
	headHeaderGauge    = metrics.NewRegisteredGauge("chain/head/header", nil)
	headFastBlockGauge = metrics.NewRegisteredGauge("chain/head/receipt", nil)

	justifiedBlockGauge = metrics.NewRegisteredGauge("chain/head/justified", nil)
	finalizedBlockGauge = metrics.NewRegisteredGauge("chain/head/finalized", nil)

	accountReadTimer   = metrics.NewRegisteredTimer("chain/account/reads", nil)
	accountHashTimer   = metrics.NewRegisteredTimer("chain/account/hashes", nil)
	accountUpdateTimer = metrics.NewRegisteredTimer("chain/account/updates", nil)
	accountCommitTimer = metrics.NewRegisteredTimer("chain/account/commits", nil)

	storageReadTimer   = metrics.NewRegisteredTimer("chain/storage/reads", nil)
	storageHashTimer   = metrics.NewRegisteredTimer("chain/storage/hashes", nil)
	storageUpdateTimer = metrics.NewRegisteredTimer("chain/storage/updates", nil)
	storageCommitTimer = metrics.NewRegisteredTimer("chain/storage/commits", nil)

	snapshotAccountReadTimer = metrics.NewRegisteredTimer("chain/snapshot/account/reads", nil)
	snapshotStorageReadTimer = metrics.NewRegisteredTimer("chain/snapshot/storage/reads", nil)
	snapshotCommitTimer      = metrics.NewRegisteredTimer("chain/snapshot/commits", nil)

	triedbCommitTimer = metrics.NewRegisteredTimer("chain/triedb/commits", nil)

	blockInsertTimer     = metrics.NewRegisteredTimer("chain/inserts", nil)
	blockValidationTimer = metrics.NewRegisteredTimer("chain/validation", nil)
	blockExecutionTimer  = metrics.NewRegisteredTimer("chain/execution", nil)
	blockWriteTimer      = metrics.NewRegisteredTimer("chain/write", nil)

	blockReorgMeter     = metrics.NewRegisteredMeter("chain/reorg/executes", nil)
	blockReorgAddMeter  = metrics.NewRegisteredMeter("chain/reorg/add", nil)
	blockReorgDropMeter = metrics.NewRegisteredMeter("chain/reorg/drop", nil)

	errInsertionInterrupted        = errors.New("insertion is interrupted")
	errStateRootVerificationFailed = errors.New("state root verification failed")
	errChainStopped                = errors.New("blockchain is stopped")
)

const (
	bodyCacheLimit         = 256
	blockCacheLimit        = 256
	diffLayerCacheLimit    = 1024
	diffLayerRLPCacheLimit = 256
	receiptsCacheLimit     = 10000
	txLookupCacheLimit     = 1024
	maxBadBlockLimit       = 16
	maxFutureBlocks        = 256
	maxTimeFutureBlocks    = 30
	TriesInMemory          = 128
	maxBeyondBlocks        = 2048
	prefetchTxNumber       = 100

	diffLayerFreezerRecheckInterval = 3 * time.Second
	diffLayerPruneRecheckInterval   = 1 * time.Second // The interval to prune unverified diff layers
	maxDiffQueueDist                = 2048            // Maximum allowed distance from the chain head to queue diffLayers
	maxDiffLimit                    = 2048            // Maximum number of unique diff layers a peer may have responded
	maxDiffForkDist                 = 11              // Maximum allowed backward distance from the chain head
	maxDiffLimitForBroadcast        = 128             // Maximum number of unique diff layers a peer may have broadcasted

	rewindBadBlockInterval = 1 * time.Second

	// BlockChainVersion ensures that an incompatible database forces a resync from scratch.
	//
	// Changelog:
	//
	// - Version 4
	//   The following incompatible database changes were added:
	//   * the `BlockNumber`, `TxHash`, `TxIndex`, `BlockHash` and `Index` fields of log are deleted
	//   * the `Bloom` field of receipt is deleted
	//   * the `BlockIndex` and `TxIndex` fields of txlookup are deleted
	// - Version 5
	//  The following incompatible database changes were added:
	//    * the `TxHash`, `GasCost`, and `ContractAddress` fields are no longer stored for a receipt
	//    * the `TxHash`, `GasCost`, and `ContractAddress` fields are computed by looking up the
	//      receipts' corresponding block
	// - Version 6
	//  The following incompatible database changes were added:
	//    * Transaction lookup information stores the corresponding block number instead of block hash
	// - Version 7
	//  The following incompatible database changes were added:
	//    * Use freezer as the ancient database to maintain all ancient data
	// - Version 8
	//  The following incompatible database changes were added:
	//    * New scheme for contract code in order to separate the codes and trie nodes
	BlockChainVersion uint64 = 8
)

// CacheConfig contains the configuration values for the trie database
// that's resident in a blockchain.
type CacheConfig struct {
	TrieCleanLimit      int           // Memory allowance (MB) to use for caching trie nodes in memory
	TrieCleanJournal    string        // Disk journal for saving clean cache entries.
	TrieCleanRejournal  time.Duration // Time interval to dump clean cache to disk periodically
	TrieCleanNoPrefetch bool          // Whether to disable heuristic state prefetching for followup blocks
	TrieDirtyLimit      int           // Memory limit (MB) at which to start flushing dirty trie nodes to disk
	TrieDirtyDisabled   bool          // Whether to disable trie write caching and GC altogether (archive node)
	TrieTimeLimit       time.Duration // Time limit after which to flush the current in-memory trie to disk
	SnapshotLimit       int           // Memory allowance (MB) to use for caching snapshot entries in memory
	Preimages           bool          // Whether to store preimage of trie key to the disk
	TriesInMemory       uint64        // How many tries keeps in memory
	NoTries             bool          // Insecure settings. Do not have any tries in databases if enabled.

	SnapshotNoBuild bool // Whether the background generation is allowed
	SnapshotWait    bool // Wait for snapshot construction on startup. TODO(karalabe): This is a dirty hack for testing, nuke it
}

// To avoid cycle import
type PeerIDer interface {
	ID() string
}

// defaultCacheConfig are the default caching values if none are specified by the
// user (also used during testing).
var defaultCacheConfig = &CacheConfig{
	TrieCleanLimit: 256,
	TrieDirtyLimit: 256,
	TrieTimeLimit:  5 * time.Minute,
	SnapshotLimit:  256,
	TriesInMemory:  128,
	SnapshotWait:   true,
}

type BlockChainOption func(*BlockChain) (*BlockChain, error)

// BlockChain represents the canonical chain given a database with a genesis
// block. The Blockchain manages chain imports, reverts, chain reorganisations.
//
// Importing blocks in to the block chain happens according to the set of rules
// defined by the two stage Validator. Processing of blocks is done using the
// Processor which processes the included transaction. The validation of the state
// is done in the second part of the Validator. Failing results in aborting of
// the import.
//
// The BlockChain also helps in returning blocks from **any** chain included
// in the database as well as blocks that represents the canonical chain. It's
// important to note that GetBlock can return any block and does not need to be
// included in the canonical one where as GetBlockByNumber always represents the
// canonical chain.
type BlockChain struct {
	chainConfig *params.ChainConfig // Chain & network configuration
	cacheConfig *CacheConfig        // Cache configuration for pruning

<<<<<<< HEAD
	db         ethdb.Database // Low level persistent database to store final content in
	snaps      *snapshot.Tree // Snapshot tree for fast trie leaf access
	triegc     *prque.Prque   // Priority queue mapping block numbers to tries to gc
	gcproc     time.Duration  // Accumulates canonical block processing for trie dumping
	commitLock sync.Mutex     // CommitLock is used to protect above field from being modified concurrently
=======
	db            ethdb.Database // Low level persistent database to store final content in
	snaps         *snapshot.Tree // Snapshot tree for fast trie leaf access
	triegc        *prque.Prque   // Priority queue mapping block numbers to tries to gc
	gcproc        time.Duration  // Accumulates canonical block processing for trie dumping
	lastWrite     uint64         // Last block when the state was flushed
	flushInterval int64          // Time interval (processing time) after which to flush a state
	triedb        *trie.Database // The database handler for maintaining trie nodes.
	stateCache    state.Database // State database to reuse between imports (contains state cache)
>>>>>>> 2c6dda5a

	// txLookupLimit is the maximum number of blocks from head whose tx indices
	// are reserved:
	//  * 0:   means no limit and regenerate any missing indexes
	//  * N:   means N block limit [HEAD-N+1, HEAD] and delete extra indexes
	//  * nil: disable tx reindexer/deleter, but still index new blocks
	txLookupLimit uint64
	triesInMemory uint64

	hc                  *HeaderChain
	rmLogsFeed          event.Feed
	chainFeed           event.Feed
	chainSideFeed       event.Feed
	chainHeadFeed       event.Feed
	chainBlockFeed      event.Feed
	logsFeed            event.Feed
	blockProcFeed       event.Feed
	finalizedHeaderFeed event.Feed
	scope               event.SubscriptionScope
	genesisBlock        *types.Block

	// This mutex synchronizes chain write operations.
	// Readers don't need to take it, they can just read the database.
	chainmu *syncx.ClosableMutex

	currentBlock          atomic.Value // Current head of the block chain
	currentFastBlock      atomic.Value // Current head of the fast-sync chain (may be above the block chain!)
	highestVerifiedHeader atomic.Value

<<<<<<< HEAD
	stateCache    state.Database // State database to reuse between imports (contains state cache)
	bodyCache     *lru.Cache     // Cache for the most recent block bodies
	bodyRLPCache  *lru.Cache     // Cache for the most recent block bodies in RLP encoded format
	receiptsCache *lru.Cache     // Cache for the most recent receipts per block
	blockCache    *lru.Cache     // Cache for the most recent entire blocks
	txLookupCache *lru.Cache     // Cache for the most recent transaction lookup data.
	futureBlocks  *lru.Cache     // future blocks are blocks added for later processing
	badBlockCache *lru.Cache     // Cache for the blocks that failed to pass MPT root verification

	// trusted diff layers
	diffLayerCache             *lru.Cache   // Cache for the diffLayers
	diffLayerRLPCache          *lru.Cache   // Cache for the rlp encoded diffLayers
	diffLayerChanCache         *lru.Cache   // Cache for the difflayer channel
	diffQueue                  *prque.Prque // A Priority queue to store recent diff layer
	diffQueueBuffer            chan *types.DiffLayer
	diffLayerFreezerBlockLimit uint64

	// untrusted diff layers
	diffMux               sync.RWMutex
	blockHashToDiffLayers map[common.Hash]map[common.Hash]*types.DiffLayer // map[blockHash] map[DiffHash]Diff
	diffHashToBlockHash   map[common.Hash]common.Hash                      // map[diffHash]blockHash
	diffHashToPeers       map[common.Hash]map[string]struct{}              // map[diffHash]map[pid]
	diffNumToBlockHashes  map[uint64]map[common.Hash]struct{}              // map[number]map[blockHash]
	diffPeersToDiffHashes map[string]map[common.Hash]struct{}              // map[pid]map[diffHash]

	quit          chan struct{}  // blockchain quit channel
	wg            sync.WaitGroup // chain processing wait group for shutting down
=======
	bodyCache     *lru.Cache[common.Hash, *types.Body]
	bodyRLPCache  *lru.Cache[common.Hash, rlp.RawValue]
	receiptsCache *lru.Cache[common.Hash, []*types.Receipt]
	blockCache    *lru.Cache[common.Hash, *types.Block]
	txLookupCache *lru.Cache[common.Hash, *rawdb.LegacyTxLookupEntry]

	// future blocks are blocks added for later processing
	futureBlocks *lru.Cache[common.Hash, *types.Block]

	wg            sync.WaitGroup //
	quit          chan struct{}  // shutdown signal, closed in Stop.
>>>>>>> 2c6dda5a
	running       int32          // 0 if chain is running, 1 when stopped
	procInterrupt int32          // interrupt signaler for block processing

	engine     consensus.Engine
	prefetcher Prefetcher
	validator  Validator // Block and state validator interface
	processor  Processor // Block transaction processor interface
	forker     *ForkChoice
	vmConfig   vm.Config
	pipeCommit bool

	shouldPreserve  func(*types.Block) bool        // Function used to determine whether should preserve the given block.
	terminateInsert func(common.Hash, uint64) bool // Testing hook used to terminate ancient receipt chain insertion.

	// monitor
	doubleSignMonitor *monitor.DoubleSignMonitor
}

// NewBlockChain returns a fully initialised block chain using information
// available in the database. It initialises the default Ethereum Validator and
// Processor.
func NewBlockChain(db ethdb.Database, cacheConfig *CacheConfig, genesis *Genesis, overrides *ChainOverrides, engine consensus.Engine,
	vmConfig vm.Config, shouldPreserve func(block *types.Header) bool, txLookupLimit *uint64,
	options ...BlockChainOption) (*BlockChain, error) {
	if cacheConfig == nil {
		cacheConfig = defaultCacheConfig
	}
<<<<<<< HEAD
	if cacheConfig.TriesInMemory != 128 {
		log.Warn("TriesInMemory isn't the default value(128), you need specify exact same TriesInMemory when prune data",
			"triesInMemory", cacheConfig.TriesInMemory)
	}
	bodyCache, _ := lru.New(bodyCacheLimit)
	bodyRLPCache, _ := lru.New(bodyCacheLimit)
	receiptsCache, _ := lru.New(receiptsCacheLimit)
	blockCache, _ := lru.New(blockCacheLimit)
	txLookupCache, _ := lru.New(txLookupCacheLimit)
	badBlockCache, _ := lru.New(maxBadBlockLimit)

	futureBlocks, _ := lru.New(maxFutureBlocks)
	diffLayerCache, _ := lru.New(diffLayerCacheLimit)
	diffLayerRLPCache, _ := lru.New(diffLayerRLPCacheLimit)
	diffLayerChanCache, _ := lru.New(diffLayerCacheLimit)
=======
>>>>>>> 2c6dda5a

	// Open trie database with provided config
	triedb := trie.NewDatabaseWithConfig(db, &trie.Config{
		Cache:     cacheConfig.TrieCleanLimit,
		Journal:   cacheConfig.TrieCleanJournal,
		Preimages: cacheConfig.Preimages,
	})
	// Setup the genesis block, commit the provided genesis specification
	// to database if the genesis block is not present yet, or load the
	// stored one from database.
	chainConfig, genesisHash, genesisErr := SetupGenesisBlockWithOverride(db, triedb, genesis, overrides)
	if _, ok := genesisErr.(*params.ConfigCompatError); genesisErr != nil && !ok {
		return nil, genesisErr
	}
	log.Info("")
	log.Info(strings.Repeat("-", 153))
	for _, line := range strings.Split(chainConfig.Description(), "\n") {
		log.Info(line)
	}
	log.Info(strings.Repeat("-", 153))
	log.Info("")

	bc := &BlockChain{
<<<<<<< HEAD
		chainConfig: chainConfig,
		cacheConfig: cacheConfig,
		db:          db,
		triegc:      prque.New(nil),
		stateCache: state.NewDatabaseWithConfigAndCache(db, &trie.Config{
			Cache:     cacheConfig.TrieCleanLimit,
			Journal:   cacheConfig.TrieCleanJournal,
			Preimages: cacheConfig.Preimages,
			NoTries:   cacheConfig.NoTries,
		}),
		triesInMemory:         cacheConfig.TriesInMemory,
		quit:                  make(chan struct{}),
		chainmu:               syncx.NewClosableMutex(),
		bodyCache:             bodyCache,
		bodyRLPCache:          bodyRLPCache,
		receiptsCache:         receiptsCache,
		blockCache:            blockCache,
		badBlockCache:         badBlockCache,
		diffLayerCache:        diffLayerCache,
		diffLayerRLPCache:     diffLayerRLPCache,
		diffLayerChanCache:    diffLayerChanCache,
		txLookupCache:         txLookupCache,
		futureBlocks:          futureBlocks,
		engine:                engine,
		vmConfig:              vmConfig,
		diffQueue:             prque.New(nil),
		diffQueueBuffer:       make(chan *types.DiffLayer),
		blockHashToDiffLayers: make(map[common.Hash]map[common.Hash]*types.DiffLayer),
		diffHashToBlockHash:   make(map[common.Hash]common.Hash),
		diffHashToPeers:       make(map[common.Hash]map[string]struct{}),
		diffNumToBlockHashes:  make(map[uint64]map[common.Hash]struct{}),
		diffPeersToDiffHashes: make(map[string]map[common.Hash]struct{}),
	}

	bc.prefetcher = NewStatePrefetcher(chainConfig, bc, engine)
=======
		chainConfig:   chainConfig,
		cacheConfig:   cacheConfig,
		db:            db,
		triedb:        triedb,
		flushInterval: int64(cacheConfig.TrieTimeLimit),
		triegc:        prque.New(nil),
		quit:          make(chan struct{}),
		chainmu:       syncx.NewClosableMutex(),
		bodyCache:     lru.NewCache[common.Hash, *types.Body](bodyCacheLimit),
		bodyRLPCache:  lru.NewCache[common.Hash, rlp.RawValue](bodyCacheLimit),
		receiptsCache: lru.NewCache[common.Hash, []*types.Receipt](receiptsCacheLimit),
		blockCache:    lru.NewCache[common.Hash, *types.Block](blockCacheLimit),
		txLookupCache: lru.NewCache[common.Hash, *rawdb.LegacyTxLookupEntry](txLookupCacheLimit),
		futureBlocks:  lru.NewCache[common.Hash, *types.Block](maxFutureBlocks),
		engine:        engine,
		vmConfig:      vmConfig,
	}
>>>>>>> 2c6dda5a
	bc.forker = NewForkChoice(bc, shouldPreserve)
	bc.stateCache = state.NewDatabaseWithNodeDB(bc.db, bc.triedb)
	bc.validator = NewBlockValidator(chainConfig, bc, engine)
	bc.processor = NewStateProcessor(chainConfig, bc, engine)

	var err error
	bc.hc, err = NewHeaderChain(db, chainConfig, engine, bc.insertStopped)
	if err != nil {
		return nil, err
	}
	bc.genesisBlock = bc.GetBlockByNumber(0)
	if bc.genesisBlock == nil {
		return nil, ErrNoGenesis
	}

	var nilBlock *types.Block
	bc.currentBlock.Store(nilBlock)
	bc.currentFastBlock.Store(nilBlock)

	var nilHeader *types.Header
	bc.highestVerifiedHeader.Store(nilHeader)

	// If Geth is initialized with an external ancient store, re-initialize the
	// missing chain indexes and chain flags. This procedure can survive crash
	// and can be resumed in next restart since chain flags are updated in last step.
	if bc.empty() {
		rawdb.InitDatabaseFromFreezer(bc.db)
	}
	// Load blockchain states from disk
	if err := bc.loadLastState(); err != nil {
		return nil, err
	}
	// Make sure the state associated with the block is available
	head := bc.CurrentBlock()
	if !bc.HasState(head.Root()) {
		// Head state is missing, before the state recovery, find out the
		// disk layer point of snapshot(if it's enabled). Make sure the
		// rewound point is lower than disk layer.
		var diskRoot common.Hash
		if bc.cacheConfig.SnapshotLimit > 0 {
			diskRoot = rawdb.ReadSnapshotRoot(bc.db)
		}
		if diskRoot != (common.Hash{}) {
			log.Warn("Head state missing, repairing", "number", head.Number(), "hash", head.Hash(), "snaproot", diskRoot)

			snapDisk, err := bc.setHeadBeyondRoot(head.NumberU64(), 0, diskRoot, true)
			if err != nil {
				return nil, err
			}
			// Chain rewound, persist old snapshot number to indicate recovery procedure
			if snapDisk != 0 {
				rawdb.WriteSnapshotRecoveryNumber(bc.db, snapDisk)
			}
		} else {
			log.Warn("Head state missing, repairing", "number", head.Number(), "hash", head.Hash())
			if _, err := bc.setHeadBeyondRoot(head.NumberU64(), 0, common.Hash{}, true); err != nil {
				return nil, err
			}
		}
	}

	// Ensure that a previous crash in SetHead doesn't leave extra ancients
	if frozen, err := bc.db.ItemAmountInAncient(); err == nil && frozen > 0 {
		frozen, err = bc.db.Ancients()
		if err != nil {
			return nil, err
		}
		var (
			needRewind bool
			low        uint64
		)
		// The head full block may be rolled back to a very low height due to
		// blockchain repair. If the head full block is even lower than the ancient
		// chain, truncate the ancient store.
		fullBlock := bc.CurrentBlock()
		if fullBlock != nil && fullBlock.Hash() != bc.genesisBlock.Hash() && fullBlock.NumberU64() < frozen-1 {
			needRewind = true
			low = fullBlock.NumberU64()
		}
		// In fast sync, it may happen that ancient data has been written to the
		// ancient store, but the LastFastBlock has not been updated, truncate the
		// extra data here.
		fastBlock := bc.CurrentFastBlock()
		if fastBlock != nil && fastBlock.NumberU64() < frozen-1 {
			needRewind = true
			if fastBlock.NumberU64() < low || low == 0 {
				low = fastBlock.NumberU64()
			}
		}
		if needRewind {
			log.Error("Truncating ancient chain", "from", bc.CurrentHeader().Number.Uint64(), "to", low)
			if err := bc.SetHead(low); err != nil {
				return nil, err
			}
		}
	}
	// The first thing the node will do is reconstruct the verification data for
	// the head block (ethash cache or clique voting snapshot). Might as well do
	// it in advance.
	bc.engine.VerifyHeader(bc, bc.CurrentHeader(), true)

	// Check the current state of the block hashes and make sure that we do not have any of the bad blocks in our chain
	for hash := range BadHashes {
		if header := bc.GetHeaderByHash(hash); header != nil {
			// get the canonical block corresponding to the offending header's number
			headerByNumber := bc.GetHeaderByNumber(header.Number.Uint64())
			// make sure the headerByNumber (if present) is in our current canonical chain
			if headerByNumber != nil && headerByNumber.Hash() == header.Hash() {
				log.Error("Found bad hash, rewinding chain", "number", header.Number, "hash", header.ParentHash)
				if err := bc.SetHead(header.Number.Uint64() - 1); err != nil {
					return nil, err
				}
				log.Error("Chain rewind was successful, resuming normal operation")
			}
		}
	}

	// Load any existing snapshot, regenerating it if loading failed
	if bc.cacheConfig.SnapshotLimit > 0 {
		// If the chain was rewound past the snapshot persistent layer (causing
		// a recovery block number to be persisted to disk), check if we're still
		// in recovery mode and in that case, don't invalidate the snapshot on a
		// head mismatch.
		var recover bool

		head := bc.CurrentBlock()
		if layer := rawdb.ReadSnapshotRecoveryNumber(bc.db); layer != nil && *layer >= head.NumberU64() {
			log.Warn("Enabling snapshot recovery", "chainhead", head.NumberU64(), "diskbase", *layer)
			recover = true
		}
		snapconfig := snapshot.Config{
			CacheSize:  bc.cacheConfig.SnapshotLimit,
			Recovery:   recover,
			NoBuild:    bc.cacheConfig.SnapshotNoBuild,
			AsyncBuild: !bc.cacheConfig.SnapshotWait,
		}
<<<<<<< HEAD
		bc.snaps, _ = snapshot.New(snapconfig, bc.db, bc.stateCache.TrieDB(), head.Root(), int(bc.cacheConfig.TriesInMemory), bc.stateCache.NoTries())
	}
	// write safe point block number
	rawdb.WriteSafePointBlockNumber(bc.db, bc.CurrentBlock().NumberU64())
	// do options before start any routine
	for _, option := range options {
		bc, err = option(bc)
		if err != nil {
			return nil, err
		}
=======
		bc.snaps, _ = snapshot.New(snapconfig, bc.db, bc.triedb, head.Root())
>>>>>>> 2c6dda5a
	}
	// Start future block processor.
	bc.wg.Add(1)
	go bc.updateFutureBlocks()

	// If periodic cache journal is required, spin it up.
	if bc.cacheConfig.TrieCleanRejournal > 0 {
		if bc.cacheConfig.TrieCleanRejournal < time.Minute {
			log.Warn("Sanitizing invalid trie cache journal time", "provided", bc.cacheConfig.TrieCleanRejournal, "updated", time.Minute)
			bc.cacheConfig.TrieCleanRejournal = time.Minute
		}
		bc.wg.Add(1)
		go func() {
			defer bc.wg.Done()
			bc.triedb.SaveCachePeriodically(bc.cacheConfig.TrieCleanJournal, bc.cacheConfig.TrieCleanRejournal, bc.quit)
		}()
	}
	// Need persist and prune diff layer
	if bc.db.DiffStore() != nil {
		bc.wg.Add(1)
		go bc.trustedDiffLayerLoop()
	}
	bc.wg.Add(1)
	go bc.untrustedDiffLayerPruneLoop()
	if bc.pipeCommit {
		// check current block and rewind invalid one
		bc.wg.Add(1)
		go bc.rewindInvalidHeaderBlockLoop()
	}

	if bc.doubleSignMonitor != nil {
		bc.wg.Add(1)
		go bc.startDoubleSignMonitor()

	}

	// Rewind the chain in case of an incompatible config upgrade.
	if compat, ok := genesisErr.(*params.ConfigCompatError); ok {
		log.Warn("Rewinding chain to upgrade configuration", "err", compat)
		if compat.RewindToTime > 0 {
			bc.SetHeadWithTimestamp(compat.RewindToTime)
		} else {
			bc.SetHead(compat.RewindToBlock)
		}
		rawdb.WriteChainConfig(db, genesisHash, chainConfig)
	}
	// Start tx indexer/unindexer if required.
	if txLookupLimit != nil {
		bc.txLookupLimit = *txLookupLimit

		bc.wg.Add(1)
		go bc.maintainTxIndex()
	}
	return bc, nil
}

// GetVMConfig returns the block chain VM config.
func (bc *BlockChain) GetVMConfig() *vm.Config {
	return &bc.vmConfig
}

func (bc *BlockChain) cacheReceipts(hash common.Hash, receipts types.Receipts) {
	// TODO, This is a hot fix for the block hash of logs is `0x0000000000000000000000000000000000000000000000000000000000000000` for system tx
	// Please check details in https://github.com/binance-chain/bsc/issues/443
	// This is a temporary fix, the official fix should be a hard fork.
	const possibleSystemReceipts = 3 // One slash tx, two reward distribute txs.
	numOfReceipts := len(receipts)
	for i := numOfReceipts - 1; i >= 0 && i >= numOfReceipts-possibleSystemReceipts; i-- {
		for j := 0; j < len(receipts[i].Logs); j++ {
			receipts[i].Logs[j].BlockHash = hash
		}
	}
	bc.receiptsCache.Add(hash, receipts)
}

func (bc *BlockChain) cacheDiffLayer(diffLayer *types.DiffLayer, diffLayerCh chan struct{}) {
	// The difflayer in the system is stored by the map structure,
	// so it will be out of order.
	// It must be sorted first and then cached,
	// otherwise the DiffHash calculated by different nodes will be inconsistent
	sort.SliceStable(diffLayer.Codes, func(i, j int) bool {
		return diffLayer.Codes[i].Hash.Hex() < diffLayer.Codes[j].Hash.Hex()
	})
	sort.SliceStable(diffLayer.Destructs, func(i, j int) bool {
		return diffLayer.Destructs[i].Hex() < (diffLayer.Destructs[j].Hex())
	})
	sort.SliceStable(diffLayer.Accounts, func(i, j int) bool {
		return diffLayer.Accounts[i].Account.Hex() < diffLayer.Accounts[j].Account.Hex()
	})
	sort.SliceStable(diffLayer.Storages, func(i, j int) bool {
		return diffLayer.Storages[i].Account.Hex() < diffLayer.Storages[j].Account.Hex()
	})
	for index := range diffLayer.Storages {
		// Sort keys and vals by key.
		sort.Sort(&diffLayer.Storages[index])
	}

	if bc.diffLayerCache.Len() >= diffLayerCacheLimit {
		bc.diffLayerCache.RemoveOldest()
	}

	bc.diffLayerCache.Add(diffLayer.BlockHash, diffLayer)
	close(diffLayerCh)

	if bc.db.DiffStore() != nil {
		// push to priority queue before persisting
		bc.diffQueueBuffer <- diffLayer
	}
}

func (bc *BlockChain) cacheBlock(hash common.Hash, block *types.Block) {
	bc.blockCache.Add(hash, block)
}

// empty returns an indicator whether the blockchain is empty.
// Note, it's a special case that we connect a non-empty ancient
// database with an empty node, so that we can plugin the ancient
// into node seamlessly.
func (bc *BlockChain) empty() bool {
	genesis := bc.genesisBlock.Hash()
	for _, hash := range []common.Hash{rawdb.ReadHeadBlockHash(bc.db), rawdb.ReadHeadHeaderHash(bc.db), rawdb.ReadHeadFastBlockHash(bc.db)} {
		if hash != genesis {
			return false
		}
	}
	return true
}

// GetJustifiedNumber returns the highest justified blockNumber on the branch including and before `header`.
func (bc *BlockChain) GetJustifiedNumber(header *types.Header) uint64 {
	if p, ok := bc.engine.(consensus.PoSA); ok {
		justifiedBlockNumber, _, err := p.GetJustifiedNumberAndHash(bc, header)
		if err == nil {
			return justifiedBlockNumber
		}
	}
	// return 0 when err!=nil
	// so the input `header` will at a disadvantage during reorg
	return 0
}

// getFinalizedNumber returns the highest finalized number before the specific block.
func (bc *BlockChain) getFinalizedNumber(header *types.Header) uint64 {
	if p, ok := bc.engine.(consensus.PoSA); ok {
		if finalizedHeader := p.GetFinalizedHeader(bc, header); finalizedHeader != nil {
			return finalizedHeader.Number.Uint64()
		}
	}

	return 0
}

// loadLastState loads the last known chain state from the database. This method
// assumes that the chain manager mutex is held.
func (bc *BlockChain) loadLastState() error {
	// Restore the last known head block
	head := rawdb.ReadHeadBlockHash(bc.db)
	if head == (common.Hash{}) {
		// Corrupt or empty database, init from scratch
		log.Warn("Empty database, resetting chain")
		return bc.Reset()
	}
	// Make sure the entire head block is available
	currentBlock := bc.GetBlockByHash(head)
	if currentBlock == nil {
		// Corrupt or empty database, init from scratch
		log.Warn("Head block missing, resetting chain", "hash", head)
		return bc.Reset()
	}

	// Everything seems to be fine, set as the head block
	bc.currentBlock.Store(currentBlock)
	headBlockGauge.Update(int64(currentBlock.NumberU64()))
	justifiedBlockGauge.Update(int64(bc.GetJustifiedNumber(currentBlock.Header())))
	finalizedBlockGauge.Update(int64(bc.getFinalizedNumber(currentBlock.Header())))

	// Restore the last known head header
	currentHeader := currentBlock.Header()
	if head := rawdb.ReadHeadHeaderHash(bc.db); head != (common.Hash{}) {
		if header := bc.GetHeaderByHash(head); header != nil {
			currentHeader = header
		}
	}
	bc.hc.SetCurrentHeader(currentHeader)

	// Restore the last known head fast block
	bc.currentFastBlock.Store(currentBlock)
	headFastBlockGauge.Update(int64(currentBlock.NumberU64()))

	if head := rawdb.ReadHeadFastBlockHash(bc.db); head != (common.Hash{}) {
		if block := bc.GetBlockByHash(head); block != nil {
			bc.currentFastBlock.Store(block)
			headFastBlockGauge.Update(int64(block.NumberU64()))
		}
	}

	// Issue a status log for the user
	currentFastBlock := bc.CurrentFastBlock()

	headerTd := bc.GetTd(currentHeader.Hash(), currentHeader.Number.Uint64())
	blockTd := bc.GetTd(currentBlock.Hash(), currentBlock.NumberU64())
	fastTd := bc.GetTd(currentFastBlock.Hash(), currentFastBlock.NumberU64())

	log.Info("Loaded most recent local header", "number", currentHeader.Number, "hash", currentHeader.Hash(), "td", headerTd, "age", common.PrettyAge(time.Unix(int64(currentHeader.Time), 0)))
	log.Info("Loaded most recent local full block", "number", currentBlock.Number(), "hash", currentBlock.Hash(), "td", blockTd, "age", common.PrettyAge(time.Unix(int64(currentBlock.Time()), 0)))
	log.Info("Loaded most recent local fast block", "number", currentFastBlock.Number(), "hash", currentFastBlock.Hash(), "td", fastTd, "age", common.PrettyAge(time.Unix(int64(currentFastBlock.Time()), 0)))

	if posa, ok := bc.engine.(consensus.PoSA); ok {
		if currentFinalizedHeader := posa.GetFinalizedHeader(bc, currentHeader); currentFinalizedHeader != nil {
			if currentFinalizedBlock := bc.GetBlockByHash(currentFinalizedHeader.Hash()); currentFinalizedBlock != nil {
				finalTd := bc.GetTd(currentFinalizedBlock.Hash(), currentFinalizedBlock.NumberU64())
				log.Info("Loaded most recent local finalized block", "number", currentFinalizedBlock.Number(), "hash", currentFinalizedBlock.Hash(), "td", finalTd, "age", common.PrettyAge(time.Unix(int64(currentFinalizedBlock.Time()), 0)))
			}
		}
	}

	if pivot := rawdb.ReadLastPivotNumber(bc.db); pivot != nil {
		log.Info("Loaded last fast-sync pivot marker", "number", *pivot)
	}
	return nil
}

// SetHead rewinds the local chain to a new head. Depending on whether the node
// was fast synced or full synced and in which state, the method will try to
// delete minimal data from disk whilst retaining chain consistency.
func (bc *BlockChain) SetHead(head uint64) error {
<<<<<<< HEAD
	if !bc.chainmu.TryLock() {
		return nil
	}
	defer bc.chainmu.Unlock()
	_, err := bc.setHeadBeyondRoot(head, common.Hash{}, false)
	return err
=======
	if _, err := bc.setHeadBeyondRoot(head, 0, common.Hash{}, false); err != nil {
		return err
	}
	// Send chain head event to update the transaction pool
	bc.chainHeadFeed.Send(ChainHeadEvent{Block: bc.CurrentBlock()})
	return nil
}

// SetHeadWithTimestamp rewinds the local chain to a new head that has at max
// the given timestamp. Depending on whether the node was fast synced or full
// synced and in which state, the method will try to delete minimal data from
// disk whilst retaining chain consistency.
func (bc *BlockChain) SetHeadWithTimestamp(timestamp uint64) error {
	if _, err := bc.setHeadBeyondRoot(0, timestamp, common.Hash{}, false); err != nil {
		return err
	}
	// Send chain head event to update the transaction pool
	bc.chainHeadFeed.Send(ChainHeadEvent{Block: bc.CurrentBlock()})
	return nil
>>>>>>> 2c6dda5a
}

func (bc *BlockChain) tryRewindBadBlocks() {
	if !bc.chainmu.TryLock() {
		return
	}
	defer bc.chainmu.Unlock()
	block := bc.CurrentBlock()
	snaps := bc.snaps
	// Verified and Result is false
	if snaps != nil && snaps.Snapshot(block.Root()) != nil &&
		snaps.Snapshot(block.Root()).Verified() && !snaps.Snapshot(block.Root()).WaitAndGetVerifyRes() {
		// Rewind by one block
		log.Warn("current block verified failed, rewind to its parent", "height", block.NumberU64(), "hash", block.Hash())
		bc.futureBlocks.Remove(block.Hash())
		bc.badBlockCache.Add(block.Hash(), time.Now())
		bc.diffLayerCache.Remove(block.Hash())
		bc.diffLayerRLPCache.Remove(block.Hash())
		bc.reportBlock(block, nil, errStateRootVerificationFailed)
		bc.setHeadBeyondRoot(block.NumberU64()-1, common.Hash{}, false)
	}
}

// setHeadBeyondRoot rewinds the local chain to a new head with the extra condition
// that the rewind must pass the specified state root. This method is meant to be
// used when rewinding with snapshots enabled to ensure that we go back further than
// persistent disk layer. Depending on whether the node was fast synced or full, and
// in which state, the method will try to delete minimal data from disk whilst
// retaining chain consistency.
//
// The method also works in timestamp mode if `head == 0` but `time != 0`. In that
// case blocks are rolled back until the new head becomes older or equal to the
// requested time. If both `head` and `time` is 0, the chain is rewound to genesis.
//
// The method returns the block number where the requested root cap was found.
<<<<<<< HEAD
func (bc *BlockChain) setHeadBeyondRoot(head uint64, root common.Hash, repair bool) (uint64, error) {
=======
func (bc *BlockChain) setHeadBeyondRoot(head uint64, time uint64, root common.Hash, repair bool) (uint64, error) {
	if !bc.chainmu.TryLock() {
		return 0, errChainStopped
	}
	defer bc.chainmu.Unlock()

>>>>>>> 2c6dda5a
	// Track the block number of the requested root hash
	var rootNumber uint64 // (no root == always 0)

	// Retrieve the last pivot block to short circuit rollbacks beyond it and the
	// current freezer limit to start nuking id underflown
	pivot := rawdb.ReadLastPivotNumber(bc.db)
	frozen, _ := bc.db.Ancients()

	updateFn := func(db ethdb.KeyValueWriter, header *types.Header) (*types.Header, bool) {
		// Rewind the blockchain, ensuring we don't end up with a stateless head
		// block. Note, depth equality is permitted to allow using SetHead as a
		// chain reparation mechanism without deleting any data!
		if currentBlock := bc.CurrentBlock(); currentBlock != nil && header.Number.Uint64() <= currentBlock.NumberU64() {
			newHeadBlock := bc.GetBlock(header.Hash(), header.Number.Uint64())
			lastBlockNum := header.Number.Uint64()
			if newHeadBlock == nil {
				log.Error("Gap in the chain, rewinding to genesis", "number", header.Number, "hash", header.Hash())
				newHeadBlock = bc.genesisBlock
			} else {
				// Block exists, keep rewinding until we find one with state,
				// keeping rewinding until we exceed the optional threshold
				// root hash
				beyondRoot := (root == common.Hash{}) // Flag whether we're beyond the requested root (no root, always true)
				enoughBeyondCount := false
				beyondCount := 0
				for {
					beyondCount++
					// If a root threshold was requested but not yet crossed, check
					if root != (common.Hash{}) && !beyondRoot && newHeadBlock.Root() == root {
						beyondRoot, rootNumber = true, newHeadBlock.NumberU64()
					}
<<<<<<< HEAD

					enoughBeyondCount = beyondCount > maxBeyondBlocks

					if _, err := state.New(newHeadBlock.Root(), bc.stateCache, bc.snaps); err != nil {
=======
					if !bc.HasState(newHeadBlock.Root()) {
>>>>>>> 2c6dda5a
						log.Trace("Block state missing, rewinding further", "number", newHeadBlock.NumberU64(), "hash", newHeadBlock.Hash())
						if pivot == nil || newHeadBlock.NumberU64() > *pivot {
							parent := bc.GetBlock(newHeadBlock.ParentHash(), newHeadBlock.NumberU64()-1)
							if parent != nil {
								newHeadBlock = parent
								continue
							}
							log.Error("Missing block in the middle, aiming genesis", "number", newHeadBlock.NumberU64()-1, "hash", newHeadBlock.ParentHash())
							newHeadBlock = bc.genesisBlock
						} else {
							log.Trace("Rewind passed pivot, aiming genesis", "number", newHeadBlock.NumberU64(), "hash", newHeadBlock.Hash(), "pivot", *pivot)
							newHeadBlock = bc.genesisBlock
						}
					}
					if beyondRoot || (enoughBeyondCount && root != common.Hash{}) || newHeadBlock.NumberU64() == 0 {
						if enoughBeyondCount && (root != common.Hash{}) && rootNumber == 0 {
							for {
								lastBlockNum++
								block := bc.GetBlockByNumber(lastBlockNum)
								if block == nil {
									break
								}
								if block.Root() == root {
									rootNumber = block.NumberU64()
									break
								}
							}
						}
						if newHeadBlock.NumberU64() == 0 {
							// Recommit the genesis state into disk in case the rewinding destination
							// is genesis block and the relevant state is gone. In the future this
							// rewinding destination can be the earliest block stored in the chain
							// if the historical chain pruning is enabled. In that case the logic
							// needs to be improved here.
							if !bc.HasState(bc.genesisBlock.Root()) {
								if err := CommitGenesisState(bc.db, bc.triedb, bc.genesisBlock.Hash()); err != nil {
									log.Crit("Failed to commit genesis state", "err", err)
								}
								log.Debug("Recommitted genesis state to disk")
							}
						}
						log.Debug("Rewound to block with state", "number", newHeadBlock.NumberU64(), "hash", newHeadBlock.Hash())
						break
					}
					log.Debug("Skipping block with threshold state", "number", newHeadBlock.NumberU64(), "hash", newHeadBlock.Hash(), "root", newHeadBlock.Root())
					newHeadBlock = bc.GetBlock(newHeadBlock.ParentHash(), newHeadBlock.NumberU64()-1) // Keep rewinding
				}
			}
			rawdb.WriteHeadBlockHash(db, newHeadBlock.Hash())

			// Degrade the chain markers if they are explicitly reverted.
			// In theory we should update all in-memory markers in the
			// last step, however the direction of SetHead is from high
			// to low, so it's safe to update in-memory markers directly.
			bc.currentBlock.Store(newHeadBlock)
			headBlockGauge.Update(int64(newHeadBlock.NumberU64()))
			justifiedBlockGauge.Update(int64(bc.GetJustifiedNumber(newHeadBlock.Header())))
			finalizedBlockGauge.Update(int64(bc.getFinalizedNumber(newHeadBlock.Header())))
		}
		// Rewind the fast block in a simpleton way to the target head
		if currentFastBlock := bc.CurrentFastBlock(); currentFastBlock != nil && header.Number.Uint64() < currentFastBlock.NumberU64() {
			newHeadFastBlock := bc.GetBlock(header.Hash(), header.Number.Uint64())
			// If either blocks reached nil, reset to the genesis state
			if newHeadFastBlock == nil {
				newHeadFastBlock = bc.genesisBlock
			}
			rawdb.WriteHeadFastBlockHash(db, newHeadFastBlock.Hash())

			// Degrade the chain markers if they are explicitly reverted.
			// In theory we should update all in-memory markers in the
			// last step, however the direction of SetHead is from high
			// to low, so it's safe the update in-memory markers directly.
			bc.currentFastBlock.Store(newHeadFastBlock)
			headFastBlockGauge.Update(int64(newHeadFastBlock.NumberU64()))
		}
		var (
			headHeader = bc.CurrentBlock().Header()
			headNumber = headHeader.Number.Uint64()
		)
		// If setHead underflown the freezer threshold and the block processing
		// intent afterwards is full block importing, delete the chain segment
		// between the stateful-block and the sethead target.
		var wipe bool
		if headNumber+1 < frozen {
			wipe = pivot == nil || headNumber >= *pivot
		}
		return headHeader, wipe // Only force wipe if full synced
	}
	// Rewind the header chain, deleting all block bodies until then
	delFn := func(db ethdb.KeyValueWriter, hash common.Hash, num uint64) {
		// Ignore the error here since light client won't hit this path
		frozen, _ := bc.db.Ancients()
		if num+1 <= frozen {
			// Truncate all relative data(header, total difficulty, body, receipt
			// and canonical hash) from ancient store.
			if err := bc.db.TruncateHead(num); err != nil {
				log.Crit("Failed to truncate ancient data", "number", num, "err", err)
			}
			// Remove the hash <-> number mapping from the active store.
			rawdb.DeleteHeaderNumber(db, hash)
		} else {
			// Remove relative body and receipts from the active store.
			// The header, total difficulty and canonical hash will be
			// removed in the hc.SetHead function.
			rawdb.DeleteBody(db, hash, num)
			rawdb.DeleteReceipts(db, hash, num)
		}
		// Todo(rjl493456442) txlookup, bloombits, etc
	}
	// If SetHead was only called as a chain reparation method, try to skip
	// touching the header chain altogether, unless the freezer is broken
	if repair {
		if target, force := updateFn(bc.db, bc.CurrentBlock().Header()); force {
			bc.hc.SetHead(target.Number.Uint64(), updateFn, delFn)
		}
	} else {
		// Rewind the chain to the requested head and keep going backwards until a
		// block with a state is found or fast sync pivot is passed
		if time > 0 {
			log.Warn("Rewinding blockchain to timestamp", "target", time)
			bc.hc.SetHeadWithTimestamp(time, updateFn, delFn)
		} else {
			log.Warn("Rewinding blockchain to block", "target", head)
			bc.hc.SetHead(head, updateFn, delFn)
		}
	}
	// Clear out any stale content from the caches
	bc.bodyCache.Purge()
	bc.bodyRLPCache.Purge()
	bc.receiptsCache.Purge()
	bc.blockCache.Purge()
	bc.txLookupCache.Purge()
	bc.futureBlocks.Purge()

	return rootNumber, bc.loadLastState()
}

// SnapSyncCommitHead sets the current head block to the one defined by the hash
// irrelevant what the chain contents were prior.
func (bc *BlockChain) SnapSyncCommitHead(hash common.Hash) error {
	// Make sure that both the block as well at its state trie exists
	block := bc.GetBlockByHash(hash)
	if block == nil {
		return fmt.Errorf("non existent block [%x..]", hash[:4])
	}
	root := block.Root()
	if !bc.HasState(root) {
		return fmt.Errorf("non existent state [%x..]", root[:4])
	}
	// If all checks out, manually set the head block.
	if !bc.chainmu.TryLock() {
		return errChainStopped
	}
	bc.currentBlock.Store(block)
	headBlockGauge.Update(int64(block.NumberU64()))
	justifiedBlockGauge.Update(int64(bc.GetJustifiedNumber(block.Header())))
	finalizedBlockGauge.Update(int64(bc.getFinalizedNumber(block.Header())))
	bc.chainmu.Unlock()

	// Destroy any existing state snapshot and regenerate it in the background,
	// also resuming the normal maintenance of any previously paused snapshot.
	if bc.snaps != nil {
		bc.snaps.Rebuild(root)
	}
	log.Info("Committed new head block", "number", block.Number(), "hash", hash)
	return nil
}

// StateAtWithSharedPool returns a new mutable state based on a particular point in time with sharedStorage
func (bc *BlockChain) StateAtWithSharedPool(root common.Hash) (*state.StateDB, error) {
	return state.NewWithSharedPool(root, bc.stateCache, bc.snaps)
}

// Reset purges the entire blockchain, restoring it to its genesis state.
func (bc *BlockChain) Reset() error {
	return bc.ResetWithGenesisBlock(bc.genesisBlock)
}

// ResetWithGenesisBlock purges the entire blockchain, restoring it to the
// specified genesis state.
func (bc *BlockChain) ResetWithGenesisBlock(genesis *types.Block) error {
	// Dump the entire block chain and purge the caches
	if err := bc.SetHead(0); err != nil {
		return err
	}
	if !bc.chainmu.TryLock() {
		return errChainStopped
	}
	defer bc.chainmu.Unlock()

	// Prepare the genesis block and reinitialise the chain
	batch := bc.db.NewBatch()
	rawdb.WriteTd(batch, genesis.Hash(), genesis.NumberU64(), genesis.Difficulty())
	rawdb.WriteBlock(batch, genesis)
	if err := batch.Write(); err != nil {
		log.Crit("Failed to write genesis block", "err", err)
	}
	bc.writeHeadBlock(genesis)

	// Last update all in-memory chain markers
	bc.genesisBlock = genesis
	bc.currentBlock.Store(bc.genesisBlock)
	headBlockGauge.Update(int64(bc.genesisBlock.NumberU64()))
	justifiedBlockGauge.Update(int64(bc.genesisBlock.NumberU64()))
	finalizedBlockGauge.Update(int64(bc.genesisBlock.NumberU64()))
	bc.hc.SetGenesis(bc.genesisBlock.Header())
	bc.hc.SetCurrentHeader(bc.genesisBlock.Header())
	bc.currentFastBlock.Store(bc.genesisBlock)
	headFastBlockGauge.Update(int64(bc.genesisBlock.NumberU64()))
	return nil
}

// Export writes the active chain to the given writer.
func (bc *BlockChain) Export(w io.Writer) error {
	return bc.ExportN(w, uint64(0), bc.CurrentBlock().NumberU64())
}

// ExportN writes a subset of the active chain to the given writer.
func (bc *BlockChain) ExportN(w io.Writer, first uint64, last uint64) error {
	if first > last {
		return fmt.Errorf("export failed: first (%d) is greater than last (%d)", first, last)
	}
	log.Info("Exporting batch of blocks", "count", last-first+1)

	var (
		parentHash common.Hash
		start      = time.Now()
		reported   = time.Now()
	)
	for nr := first; nr <= last; nr++ {
		block := bc.GetBlockByNumber(nr)
		if block == nil {
			return fmt.Errorf("export failed on #%d: not found", nr)
		}
		if nr > first && block.ParentHash() != parentHash {
			return fmt.Errorf("export failed: chain reorg during export")
		}
		parentHash = block.Hash()
		if err := block.EncodeRLP(w); err != nil {
			return err
		}
		if time.Since(reported) >= statsReportLimit {
			log.Info("Exporting blocks", "exported", block.NumberU64()-first, "elapsed", common.PrettyDuration(time.Since(start)))
			reported = time.Now()
		}
	}
	return nil
}

// writeHeadBlock injects a new head block into the current block chain. This method
// assumes that the block is indeed a true head. It will also reset the head
// header and the head fast sync block to this very same block if they are older
// or if they are on a different side chain.
//
// Note, this function assumes that the `mu` mutex is held!
func (bc *BlockChain) writeHeadBlock(block *types.Block) {
	// Add the block to the canonical chain number scheme and mark as the head
	batch := bc.db.NewBatch()
	rawdb.WriteHeadHeaderHash(batch, block.Hash())
	rawdb.WriteHeadFastBlockHash(batch, block.Hash())
	rawdb.WriteCanonicalHash(batch, block.Hash(), block.NumberU64())
	rawdb.WriteTxLookupEntriesByBlock(batch, block)
	rawdb.WriteHeadBlockHash(batch, block.Hash())

	// Flush the whole batch into the disk, exit the node if failed
	if err := batch.Write(); err != nil {
		log.Crit("Failed to update chain indexes and markers", "err", err)
	}
	// Update all in-memory chain markers in the last step
	bc.hc.SetCurrentHeader(block.Header())

	bc.currentFastBlock.Store(block)
	headFastBlockGauge.Update(int64(block.NumberU64()))

	bc.currentBlock.Store(block)
	headBlockGauge.Update(int64(block.NumberU64()))
	justifiedBlockGauge.Update(int64(bc.GetJustifiedNumber(block.Header())))
	finalizedBlockGauge.Update(int64(bc.getFinalizedNumber(block.Header())))
}

// GetDiffLayerRLP retrieves a diff layer in RLP encoding from the cache or database by blockHash
func (bc *BlockChain) GetDiffLayerRLP(blockHash common.Hash) rlp.RawValue {
	// Short circuit if the diffLayer's already in the cache, retrieve otherwise
	if cached, ok := bc.diffLayerRLPCache.Get(blockHash); ok {
		return cached.(rlp.RawValue)
	}
	if cached, ok := bc.diffLayerCache.Get(blockHash); ok {
		diff := cached.(*types.DiffLayer)
		bz, err := rlp.EncodeToBytes(diff)
		if err != nil {
			return nil
		}
		bc.diffLayerRLPCache.Add(blockHash, rlp.RawValue(bz))
		return bz
	}

	// fallback to untrusted sources.
	diff := bc.GetUnTrustedDiffLayer(blockHash, "")
	if diff != nil {
		bz, err := rlp.EncodeToBytes(diff)
		if err != nil {
			return nil
		}
		// No need to cache untrusted data
		return bz
	}

	// fallback to disk
	diffStore := bc.db.DiffStore()
	if diffStore == nil {
		return nil
	}
	rawData := rawdb.ReadDiffLayerRLP(diffStore, blockHash)
	if len(rawData) != 0 {
		bc.diffLayerRLPCache.Add(blockHash, rawData)
	}
	return rawData
}

func (bc *BlockChain) GetDiffAccounts(blockHash common.Hash) ([]common.Address, error) {
	var (
		accounts  []common.Address
		diffLayer *types.DiffLayer
	)

	header := bc.GetHeaderByHash(blockHash)
	if header == nil {
		return nil, fmt.Errorf("no block found")
	}

	if cached, ok := bc.diffLayerCache.Get(blockHash); ok {
		diffLayer = cached.(*types.DiffLayer)
	} else if diffStore := bc.db.DiffStore(); diffStore != nil {
		diffLayer = rawdb.ReadDiffLayer(diffStore, blockHash)
	}

	if diffLayer == nil {
		if header.TxHash != types.EmptyRootHash {
			return nil, ErrDiffLayerNotFound
		}

		return nil, nil
	}

	for _, diffAccounts := range diffLayer.Accounts {
		accounts = append(accounts, diffAccounts.Account)
	}

	if header.TxHash != types.EmptyRootHash && len(accounts) == 0 {
		return nil, fmt.Errorf("no diff account in block, maybe bad diff layer")
	}

	return accounts, nil
}

// stop stops the blockchain service. If any imports are currently in progress
// it will abort them using the procInterrupt. This method stops all running
// goroutines, but does not do all the post-stop work of persisting data.
// OBS! It is generally recommended to use the Stop method!
// This method has been exposed to allow tests to stop the blockchain while simulating
// a crash.
func (bc *BlockChain) stopWithoutSaving() {
	if !atomic.CompareAndSwapInt32(&bc.running, 0, 1) {
		return
	}

	// Unsubscribe all subscriptions registered from blockchain.
	bc.scope.Close()

	// Signal shutdown to all goroutines.
	close(bc.quit)
	bc.StopInsert()

	// Now wait for all chain modifications to end and persistent goroutines to exit.
	//
	// Note: Close waits for the mutex to become available, i.e. any running chain
	// modification will have exited when Close returns. Since we also called StopInsert,
	// the mutex should become available quickly. It cannot be taken again after Close has
	// returned.
	bc.chainmu.Close()
	bc.wg.Wait()
}

// Stop stops the blockchain service. If any imports are currently in progress
// it will abort them using the procInterrupt.
func (bc *BlockChain) Stop() {
	bc.stopWithoutSaving()

	// Ensure that the entirety of the state snapshot is journalled to disk.
	var snapBase common.Hash
	if bc.snaps != nil {
		var err error
		if snapBase, err = bc.snaps.Journal(bc.CurrentBlock().Root()); err != nil {
			log.Error("Failed to journal state snapshot", "err", err)
		}
	}

	// Ensure the state of a recent block is also stored to disk before exiting.
	// We're writing three different states to catch different restart scenarios:
	//  - HEAD:     So we don't need to reprocess any blocks in the general case
	//  - HEAD-1:   So we don't do large reorgs if our HEAD becomes an uncle
	//  - HEAD-127: So we have a hard limit on the number of blocks reexecuted
	if !bc.cacheConfig.TrieDirtyDisabled {
		triedb := bc.triedb

		for _, offset := range []uint64{0, 1, bc.triesInMemory - 1} {
			if number := bc.CurrentBlock().NumberU64(); number > offset {
				recent := bc.GetBlockByNumber(number - offset)

				log.Info("Writing cached state to disk", "block", recent.Number(), "hash", recent.Hash(), "root", recent.Root())
				if err := triedb.Commit(recent.Root(), true, nil); err != nil {
					log.Error("Failed to commit recent state trie", "err", err)
				} else {
					rawdb.WriteSafePointBlockNumber(bc.db, recent.NumberU64())
				}
			}
		}
		if snapBase != (common.Hash{}) {
			log.Info("Writing snapshot state to disk", "root", snapBase)
			if err := triedb.Commit(snapBase, true, nil); err != nil {
				log.Error("Failed to commit recent state trie", "err", err)
			} else {
				rawdb.WriteSafePointBlockNumber(bc.db, bc.CurrentBlock().NumberU64())
			}
		}
		for !bc.triegc.Empty() {
			go triedb.Dereference(bc.triegc.PopItem().(common.Hash))
		}
		if size, _ := triedb.Size(); size != 0 {
			log.Error("Dangling trie nodes after full cleanup")
		}
	}
	// Flush the collected preimages to disk
	if err := bc.stateCache.TrieDB().CommitPreimages(); err != nil {
		log.Error("Failed to commit trie preimages", "err", err)
	}
	// Ensure all live cached entries be saved into disk, so that we can skip
	// cache warmup when node restarts.
	if bc.cacheConfig.TrieCleanJournal != "" {
		bc.triedb.SaveCache(bc.cacheConfig.TrieCleanJournal)
	}
	log.Info("Blockchain stopped")
}

// StopInsert interrupts all insertion methods, causing them to return
// errInsertionInterrupted as soon as possible. Insertion is permanently disabled after
// calling this method.
func (bc *BlockChain) StopInsert() {
	atomic.StoreInt32(&bc.procInterrupt, 1)
}

// insertStopped returns true after StopInsert has been called.
func (bc *BlockChain) insertStopped() bool {
	return atomic.LoadInt32(&bc.procInterrupt) == 1
}

func (bc *BlockChain) procFutureBlocks() {
	blocks := make([]*types.Block, 0, bc.futureBlocks.Len())
	for _, hash := range bc.futureBlocks.Keys() {
		if block, exist := bc.futureBlocks.Peek(hash); exist {
			blocks = append(blocks, block)
		}
	}
	if len(blocks) > 0 {
		sort.Slice(blocks, func(i, j int) bool {
			return blocks[i].NumberU64() < blocks[j].NumberU64()
		})
		// Insert one by one as chain insertion needs contiguous ancestry between blocks
		for i := range blocks {
			bc.InsertChain(blocks[i : i+1])
		}
	}
}

// WriteStatus status of write
type WriteStatus byte

const (
	NonStatTy WriteStatus = iota
	CanonStatTy
	SideStatTy
)

// InsertReceiptChain attempts to complete an already existing header chain with
// transaction and receipt data.
func (bc *BlockChain) InsertReceiptChain(blockChain types.Blocks, receiptChain []types.Receipts, ancientLimit uint64) (int, error) {
	// We don't require the chainMu here since we want to maximize the
	// concurrency of header insertion and receipt insertion.
	bc.wg.Add(1)
	defer bc.wg.Done()

	var (
		ancientBlocks, liveBlocks     types.Blocks
		ancientReceipts, liveReceipts []types.Receipts
	)
	// Do a sanity check that the provided chain is actually ordered and linked
	for i := 0; i < len(blockChain); i++ {
		if i != 0 {
			if blockChain[i].NumberU64() != blockChain[i-1].NumberU64()+1 || blockChain[i].ParentHash() != blockChain[i-1].Hash() {
				log.Error("Non contiguous receipt insert", "number", blockChain[i].Number(), "hash", blockChain[i].Hash(), "parent", blockChain[i].ParentHash(),
					"prevnumber", blockChain[i-1].Number(), "prevhash", blockChain[i-1].Hash())
				return 0, fmt.Errorf("non contiguous insert: item %d is #%d [%x..], item %d is #%d [%x..] (parent [%x..])", i-1, blockChain[i-1].NumberU64(),
					blockChain[i-1].Hash().Bytes()[:4], i, blockChain[i].NumberU64(), blockChain[i].Hash().Bytes()[:4], blockChain[i].ParentHash().Bytes()[:4])
			}
		}
		if blockChain[i].NumberU64() <= ancientLimit {
			ancientBlocks, ancientReceipts = append(ancientBlocks, blockChain[i]), append(ancientReceipts, receiptChain[i])
		} else {
			liveBlocks, liveReceipts = append(liveBlocks, blockChain[i]), append(liveReceipts, receiptChain[i])
		}
	}

	var (
		stats = struct{ processed, ignored int32 }{}
		start = time.Now()
		size  = int64(0)
	)

	// updateHead updates the head fast sync block if the inserted blocks are better
	// and returns an indicator whether the inserted blocks are canonical.
	updateHead := func(head *types.Block) bool {
		if !bc.chainmu.TryLock() {
			return false
		}
		defer bc.chainmu.Unlock()

		// Rewind may have occurred, skip in that case.
		if bc.CurrentHeader().Number.Cmp(head.Number()) >= 0 {
			reorg, err := bc.forker.ReorgNeededWithFastFinality(bc.CurrentFastBlock().Header(), head.Header())
			if err != nil {
				log.Warn("Reorg failed", "err", err)
				return false
			} else if !reorg {
				return false
			}
			rawdb.WriteHeadFastBlockHash(bc.db, head.Hash())
			bc.currentFastBlock.Store(head)
			headFastBlockGauge.Update(int64(head.NumberU64()))
			return true
		}
		return false
	}

	// writeAncient writes blockchain and corresponding receipt chain into ancient store.
	//
	// this function only accepts canonical chain data. All side chain will be reverted
	// eventually.
	writeAncient := func(blockChain types.Blocks, receiptChain []types.Receipts) (int, error) {
		first := blockChain[0]
		last := blockChain[len(blockChain)-1]

		// Ensure genesis is in ancients.
		if first.NumberU64() == 1 {
			if frozen, _ := bc.db.Ancients(); frozen == 0 {
				b := bc.genesisBlock
				td := bc.genesisBlock.Difficulty()
				writeSize, err := rawdb.WriteAncientBlocks(bc.db, []*types.Block{b}, []types.Receipts{nil}, td)
				size += writeSize
				if err != nil {
					log.Error("Error writing genesis to ancients", "err", err)
					return 0, err
				}
				log.Info("Wrote genesis to ancients")
			}
		}
		// Before writing the blocks to the ancients, we need to ensure that
		// they correspond to the what the headerchain 'expects'.
		// We only check the last block/header, since it's a contiguous chain.
		if !bc.HasHeader(last.Hash(), last.NumberU64()) {
			return 0, fmt.Errorf("containing header #%d [%x..] unknown", last.Number(), last.Hash().Bytes()[:4])
		}

		// Write all chain data to ancients.
		td := bc.GetTd(first.Hash(), first.NumberU64())
		writeSize, err := rawdb.WriteAncientBlocks(bc.db, blockChain, receiptChain, td)
		size += writeSize
		if err != nil {
			log.Error("Error importing chain data to ancients", "err", err)
			return 0, err
		}

		// Write tx indices if any condition is satisfied:
		// * If user requires to reserve all tx indices(txlookuplimit=0)
		// * If all ancient tx indices are required to be reserved(txlookuplimit is even higher than ancientlimit)
		// * If block number is large enough to be regarded as a recent block
		// It means blocks below the ancientLimit-txlookupLimit won't be indexed.
		//
		// But if the `TxIndexTail` is not nil, e.g. Geth is initialized with
		// an external ancient database, during the setup, blockchain will start
		// a background routine to re-indexed all indices in [ancients - txlookupLimit, ancients)
		// range. In this case, all tx indices of newly imported blocks should be
		// generated.
		var batch = bc.db.NewBatch()
		for i, block := range blockChain {
			if bc.txLookupLimit == 0 || ancientLimit <= bc.txLookupLimit || block.NumberU64() >= ancientLimit-bc.txLookupLimit {
				rawdb.WriteTxLookupEntriesByBlock(batch, block)
			} else if rawdb.ReadTxIndexTail(bc.db) != nil {
				rawdb.WriteTxLookupEntriesByBlock(batch, block)
			}
			stats.processed++

			if batch.ValueSize() > ethdb.IdealBatchSize || i == len(blockChain)-1 {
				size += int64(batch.ValueSize())
				if err = batch.Write(); err != nil {
					fastBlock := bc.CurrentFastBlock().NumberU64()
					if err := bc.db.TruncateHead(fastBlock + 1); err != nil {
						log.Error("Can't truncate ancient store after failed insert", "err", err)
					}
					return 0, err
				}
				batch.Reset()
			}
		}

		// Sync the ancient store explicitly to ensure all data has been flushed to disk.
		if err := bc.db.Sync(); err != nil {
			return 0, err
		}
		// Update the current fast block because all block data is now present in DB.
		previousFastBlock := bc.CurrentFastBlock().NumberU64()
		if !updateHead(blockChain[len(blockChain)-1]) {
			// We end up here if the header chain has reorg'ed, and the blocks/receipts
			// don't match the canonical chain.
			if err := bc.db.TruncateHead(previousFastBlock + 1); err != nil {
				log.Error("Can't truncate ancient store after failed insert", "err", err)
			}
			return 0, errSideChainReceipts
		}

		// Delete block data from the main database.
		batch.Reset()
		canonHashes := make(map[common.Hash]struct{})
		for _, block := range blockChain {
			canonHashes[block.Hash()] = struct{}{}
			if block.NumberU64() == 0 {
				continue
			}
			rawdb.DeleteCanonicalHash(batch, block.NumberU64())
			rawdb.DeleteBlockWithoutNumber(batch, block.Hash(), block.NumberU64())
		}
		// Delete side chain hash-to-number mappings.
		for _, nh := range rawdb.ReadAllHashesInRange(bc.db, first.NumberU64(), last.NumberU64()) {
			if _, canon := canonHashes[nh.Hash]; !canon {
				rawdb.DeleteHeader(batch, nh.Hash, nh.Number)
			}
		}
		if err := batch.Write(); err != nil {
			return 0, err
		}
		return 0, nil
	}

	// writeLive writes blockchain and corresponding receipt chain into active store.
	writeLive := func(blockChain types.Blocks, receiptChain []types.Receipts) (int, error) {
		skipPresenceCheck := false
		batch := bc.db.NewBatch()
		for i, block := range blockChain {
			// Short circuit insertion if shutting down or processing failed
			if bc.insertStopped() {
				return 0, errInsertionInterrupted
			}
			// Short circuit if the owner header is unknown
			if !bc.HasHeader(block.Hash(), block.NumberU64()) {
				return i, fmt.Errorf("containing header #%d [%x..] unknown", block.Number(), block.Hash().Bytes()[:4])
			}
			if !skipPresenceCheck {
				// Ignore if the entire data is already known
				if bc.HasBlock(block.Hash(), block.NumberU64()) {
					stats.ignored++
					continue
				} else {
					// If block N is not present, neither are the later blocks.
					// This should be true, but if we are mistaken, the shortcut
					// here will only cause overwriting of some existing data
					skipPresenceCheck = true
				}
			}
			// Write all the data out into the database
			rawdb.WriteBody(batch, block.Hash(), block.NumberU64(), block.Body())
			rawdb.WriteReceipts(batch, block.Hash(), block.NumberU64(), receiptChain[i])
			rawdb.WriteTxLookupEntriesByBlock(batch, block) // Always write tx indices for live blocks, we assume they are needed

			// Write everything belongs to the blocks into the database. So that
			// we can ensure all components of body is completed(body, receipts,
			// tx indexes)
			if batch.ValueSize() >= ethdb.IdealBatchSize {
				if err := batch.Write(); err != nil {
					return 0, err
				}
				size += int64(batch.ValueSize())
				batch.Reset()
			}
			stats.processed++
		}
		// Write everything belongs to the blocks into the database. So that
		// we can ensure all components of body is completed(body, receipts,
		// tx indexes)
		if batch.ValueSize() > 0 {
			size += int64(batch.ValueSize())
			if err := batch.Write(); err != nil {
				return 0, err
			}
		}
		updateHead(blockChain[len(blockChain)-1])
		return 0, nil
	}

	// Write downloaded chain data and corresponding receipt chain data
	if len(ancientBlocks) > 0 {
		if n, err := writeAncient(ancientBlocks, ancientReceipts); err != nil {
			if err == errInsertionInterrupted {
				return 0, nil
			}
			return n, err
		}
	}
	// Write the tx index tail (block number from where we index) before write any live blocks
	if len(liveBlocks) > 0 && liveBlocks[0].NumberU64() == ancientLimit+1 {
		// The tx index tail can only be one of the following two options:
		// * 0: all ancient blocks have been indexed
		// * ancient-limit: the indices of blocks before ancient-limit are ignored
		if tail := rawdb.ReadTxIndexTail(bc.db); tail == nil {
			if bc.txLookupLimit == 0 || ancientLimit <= bc.txLookupLimit {
				rawdb.WriteTxIndexTail(bc.db, 0)
			} else {
				rawdb.WriteTxIndexTail(bc.db, ancientLimit-bc.txLookupLimit)
			}
		}
	}
	if len(liveBlocks) > 0 {
		if n, err := writeLive(liveBlocks, liveReceipts); err != nil {
			if err == errInsertionInterrupted {
				return 0, nil
			}
			return n, err
		}
	}

	head := blockChain[len(blockChain)-1]
	context := []interface{}{
		"count", stats.processed, "elapsed", common.PrettyDuration(time.Since(start)),
		"number", head.Number(), "hash", head.Hash(), "age", common.PrettyAge(time.Unix(int64(head.Time()), 0)),
		"size", common.StorageSize(size),
	}
	if stats.ignored > 0 {
		context = append(context, []interface{}{"ignored", stats.ignored}...)
	}
	log.Info("Imported new block receipts", context...)

	return 0, nil
}

// writeBlockWithoutState writes only the block and its metadata to the database,
// but does not write any state. This is used to construct competing side forks
// up to the point where they exceed the canonical total difficulty.
func (bc *BlockChain) writeBlockWithoutState(block *types.Block, td *big.Int) (err error) {
	if bc.insertStopped() {
		return errInsertionInterrupted
	}

	batch := bc.db.NewBatch()
	rawdb.WriteTd(batch, block.Hash(), block.NumberU64(), td)
	rawdb.WriteBlock(batch, block)
	if err := batch.Write(); err != nil {
		log.Crit("Failed to write block into disk", "err", err)
	}
	return nil
}

// writeKnownBlock updates the head block flag with a known block
// and introduces chain reorg if necessary.
func (bc *BlockChain) writeKnownBlock(block *types.Block) error {
	current := bc.CurrentBlock()
	if block.ParentHash() != current.Hash() {
		if err := bc.reorg(current, block); err != nil {
			return err
		}
	}
	bc.writeHeadBlock(block)
	return nil
}

// writeBlockWithState writes block, metadata and corresponding state data to the
// database.
func (bc *BlockChain) writeBlockWithState(block *types.Block, receipts []*types.Receipt, state *state.StateDB) error {
	// Calculate the total difficulty of the block
	ptd := bc.GetTd(block.ParentHash(), block.NumberU64()-1)
	if ptd == nil {
		state.StopPrefetcher()
		return consensus.ErrUnknownAncestor
	}
	// Make sure no inconsistent state is leaked during insertion
	externTd := new(big.Int).Add(block.Difficulty(), ptd)

	// Irrelevant of the canonical status, write the block itself to the database.
	//
	// Note all the components of block(td, hash->number map, header, body, receipts)
	// should be written atomically. BlockBatch is used for containing all components.
	wg := sync.WaitGroup{}
	wg.Add(1)
	go func() {
		blockBatch := bc.db.NewBatch()
		rawdb.WriteTd(blockBatch, block.Hash(), block.NumberU64(), externTd)
		rawdb.WriteBlock(blockBatch, block)
		rawdb.WriteReceipts(blockBatch, block.Hash(), block.NumberU64(), receipts)
		rawdb.WritePreimages(blockBatch, state.Preimages())
		if err := blockBatch.Write(); err != nil {
			log.Crit("Failed to write block into disk", "err", err)
		}
		wg.Done()
	}()

	tryCommitTrieDB := func() error {
		bc.commitLock.Lock()
		defer bc.commitLock.Unlock()

		triedb := bc.stateCache.TrieDB()
		// If we're running an archive node, always flush
		if bc.cacheConfig.TrieDirtyDisabled {
			err := triedb.Commit(block.Root(), false, nil)
			if err != nil {
				return err
			}
		} else {
			// Full but not archive node, do proper garbage collection
			triedb.Reference(block.Root(), common.Hash{}) // metadata reference to keep trie alive
			bc.triegc.Push(block.Root(), -int64(block.NumberU64()))

			if current := block.NumberU64(); current > bc.triesInMemory {
				// If we exceeded our memory allowance, flush matured singleton nodes to disk
				var (
					nodes, imgs = triedb.Size()
					limit       = common.StorageSize(bc.cacheConfig.TrieDirtyLimit) * 1024 * 1024
				)
				if nodes > limit || imgs > 4*1024*1024 {
					triedb.Cap(limit - ethdb.IdealBatchSize)
				}
				// Find the next state trie we need to commit
				chosen := current - bc.triesInMemory

				// If we exceeded out time allowance, flush an entire trie to disk
				if bc.gcproc > bc.cacheConfig.TrieTimeLimit {
					canWrite := true
					if posa, ok := bc.engine.(consensus.PoSA); ok {
						if !posa.EnoughDistance(bc, block.Header()) {
							canWrite = false
						}
					}
					if canWrite {
						// If the header is missing (canonical chain behind), we're reorging a low
						// diff sidechain. Suspend committing until this operation is completed.
						header := bc.GetHeaderByNumber(chosen)
						if header == nil {
							log.Warn("Reorg in progress, trie commit postponed", "number", chosen)
						} else {
							// If we're exceeding limits but haven't reached a large enough memory gap,
							// warn the user that the system is becoming unstable.
							if chosen < lastWrite+bc.triesInMemory && bc.gcproc >= 2*bc.cacheConfig.TrieTimeLimit {
								log.Info("State in memory for too long, committing", "time", bc.gcproc, "allowance", bc.cacheConfig.TrieTimeLimit, "optimum", float64(chosen-lastWrite)/float64(bc.triesInMemory))
							}
							// Flush an entire trie and restart the counters
							triedb.Commit(header.Root, true, nil)
							rawdb.WriteSafePointBlockNumber(bc.db, chosen)
							lastWrite = chosen
							bc.gcproc = 0
						}
					}
				}
				// Garbage collect anything below our required write retention
				wg2 := sync.WaitGroup{}
				for !bc.triegc.Empty() {
					root, number := bc.triegc.Pop()
					if uint64(-number) > chosen {
						bc.triegc.Push(root, number)
						break
					}
					wg2.Add(1)
					go func() {
						triedb.Dereference(root.(common.Hash))
						wg2.Done()
					}()
				}
				wg2.Wait()
			}
		}
		return nil
	}
	// Commit all cached state changes into underlying memory database.
	_, diffLayer, err := state.Commit(bc.tryRewindBadBlocks, tryCommitTrieDB)
	if err != nil {
		return err
	}
<<<<<<< HEAD

	// Ensure no empty block body
	if diffLayer != nil && block.Header().TxHash != types.EmptyRootHash {
		// Filling necessary field
		diffLayer.Receipts = receipts
		diffLayer.BlockHash = block.Hash()
		diffLayer.Number = block.NumberU64()

		diffLayerCh := make(chan struct{})
		if bc.diffLayerChanCache.Len() >= diffLayerCacheLimit {
			bc.diffLayerChanCache.RemoveOldest()
		}
		bc.diffLayerChanCache.Add(diffLayer.BlockHash, diffLayerCh)

		go bc.cacheDiffLayer(diffLayer, diffLayerCh)
=======
	// If we're running an archive node, always flush
	if bc.cacheConfig.TrieDirtyDisabled {
		return bc.triedb.Commit(root, false, nil)
	}
	// Full but not archive node, do proper garbage collection
	bc.triedb.Reference(root, common.Hash{}) // metadata reference to keep trie alive
	bc.triegc.Push(root, -int64(block.NumberU64()))

	current := block.NumberU64()
	// Flush limits are not considered for the first TriesInMemory blocks.
	if current <= TriesInMemory {
		return nil
	}
	// If we exceeded our memory allowance, flush matured singleton nodes to disk
	var (
		nodes, imgs = bc.triedb.Size()
		limit       = common.StorageSize(bc.cacheConfig.TrieDirtyLimit) * 1024 * 1024
	)
	if nodes > limit || imgs > 4*1024*1024 {
		bc.triedb.Cap(limit - ethdb.IdealBatchSize)
	}
	// Find the next state trie we need to commit
	chosen := current - TriesInMemory
	flushInterval := time.Duration(atomic.LoadInt64(&bc.flushInterval))
	// If we exceeded time allowance, flush an entire trie to disk
	if bc.gcproc > flushInterval {
		// If the header is missing (canonical chain behind), we're reorging a low
		// diff sidechain. Suspend committing until this operation is completed.
		header := bc.GetHeaderByNumber(chosen)
		if header == nil {
			log.Warn("Reorg in progress, trie commit postponed", "number", chosen)
		} else {
			// If we're exceeding limits but haven't reached a large enough memory gap,
			// warn the user that the system is becoming unstable.
			if chosen < bc.lastWrite+TriesInMemory && bc.gcproc >= 2*flushInterval {
				log.Info("State in memory for too long, committing", "time", bc.gcproc, "allowance", flushInterval, "optimum", float64(chosen-bc.lastWrite)/TriesInMemory)
			}
			// Flush an entire trie and restart the counters
			bc.triedb.Commit(header.Root, true, nil)
			bc.lastWrite = chosen
			bc.gcproc = 0
		}
	}
	// Garbage collect anything below our required write retention
	for !bc.triegc.Empty() {
		root, number := bc.triegc.Pop()
		if uint64(-number) > chosen {
			bc.triegc.Push(root, number)
			break
		}
		bc.triedb.Dereference(root.(common.Hash))
>>>>>>> 2c6dda5a
	}
	wg.Wait()
	return nil
}

// WriteBlockAndSetHead writes the given block and all associated state to the database,
// and applies the block as the new chain head.
func (bc *BlockChain) WriteBlockAndSetHead(block *types.Block, receipts []*types.Receipt, logs []*types.Log, state *state.StateDB, emitHeadEvent bool) (status WriteStatus, err error) {
	if !bc.chainmu.TryLock() {
		return NonStatTy, errChainStopped
	}
	defer bc.chainmu.Unlock()

	return bc.writeBlockAndSetHead(block, receipts, logs, state, emitHeadEvent)
}

// writeBlockAndSetHead is the internal implementation of WriteBlockAndSetHead.
// This function expects the chain mutex to be held.
func (bc *BlockChain) writeBlockAndSetHead(block *types.Block, receipts []*types.Receipt, logs []*types.Log, state *state.StateDB, emitHeadEvent bool) (status WriteStatus, err error) {
	if err := bc.writeBlockWithState(block, receipts, state); err != nil {
		return NonStatTy, err
	}
	currentBlock := bc.CurrentBlock()
	reorg, err := bc.forker.ReorgNeededWithFastFinality(currentBlock.Header(), block.Header())
	if err != nil {
		return NonStatTy, err
	}
	if reorg {
		// Reorganise the chain if the parent is not the head block
		if block.ParentHash() != currentBlock.Hash() {
			if err := bc.reorg(currentBlock, block); err != nil {
				return NonStatTy, err
			}
		}
		status = CanonStatTy
	} else {
		status = SideStatTy
	}
	// Set new head.
	if status == CanonStatTy {
		bc.writeHeadBlock(block)
	}
	bc.futureBlocks.Remove(block.Hash())

	if status == CanonStatTy {
		bc.chainFeed.Send(ChainEvent{Block: block, Hash: block.Hash(), Logs: logs})
		if len(logs) > 0 {
			bc.logsFeed.Send(logs)
		}
		// In theory, we should fire a ChainHeadEvent when we inject
		// a canonical block, but sometimes we can insert a batch of
		// canonical blocks. Avoid firing too many ChainHeadEvents,
		// we will fire an accumulated ChainHeadEvent and disable fire
		// event here.
		if emitHeadEvent {
			bc.chainHeadFeed.Send(ChainHeadEvent{Block: block})
			if posa, ok := bc.Engine().(consensus.PoSA); ok {
				if finalizedHeader := posa.GetFinalizedHeader(bc, block.Header()); finalizedHeader != nil {
					bc.finalizedHeaderFeed.Send(FinalizedHeaderEvent{finalizedHeader})
				}
			}
		}
	} else {
		bc.chainSideFeed.Send(ChainSideEvent{Block: block})
	}
	return status, nil
}

// addFutureBlock checks if the block is within the max allowed window to get
// accepted for future processing, and returns an error if the block is too far
// ahead and was not added.
//
// TODO after the transition, the future block shouldn't be kept. Because
// it's not checked in the Geth side anymore.
func (bc *BlockChain) addFutureBlock(block *types.Block) error {
	max := uint64(time.Now().Unix() + maxTimeFutureBlocks)
	if block.Time() > max {
		return fmt.Errorf("future block timestamp %v > allowed %v", block.Time(), max)
	}
	if block.Difficulty().Cmp(common.Big0) == 0 {
		// Never add PoS blocks into the future queue
		return nil
	}
	bc.futureBlocks.Add(block.Hash(), block)
	return nil
}

// InsertChain attempts to insert the given batch of blocks in to the canonical
// chain or, otherwise, create a fork. If an error is returned it will return
// the index number of the failing block as well an error describing what went
// wrong. After insertion is done, all accumulated events will be fired.
func (bc *BlockChain) InsertChain(chain types.Blocks) (int, error) {
	// Sanity check that we have something meaningful to import
	if len(chain) == 0 {
		return 0, nil
	}
	bc.blockProcFeed.Send(true)
	defer bc.blockProcFeed.Send(false)

	// Do a sanity check that the provided chain is actually ordered and linked.
	for i := 1; i < len(chain); i++ {
		block, prev := chain[i], chain[i-1]
		if block.NumberU64() != prev.NumberU64()+1 || block.ParentHash() != prev.Hash() {
			log.Error("Non contiguous block insert",
				"number", block.Number(),
				"hash", block.Hash(),
				"parent", block.ParentHash(),
				"prevnumber", prev.Number(),
				"prevhash", prev.Hash(),
			)
			return 0, fmt.Errorf("non contiguous insert: item %d is #%d [%x..], item %d is #%d [%x..] (parent [%x..])", i-1, prev.NumberU64(),
				prev.Hash().Bytes()[:4], i, block.NumberU64(), block.Hash().Bytes()[:4], block.ParentHash().Bytes()[:4])
		}
	}
	// Pre-checks passed, start the full block imports
	if !bc.chainmu.TryLock() {
		return 0, errChainStopped
	}
	defer bc.chainmu.Unlock()
	return bc.insertChain(chain, true, true)
}

// insertChain is the internal implementation of InsertChain, which assumes that
// 1) chains are contiguous, and 2) The chain mutex is held.
//
// This method is split out so that import batches that require re-injecting
// historical blocks can do so without releasing the lock, which could lead to
// racey behaviour. If a sidechain import is in progress, and the historic state
// is imported, but then new canon-head is added before the actual sidechain
// completes, then the historic state could be pruned again
func (bc *BlockChain) insertChain(chain types.Blocks, verifySeals, setHead bool) (int, error) {
	// If the chain is terminating, don't even bother starting up.
	if bc.insertStopped() {
		return 0, nil
	}

	// Start a parallel signature recovery (signer will fluke on fork transition, minimal perf loss)
	signer := types.MakeSigner(bc.chainConfig, chain[0].Number())
	go SenderCacher.RecoverFromBlocks(signer, chain)

	var (
		stats     = insertStats{startTime: mclock.Now()}
		lastCanon *types.Block
	)
	// Fire a single chain head event if we've progressed the chain
	defer func() {
		if lastCanon != nil && bc.CurrentBlock().Hash() == lastCanon.Hash() {
			bc.chainHeadFeed.Send(ChainHeadEvent{lastCanon})
			if posa, ok := bc.Engine().(consensus.PoSA); ok {
				if finalizedHeader := posa.GetFinalizedHeader(bc, lastCanon.Header()); finalizedHeader != nil {
					bc.finalizedHeaderFeed.Send(FinalizedHeaderEvent{finalizedHeader})
				}
			}
		}
	}()
	// Start the parallel header verifier
	headers := make([]*types.Header, len(chain))
	seals := make([]bool, len(chain))

	for i, block := range chain {
		headers[i] = block.Header()
		seals[i] = verifySeals
	}
	abort, results := bc.engine.VerifyHeaders(bc, headers, seals)
	defer close(abort)

	// Peek the error for the first block to decide the directing import logic
	it := newInsertIterator(chain, results, bc.validator)
	block, err := it.next()

	// Left-trim all the known blocks that don't need to build snapshot
	if bc.skipBlock(err, it) {
		// First block (and state) is known
		//   1. We did a roll-back, and should now do a re-import
		//   2. The block is stored as a sidechain, and is lying about it's stateroot, and passes a stateroot
		//      from the canonical chain, which has not been verified.
		// Skip all known blocks that are behind us.
		var (
			reorg   bool
			current = bc.CurrentBlock()
		)
		for block != nil && bc.skipBlock(err, it) {
			reorg, err = bc.forker.ReorgNeededWithFastFinality(current.Header(), block.Header())
			if err != nil {
				return it.index, err
			}
			if reorg {
				// Switch to import mode if the forker says the reorg is necessary
				// and also the block is not on the canonical chain.
				// In eth2 the forker always returns true for reorg decision (blindly trusting
				// the external consensus engine), but in order to prevent the unnecessary
				// reorgs when importing known blocks, the special case is handled here.
				if block.NumberU64() > current.NumberU64() || bc.GetCanonicalHash(block.NumberU64()) != block.Hash() {
					break
				}
			}
			log.Debug("Ignoring already known block", "number", block.Number(), "hash", block.Hash())
			stats.ignored++

			block, err = it.next()
		}
		// The remaining blocks are still known blocks, the only scenario here is:
		// During the fast sync, the pivot point is already submitted but rollback
		// happens. Then node resets the head full block to a lower height via `rollback`
		// and leaves a few known blocks in the database.
		//
		// When node runs a fast sync again, it can re-import a batch of known blocks via
		// `insertChain` while a part of them have higher total difficulty than current
		// head full block(new pivot point).
		for block != nil && bc.skipBlock(err, it) {
			log.Debug("Writing previously known block", "number", block.Number(), "hash", block.Hash())
			if err := bc.writeKnownBlock(block); err != nil {
				return it.index, err
			}
			lastCanon = block

			block, err = it.next()
		}
		// Falls through to the block import
	}
	switch {
	// First block is pruned
	case errors.Is(err, consensus.ErrPrunedAncestor):
		if setHead {
			// First block is pruned, insert as sidechain and reorg only if TD grows enough
			log.Debug("Pruned ancestor, inserting as sidechain", "number", block.Number(), "hash", block.Hash())
			return bc.insertSideChain(block, it)
		} else {
			// We're post-merge and the parent is pruned, try to recover the parent state
			log.Debug("Pruned ancestor", "number", block.Number(), "hash", block.Hash())
			_, err := bc.recoverAncestors(block)
			return it.index, err
		}
	// First block is future, shove it (and all children) to the future queue (unknown ancestor)
	case errors.Is(err, consensus.ErrFutureBlock) || (errors.Is(err, consensus.ErrUnknownAncestor) && bc.futureBlocks.Contains(it.first().ParentHash())):
		for block != nil && (it.index == 0 || errors.Is(err, consensus.ErrUnknownAncestor)) {
			log.Debug("Future block, postponing import", "number", block.Number(), "hash", block.Hash())
			if err := bc.addFutureBlock(block); err != nil {
				return it.index, err
			}
			block, err = it.next()
		}
		stats.queued += it.processed()
		stats.ignored += it.remaining()

		// If there are any still remaining, mark as ignored
		return it.index, err

	// Some other error(except ErrKnownBlock) occurred, abort.
	// ErrKnownBlock is allowed here since some known blocks
	// still need re-execution to generate snapshots that are missing
	case err != nil && !errors.Is(err, ErrKnownBlock):
		bc.futureBlocks.Remove(block.Hash())
		stats.ignored += len(it.chain)
		bc.reportBlock(block, nil, err)
		return it.index, err
	}

	for ; block != nil && err == nil || errors.Is(err, ErrKnownBlock); block, err = it.next() {
		// If the chain is terminating, stop processing blocks
		if bc.insertStopped() {
			log.Debug("Abort during block processing")
			break
		}
		// If the header is a banned one, straight out abort
		if BadHashes[block.Hash()] {
			bc.reportBlock(block, nil, ErrBannedHash)
			return it.index, ErrBannedHash
		}
		// If the block is known (in the middle of the chain), it's a special case for
		// Clique blocks where they can share state among each other, so importing an
		// older block might complete the state of the subsequent one. In this case,
		// just skip the block (we already validated it once fully (and crashed), since
		// its header and body was already in the database). But if the corresponding
		// snapshot layer is missing, forcibly rerun the execution to build it.
		if bc.skipBlock(err, it) {
			logger := log.Debug
			if bc.chainConfig.Clique == nil {
				logger = log.Warn
			}
			logger("Inserted known block", "number", block.Number(), "hash", block.Hash(),
				"uncles", len(block.Uncles()), "txs", len(block.Transactions()), "gas", block.GasUsed(),
				"root", block.Root())

			// Special case. Commit the empty receipt slice if we meet the known
			// block in the middle. It can only happen in the clique chain. Whenever
			// we insert blocks via `insertSideChain`, we only commit `td`, `header`
			// and `body` if it's non-existent. Since we don't have receipts without
			// reexecution, so nothing to commit. But if the sidechain will be adopted
			// as the canonical chain eventually, it needs to be reexecuted for missing
			// state, but if it's this special case here(skip reexecution) we will lose
			// the empty receipt entry.
			if len(block.Transactions()) == 0 {
				rawdb.WriteReceipts(bc.db, block.Hash(), block.NumberU64(), nil)
			} else {
				log.Error("Please file an issue, skip known block execution without receipt",
					"hash", block.Hash(), "number", block.NumberU64())
			}
			if err := bc.writeKnownBlock(block); err != nil {
				return it.index, err
			}
			stats.processed++

			// We can assume that logs are empty here, since the only way for consecutive
			// Clique blocks to have the same state is if there are no transactions.
			lastCanon = block
			continue
		}

		// Retrieve the parent block and it's state to execute on top
		start := time.Now()
		parent := it.previous()
		if parent == nil {
			parent = bc.GetHeader(block.ParentHash(), block.NumberU64()-1)
		}
		statedb, err := state.NewWithSharedPool(parent.Root, bc.stateCache, bc.snaps)
		if err != nil {
			return it.index, err
		}
		bc.updateHighestVerifiedHeader(block.Header())

		// Enable prefetching to pull in trie node paths while processing transactions
		statedb.StartPrefetcher("chain")
		interruptCh := make(chan struct{})
		// For diff sync, it may fallback to full sync, so we still do prefetch
		if len(block.Transactions()) >= prefetchTxNumber {
			// do Prefetch in a separate goroutine to avoid blocking the critical path

			// 1.do state prefetch for snapshot cache
			throwaway := statedb.CopyDoPrefetch()
			go bc.prefetcher.Prefetch(block, throwaway, &bc.vmConfig, interruptCh)

			// 2.do trie prefetch for MPT trie node cache
			// it is for the big state trie tree, prefetch based on transaction's From/To address.
			// trie prefetcher is thread safe now, ok to prefetch in a separate routine
			go throwaway.TriePrefetchInAdvance(block, signer)
		}

		//Process block using the parent state as reference point
		substart := time.Now()
		if bc.pipeCommit {
			statedb.EnablePipeCommit()
		}
		statedb.SetExpectedStateRoot(block.Root())
		statedb, receipts, logs, usedGas, err := bc.processor.Process(block, statedb, bc.vmConfig)
		close(interruptCh) // state prefetch can be stopped
		if err != nil {
			bc.reportBlock(block, receipts, err)
			statedb.StopPrefetcher()
			return it.index, err
		}
		// Update the metrics touched during block processing
		accountReadTimer.Update(statedb.AccountReads)                 // Account reads are complete, we can mark them
		storageReadTimer.Update(statedb.StorageReads)                 // Storage reads are complete, we can mark them
		accountUpdateTimer.Update(statedb.AccountUpdates)             // Account updates are complete, we can mark them
		storageUpdateTimer.Update(statedb.StorageUpdates)             // Storage updates are complete, we can mark them
		snapshotAccountReadTimer.Update(statedb.SnapshotAccountReads) // Account reads are complete, we can mark them
		snapshotStorageReadTimer.Update(statedb.SnapshotStorageReads) // Storage reads are complete, we can mark them

		blockExecutionTimer.Update(time.Since(substart))

		// Validate the state using the default validator
		substart = time.Now()
		if !statedb.IsLightProcessed() {
			if err := bc.validator.ValidateState(block, statedb, receipts, usedGas); err != nil {
				log.Error("validate state failed", "error", err)
				bc.reportBlock(block, receipts, err)
				statedb.StopPrefetcher()
				return it.index, err
			}
		}
		bc.cacheReceipts(block.Hash(), receipts)
		bc.cacheBlock(block.Hash(), block)
		proctime := time.Since(start)

		// Update the metrics touched during block validation
		accountHashTimer.Update(statedb.AccountHashes) // Account hashes are complete, we can mark them
		storageHashTimer.Update(statedb.StorageHashes) // Storage hashes are complete, we can mark them

		blockValidationTimer.Update(time.Since(substart))

		// Write the block to the chain and get the status.
		substart = time.Now()
		var status WriteStatus
		if !setHead {
			// Don't set the head, only insert the block
			err = bc.writeBlockWithState(block, receipts, statedb)
		} else {
			status, err = bc.writeBlockAndSetHead(block, receipts, logs, statedb, false)
		}
		if err != nil {
			return it.index, err
		}
		// Update the metrics touched during block commit
		accountCommitTimer.Update(statedb.AccountCommits)   // Account commits are complete, we can mark them
		storageCommitTimer.Update(statedb.StorageCommits)   // Storage commits are complete, we can mark them
		snapshotCommitTimer.Update(statedb.SnapshotCommits) // Snapshot commits are complete, we can mark them
		triedbCommitTimer.Update(statedb.TrieDBCommits)     // Triedb commits are complete, we can mark them

		blockWriteTimer.Update(time.Since(substart) - statedb.AccountCommits - statedb.StorageCommits - statedb.SnapshotCommits - statedb.TrieDBCommits)
		blockInsertTimer.UpdateSince(start)

		// Report the import stats before returning the various results
		stats.processed++
		stats.usedGas += usedGas

		dirty, _ := bc.triedb.Size()
		stats.report(chain, it.index, dirty, setHead)

		if !setHead {
			// After merge we expect few side chains. Simply count
			// all blocks the CL gives us for GC processing time
			bc.gcproc += proctime

			return it.index, nil // Direct block insertion of a single block
		}
		switch status {
		case CanonStatTy:
			log.Debug("Inserted new block", "number", block.Number(), "hash", block.Hash(),
				"uncles", len(block.Uncles()), "txs", len(block.Transactions()), "gas", block.GasUsed(),
				"elapsed", common.PrettyDuration(time.Since(start)),
				"root", block.Root())

			lastCanon = block

			// Only count canonical blocks for GC processing time
			bc.gcproc += proctime

		case SideStatTy:
			log.Debug("Inserted forked block", "number", block.Number(), "hash", block.Hash(),
				"diff", block.Difficulty(), "elapsed", common.PrettyDuration(time.Since(start)),
				"txs", len(block.Transactions()), "gas", block.GasUsed(), "uncles", len(block.Uncles()),
				"root", block.Root())

		default:
			// This in theory is impossible, but lets be nice to our future selves and leave
			// a log, instead of trying to track down blocks imports that don't emit logs.
			log.Warn("Inserted block with unknown status", "number", block.Number(), "hash", block.Hash(),
				"diff", block.Difficulty(), "elapsed", common.PrettyDuration(time.Since(start)),
				"txs", len(block.Transactions()), "gas", block.GasUsed(), "uncles", len(block.Uncles()),
				"root", block.Root())
		}
		bc.chainBlockFeed.Send(ChainHeadEvent{block})
	}

	// Any blocks remaining here? The only ones we care about are the future ones
	if block != nil && errors.Is(err, consensus.ErrFutureBlock) {
		if err := bc.addFutureBlock(block); err != nil {
			return it.index, err
		}
		block, err = it.next()

		for ; block != nil && errors.Is(err, consensus.ErrUnknownAncestor); block, err = it.next() {
			if err := bc.addFutureBlock(block); err != nil {
				return it.index, err
			}
			stats.queued++
		}
	}
	stats.ignored += it.remaining()

	return it.index, err
}

func (bc *BlockChain) updateHighestVerifiedHeader(header *types.Header) {
	if header == nil || header.Number == nil {
		return
	}
	currentHeader := bc.highestVerifiedHeader.Load().(*types.Header)
	if currentHeader == nil {
		bc.highestVerifiedHeader.Store(types.CopyHeader(header))
		return
	}

	newParentTD := bc.GetTd(header.ParentHash, header.Number.Uint64()-1)
	if newParentTD == nil {
		newParentTD = big.NewInt(0)
	}
	oldParentTD := bc.GetTd(currentHeader.ParentHash, currentHeader.Number.Uint64()-1)
	if oldParentTD == nil {
		oldParentTD = big.NewInt(0)
	}
	newTD := big.NewInt(0).Add(newParentTD, header.Difficulty)
	oldTD := big.NewInt(0).Add(oldParentTD, currentHeader.Difficulty)

	if newTD.Cmp(oldTD) > 0 {
		bc.highestVerifiedHeader.Store(types.CopyHeader(header))
		return
	}
}

func (bc *BlockChain) GetHighestVerifiedHeader() *types.Header {
	return bc.highestVerifiedHeader.Load().(*types.Header)
}

// insertSideChain is called when an import batch hits upon a pruned ancestor
// error, which happens when a sidechain with a sufficiently old fork-block is
// found.
//
// The method writes all (header-and-body-valid) blocks to disk, then tries to
// switch over to the new chain if the TD exceeded the current chain.
// insertSideChain is only used pre-merge.
func (bc *BlockChain) insertSideChain(block *types.Block, it *insertIterator) (int, error) {
	var (
		externTd  *big.Int
		lastBlock = block
		current   = bc.CurrentBlock()
	)
	// The first sidechain block error is already verified to be ErrPrunedAncestor.
	// Since we don't import them here, we expect ErrUnknownAncestor for the remaining
	// ones. Any other errors means that the block is invalid, and should not be written
	// to disk.
	err := consensus.ErrPrunedAncestor
	for ; block != nil && errors.Is(err, consensus.ErrPrunedAncestor); block, err = it.next() {
		// Check the canonical state root for that number
		if number := block.NumberU64(); current.NumberU64() >= number {
			canonical := bc.GetBlockByNumber(number)
			if canonical != nil && canonical.Hash() == block.Hash() {
				// Not a sidechain block, this is a re-import of a canon block which has it's state pruned

				// Collect the TD of the block. Since we know it's a canon one,
				// we can get it directly, and not (like further below) use
				// the parent and then add the block on top
				externTd = bc.GetTd(block.Hash(), block.NumberU64())
				continue
			}
			if canonical != nil && canonical.Root() == block.Root() {
				// This is most likely a shadow-state attack. When a fork is imported into the
				// database, and it eventually reaches a block height which is not pruned, we
				// just found that the state already exist! This means that the sidechain block
				// refers to a state which already exists in our canon chain.
				//
				// If left unchecked, we would now proceed importing the blocks, without actually
				// having verified the state of the previous blocks.
				log.Warn("Sidechain ghost-state attack detected", "number", block.NumberU64(), "sideroot", block.Root(), "canonroot", canonical.Root())

				// If someone legitimately side-mines blocks, they would still be imported as usual. However,
				// we cannot risk writing unverified blocks to disk when they obviously target the pruning
				// mechanism.
				return it.index, errors.New("sidechain ghost-state attack")
			}
		}
		if externTd == nil {
			externTd = bc.GetTd(block.ParentHash(), block.NumberU64()-1)
		}
		externTd = new(big.Int).Add(externTd, block.Difficulty())

		if !bc.HasBlock(block.Hash(), block.NumberU64()) {
			start := time.Now()
			if err := bc.writeBlockWithoutState(block, externTd); err != nil {
				return it.index, err
			}
			log.Debug("Injected sidechain block", "number", block.Number(), "hash", block.Hash(),
				"diff", block.Difficulty(), "elapsed", common.PrettyDuration(time.Since(start)),
				"txs", len(block.Transactions()), "gas", block.GasUsed(), "uncles", len(block.Uncles()),
				"root", block.Root())
		}
		lastBlock = block
	}
	// At this point, we've written all sidechain blocks to database. Loop ended
	// either on some other error or all were processed. If there was some other
	// error, we can ignore the rest of those blocks.
	//
	// If the externTd was larger than our local TD, we now need to reimport the previous
	// blocks to regenerate the required state
	reorg, err := bc.forker.ReorgNeededWithFastFinality(current.Header(), lastBlock.Header())
	if err != nil {
		return it.index, err
	}
	if !reorg {
		localTd := bc.GetTd(current.Hash(), current.NumberU64())
		log.Info("Sidechain written to disk", "start", it.first().NumberU64(), "end", it.previous().Number, "sidetd", externTd, "localtd", localTd)
		return it.index, err
	}
	// Gather all the sidechain hashes (full blocks may be memory heavy)
	var (
		hashes  []common.Hash
		numbers []uint64
	)
	parent := it.previous()
	for parent != nil && !bc.HasState(parent.Root) {
		hashes = append(hashes, parent.Hash())
		numbers = append(numbers, parent.Number.Uint64())

		parent = bc.GetHeader(parent.ParentHash, parent.Number.Uint64()-1)
	}
	if parent == nil {
		return it.index, errors.New("missing parent")
	}
	// Import all the pruned blocks to make the state available
	var (
		blocks []*types.Block
		memory uint64
	)
	for i := len(hashes) - 1; i >= 0; i-- {
		// Append the next block to our batch
		block := bc.GetBlock(hashes[i], numbers[i])
		if block == nil {
			log.Crit("Importing heavy sidechain block is nil", "hash", hashes[i], "number", numbers[i])
		}

		blocks = append(blocks, block)
		memory += block.Size()

		// If memory use grew too large, import and continue. Sadly we need to discard
		// all raised events and logs from notifications since we're too heavy on the
		// memory here.
		if len(blocks) >= 2048 || memory > 64*1024*1024 {
			log.Info("Importing heavy sidechain segment", "blocks", len(blocks), "start", blocks[0].NumberU64(), "end", block.NumberU64())
			if _, err := bc.insertChain(blocks, false, true); err != nil {
				return 0, err
			}
			blocks, memory = blocks[:0], 0

			// If the chain is terminating, stop processing blocks
			if bc.insertStopped() {
				log.Debug("Abort during blocks processing")
				return 0, nil
			}
		}
	}
	if len(blocks) > 0 {
		log.Info("Importing sidechain segment", "start", blocks[0].NumberU64(), "end", blocks[len(blocks)-1].NumberU64())
		return bc.insertChain(blocks, false, true)
	}
	return 0, nil
}

// recoverAncestors finds the closest ancestor with available state and re-execute
// all the ancestor blocks since that.
// recoverAncestors is only used post-merge.
// We return the hash of the latest block that we could correctly validate.
func (bc *BlockChain) recoverAncestors(block *types.Block) (common.Hash, error) {
	// Gather all the sidechain hashes (full blocks may be memory heavy)
	var (
		hashes  []common.Hash
		numbers []uint64
		parent  = block
	)
	for parent != nil && !bc.HasState(parent.Root()) {
		hashes = append(hashes, parent.Hash())
		numbers = append(numbers, parent.NumberU64())
		parent = bc.GetBlock(parent.ParentHash(), parent.NumberU64()-1)

		// If the chain is terminating, stop iteration
		if bc.insertStopped() {
			log.Debug("Abort during blocks iteration")
			return common.Hash{}, errInsertionInterrupted
		}
	}
	if parent == nil {
		return common.Hash{}, errors.New("missing parent")
	}
	// Import all the pruned blocks to make the state available
	for i := len(hashes) - 1; i >= 0; i-- {
		// If the chain is terminating, stop processing blocks
		if bc.insertStopped() {
			log.Debug("Abort during blocks processing")
			return common.Hash{}, errInsertionInterrupted
		}
		var b *types.Block
		if i == 0 {
			b = block
		} else {
			b = bc.GetBlock(hashes[i], numbers[i])
		}
		if _, err := bc.insertChain(types.Blocks{b}, false, false); err != nil {
			return b.ParentHash(), err
		}
	}
	return block.Hash(), nil
}

// collectLogs collects the logs that were generated or removed during
// the processing of a block. These logs are later announced as deleted or reborn.
func (bc *BlockChain) collectLogs(b *types.Block, removed bool) []*types.Log {
	receipts := rawdb.ReadRawReceipts(bc.db, b.Hash(), b.NumberU64())
	receipts.DeriveFields(bc.chainConfig, b.Hash(), b.NumberU64(), b.Transactions())

	var logs []*types.Log
	for _, receipt := range receipts {
		for _, log := range receipt.Logs {
			l := *log
			if removed {
				l.Removed = true
			}
			logs = append(logs, &l)
		}
	}
	return logs
}

// reorg takes two blocks, an old chain and a new chain and will reconstruct the
// blocks and inserts them to be part of the new canonical chain and accumulates
// potential missing transactions and post an event about them.
// Note the new head block won't be processed here, callers need to handle it
// externally.
func (bc *BlockChain) reorg(oldBlock, newBlock *types.Block) error {
	var (
		newChain    types.Blocks
		oldChain    types.Blocks
		commonBlock *types.Block

		deletedTxs []common.Hash
		addedTxs   []common.Hash
	)
	// Reduce the longer chain to the same number as the shorter one
	if oldBlock.NumberU64() > newBlock.NumberU64() {
		// Old chain is longer, gather all transactions and logs as deleted ones
		for ; oldBlock != nil && oldBlock.NumberU64() != newBlock.NumberU64(); oldBlock = bc.GetBlock(oldBlock.ParentHash(), oldBlock.NumberU64()-1) {
			oldChain = append(oldChain, oldBlock)
			for _, tx := range oldBlock.Transactions() {
				deletedTxs = append(deletedTxs, tx.Hash())
			}
		}
	} else {
		// New chain is longer, stash all blocks away for subsequent insertion
		for ; newBlock != nil && newBlock.NumberU64() != oldBlock.NumberU64(); newBlock = bc.GetBlock(newBlock.ParentHash(), newBlock.NumberU64()-1) {
			newChain = append(newChain, newBlock)
		}
	}
	if oldBlock == nil {
		return fmt.Errorf("invalid old chain")
	}
	if newBlock == nil {
		return fmt.Errorf("invalid new chain")
	}
	// Both sides of the reorg are at the same number, reduce both until the common
	// ancestor is found
	for {
		// If the common ancestor was found, bail out
		if oldBlock.Hash() == newBlock.Hash() {
			commonBlock = oldBlock
			break
		}
		// Remove an old block as well as stash away a new block
		oldChain = append(oldChain, oldBlock)
		for _, tx := range oldBlock.Transactions() {
			deletedTxs = append(deletedTxs, tx.Hash())
		}
		newChain = append(newChain, newBlock)

		// Step back with both chains
		oldBlock = bc.GetBlock(oldBlock.ParentHash(), oldBlock.NumberU64()-1)
		if oldBlock == nil {
			return fmt.Errorf("invalid old chain")
		}
		newBlock = bc.GetBlock(newBlock.ParentHash(), newBlock.NumberU64()-1)
		if newBlock == nil {
			return fmt.Errorf("invalid new chain")
		}
	}

	// Ensure the user sees large reorgs
	if len(oldChain) > 0 && len(newChain) > 0 {
		logFn := log.Info
		msg := "Chain reorg detected"
		if len(oldChain) > 63 {
			msg = "Large chain reorg detected"
			logFn = log.Warn
		}
		logFn(msg, "number", commonBlock.Number(), "hash", commonBlock.Hash(),
			"drop", len(oldChain), "dropfrom", oldChain[0].Hash(), "add", len(newChain), "addfrom", newChain[0].Hash())
		blockReorgAddMeter.Mark(int64(len(newChain)))
		blockReorgDropMeter.Mark(int64(len(oldChain)))
		blockReorgMeter.Mark(1)
	} else if len(newChain) > 0 {
		// Special case happens in the post merge stage that current head is
		// the ancestor of new head while these two blocks are not consecutive
		log.Info("Extend chain", "add", len(newChain), "number", newChain[0].Number(), "hash", newChain[0].Hash())
		blockReorgAddMeter.Mark(int64(len(newChain)))
	} else {
		// len(newChain) == 0 && len(oldChain) > 0
		// rewind the canonical chain to a lower point.
		log.Error("Impossible reorg, please file an issue", "oldnum", oldBlock.Number(), "oldhash", oldBlock.Hash(), "oldblocks", len(oldChain), "newnum", newBlock.Number(), "newhash", newBlock.Hash(), "newblocks", len(newChain))
	}
	// Insert the new chain(except the head block(reverse order)),
	// taking care of the proper incremental order.
	for i := len(newChain) - 1; i >= 1; i-- {
		// Insert the block in the canonical way, re-writing history
		bc.writeHeadBlock(newChain[i])

		// Collect the new added transactions.
		for _, tx := range newChain[i].Transactions() {
			addedTxs = append(addedTxs, tx.Hash())
		}
	}

	// Delete useless indexes right now which includes the non-canonical
	// transaction indexes, canonical chain indexes which above the head.
	indexesBatch := bc.db.NewBatch()
	for _, tx := range types.HashDifference(deletedTxs, addedTxs) {
		rawdb.DeleteTxLookupEntry(indexesBatch, tx)
	}

	// Delete all hash markers that are not part of the new canonical chain.
	// Because the reorg function does not handle new chain head, all hash
	// markers greater than or equal to new chain head should be deleted.
	number := commonBlock.NumberU64()
	if len(newChain) > 1 {
		number = newChain[1].NumberU64()
	}
	for i := number + 1; ; i++ {
		hash := rawdb.ReadCanonicalHash(bc.db, i)
		if hash == (common.Hash{}) {
			break
		}
		rawdb.DeleteCanonicalHash(indexesBatch, i)
	}
	if err := indexesBatch.Write(); err != nil {
		log.Crit("Failed to delete useless indexes", "err", err)
	}

	// Send out events for logs from the old canon chain, and 'reborn'
	// logs from the new canon chain. The number of logs can be very
	// high, so the events are sent in batches of size around 512.

	// Deleted logs + blocks:
	var deletedLogs []*types.Log
	for i := len(oldChain) - 1; i >= 0; i-- {
		// Also send event for blocks removed from the canon chain.
		bc.chainSideFeed.Send(ChainSideEvent{Block: oldChain[i]})

		// Collect deleted logs for notification
		if logs := bc.collectLogs(oldChain[i], true); len(logs) > 0 {
			deletedLogs = append(deletedLogs, logs...)
		}
		if len(deletedLogs) > 512 {
			bc.rmLogsFeed.Send(RemovedLogsEvent{deletedLogs})
			deletedLogs = nil
		}
	}
	if len(deletedLogs) > 0 {
		bc.rmLogsFeed.Send(RemovedLogsEvent{deletedLogs})
	}

	// New logs:
	var rebirthLogs []*types.Log
	for i := len(newChain) - 1; i >= 1; i-- {
		if logs := bc.collectLogs(newChain[i], false); len(logs) > 0 {
			rebirthLogs = append(rebirthLogs, logs...)
		}
		if len(rebirthLogs) > 512 {
			bc.logsFeed.Send(rebirthLogs)
			rebirthLogs = nil
		}
	}
	if len(rebirthLogs) > 0 {
		bc.logsFeed.Send(rebirthLogs)
	}
	return nil
}

// InsertBlockWithoutSetHead executes the block, runs the necessary verification
// upon it and then persist the block and the associate state into the database.
// The key difference between the InsertChain is it won't do the canonical chain
// updating. It relies on the additional SetCanonical call to finalize the entire
// procedure.
func (bc *BlockChain) InsertBlockWithoutSetHead(block *types.Block) error {
	if !bc.chainmu.TryLock() {
		return errChainStopped
	}
	defer bc.chainmu.Unlock()

	_, err := bc.insertChain(types.Blocks{block}, true, false)
	return err
}

// SetCanonical rewinds the chain to set the new head block as the specified
// block. It's possible that the state of the new head is missing, and it will
// be recovered in this function as well.
func (bc *BlockChain) SetCanonical(head *types.Block) (common.Hash, error) {
	if !bc.chainmu.TryLock() {
		return common.Hash{}, errChainStopped
	}
	defer bc.chainmu.Unlock()

	// Re-execute the reorged chain in case the head state is missing.
	if !bc.HasState(head.Root()) {
		if latestValidHash, err := bc.recoverAncestors(head); err != nil {
			return latestValidHash, err
		}
		log.Info("Recovered head state", "number", head.Number(), "hash", head.Hash())
	}
	// Run the reorg if necessary and set the given block as new head.
	start := time.Now()
	if head.ParentHash() != bc.CurrentBlock().Hash() {
		if err := bc.reorg(bc.CurrentBlock(), head); err != nil {
			return common.Hash{}, err
		}
	}
	bc.writeHeadBlock(head)

	// Emit events
	logs := bc.collectLogs(head, false)
	bc.chainFeed.Send(ChainEvent{Block: head, Hash: head.Hash(), Logs: logs})
	if len(logs) > 0 {
		bc.logsFeed.Send(logs)
	}
	bc.chainHeadFeed.Send(ChainHeadEvent{Block: head})

	context := []interface{}{
		"number", head.Number(),
		"hash", head.Hash(),
		"root", head.Root(),
		"elapsed", time.Since(start),
	}
	if timestamp := time.Unix(int64(head.Time()), 0); time.Since(timestamp) > time.Minute {
		context = append(context, []interface{}{"age", common.PrettyAge(timestamp)}...)
	}
	log.Info("Chain head was updated", context...)
	return head.Hash(), nil
}

func (bc *BlockChain) updateFutureBlocks() {
	futureTimer := time.NewTicker(5 * time.Second)
	defer futureTimer.Stop()
	defer bc.wg.Done()
	for {
		select {
		case <-futureTimer.C:
			bc.procFutureBlocks()
		case <-bc.quit:
			return
		}
	}
}

func (bc *BlockChain) rewindInvalidHeaderBlockLoop() {
	recheck := time.NewTicker(rewindBadBlockInterval)
	defer func() {
		recheck.Stop()
		bc.wg.Done()
	}()
	for {
		select {
		case <-recheck.C:
			bc.tryRewindBadBlocks()
		case <-bc.quit:
			return
		}
	}
}

func (bc *BlockChain) trustedDiffLayerLoop() {
	recheck := time.NewTicker(diffLayerFreezerRecheckInterval)
	defer func() {
		recheck.Stop()
		bc.wg.Done()
	}()
	for {
		select {
		case diff := <-bc.diffQueueBuffer:
			bc.diffQueue.Push(diff, -(int64(diff.Number)))
		case <-bc.quit:
			// Persist all diffLayers when shutdown, it will introduce redundant storage, but it is acceptable.
			// If the client been ungracefully shutdown, it will missing all cached diff layers, it is acceptable as well.
			var batch ethdb.Batch
			for !bc.diffQueue.Empty() {
				diff, _ := bc.diffQueue.Pop()
				diffLayer := diff.(*types.DiffLayer)
				if batch == nil {
					batch = bc.db.DiffStore().NewBatch()
				}
				rawdb.WriteDiffLayer(batch, diffLayer.BlockHash, diffLayer)
				if batch.ValueSize() > ethdb.IdealBatchSize {
					if err := batch.Write(); err != nil {
						log.Error("Failed to write diff layer", "err", err)
						return
					}
					batch.Reset()
				}
			}
			if batch != nil {
				// flush data
				if err := batch.Write(); err != nil {
					log.Error("Failed to write diff layer", "err", err)
					return
				}
				batch.Reset()
			}
			return
		case <-recheck.C:
			currentHeight := bc.CurrentBlock().NumberU64()
			var batch ethdb.Batch
			for !bc.diffQueue.Empty() {
				diff, prio := bc.diffQueue.Pop()
				diffLayer := diff.(*types.DiffLayer)

				// if the block not old enough
				if int64(currentHeight)+prio < int64(bc.triesInMemory) {
					bc.diffQueue.Push(diffLayer, prio)
					break
				}
				canonicalHash := bc.GetCanonicalHash(uint64(-prio))
				// on the canonical chain
				if canonicalHash == diffLayer.BlockHash {
					if batch == nil {
						batch = bc.db.DiffStore().NewBatch()
					}
					rawdb.WriteDiffLayer(batch, diffLayer.BlockHash, diffLayer)
					staleHash := bc.GetCanonicalHash(uint64(-prio) - bc.diffLayerFreezerBlockLimit)
					rawdb.DeleteDiffLayer(batch, staleHash)
				}
				if batch != nil && batch.ValueSize() > ethdb.IdealBatchSize {
					if err := batch.Write(); err != nil {
						panic(fmt.Sprintf("Failed to write diff layer, error %v", err))
					}
					batch.Reset()
				}
			}
			if batch != nil {
				if err := batch.Write(); err != nil {
					panic(fmt.Sprintf("Failed to write diff layer, error %v", err))
				}
				batch.Reset()
			}
		}
	}
}

func (bc *BlockChain) startDoubleSignMonitor() {
	eventChan := make(chan ChainHeadEvent, monitor.MaxCacheHeader)
	sub := bc.SubscribeChainHeadEvent(eventChan)
	defer func() {
		sub.Unsubscribe()
		close(eventChan)
		bc.wg.Done()
	}()

	for {
		select {
		case event := <-eventChan:
			if bc.doubleSignMonitor != nil {
				bc.doubleSignMonitor.Verify(event.Block.Header())
			}
		case <-bc.quit:
			return
		}
	}
}

func (bc *BlockChain) GetUnTrustedDiffLayer(blockHash common.Hash, pid string) *types.DiffLayer {
	bc.diffMux.RLock()
	defer bc.diffMux.RUnlock()
	if diffs, exist := bc.blockHashToDiffLayers[blockHash]; exist && len(diffs) != 0 {
		if len(diffs) == 1 {
			// return the only one diff layer
			for _, diff := range diffs {
				return diff
			}
		}
		// pick the one from exact same peer if we know where the block comes from
		if pid != "" {
			if diffHashes, exist := bc.diffPeersToDiffHashes[pid]; exist {
				for diff := range diffs {
					if _, overlap := diffHashes[diff]; overlap {
						return bc.blockHashToDiffLayers[blockHash][diff]
					}
				}
			}
		}
		// Do not find overlap, do random pick
		for _, diff := range diffs {
			return diff
		}
	}
	return nil
}

func (bc *BlockChain) removeDiffLayers(diffHash common.Hash) {
	bc.diffMux.Lock()
	defer bc.diffMux.Unlock()

	// Untrusted peers
	pids := bc.diffHashToPeers[diffHash]
	invalidDiffHashes := make(map[common.Hash]struct{})
	for pid := range pids {
		invaliDiffHashesPeer := bc.diffPeersToDiffHashes[pid]
		for invaliDiffHash := range invaliDiffHashesPeer {
			invalidDiffHashes[invaliDiffHash] = struct{}{}
		}
		delete(bc.diffPeersToDiffHashes, pid)
	}
	for invalidDiffHash := range invalidDiffHashes {
		delete(bc.diffHashToPeers, invalidDiffHash)
		affectedBlockHash := bc.diffHashToBlockHash[invalidDiffHash]
		if diffs, exist := bc.blockHashToDiffLayers[affectedBlockHash]; exist {
			delete(diffs, invalidDiffHash)
			if len(diffs) == 0 {
				delete(bc.blockHashToDiffLayers, affectedBlockHash)
			}
		}
		delete(bc.diffHashToBlockHash, invalidDiffHash)
	}
}

func (bc *BlockChain) untrustedDiffLayerPruneLoop() {
	recheck := time.NewTicker(diffLayerPruneRecheckInterval)
	defer func() {
		recheck.Stop()
		bc.wg.Done()
	}()
	for {
		select {
		case <-bc.quit:
			return
		case <-recheck.C:
			bc.pruneDiffLayer()
		}
	}
}

func (bc *BlockChain) pruneDiffLayer() {
	currentHeight := bc.CurrentBlock().NumberU64()
	bc.diffMux.Lock()
	defer bc.diffMux.Unlock()
	sortNumbers := make([]uint64, 0, len(bc.diffNumToBlockHashes))
	for number := range bc.diffNumToBlockHashes {
		sortNumbers = append(sortNumbers, number)
	}
	sort.Slice(sortNumbers, func(i, j int) bool {
		return sortNumbers[i] <= sortNumbers[j]
	})
	staleBlockHashes := make(map[common.Hash]struct{})
	for _, number := range sortNumbers {
		if number >= currentHeight-maxDiffForkDist {
			break
		}
		affectedHashes := bc.diffNumToBlockHashes[number]
		if affectedHashes != nil {
			for affectedHash := range affectedHashes {
				staleBlockHashes[affectedHash] = struct{}{}
			}
			delete(bc.diffNumToBlockHashes, number)
		}
	}
	staleDiffHashes := make(map[common.Hash]struct{})
	for blockHash := range staleBlockHashes {
		if diffHashes, exist := bc.blockHashToDiffLayers[blockHash]; exist {
			for diffHash := range diffHashes {
				staleDiffHashes[diffHash] = struct{}{}
				delete(bc.diffHashToBlockHash, diffHash)
				delete(bc.diffHashToPeers, diffHash)
			}
		}
		delete(bc.blockHashToDiffLayers, blockHash)
	}
	for diffHash := range staleDiffHashes {
		for p, diffHashes := range bc.diffPeersToDiffHashes {
			delete(diffHashes, diffHash)
			if len(diffHashes) == 0 {
				delete(bc.diffPeersToDiffHashes, p)
			}
		}
	}
}

// Process received diff layers
func (bc *BlockChain) HandleDiffLayer(diffLayer *types.DiffLayer, pid string, fulfilled bool) error {
	// Basic check
	currentHeight := bc.CurrentBlock().NumberU64()
	if diffLayer.Number > currentHeight && diffLayer.Number-currentHeight > maxDiffQueueDist {
		log.Debug("diff layers too new from current", "pid", pid)
		return nil
	}
	if diffLayer.Number < currentHeight && currentHeight-diffLayer.Number > maxDiffForkDist {
		log.Debug("diff layers too old from current", "pid", pid)
		return nil
	}

	if diffLayer.DiffHash.Load() == nil {
		return fmt.Errorf("unexpected difflayer which diffHash is nil from peeer %s", pid)
	}
	diffHash := diffLayer.DiffHash.Load().(common.Hash)

	bc.diffMux.Lock()
	defer bc.diffMux.Unlock()
	if blockHash, exist := bc.diffHashToBlockHash[diffHash]; exist && blockHash == diffLayer.BlockHash {
		return nil
	}

	if !fulfilled && len(bc.diffPeersToDiffHashes[pid]) > maxDiffLimitForBroadcast {
		log.Debug("too many accumulated diffLayers", "pid", pid)
		return nil
	}

	if len(bc.diffPeersToDiffHashes[pid]) > maxDiffLimit {
		log.Debug("too many accumulated diffLayers", "pid", pid)
		return nil
	}
	if _, exist := bc.diffPeersToDiffHashes[pid]; exist {
		if _, alreadyHas := bc.diffPeersToDiffHashes[pid][diffHash]; alreadyHas {
			return nil
		}
	} else {
		bc.diffPeersToDiffHashes[pid] = make(map[common.Hash]struct{})
	}
	bc.diffPeersToDiffHashes[pid][diffHash] = struct{}{}
	if _, exist := bc.diffNumToBlockHashes[diffLayer.Number]; !exist {
		bc.diffNumToBlockHashes[diffLayer.Number] = make(map[common.Hash]struct{})
	}
	bc.diffNumToBlockHashes[diffLayer.Number][diffLayer.BlockHash] = struct{}{}

	if _, exist := bc.diffHashToPeers[diffHash]; !exist {
		bc.diffHashToPeers[diffHash] = make(map[string]struct{})
	}
	bc.diffHashToPeers[diffHash][pid] = struct{}{}

	if _, exist := bc.blockHashToDiffLayers[diffLayer.BlockHash]; !exist {
		bc.blockHashToDiffLayers[diffLayer.BlockHash] = make(map[common.Hash]*types.DiffLayer)
	}
	bc.blockHashToDiffLayers[diffLayer.BlockHash][diffHash] = diffLayer
	bc.diffHashToBlockHash[diffHash] = diffLayer.BlockHash

	return nil
}

// skipBlock returns 'true', if the block being imported can be skipped over, meaning
// that the block does not need to be processed but can be considered already fully 'done'.
func (bc *BlockChain) skipBlock(err error, it *insertIterator) bool {
	// We can only ever bypass processing if the only error returned by the validator
	// is ErrKnownBlock, which means all checks passed, but we already have the block
	// and state.
	if !errors.Is(err, ErrKnownBlock) {
		return false
	}
	// If we're not using snapshots, we can skip this, since we have both block
	// and (trie-) state
	if bc.snaps == nil {
		return true
	}
	var (
		header     = it.current() // header can't be nil
		parentRoot common.Hash
	)
	// If we also have the snapshot-state, we can skip the processing.
	if bc.snaps.Snapshot(header.Root) != nil {
		return true
	}
	// In this case, we have the trie-state but not snapshot-state. If the parent
	// snapshot-state exists, we need to process this in order to not get a gap
	// in the snapshot layers.
	// Resolve parent block
	if parent := it.previous(); parent != nil {
		parentRoot = parent.Root
	} else if parent = bc.GetHeaderByHash(header.ParentHash); parent != nil {
		parentRoot = parent.Root
	}
	if parentRoot == (common.Hash{}) {
		return false // Theoretically impossible case
	}
	// Parent is also missing snapshot: we can skip this. Otherwise process.
	if bc.snaps.Snapshot(parentRoot) == nil {
		return true
	}
	return false
}

// indexBlocks reindexes or unindexes transactions depending on user configuration
func (bc *BlockChain) indexBlocks(tail *uint64, head uint64, done chan struct{}) {
	defer func() { close(done) }()

	// The tail flag is not existent, it means the node is just initialized
	// and all blocks(may from ancient store) are not indexed yet.
	if tail == nil {
		from := uint64(0)
		if bc.txLookupLimit != 0 && head >= bc.txLookupLimit {
			from = head - bc.txLookupLimit + 1
		}
		rawdb.IndexTransactions(bc.db, from, head+1, bc.quit)
		return
	}
	// The tail flag is existent, but the whole chain is required to be indexed.
	if bc.txLookupLimit == 0 || head < bc.txLookupLimit {
		if *tail > 0 {
			// It can happen when chain is rewound to a historical point which
			// is even lower than the indexes tail, recap the indexing target
			// to new head to avoid reading non-existent block bodies.
			end := *tail
			if end > head+1 {
				end = head + 1
			}
			rawdb.IndexTransactions(bc.db, 0, end, bc.quit)
		}
		return
	}
	// Update the transaction index to the new chain state
	if head-bc.txLookupLimit+1 < *tail {
		// Reindex a part of missing indices and rewind index tail to HEAD-limit
		rawdb.IndexTransactions(bc.db, head-bc.txLookupLimit+1, *tail, bc.quit)
	} else {
		// Unindex a part of stale indices and forward index tail to HEAD-limit
		rawdb.UnindexTransactions(bc.db, *tail, head-bc.txLookupLimit+1, bc.quit)
	}
}

// maintainTxIndex is responsible for the construction and deletion of the
// transaction index.
//
// User can use flag `txlookuplimit` to specify a "recentness" block, below
// which ancient tx indices get deleted. If `txlookuplimit` is 0, it means
// all tx indices will be reserved.
//
// The user can adjust the txlookuplimit value for each launch after sync,
// Geth will automatically construct the missing indices or delete the extra
// indices.
func (bc *BlockChain) maintainTxIndex() {
	defer bc.wg.Done()

	// Listening to chain events and manipulate the transaction indexes.
	var (
		done   chan struct{}                  // Non-nil if background unindexing or reindexing routine is active.
		headCh = make(chan ChainHeadEvent, 1) // Buffered to avoid locking up the event feed
	)
	sub := bc.SubscribeChainHeadEvent(headCh)
	if sub == nil {
		return
	}
	defer sub.Unsubscribe()

	for {
		select {
		case head := <-headCh:
			if done == nil {
				done = make(chan struct{})
				go bc.indexBlocks(rawdb.ReadTxIndexTail(bc.db), head.Block.NumberU64(), done)
			}
		case <-done:
			done = nil
		case <-bc.quit:
			if done != nil {
				log.Info("Waiting background transaction indexer to exit")
				<-done
			}
			return
		}
	}
}

func (bc *BlockChain) isCachedBadBlock(block *types.Block) bool {
	if timeAt, exist := bc.badBlockCache.Get(block.Hash()); exist {
		putAt := timeAt.(time.Time)
		if time.Since(putAt) >= badBlockCacheExpire {
			bc.badBlockCache.Remove(block.Hash())
			return false
		}
		return true
	}
	return false
}

// reportBlock logs a bad block error.
func (bc *BlockChain) reportBlock(block *types.Block, receipts types.Receipts, err error) {
	rawdb.WriteBadBlock(bc.db, block)
	log.Error(summarizeBadBlock(block, receipts, bc.Config(), err))
}

// summarizeBadBlock returns a string summarizing the bad block and other
// relevant information.
func summarizeBadBlock(block *types.Block, receipts []*types.Receipt, config *params.ChainConfig, err error) string {
	var receiptString string
	for i, receipt := range receipts {
		receiptString += fmt.Sprintf("\n  %d: cumulative: %v gas: %v contract: %v status: %v tx: %v logs: %v bloom: %x state: %x",
			i, receipt.CumulativeGasUsed, receipt.GasUsed, receipt.ContractAddress.Hex(),
			receipt.Status, receipt.TxHash.Hex(), receipt.Logs, receipt.Bloom, receipt.PostState)
	}
	version, vcs := version.Info()
	platform := fmt.Sprintf("%s %s %s %s", version, runtime.Version(), runtime.GOARCH, runtime.GOOS)
	if vcs != "" {
		vcs = fmt.Sprintf("\nVCS: %s", vcs)
	}
	return fmt.Sprintf(`
########## BAD BLOCK #########
Block: %v (%#x)
Error: %v
Platform: %v%v
Chain config: %#v
Receipts: %v
##############################
`, block.Number(), block.Hash(), err, platform, vcs, config, receiptString)
}

// InsertHeaderChain attempts to insert the given header chain in to the local
// chain, possibly creating a reorg. If an error is returned, it will return the
// index number of the failing header as well an error describing what went wrong.
//
// The verify parameter can be used to fine tune whether nonce verification
// should be done or not. The reason behind the optional check is because some
// of the header retrieval mechanisms already need to verify nonces, as well as
// because nonces can be verified sparsely, not needing to check each.
func (bc *BlockChain) InsertHeaderChain(chain []*types.Header, checkFreq int) (int, error) {
	if len(chain) == 0 {
		return 0, nil
	}
	start := time.Now()
	if i, err := bc.hc.ValidateHeaderChain(chain, checkFreq); err != nil {
		return i, err
	}

	if !bc.chainmu.TryLock() {
		return 0, errChainStopped
	}
	defer bc.chainmu.Unlock()
	_, err := bc.hc.InsertHeaderChain(chain, start, bc.forker)
	return 0, err
}

func (bc *BlockChain) TriesInMemory() uint64 { return bc.triesInMemory }

// Options
func EnableLightProcessor(bc *BlockChain) (*BlockChain, error) {
	bc.processor = NewLightStateProcessor(bc.Config(), bc, bc.engine)
	return bc, nil
}

func EnablePipelineCommit(bc *BlockChain) (*BlockChain, error) {
	bc.pipeCommit = true
	return bc, nil
}

func EnablePersistDiff(limit uint64) BlockChainOption {
	return func(chain *BlockChain) (*BlockChain, error) {
		chain.diffLayerFreezerBlockLimit = limit
		return chain, nil
	}
}

func EnableBlockValidator(chainConfig *params.ChainConfig, engine consensus.Engine, mode VerifyMode, peers verifyPeers) BlockChainOption {
	return func(bc *BlockChain) (*BlockChain, error) {
		if mode.NeedRemoteVerify() {
			vm, err := NewVerifyManager(bc, peers, mode == InsecureVerify)
			if err != nil {
				return nil, err
			}
			go vm.mainLoop()
			bc.validator = NewBlockValidator(chainConfig, bc, engine, EnableRemoteVerifyManager(vm))
		}
		return bc, nil
	}
}

func EnableDoubleSignChecker(bc *BlockChain) (*BlockChain, error) {
	bc.doubleSignMonitor = monitor.NewDoubleSignMonitor()
	return bc, nil
}

func (bc *BlockChain) GetVerifyResult(blockNumber uint64, blockHash common.Hash, diffHash common.Hash) *VerifyResult {
	var res VerifyResult
	res.BlockNumber = blockNumber
	res.BlockHash = blockHash

	if blockNumber > bc.CurrentHeader().Number.Uint64()+maxDiffForkDist {
		res.Status = types.StatusBlockTooNew
		return &res
	} else if blockNumber > bc.CurrentHeader().Number.Uint64() {
		res.Status = types.StatusBlockNewer
		return &res
	}

	header := bc.GetHeaderByHash(blockHash)
	if header == nil {
		if blockNumber > bc.CurrentHeader().Number.Uint64()-maxDiffForkDist {
			res.Status = types.StatusPossibleFork
			return &res
		}

		res.Status = types.StatusImpossibleFork
		return &res
	}

	diff := bc.GetTrustedDiffLayer(blockHash)
	if diff != nil {
		if diff.DiffHash.Load() == nil {
			hash, err := CalculateDiffHash(diff)
			if err != nil {
				res.Status = types.StatusUnexpectedError
				return &res
			}

			diff.DiffHash.Store(hash)
		}

		if diffHash != diff.DiffHash.Load().(common.Hash) {
			res.Status = types.StatusDiffHashMismatch
			return &res
		}

		res.Status = types.StatusFullVerified
		res.Root = header.Root
		return &res
	}

	res.Status = types.StatusPartiallyVerified
	res.Root = header.Root
	return &res
}

func (bc *BlockChain) GetTrustedDiffLayer(blockHash common.Hash) *types.DiffLayer {
	var diff *types.DiffLayer
	if cached, ok := bc.diffLayerCache.Get(blockHash); ok {
		diff = cached.(*types.DiffLayer)
		return diff
	}

	diffStore := bc.db.DiffStore()
	if diffStore != nil {
		diff = rawdb.ReadDiffLayer(diffStore, blockHash)
	}
	return diff
}

func CalculateDiffHash(d *types.DiffLayer) (common.Hash, error) {
	if d == nil {
		return common.Hash{}, fmt.Errorf("nil diff layer")
	}

	diff := &types.ExtDiffLayer{
		BlockHash: d.BlockHash,
		Receipts:  make([]*types.ReceiptForStorage, 0),
		Number:    d.Number,
		Codes:     d.Codes,
		Destructs: d.Destructs,
		Accounts:  d.Accounts,
		Storages:  d.Storages,
	}

	for index, account := range diff.Accounts {
		full, err := snapshot.FullAccount(account.Blob)
		if err != nil {
			return common.Hash{}, fmt.Errorf("decode full account error: %v", err)
		}
		// set account root to empty root
		diff.Accounts[index].Blob = snapshot.SlimAccountRLP(full.Nonce, full.Balance, common.Hash{}, full.CodeHash)
	}

	rawData, err := rlp.EncodeToBytes(diff)
	if err != nil {
		return common.Hash{}, fmt.Errorf("encode new diff error: %v", err)
	}

	hasher := sha3.NewLegacyKeccak256()
	_, err = hasher.Write(rawData)
	if err != nil {
		return common.Hash{}, fmt.Errorf("hasher write error: %v", err)
	}

	var hash common.Hash
	hasher.Sum(hash[:0])
	return hash, nil
}

// SetBlockValidatorAndProcessorForTesting sets the current validator and processor.
// This method can be used to force an invalid blockchain to be verified for tests.
// This method is unsafe and should only be used before block import starts.
func (bc *BlockChain) SetBlockValidatorAndProcessorForTesting(v Validator, p Processor) {
	bc.validator = v
	bc.processor = p
}

// SetTrieFlushInterval configures how often in-memory tries are persisted to disk.
// The interval is in terms of block processing time, not wall clock.
// It is thread-safe and can be called repeatedly without side effects.
func (bc *BlockChain) SetTrieFlushInterval(interval time.Duration) {
	atomic.StoreInt64(&bc.flushInterval, int64(interval))
}<|MERGE_RESOLUTION|>--- conflicted
+++ resolved
@@ -29,7 +29,7 @@
 	"sync/atomic"
 	"time"
 
-	lru "github.com/hashicorp/golang-lru"
+	exlru "github.com/hashicorp/golang-lru"
 	"golang.org/x/crypto/sha3"
 
 	"github.com/ethereum/go-ethereum/common"
@@ -196,22 +196,15 @@
 	chainConfig *params.ChainConfig // Chain & network configuration
 	cacheConfig *CacheConfig        // Cache configuration for pruning
 
-<<<<<<< HEAD
-	db         ethdb.Database // Low level persistent database to store final content in
-	snaps      *snapshot.Tree // Snapshot tree for fast trie leaf access
-	triegc     *prque.Prque   // Priority queue mapping block numbers to tries to gc
-	gcproc     time.Duration  // Accumulates canonical block processing for trie dumping
-	commitLock sync.Mutex     // CommitLock is used to protect above field from being modified concurrently
-=======
 	db            ethdb.Database // Low level persistent database to store final content in
 	snaps         *snapshot.Tree // Snapshot tree for fast trie leaf access
 	triegc        *prque.Prque   // Priority queue mapping block numbers to tries to gc
 	gcproc        time.Duration  // Accumulates canonical block processing for trie dumping
+	commitLock    sync.Mutex     // CommitLock is used to protect above field from being modified concurrently
 	lastWrite     uint64         // Last block when the state was flushed
 	flushInterval int64          // Time interval (processing time) after which to flush a state
 	triedb        *trie.Database // The database handler for maintaining trie nodes.
 	stateCache    state.Database // State database to reuse between imports (contains state cache)
->>>>>>> 2c6dda5a
 
 	// txLookupLimit is the maximum number of blocks from head whose tx indices
 	// are reserved:
@@ -241,20 +234,21 @@
 	currentFastBlock      atomic.Value // Current head of the fast-sync chain (may be above the block chain!)
 	highestVerifiedHeader atomic.Value
 
-<<<<<<< HEAD
-	stateCache    state.Database // State database to reuse between imports (contains state cache)
-	bodyCache     *lru.Cache     // Cache for the most recent block bodies
-	bodyRLPCache  *lru.Cache     // Cache for the most recent block bodies in RLP encoded format
-	receiptsCache *lru.Cache     // Cache for the most recent receipts per block
-	blockCache    *lru.Cache     // Cache for the most recent entire blocks
-	txLookupCache *lru.Cache     // Cache for the most recent transaction lookup data.
-	futureBlocks  *lru.Cache     // future blocks are blocks added for later processing
-	badBlockCache *lru.Cache     // Cache for the blocks that failed to pass MPT root verification
+	bodyCache     *lru.Cache[common.Hash, *types.Body]
+	bodyRLPCache  *lru.Cache[common.Hash, rlp.RawValue]
+	receiptsCache *lru.Cache[common.Hash, []*types.Receipt]
+	blockCache    *lru.Cache[common.Hash, *types.Block]
+	txLookupCache *lru.Cache[common.Hash, *rawdb.LegacyTxLookupEntry]
+
+	// future blocks are blocks added for later processing
+	futureBlocks *lru.Cache[common.Hash, *types.Block]
+	// Cache for the blocks that failed to pass MPT root verification
+	badBlockCache *lru.Cache[common.Hash, time.Time]
 
 	// trusted diff layers
-	diffLayerCache             *lru.Cache   // Cache for the diffLayers
-	diffLayerRLPCache          *lru.Cache   // Cache for the rlp encoded diffLayers
-	diffLayerChanCache         *lru.Cache   // Cache for the difflayer channel
+	diffLayerCache             *exlru.Cache // Cache for the diffLayers
+	diffLayerRLPCache          *exlru.Cache // Cache for the rlp encoded diffLayers
+	diffLayerChanCache         *exlru.Cache // Cache for the difflayer channel
 	diffQueue                  *prque.Prque // A Priority queue to store recent diff layer
 	diffQueueBuffer            chan *types.DiffLayer
 	diffLayerFreezerBlockLimit uint64
@@ -269,19 +263,6 @@
 
 	quit          chan struct{}  // blockchain quit channel
 	wg            sync.WaitGroup // chain processing wait group for shutting down
-=======
-	bodyCache     *lru.Cache[common.Hash, *types.Body]
-	bodyRLPCache  *lru.Cache[common.Hash, rlp.RawValue]
-	receiptsCache *lru.Cache[common.Hash, []*types.Receipt]
-	blockCache    *lru.Cache[common.Hash, *types.Block]
-	txLookupCache *lru.Cache[common.Hash, *rawdb.LegacyTxLookupEntry]
-
-	// future blocks are blocks added for later processing
-	futureBlocks *lru.Cache[common.Hash, *types.Block]
-
-	wg            sync.WaitGroup //
-	quit          chan struct{}  // shutdown signal, closed in Stop.
->>>>>>> 2c6dda5a
 	running       int32          // 0 if chain is running, 1 when stopped
 	procInterrupt int32          // interrupt signaler for block processing
 
@@ -309,24 +290,14 @@
 	if cacheConfig == nil {
 		cacheConfig = defaultCacheConfig
 	}
-<<<<<<< HEAD
 	if cacheConfig.TriesInMemory != 128 {
 		log.Warn("TriesInMemory isn't the default value(128), you need specify exact same TriesInMemory when prune data",
 			"triesInMemory", cacheConfig.TriesInMemory)
 	}
-	bodyCache, _ := lru.New(bodyCacheLimit)
-	bodyRLPCache, _ := lru.New(bodyCacheLimit)
-	receiptsCache, _ := lru.New(receiptsCacheLimit)
-	blockCache, _ := lru.New(blockCacheLimit)
-	txLookupCache, _ := lru.New(txLookupCacheLimit)
-	badBlockCache, _ := lru.New(maxBadBlockLimit)
-
-	futureBlocks, _ := lru.New(maxFutureBlocks)
-	diffLayerCache, _ := lru.New(diffLayerCacheLimit)
-	diffLayerRLPCache, _ := lru.New(diffLayerRLPCacheLimit)
-	diffLayerChanCache, _ := lru.New(diffLayerCacheLimit)
-=======
->>>>>>> 2c6dda5a
+
+	diffLayerCache, _ := exlru.New(diffLayerCacheLimit)
+	diffLayerRLPCache, _ := exlru.New(diffLayerRLPCacheLimit)
+	diffLayerChanCache, _ := exlru.New(diffLayerCacheLimit)
 
 	// Open trie database with provided config
 	triedb := trie.NewDatabaseWithConfig(db, &trie.Config{
@@ -350,30 +321,28 @@
 	log.Info("")
 
 	bc := &BlockChain{
-<<<<<<< HEAD
-		chainConfig: chainConfig,
-		cacheConfig: cacheConfig,
-		db:          db,
-		triegc:      prque.New(nil),
-		stateCache: state.NewDatabaseWithConfigAndCache(db, &trie.Config{
-			Cache:     cacheConfig.TrieCleanLimit,
-			Journal:   cacheConfig.TrieCleanJournal,
-			Preimages: cacheConfig.Preimages,
-			NoTries:   cacheConfig.NoTries,
+		chainConfig:   chainConfig,
+		cacheConfig:   cacheConfig,
+		db:            db,
+		triedb:        triedb,
+		flushInterval: int64(cacheConfig.TrieTimeLimit),
+		triegc:        prque.New(nil),
+		quit:          make(chan struct{}),
+		stateCache: state.NewDatabaseWithNodeDB(db, triedb, &trie.Config{
+			NoTries: cacheConfig.NoTries,
 		}),
 		triesInMemory:         cacheConfig.TriesInMemory,
-		quit:                  make(chan struct{}),
 		chainmu:               syncx.NewClosableMutex(),
-		bodyCache:             bodyCache,
-		bodyRLPCache:          bodyRLPCache,
-		receiptsCache:         receiptsCache,
-		blockCache:            blockCache,
-		badBlockCache:         badBlockCache,
+		bodyCache:             lru.NewCache[common.Hash, *types.Body](bodyCacheLimit),
+		bodyRLPCache:          lru.NewCache[common.Hash, rlp.RawValue](bodyCacheLimit),
+		receiptsCache:         lru.NewCache[common.Hash, []*types.Receipt](receiptsCacheLimit),
+		blockCache:            lru.NewCache[common.Hash, *types.Block](blockCacheLimit),
+		txLookupCache:         lru.NewCache[common.Hash, *rawdb.LegacyTxLookupEntry](txLookupCacheLimit),
+		futureBlocks:          lru.NewCache[common.Hash, *types.Block](maxFutureBlocks),
+		badBlockCache:         lru.NewCache[common.Hash, time.Time](maxBadBlockLimit),
 		diffLayerCache:        diffLayerCache,
 		diffLayerRLPCache:     diffLayerRLPCache,
 		diffLayerChanCache:    diffLayerChanCache,
-		txLookupCache:         txLookupCache,
-		futureBlocks:          futureBlocks,
 		engine:                engine,
 		vmConfig:              vmConfig,
 		diffQueue:             prque.New(nil),
@@ -386,27 +355,7 @@
 	}
 
 	bc.prefetcher = NewStatePrefetcher(chainConfig, bc, engine)
-=======
-		chainConfig:   chainConfig,
-		cacheConfig:   cacheConfig,
-		db:            db,
-		triedb:        triedb,
-		flushInterval: int64(cacheConfig.TrieTimeLimit),
-		triegc:        prque.New(nil),
-		quit:          make(chan struct{}),
-		chainmu:       syncx.NewClosableMutex(),
-		bodyCache:     lru.NewCache[common.Hash, *types.Body](bodyCacheLimit),
-		bodyRLPCache:  lru.NewCache[common.Hash, rlp.RawValue](bodyCacheLimit),
-		receiptsCache: lru.NewCache[common.Hash, []*types.Receipt](receiptsCacheLimit),
-		blockCache:    lru.NewCache[common.Hash, *types.Block](blockCacheLimit),
-		txLookupCache: lru.NewCache[common.Hash, *rawdb.LegacyTxLookupEntry](txLookupCacheLimit),
-		futureBlocks:  lru.NewCache[common.Hash, *types.Block](maxFutureBlocks),
-		engine:        engine,
-		vmConfig:      vmConfig,
-	}
->>>>>>> 2c6dda5a
 	bc.forker = NewForkChoice(bc, shouldPreserve)
-	bc.stateCache = state.NewDatabaseWithNodeDB(bc.db, bc.triedb)
 	bc.validator = NewBlockValidator(chainConfig, bc, engine)
 	bc.processor = NewStateProcessor(chainConfig, bc, engine)
 
@@ -541,7 +490,6 @@
 			NoBuild:    bc.cacheConfig.SnapshotNoBuild,
 			AsyncBuild: !bc.cacheConfig.SnapshotWait,
 		}
-<<<<<<< HEAD
 		bc.snaps, _ = snapshot.New(snapconfig, bc.db, bc.stateCache.TrieDB(), head.Root(), int(bc.cacheConfig.TriesInMemory), bc.stateCache.NoTries())
 	}
 	// write safe point block number
@@ -552,9 +500,6 @@
 		if err != nil {
 			return nil, err
 		}
-=======
-		bc.snaps, _ = snapshot.New(snapconfig, bc.db, bc.triedb, head.Root())
->>>>>>> 2c6dda5a
 	}
 	// Start future block processor.
 	bc.wg.Add(1)
@@ -781,14 +726,6 @@
 // was fast synced or full synced and in which state, the method will try to
 // delete minimal data from disk whilst retaining chain consistency.
 func (bc *BlockChain) SetHead(head uint64) error {
-<<<<<<< HEAD
-	if !bc.chainmu.TryLock() {
-		return nil
-	}
-	defer bc.chainmu.Unlock()
-	_, err := bc.setHeadBeyondRoot(head, common.Hash{}, false)
-	return err
-=======
 	if _, err := bc.setHeadBeyondRoot(head, 0, common.Hash{}, false); err != nil {
 		return err
 	}
@@ -808,7 +745,6 @@
 	// Send chain head event to update the transaction pool
 	bc.chainHeadFeed.Send(ChainHeadEvent{Block: bc.CurrentBlock()})
 	return nil
->>>>>>> 2c6dda5a
 }
 
 func (bc *BlockChain) tryRewindBadBlocks() {
@@ -828,7 +764,7 @@
 		bc.diffLayerCache.Remove(block.Hash())
 		bc.diffLayerRLPCache.Remove(block.Hash())
 		bc.reportBlock(block, nil, errStateRootVerificationFailed)
-		bc.setHeadBeyondRoot(block.NumberU64()-1, common.Hash{}, false)
+		bc.setHeadBeyondRoot(block.NumberU64()-1, 0, common.Hash{}, false)
 	}
 }
 
@@ -844,16 +780,12 @@
 // requested time. If both `head` and `time` is 0, the chain is rewound to genesis.
 //
 // The method returns the block number where the requested root cap was found.
-<<<<<<< HEAD
-func (bc *BlockChain) setHeadBeyondRoot(head uint64, root common.Hash, repair bool) (uint64, error) {
-=======
 func (bc *BlockChain) setHeadBeyondRoot(head uint64, time uint64, root common.Hash, repair bool) (uint64, error) {
 	if !bc.chainmu.TryLock() {
 		return 0, errChainStopped
 	}
 	defer bc.chainmu.Unlock()
 
->>>>>>> 2c6dda5a
 	// Track the block number of the requested root hash
 	var rootNumber uint64 // (no root == always 0)
 
@@ -885,14 +817,10 @@
 					if root != (common.Hash{}) && !beyondRoot && newHeadBlock.Root() == root {
 						beyondRoot, rootNumber = true, newHeadBlock.NumberU64()
 					}
-<<<<<<< HEAD
 
 					enoughBeyondCount = beyondCount > maxBeyondBlocks
 
-					if _, err := state.New(newHeadBlock.Root(), bc.stateCache, bc.snaps); err != nil {
-=======
 					if !bc.HasState(newHeadBlock.Root()) {
->>>>>>> 2c6dda5a
 						log.Trace("Block state missing, rewinding further", "number", newHeadBlock.NumberU64(), "hash", newHeadBlock.Hash())
 						if pivot == nil || newHeadBlock.NumberU64() > *pivot {
 							parent := bc.GetBlock(newHeadBlock.ParentHash(), newHeadBlock.NumberU64()-1)
@@ -1733,8 +1661,10 @@
 				// Find the next state trie we need to commit
 				chosen := current - bc.triesInMemory
 
+				flushInterval := time.Duration(atomic.LoadInt64(&bc.flushInterval))
+
 				// If we exceeded out time allowance, flush an entire trie to disk
-				if bc.gcproc > bc.cacheConfig.TrieTimeLimit {
+				if bc.gcproc > flushInterval {
 					canWrite := true
 					if posa, ok := bc.engine.(consensus.PoSA); ok {
 						if !posa.EnoughDistance(bc, block.Header()) {
@@ -1750,13 +1680,13 @@
 						} else {
 							// If we're exceeding limits but haven't reached a large enough memory gap,
 							// warn the user that the system is becoming unstable.
-							if chosen < lastWrite+bc.triesInMemory && bc.gcproc >= 2*bc.cacheConfig.TrieTimeLimit {
-								log.Info("State in memory for too long, committing", "time", bc.gcproc, "allowance", bc.cacheConfig.TrieTimeLimit, "optimum", float64(chosen-lastWrite)/float64(bc.triesInMemory))
+							if chosen < bc.lastWrite+bc.triesInMemory && bc.gcproc >= 2*flushInterval {
+								log.Info("State in memory for too long, committing", "time", bc.gcproc, "allowance", flushInterval, "optimum", float64(chosen-bc.lastWrite)/float64(bc.triesInMemory))
 							}
 							// Flush an entire trie and restart the counters
 							triedb.Commit(header.Root, true, nil)
 							rawdb.WriteSafePointBlockNumber(bc.db, chosen)
-							lastWrite = chosen
+							bc.lastWrite = chosen
 							bc.gcproc = 0
 						}
 					}
@@ -1785,7 +1715,6 @@
 	if err != nil {
 		return err
 	}
-<<<<<<< HEAD
 
 	// Ensure no empty block body
 	if diffLayer != nil && block.Header().TxHash != types.EmptyRootHash {
@@ -1801,59 +1730,6 @@
 		bc.diffLayerChanCache.Add(diffLayer.BlockHash, diffLayerCh)
 
 		go bc.cacheDiffLayer(diffLayer, diffLayerCh)
-=======
-	// If we're running an archive node, always flush
-	if bc.cacheConfig.TrieDirtyDisabled {
-		return bc.triedb.Commit(root, false, nil)
-	}
-	// Full but not archive node, do proper garbage collection
-	bc.triedb.Reference(root, common.Hash{}) // metadata reference to keep trie alive
-	bc.triegc.Push(root, -int64(block.NumberU64()))
-
-	current := block.NumberU64()
-	// Flush limits are not considered for the first TriesInMemory blocks.
-	if current <= TriesInMemory {
-		return nil
-	}
-	// If we exceeded our memory allowance, flush matured singleton nodes to disk
-	var (
-		nodes, imgs = bc.triedb.Size()
-		limit       = common.StorageSize(bc.cacheConfig.TrieDirtyLimit) * 1024 * 1024
-	)
-	if nodes > limit || imgs > 4*1024*1024 {
-		bc.triedb.Cap(limit - ethdb.IdealBatchSize)
-	}
-	// Find the next state trie we need to commit
-	chosen := current - TriesInMemory
-	flushInterval := time.Duration(atomic.LoadInt64(&bc.flushInterval))
-	// If we exceeded time allowance, flush an entire trie to disk
-	if bc.gcproc > flushInterval {
-		// If the header is missing (canonical chain behind), we're reorging a low
-		// diff sidechain. Suspend committing until this operation is completed.
-		header := bc.GetHeaderByNumber(chosen)
-		if header == nil {
-			log.Warn("Reorg in progress, trie commit postponed", "number", chosen)
-		} else {
-			// If we're exceeding limits but haven't reached a large enough memory gap,
-			// warn the user that the system is becoming unstable.
-			if chosen < bc.lastWrite+TriesInMemory && bc.gcproc >= 2*flushInterval {
-				log.Info("State in memory for too long, committing", "time", bc.gcproc, "allowance", flushInterval, "optimum", float64(chosen-bc.lastWrite)/TriesInMemory)
-			}
-			// Flush an entire trie and restart the counters
-			bc.triedb.Commit(header.Root, true, nil)
-			bc.lastWrite = chosen
-			bc.gcproc = 0
-		}
-	}
-	// Garbage collect anything below our required write retention
-	for !bc.triegc.Empty() {
-		root, number := bc.triegc.Pop()
-		if uint64(-number) > chosen {
-			bc.triegc.Push(root, number)
-			break
-		}
-		bc.triedb.Dereference(root.(common.Hash))
->>>>>>> 2c6dda5a
 	}
 	wg.Wait()
 	return nil
@@ -3196,8 +3072,7 @@
 
 func (bc *BlockChain) isCachedBadBlock(block *types.Block) bool {
 	if timeAt, exist := bc.badBlockCache.Get(block.Hash()); exist {
-		putAt := timeAt.(time.Time)
-		if time.Since(putAt) >= badBlockCacheExpire {
+		if time.Since(timeAt) >= badBlockCacheExpire {
 			bc.badBlockCache.Remove(block.Hash())
 			return false
 		}
