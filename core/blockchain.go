--- conflicted
+++ resolved
@@ -760,7 +760,6 @@
 							newHeadBlock = bc.genesisBlock
 						}
 					}
-<<<<<<< HEAD
 					if beyondRoot || (enoughBeyondCount && root != common.Hash{}) || newHeadBlock.NumberU64() == 0 {
 						if enoughBeyondCount && (root != common.Hash{}) && rootNumber == 0 {
 							for {
@@ -773,8 +772,8 @@
 									rootNumber = block.NumberU64()
 									break
 								}
-=======
-					if beyondRoot || newHeadBlock.NumberU64() == 0 {
+							}
+						}
 						if newHeadBlock.NumberU64() == 0 {
 							// Recommit the genesis state into disk in case the rewinding destination
 							// is genesis block and the relevant state is gone. In the future this
@@ -786,7 +785,6 @@
 									log.Crit("Failed to commit genesis state", "err", err)
 								}
 								log.Debug("Recommitted genesis state to disk")
->>>>>>> e0e8bf31
 							}
 						}
 						log.Debug("Rewound to block with state", "number", newHeadBlock.NumberU64(), "hash", newHeadBlock.Hash())
@@ -2073,15 +2071,7 @@
 				"txs", len(block.Transactions()), "gas", block.GasUsed(), "uncles", len(block.Uncles()),
 				"root", block.Root())
 		}
-<<<<<<< HEAD
-		stats.processed++
-		stats.usedGas += usedGas
-
 		bc.chainBlockFeed.Send(ChainHeadEvent{block})
-		dirty, _ := bc.stateCache.TrieDB().Size()
-		stats.report(chain, it.index, dirty)
-=======
->>>>>>> e0e8bf31
 	}
 
 	// Any blocks remaining here? The only ones we care about are the future ones
