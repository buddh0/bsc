--- conflicted
+++ resolved
@@ -274,17 +274,11 @@
 }
 
 // NewBlockChain returns a fully initialised block chain using information
-<<<<<<< HEAD
 // available in the database. It initialises the default Ethereum Validator and
 // Processor.
-func NewBlockChain(db ethdb.Database, cacheConfig *CacheConfig, chainConfig *params.ChainConfig, engine consensus.Engine,
+func NewBlockChain(db ethdb.Database, cacheConfig *CacheConfig, genesis *Genesis, overrides *ChainOverrides, engine consensus.Engine,
 	vmConfig vm.Config, shouldPreserve func(block *types.Header) bool, txLookupLimit *uint64,
 	options ...BlockChainOption) (*BlockChain, error) {
-=======
-// available in the database. It initialises the default Ethereum Validator
-// and Processor.
-func NewBlockChain(db ethdb.Database, cacheConfig *CacheConfig, genesis *Genesis, overrides *ChainOverrides, engine consensus.Engine, vmConfig vm.Config, shouldPreserve func(header *types.Header) bool, txLookupLimit *uint64) (*BlockChain, error) {
->>>>>>> 3ec6fe61
 	if cacheConfig == nil {
 		cacheConfig = defaultCacheConfig
 	}
@@ -490,8 +484,13 @@
 			log.Warn("Enabling snapshot recovery", "chainhead", head.NumberU64(), "diskbase", *layer)
 			recover = true
 		}
-<<<<<<< HEAD
-		bc.snaps, _ = snapshot.New(bc.db, bc.stateCache.TrieDB(), bc.cacheConfig.SnapshotLimit, int(bc.cacheConfig.TriesInMemory), head.Root(), !bc.cacheConfig.SnapshotWait, true, recover, bc.stateCache.NoTries())
+		snapconfig := snapshot.Config{
+			CacheSize:  bc.cacheConfig.SnapshotLimit,
+			Recovery:   recover,
+			NoBuild:    bc.cacheConfig.SnapshotNoBuild,
+			AsyncBuild: !bc.cacheConfig.SnapshotWait,
+		}
+		bc.snaps, _ = snapshot.New(snapconfig, bc.db, bc.stateCache.TrieDB(), head.Root(), int(bc.cacheConfig.TriesInMemory), bc.stateCache.NoTries())
 	}
 	// write safe point block number
 	rawdb.WriteSafePointBlockNumber(bc.db, bc.CurrentBlock().NumberU64())
@@ -501,15 +500,6 @@
 		if err != nil {
 			return nil, err
 		}
-=======
-		snapconfig := snapshot.Config{
-			CacheSize:  bc.cacheConfig.SnapshotLimit,
-			Recovery:   recover,
-			NoBuild:    bc.cacheConfig.SnapshotNoBuild,
-			AsyncBuild: !bc.cacheConfig.SnapshotWait,
-		}
-		bc.snaps, _ = snapshot.New(snapconfig, bc.db, bc.stateCache.TrieDB(), head.Root())
->>>>>>> 3ec6fe61
 	}
 	// Start future block processor.
 	bc.wg.Add(1)
@@ -536,7 +526,6 @@
 			triedb.SaveCachePeriodically(bc.cacheConfig.TrieCleanJournal, bc.cacheConfig.TrieCleanRejournal, bc.quit)
 		}()
 	}
-<<<<<<< HEAD
 	// Need persist and prune diff layer
 	if bc.db.DiffStore() != nil {
 		bc.wg.Add(1)
@@ -556,14 +545,12 @@
 
 	}
 
-=======
 	// Rewind the chain in case of an incompatible config upgrade.
 	if compat, ok := genesisErr.(*params.ConfigCompatError); ok {
 		log.Warn("Rewinding chain to upgrade configuration", "err", compat)
 		bc.SetHead(compat.RewindTo)
 		rawdb.WriteChainConfig(db, genesisHash, chainConfig)
 	}
->>>>>>> 3ec6fe61
 	return bc, nil
 }
 
