// Copyright 2014 The go-ethereum Authors
// This file is part of the go-ethereum library.
//
// The go-ethereum library is free software: you can redistribute it and/or modify
// it under the terms of the GNU Lesser General Public License as published by
// the Free Software Foundation, either version 3 of the License, or
// (at your option) any later version.
//
// The go-ethereum library is distributed in the hope that it will be useful,
// but WITHOUT ANY WARRANTY; without even the implied warranty of
// MERCHANTABILITY or FITNESS FOR A PARTICULAR PURPOSE. See the
// GNU Lesser General Public License for more details.
//
// You should have received a copy of the GNU Lesser General Public License
// along with the go-ethereum library. If not, see <http://www.gnu.org/licenses/>.

// Package core implements the Ethereum consensus protocol.
package core

import (
	"errors"
	"fmt"
	"io"
	"math/big"
	"sort"
	"sync"
	"sync/atomic"
	"time"

	lru "github.com/hashicorp/golang-lru"
	"golang.org/x/crypto/sha3"

	"github.com/ethereum/go-ethereum/common"
	"github.com/ethereum/go-ethereum/common/mclock"
	"github.com/ethereum/go-ethereum/common/prque"
	"github.com/ethereum/go-ethereum/consensus"
	"github.com/ethereum/go-ethereum/core/monitor"
	"github.com/ethereum/go-ethereum/core/rawdb"
	"github.com/ethereum/go-ethereum/core/state"
	"github.com/ethereum/go-ethereum/core/state/snapshot"
	"github.com/ethereum/go-ethereum/core/types"
	"github.com/ethereum/go-ethereum/core/vm"
	"github.com/ethereum/go-ethereum/ethdb"
	"github.com/ethereum/go-ethereum/event"
	"github.com/ethereum/go-ethereum/internal/syncx"
	"github.com/ethereum/go-ethereum/log"
	"github.com/ethereum/go-ethereum/metrics"
	"github.com/ethereum/go-ethereum/params"
	"github.com/ethereum/go-ethereum/rlp"
	"github.com/ethereum/go-ethereum/trie"
)

var (
	headBlockGauge          = metrics.NewRegisteredGauge("chain/head/block", nil)
	headHeaderGauge         = metrics.NewRegisteredGauge("chain/head/header", nil)
	headFastBlockGauge      = metrics.NewRegisteredGauge("chain/head/receipt", nil)
	headFinalizedBlockGauge = metrics.NewRegisteredGauge("chain/head/finalized", nil)

	justifiedBlockGauge = metrics.NewRegisteredGauge("chain/head/justified", nil)
	finalizedBlockGauge = metrics.NewRegisteredGauge("chain/head/finalized", nil)

	accountReadTimer   = metrics.NewRegisteredTimer("chain/account/reads", nil)
	accountHashTimer   = metrics.NewRegisteredTimer("chain/account/hashes", nil)
	accountUpdateTimer = metrics.NewRegisteredTimer("chain/account/updates", nil)
	accountCommitTimer = metrics.NewRegisteredTimer("chain/account/commits", nil)

	storageReadTimer   = metrics.NewRegisteredTimer("chain/storage/reads", nil)
	storageHashTimer   = metrics.NewRegisteredTimer("chain/storage/hashes", nil)
	storageUpdateTimer = metrics.NewRegisteredTimer("chain/storage/updates", nil)
	storageCommitTimer = metrics.NewRegisteredTimer("chain/storage/commits", nil)

	snapshotAccountReadTimer = metrics.NewRegisteredTimer("chain/snapshot/account/reads", nil)
	snapshotStorageReadTimer = metrics.NewRegisteredTimer("chain/snapshot/storage/reads", nil)
	snapshotCommitTimer      = metrics.NewRegisteredTimer("chain/snapshot/commits", nil)

	blockInsertTimer     = metrics.NewRegisteredTimer("chain/inserts", nil)
	blockValidationTimer = metrics.NewRegisteredTimer("chain/validation", nil)
	blockExecutionTimer  = metrics.NewRegisteredTimer("chain/execution", nil)
	blockWriteTimer      = metrics.NewRegisteredTimer("chain/write", nil)

	blockReorgMeter         = metrics.NewRegisteredMeter("chain/reorg/executes", nil)
	blockReorgAddMeter      = metrics.NewRegisteredMeter("chain/reorg/add", nil)
	blockReorgDropMeter     = metrics.NewRegisteredMeter("chain/reorg/drop", nil)
	blockReorgInvalidatedTx = metrics.NewRegisteredMeter("chain/reorg/invalidTx", nil)

	errInsertionInterrupted        = errors.New("insertion is interrupted")
	errStateRootVerificationFailed = errors.New("state root verification failed")
	errChainStopped                = errors.New("blockchain is stopped")
)

const (
	bodyCacheLimit         = 256
	blockCacheLimit        = 256
	diffLayerCacheLimit    = 1024
	diffLayerRLPCacheLimit = 256
	receiptsCacheLimit     = 10000
	txLookupCacheLimit     = 1024
	maxBadBlockLimit       = 16
	maxFutureBlocks        = 256
	maxTimeFutureBlocks    = 30
	maxBeyondBlocks        = 2048
	prefetchTxNumber       = 100

	diffLayerFreezerRecheckInterval = 3 * time.Second
	diffLayerPruneRecheckInterval   = 1 * time.Second // The interval to prune unverified diff layers
	maxDiffQueueDist                = 2048            // Maximum allowed distance from the chain head to queue diffLayers
	maxDiffLimit                    = 2048            // Maximum number of unique diff layers a peer may have responded
	maxDiffForkDist                 = 11              // Maximum allowed backward distance from the chain head
	maxDiffLimitForBroadcast        = 128             // Maximum number of unique diff layers a peer may have broadcasted

	rewindBadBlockInterval = 1 * time.Second

	// BlockChainVersion ensures that an incompatible database forces a resync from scratch.
	//
	// Changelog:
	//
	// - Version 4
	//   The following incompatible database changes were added:
	//   * the `BlockNumber`, `TxHash`, `TxIndex`, `BlockHash` and `Index` fields of log are deleted
	//   * the `Bloom` field of receipt is deleted
	//   * the `BlockIndex` and `TxIndex` fields of txlookup are deleted
	// - Version 5
	//  The following incompatible database changes were added:
	//    * the `TxHash`, `GasCost`, and `ContractAddress` fields are no longer stored for a receipt
	//    * the `TxHash`, `GasCost`, and `ContractAddress` fields are computed by looking up the
	//      receipts' corresponding block
	// - Version 6
	//  The following incompatible database changes were added:
	//    * Transaction lookup information stores the corresponding block number instead of block hash
	// - Version 7
	//  The following incompatible database changes were added:
	//    * Use freezer as the ancient database to maintain all ancient data
	// - Version 8
	//  The following incompatible database changes were added:
	//    * New scheme for contract code in order to separate the codes and trie nodes
	BlockChainVersion uint64 = 8
)

// CacheConfig contains the configuration values for the trie caching/pruning
// that's resident in a blockchain.
type CacheConfig struct {
	TrieCleanLimit      int           // Memory allowance (MB) to use for caching trie nodes in memory
	TrieCleanJournal    string        // Disk journal for saving clean cache entries.
	TrieCleanRejournal  time.Duration // Time interval to dump clean cache to disk periodically
	TrieCleanNoPrefetch bool          // Whether to disable heuristic state prefetching for followup blocks
	TrieDirtyLimit      int           // Memory limit (MB) at which to start flushing dirty trie nodes to disk
	TrieDirtyDisabled   bool          // Whether to disable trie write caching and GC altogether (archive node)
	TrieTimeLimit       time.Duration // Time limit after which to flush the current in-memory trie to disk
	SnapshotLimit       int           // Memory allowance (MB) to use for caching snapshot entries in memory
	Preimages           bool          // Whether to store preimage of trie key to the disk
	TriesInMemory       uint64        // How many tries keeps in memory
	NoTries             bool          // Insecure settings. Do not have any tries in databases if enabled.

	SnapshotWait bool // Wait for snapshot construction on startup. TODO(karalabe): This is a dirty hack for testing, nuke it
}

// To avoid cycle import
type PeerIDer interface {
	ID() string
}

// defaultCacheConfig are the default caching values if none are specified by the
// user (also used during testing).
var defaultCacheConfig = &CacheConfig{
	TrieCleanLimit: 256,
	TrieDirtyLimit: 256,
	TrieTimeLimit:  5 * time.Minute,
	SnapshotLimit:  256,
	TriesInMemory:  128,
	SnapshotWait:   true,
}

type BlockChainOption func(*BlockChain) (*BlockChain, error)

// BlockChain represents the canonical chain given a database with a genesis
// block. The Blockchain manages chain imports, reverts, chain reorganisations.
//
// Importing blocks in to the block chain happens according to the set of rules
// defined by the two stage Validator. Processing of blocks is done using the
// Processor which processes the included transaction. The validation of the state
// is done in the second part of the Validator. Failing results in aborting of
// the import.
//
// The BlockChain also helps in returning blocks from **any** chain included
// in the database as well as blocks that represents the canonical chain. It's
// important to note that GetBlock can return any block and does not need to be
// included in the canonical one where as GetBlockByNumber always represents the
// canonical chain.
type BlockChain struct {
	chainConfig *params.ChainConfig // Chain & network configuration
	cacheConfig *CacheConfig        // Cache configuration for pruning

	db         ethdb.Database // Low level persistent database to store final content in
	snaps      *snapshot.Tree // Snapshot tree for fast trie leaf access
	triegc     *prque.Prque   // Priority queue mapping block numbers to tries to gc
	gcproc     time.Duration  // Accumulates canonical block processing for trie dumping
	commitLock sync.Mutex     // CommitLock is used to protect above field from being modified concurrently

	// txLookupLimit is the maximum number of blocks from head whose tx indices
	// are reserved:
	//  * 0:   means no limit and regenerate any missing indexes
	//  * N:   means N block limit [HEAD-N+1, HEAD] and delete extra indexes
	//  * nil: disable tx reindexer/deleter, but still index new blocks
	txLookupLimit uint64
	triesInMemory uint64

	hc                  *HeaderChain
	rmLogsFeed          event.Feed
	chainFeed           event.Feed
	chainSideFeed       event.Feed
	chainHeadFeed       event.Feed
	chainBlockFeed      event.Feed
	logsFeed            event.Feed
	blockProcFeed       event.Feed
	finalizedHeaderFeed event.Feed
	scope               event.SubscriptionScope
	genesisBlock        *types.Block

	// This mutex synchronizes chain write operations.
	// Readers don't need to take it, they can just read the database.
	chainmu *syncx.ClosableMutex

	currentBlock          atomic.Value // Current head of the block chain
	currentFastBlock      atomic.Value // Current head of the fast-sync chain (may be above the block chain!)
<<<<<<< HEAD
	highestVerifiedHeader atomic.Value
=======
	currentFinalizedBlock atomic.Value // Current finalized head
>>>>>>> 8c0c0434

	stateCache    state.Database // State database to reuse between imports (contains state cache)
	bodyCache     *lru.Cache     // Cache for the most recent block bodies
	bodyRLPCache  *lru.Cache     // Cache for the most recent block bodies in RLP encoded format
	receiptsCache *lru.Cache     // Cache for the most recent receipts per block
	blockCache    *lru.Cache     // Cache for the most recent entire blocks
	txLookupCache *lru.Cache     // Cache for the most recent transaction lookup data.
	futureBlocks  *lru.Cache     // future blocks are blocks added for later processing
	badBlockCache *lru.Cache     // Cache for the blocks that failed to pass MPT root verification

	// trusted diff layers
	diffLayerCache             *lru.Cache   // Cache for the diffLayers
	diffLayerRLPCache          *lru.Cache   // Cache for the rlp encoded diffLayers
	diffLayerChanCache         *lru.Cache   // Cache for the difflayer channel
	diffQueue                  *prque.Prque // A Priority queue to store recent diff layer
	diffQueueBuffer            chan *types.DiffLayer
	diffLayerFreezerBlockLimit uint64

	// untrusted diff layers
	diffMux               sync.RWMutex
	blockHashToDiffLayers map[common.Hash]map[common.Hash]*types.DiffLayer // map[blockHash] map[DiffHash]Diff
	diffHashToBlockHash   map[common.Hash]common.Hash                      // map[diffHash]blockHash
	diffHashToPeers       map[common.Hash]map[string]struct{}              // map[diffHash]map[pid]
	diffNumToBlockHashes  map[uint64]map[common.Hash]struct{}              // map[number]map[blockHash]
	diffPeersToDiffHashes map[string]map[common.Hash]struct{}              // map[pid]map[diffHash]

	quit          chan struct{}  // blockchain quit channel
	wg            sync.WaitGroup // chain processing wait group for shutting down
	running       int32          // 0 if chain is running, 1 when stopped
	procInterrupt int32          // interrupt signaler for block processing

	engine     consensus.Engine
	prefetcher Prefetcher
	validator  Validator // Block and state validator interface
	processor  Processor // Block transaction processor interface
	forker     *ForkChoice
	vmConfig   vm.Config
	pipeCommit bool

	shouldPreserve  func(*types.Block) bool        // Function used to determine whether should preserve the given block.
	terminateInsert func(common.Hash, uint64) bool // Testing hook used to terminate ancient receipt chain insertion.

	// monitor
	doubleSignMonitor *monitor.DoubleSignMonitor
}

// NewBlockChain returns a fully initialised block chain using information
// available in the database. It initialises the default Ethereum Validator and
// Processor.
func NewBlockChain(db ethdb.Database, cacheConfig *CacheConfig, chainConfig *params.ChainConfig, engine consensus.Engine,
	vmConfig vm.Config, shouldPreserve func(block *types.Header) bool, txLookupLimit *uint64,
	options ...BlockChainOption) (*BlockChain, error) {
	if cacheConfig == nil {
		cacheConfig = defaultCacheConfig
	}
	if cacheConfig.TriesInMemory != 128 {
		log.Warn("TriesInMemory isn't the default value(128), you need specify exact same TriesInMemory when prune data",
			"triesInMemory", cacheConfig.TriesInMemory)
	}
	bodyCache, _ := lru.New(bodyCacheLimit)
	bodyRLPCache, _ := lru.New(bodyCacheLimit)
	receiptsCache, _ := lru.New(receiptsCacheLimit)
	blockCache, _ := lru.New(blockCacheLimit)
	txLookupCache, _ := lru.New(txLookupCacheLimit)
	badBlockCache, _ := lru.New(maxBadBlockLimit)

	futureBlocks, _ := lru.New(maxFutureBlocks)
	diffLayerCache, _ := lru.New(diffLayerCacheLimit)
	diffLayerRLPCache, _ := lru.New(diffLayerRLPCacheLimit)
	diffLayerChanCache, _ := lru.New(diffLayerCacheLimit)

	bc := &BlockChain{
		chainConfig: chainConfig,
		cacheConfig: cacheConfig,
		db:          db,
		triegc:      prque.New(nil),
		stateCache: state.NewDatabaseWithConfigAndCache(db, &trie.Config{
			Cache:     cacheConfig.TrieCleanLimit,
			Journal:   cacheConfig.TrieCleanJournal,
			Preimages: cacheConfig.Preimages,
			NoTries:   cacheConfig.NoTries,
		}),
		triesInMemory:         cacheConfig.TriesInMemory,
		quit:                  make(chan struct{}),
		chainmu:               syncx.NewClosableMutex(),
		bodyCache:             bodyCache,
		bodyRLPCache:          bodyRLPCache,
		receiptsCache:         receiptsCache,
		blockCache:            blockCache,
		badBlockCache:         badBlockCache,
		diffLayerCache:        diffLayerCache,
		diffLayerRLPCache:     diffLayerRLPCache,
		diffLayerChanCache:    diffLayerChanCache,
		txLookupCache:         txLookupCache,
		futureBlocks:          futureBlocks,
		engine:                engine,
		vmConfig:              vmConfig,
		diffQueue:             prque.New(nil),
		diffQueueBuffer:       make(chan *types.DiffLayer),
		blockHashToDiffLayers: make(map[common.Hash]map[common.Hash]*types.DiffLayer),
		diffHashToBlockHash:   make(map[common.Hash]common.Hash),
		diffHashToPeers:       make(map[common.Hash]map[string]struct{}),
		diffNumToBlockHashes:  make(map[uint64]map[common.Hash]struct{}),
		diffPeersToDiffHashes: make(map[string]map[common.Hash]struct{}),
	}

	bc.prefetcher = NewStatePrefetcher(chainConfig, bc, engine)
	bc.forker = NewForkChoice(bc, shouldPreserve)
	bc.validator = NewBlockValidator(chainConfig, bc, engine)
	bc.processor = NewStateProcessor(chainConfig, bc, engine)

	var err error
	bc.hc, err = NewHeaderChain(db, chainConfig, engine, bc.insertStopped)
	if err != nil {
		return nil, err
	}
	bc.genesisBlock = bc.GetBlockByNumber(0)
	if bc.genesisBlock == nil {
		return nil, ErrNoGenesis
	}

	var nilBlock *types.Block
	bc.currentBlock.Store(nilBlock)
	bc.currentFastBlock.Store(nilBlock)
	bc.currentFinalizedBlock.Store(nilBlock)

	var nilHeader *types.Header
	bc.highestVerifiedHeader.Store(nilHeader)

	// Initialize the chain with ancient data if it isn't empty.
	var txIndexBlock uint64

	if bc.empty() {
		rawdb.InitDatabaseFromFreezer(bc.db)
		// If ancient database is not empty, reconstruct all missing
		// indices in the background.
		frozen, _ := bc.db.ItemAmountInAncient()
		if frozen > 0 {
			txIndexBlock, _ = bc.db.Ancients()
		}
	}
	if err := bc.loadLastState(); err != nil {
		return nil, err
	}

	// Make sure the state associated with the block is available
	head := bc.CurrentBlock()
	if _, err := state.New(head.Root(), bc.stateCache, bc.snaps); err != nil {
		// Head state is missing, before the state recovery, find out the
		// disk layer point of snapshot(if it's enabled). Make sure the
		// rewound point is lower than disk layer.
		var diskRoot common.Hash
		if bc.cacheConfig.SnapshotLimit > 0 {
			diskRoot = rawdb.ReadSnapshotRoot(bc.db)
		}
		if diskRoot != (common.Hash{}) {
			log.Warn("Head state missing, repairing", "number", head.Number(), "hash", head.Hash(), "snaproot", diskRoot)

			snapDisk, err := bc.setHeadBeyondRoot(head.NumberU64(), diskRoot, true)
			if err != nil {
				return nil, err
			}
			// Chain rewound, persist old snapshot number to indicate recovery procedure
			if snapDisk != 0 {
				rawdb.WriteSnapshotRecoveryNumber(bc.db, snapDisk)
			}
		} else {
			log.Warn("Head state missing, repairing", "number", head.Number(), "hash", head.Hash())
			if _, err := bc.setHeadBeyondRoot(head.NumberU64(), common.Hash{}, true); err != nil {
				return nil, err
			}
		}
	}

	// Ensure that a previous crash in SetHead doesn't leave extra ancients
	if frozen, err := bc.db.ItemAmountInAncient(); err == nil && frozen > 0 {
		frozen, err = bc.db.Ancients()
		if err != nil {
			return nil, err
		}
		var (
			needRewind bool
			low        uint64
		)
		// The head full block may be rolled back to a very low height due to
		// blockchain repair. If the head full block is even lower than the ancient
		// chain, truncate the ancient store.
		fullBlock := bc.CurrentBlock()
		if fullBlock != nil && fullBlock.Hash() != bc.genesisBlock.Hash() && fullBlock.NumberU64() < frozen-1 {
			needRewind = true
			low = fullBlock.NumberU64()
		}
		// In fast sync, it may happen that ancient data has been written to the
		// ancient store, but the LastFastBlock has not been updated, truncate the
		// extra data here.
		fastBlock := bc.CurrentFastBlock()
		if fastBlock != nil && fastBlock.NumberU64() < frozen-1 {
			needRewind = true
			if fastBlock.NumberU64() < low || low == 0 {
				low = fastBlock.NumberU64()
			}
		}
		if needRewind {
			log.Error("Truncating ancient chain", "from", bc.CurrentHeader().Number.Uint64(), "to", low)
			if err := bc.SetHead(low); err != nil {
				return nil, err
			}
		}
	}
	// The first thing the node will do is reconstruct the verification data for
	// the head block (ethash cache or clique voting snapshot). Might as well do
	// it in advance.
	bc.engine.VerifyHeader(bc, bc.CurrentHeader(), true)

	// Check the current state of the block hashes and make sure that we do not have any of the bad blocks in our chain
	for hash := range BadHashes {
		if header := bc.GetHeaderByHash(hash); header != nil {
			// get the canonical block corresponding to the offending header's number
			headerByNumber := bc.GetHeaderByNumber(header.Number.Uint64())
			// make sure the headerByNumber (if present) is in our current canonical chain
			if headerByNumber != nil && headerByNumber.Hash() == header.Hash() {
				log.Error("Found bad hash, rewinding chain", "number", header.Number, "hash", header.ParentHash)
				if err := bc.SetHead(header.Number.Uint64() - 1); err != nil {
					return nil, err
				}
				log.Error("Chain rewind was successful, resuming normal operation")
			}
		}
	}

	// Load any existing snapshot, regenerating it if loading failed
	if bc.cacheConfig.SnapshotLimit > 0 {
		// If the chain was rewound past the snapshot persistent layer (causing
		// a recovery block number to be persisted to disk), check if we're still
		// in recovery mode and in that case, don't invalidate the snapshot on a
		// head mismatch.
		var recover bool

		head := bc.CurrentBlock()
		if layer := rawdb.ReadSnapshotRecoveryNumber(bc.db); layer != nil && *layer > head.NumberU64() {
			log.Warn("Enabling snapshot recovery", "chainhead", head.NumberU64(), "diskbase", *layer)
			recover = true
		}
		bc.snaps, _ = snapshot.New(bc.db, bc.stateCache.TrieDB(), bc.cacheConfig.SnapshotLimit, int(bc.cacheConfig.TriesInMemory), head.Root(), !bc.cacheConfig.SnapshotWait, true, recover, bc.stateCache.NoTries())
	}
	// write safe point block number
	rawdb.WriteSafePointBlockNumber(bc.db, bc.CurrentBlock().NumberU64())
	// do options before start any routine
	for _, option := range options {
		bc, err = option(bc)
		if err != nil {
			return nil, err
		}
	}
	// Start future block processor.
	bc.wg.Add(1)
	go bc.updateFutureBlocks()

	// Start tx indexer/unindexer.
	if txLookupLimit != nil {
		bc.txLookupLimit = *txLookupLimit

		bc.wg.Add(1)
		go bc.maintainTxIndex(txIndexBlock)
	}

	// If periodic cache journal is required, spin it up.
	if bc.cacheConfig.TrieCleanRejournal > 0 {
		if bc.cacheConfig.TrieCleanRejournal < time.Minute {
			log.Warn("Sanitizing invalid trie cache journal time", "provided", bc.cacheConfig.TrieCleanRejournal, "updated", time.Minute)
			bc.cacheConfig.TrieCleanRejournal = time.Minute
		}
		triedb := bc.stateCache.TrieDB()
		bc.wg.Add(1)
		go func() {
			defer bc.wg.Done()
			triedb.SaveCachePeriodically(bc.cacheConfig.TrieCleanJournal, bc.cacheConfig.TrieCleanRejournal, bc.quit)
		}()
	}
	// Need persist and prune diff layer
	if bc.db.DiffStore() != nil {
		bc.wg.Add(1)
		go bc.trustedDiffLayerLoop()
	}
	bc.wg.Add(1)
	go bc.untrustedDiffLayerPruneLoop()
	if bc.pipeCommit {
		// check current block and rewind invalid one
		bc.wg.Add(1)
		go bc.rewindInvalidHeaderBlockLoop()
	}

	if bc.doubleSignMonitor != nil {
		bc.wg.Add(1)
		go bc.startDoubleSignMonitor()

	}

	return bc, nil
}

// GetVMConfig returns the block chain VM config.
func (bc *BlockChain) GetVMConfig() *vm.Config {
	return &bc.vmConfig
}

func (bc *BlockChain) cacheReceipts(hash common.Hash, receipts types.Receipts) {
	// TODO, This is a hot fix for the block hash of logs is `0x0000000000000000000000000000000000000000000000000000000000000000` for system tx
	// Please check details in https://github.com/binance-chain/bsc/issues/443
	// This is a temporary fix, the official fix should be a hard fork.
	const possibleSystemReceipts = 3 // One slash tx, two reward distribute txs.
	numOfReceipts := len(receipts)
	for i := numOfReceipts - 1; i >= 0 && i >= numOfReceipts-possibleSystemReceipts; i-- {
		for j := 0; j < len(receipts[i].Logs); j++ {
			receipts[i].Logs[j].BlockHash = hash
		}
	}
	bc.receiptsCache.Add(hash, receipts)
}

func (bc *BlockChain) cacheDiffLayer(diffLayer *types.DiffLayer, diffLayerCh chan struct{}) {
	// The difflayer in the system is stored by the map structure,
	// so it will be out of order.
	// It must be sorted first and then cached,
	// otherwise the DiffHash calculated by different nodes will be inconsistent
	sort.SliceStable(diffLayer.Codes, func(i, j int) bool {
		return diffLayer.Codes[i].Hash.Hex() < diffLayer.Codes[j].Hash.Hex()
	})
	sort.SliceStable(diffLayer.Destructs, func(i, j int) bool {
		return diffLayer.Destructs[i].Hex() < (diffLayer.Destructs[j].Hex())
	})
	sort.SliceStable(diffLayer.Accounts, func(i, j int) bool {
		return diffLayer.Accounts[i].Account.Hex() < diffLayer.Accounts[j].Account.Hex()
	})
	sort.SliceStable(diffLayer.Storages, func(i, j int) bool {
		return diffLayer.Storages[i].Account.Hex() < diffLayer.Storages[j].Account.Hex()
	})
	for index := range diffLayer.Storages {
		// Sort keys and vals by key.
		sort.Sort(&diffLayer.Storages[index])
	}

	if bc.diffLayerCache.Len() >= diffLayerCacheLimit {
		bc.diffLayerCache.RemoveOldest()
	}

	bc.diffLayerCache.Add(diffLayer.BlockHash, diffLayer)
	close(diffLayerCh)

	if bc.db.DiffStore() != nil {
		// push to priority queue before persisting
		bc.diffQueueBuffer <- diffLayer
	}
}

func (bc *BlockChain) cacheBlock(hash common.Hash, block *types.Block) {
	bc.blockCache.Add(hash, block)
}

// empty returns an indicator whether the blockchain is empty.
// Note, it's a special case that we connect a non-empty ancient
// database with an empty node, so that we can plugin the ancient
// into node seamlessly.
func (bc *BlockChain) empty() bool {
	genesis := bc.genesisBlock.Hash()
	for _, hash := range []common.Hash{rawdb.ReadHeadBlockHash(bc.db), rawdb.ReadHeadHeaderHash(bc.db), rawdb.ReadHeadFastBlockHash(bc.db)} {
		if hash != genesis {
			return false
		}
	}
	return true
}

// GetJustifiedNumber returns the highest justified blockNumber on the branch including and before `header`.
func (bc *BlockChain) GetJustifiedNumber(header *types.Header) uint64 {
	if p, ok := bc.engine.(consensus.PoSA); ok {
		justifiedBlockNumber, _, err := p.GetJustifiedNumberAndHash(bc, header)
		if err == nil {
			return justifiedBlockNumber
		}
	}
	// return 0 when err!=nil
	// so the input `header` will at a disadvantage during reorg
	return 0
}

// getFinalizedNumber returns the highest finalized number before the specific block.
func (bc *BlockChain) getFinalizedNumber(header *types.Header) uint64 {
	if p, ok := bc.engine.(consensus.PoSA); ok {
		if finalizedHeader := p.GetFinalizedHeader(bc, header); finalizedHeader != nil {
			return finalizedHeader.Number.Uint64()
		}
	}

	return 0
}

// loadLastState loads the last known chain state from the database. This method
// assumes that the chain manager mutex is held.
func (bc *BlockChain) loadLastState() error {
	// Restore the last known head block
	head := rawdb.ReadHeadBlockHash(bc.db)
	if head == (common.Hash{}) {
		// Corrupt or empty database, init from scratch
		log.Warn("Empty database, resetting chain")
		return bc.Reset()
	}
	// Make sure the entire head block is available
	currentBlock := bc.GetBlockByHash(head)
	if currentBlock == nil {
		// Corrupt or empty database, init from scratch
		log.Warn("Head block missing, resetting chain", "hash", head)
		return bc.Reset()
	}

	// Everything seems to be fine, set as the head block
	bc.currentBlock.Store(currentBlock)
	headBlockGauge.Update(int64(currentBlock.NumberU64()))
	justifiedBlockGauge.Update(int64(bc.GetJustifiedNumber(currentBlock.Header())))
	finalizedBlockGauge.Update(int64(bc.getFinalizedNumber(currentBlock.Header())))

	// Restore the last known head header
	currentHeader := currentBlock.Header()
	if head := rawdb.ReadHeadHeaderHash(bc.db); head != (common.Hash{}) {
		if header := bc.GetHeaderByHash(head); header != nil {
			currentHeader = header
		}
	}
	bc.hc.SetCurrentHeader(currentHeader)

	// Restore the last known head fast block
	bc.currentFastBlock.Store(currentBlock)
	headFastBlockGauge.Update(int64(currentBlock.NumberU64()))

	if head := rawdb.ReadHeadFastBlockHash(bc.db); head != (common.Hash{}) {
		if block := bc.GetBlockByHash(head); block != nil {
			bc.currentFastBlock.Store(block)
			headFastBlockGauge.Update(int64(block.NumberU64()))
		}
	}

	// Restore the last known finalized block
	if head := rawdb.ReadFinalizedBlockHash(bc.db); head != (common.Hash{}) {
		if block := bc.GetBlockByHash(head); block != nil {
			bc.currentFinalizedBlock.Store(block)
			headFinalizedBlockGauge.Update(int64(block.NumberU64()))
		}
	}
	// Issue a status log for the user
	currentFastBlock := bc.CurrentFastBlock()
	currentFinalizedBlock := bc.CurrentFinalizedBlock()

	headerTd := bc.GetTd(currentHeader.Hash(), currentHeader.Number.Uint64())
	blockTd := bc.GetTd(currentBlock.Hash(), currentBlock.NumberU64())
	fastTd := bc.GetTd(currentFastBlock.Hash(), currentFastBlock.NumberU64())

	log.Info("Loaded most recent local header", "number", currentHeader.Number, "hash", currentHeader.Hash(), "td", headerTd, "age", common.PrettyAge(time.Unix(int64(currentHeader.Time), 0)))
	log.Info("Loaded most recent local full block", "number", currentBlock.Number(), "hash", currentBlock.Hash(), "td", blockTd, "age", common.PrettyAge(time.Unix(int64(currentBlock.Time()), 0)))
	log.Info("Loaded most recent local fast block", "number", currentFastBlock.Number(), "hash", currentFastBlock.Hash(), "td", fastTd, "age", common.PrettyAge(time.Unix(int64(currentFastBlock.Time()), 0)))

	if currentFinalizedBlock != nil {
		finalTd := bc.GetTd(currentFinalizedBlock.Hash(), currentFinalizedBlock.NumberU64())
		log.Info("Loaded most recent local finalized block", "number", currentFinalizedBlock.Number(), "hash", currentFinalizedBlock.Hash(), "td", finalTd, "age", common.PrettyAge(time.Unix(int64(currentFinalizedBlock.Time()), 0)))
	}
	if pivot := rawdb.ReadLastPivotNumber(bc.db); pivot != nil {
		log.Info("Loaded last fast-sync pivot marker", "number", *pivot)
	}
	return nil
}

// SetHead rewinds the local chain to a new head. Depending on whether the node
// was fast synced or full synced and in which state, the method will try to
// delete minimal data from disk whilst retaining chain consistency.
func (bc *BlockChain) SetHead(head uint64) error {
	if !bc.chainmu.TryLock() {
		return nil
	}
	defer bc.chainmu.Unlock()
	_, err := bc.setHeadBeyondRoot(head, common.Hash{}, false)
	return err
}

<<<<<<< HEAD
func (bc *BlockChain) tryRewindBadBlocks() {
=======
// SetFinalized sets the finalized block.
func (bc *BlockChain) SetFinalized(block *types.Block) {
	bc.currentFinalizedBlock.Store(block)
	rawdb.WriteFinalizedBlockHash(bc.db, block.Hash())
	headFinalizedBlockGauge.Update(int64(block.NumberU64()))
}

// setHeadBeyondRoot rewinds the local chain to a new head with the extra condition
// that the rewind must pass the specified state root. This method is meant to be
// used when rewinding with snapshots enabled to ensure that we go back further than
// persistent disk layer. Depending on whether the node was fast synced or full, and
// in which state, the method will try to delete minimal data from disk whilst
// retaining chain consistency.
//
// The method returns the block number where the requested root cap was found.
func (bc *BlockChain) setHeadBeyondRoot(head uint64, root common.Hash, repair bool) (uint64, error) {
>>>>>>> 8c0c0434
	if !bc.chainmu.TryLock() {
		return
	}
	defer bc.chainmu.Unlock()
	block := bc.CurrentBlock()
	snaps := bc.snaps
	// Verified and Result is false
	if snaps != nil && snaps.Snapshot(block.Root()) != nil &&
		snaps.Snapshot(block.Root()).Verified() && !snaps.Snapshot(block.Root()).WaitAndGetVerifyRes() {
		// Rewind by one block
		log.Warn("current block verified failed, rewind to its parent", "height", block.NumberU64(), "hash", block.Hash())
		bc.futureBlocks.Remove(block.Hash())
		bc.badBlockCache.Add(block.Hash(), time.Now())
		bc.diffLayerCache.Remove(block.Hash())
		bc.diffLayerRLPCache.Remove(block.Hash())
		bc.reportBlock(block, nil, errStateRootVerificationFailed)
		bc.setHeadBeyondRoot(block.NumberU64()-1, common.Hash{}, false)
	}
}

func (bc *BlockChain) setHeadBeyondRoot(head uint64, root common.Hash, repair bool) (uint64, error) {
	// Track the block number of the requested root hash
	var rootNumber uint64 // (no root == always 0)

	// Retrieve the last pivot block to short circuit rollbacks beyond it and the
	// current freezer limit to start nuking id underflown
	pivot := rawdb.ReadLastPivotNumber(bc.db)
	frozen, _ := bc.db.Ancients()

	updateFn := func(db ethdb.KeyValueWriter, header *types.Header) (uint64, bool) {
		// Rewind the blockchain, ensuring we don't end up with a stateless head
		// block. Note, depth equality is permitted to allow using SetHead as a
		// chain reparation mechanism without deleting any data!
		if currentBlock := bc.CurrentBlock(); currentBlock != nil && header.Number.Uint64() <= currentBlock.NumberU64() {
			newHeadBlock := bc.GetBlock(header.Hash(), header.Number.Uint64())
			lastBlockNum := header.Number.Uint64()
			if newHeadBlock == nil {
				log.Error("Gap in the chain, rewinding to genesis", "number", header.Number, "hash", header.Hash())
				newHeadBlock = bc.genesisBlock
			} else {
				// Block exists, keep rewinding until we find one with state,
				// keeping rewinding until we exceed the optional threshold
				// root hash
				beyondRoot := (root == common.Hash{}) // Flag whether we're beyond the requested root (no root, always true)
				enoughBeyondCount := false
				beyondCount := 0
				for {
					beyondCount++
					// If a root threshold was requested but not yet crossed, check
					if root != (common.Hash{}) && !beyondRoot && newHeadBlock.Root() == root {
						beyondRoot, rootNumber = true, newHeadBlock.NumberU64()
					}

					enoughBeyondCount = beyondCount > maxBeyondBlocks

					if _, err := state.New(newHeadBlock.Root(), bc.stateCache, bc.snaps); err != nil {
						log.Trace("Block state missing, rewinding further", "number", newHeadBlock.NumberU64(), "hash", newHeadBlock.Hash())
						if pivot == nil || newHeadBlock.NumberU64() > *pivot {
							parent := bc.GetBlock(newHeadBlock.ParentHash(), newHeadBlock.NumberU64()-1)
							if parent != nil {
								newHeadBlock = parent
								continue
							}
							log.Error("Missing block in the middle, aiming genesis", "number", newHeadBlock.NumberU64()-1, "hash", newHeadBlock.ParentHash())
							newHeadBlock = bc.genesisBlock
						} else {
							log.Trace("Rewind passed pivot, aiming genesis", "number", newHeadBlock.NumberU64(), "hash", newHeadBlock.Hash(), "pivot", *pivot)
							newHeadBlock = bc.genesisBlock
						}
					}
					if beyondRoot || (enoughBeyondCount && root != common.Hash{}) || newHeadBlock.NumberU64() == 0 {
						if enoughBeyondCount && (root != common.Hash{}) && rootNumber == 0 {
							for {
								lastBlockNum++
								block := bc.GetBlockByNumber(lastBlockNum)
								if block == nil {
									break
								}
								if block.Root() == root {
									rootNumber = block.NumberU64()
									break
								}
							}
						}
						if newHeadBlock.NumberU64() == 0 {
							// Recommit the genesis state into disk in case the rewinding destination
							// is genesis block and the relevant state is gone. In the future this
							// rewinding destination can be the earliest block stored in the chain
							// if the historical chain pruning is enabled. In that case the logic
							// needs to be improved here.
							if !bc.HasState(bc.genesisBlock.Root()) {
								if err := CommitGenesisState(bc.db, bc.genesisBlock.Hash()); err != nil {
									log.Crit("Failed to commit genesis state", "err", err)
								}
								log.Debug("Recommitted genesis state to disk")
							}
						}
						log.Debug("Rewound to block with state", "number", newHeadBlock.NumberU64(), "hash", newHeadBlock.Hash())
						break
					}
					log.Debug("Skipping block with threshold state", "number", newHeadBlock.NumberU64(), "hash", newHeadBlock.Hash(), "root", newHeadBlock.Root())
					newHeadBlock = bc.GetBlock(newHeadBlock.ParentHash(), newHeadBlock.NumberU64()-1) // Keep rewinding
				}
			}
			rawdb.WriteHeadBlockHash(db, newHeadBlock.Hash())

			// Degrade the chain markers if they are explicitly reverted.
			// In theory we should update all in-memory markers in the
			// last step, however the direction of SetHead is from high
			// to low, so it's safe to update in-memory markers directly.
			bc.currentBlock.Store(newHeadBlock)
			headBlockGauge.Update(int64(newHeadBlock.NumberU64()))
			justifiedBlockGauge.Update(int64(bc.GetJustifiedNumber(newHeadBlock.Header())))
			finalizedBlockGauge.Update(int64(bc.getFinalizedNumber(newHeadBlock.Header())))
		}
		// Rewind the fast block in a simpleton way to the target head
		if currentFastBlock := bc.CurrentFastBlock(); currentFastBlock != nil && header.Number.Uint64() < currentFastBlock.NumberU64() {
			newHeadFastBlock := bc.GetBlock(header.Hash(), header.Number.Uint64())
			// If either blocks reached nil, reset to the genesis state
			if newHeadFastBlock == nil {
				newHeadFastBlock = bc.genesisBlock
			}
			rawdb.WriteHeadFastBlockHash(db, newHeadFastBlock.Hash())

			// Degrade the chain markers if they are explicitly reverted.
			// In theory we should update all in-memory markers in the
			// last step, however the direction of SetHead is from high
			// to low, so it's safe the update in-memory markers directly.
			bc.currentFastBlock.Store(newHeadFastBlock)
			headFastBlockGauge.Update(int64(newHeadFastBlock.NumberU64()))
		}
		head := bc.CurrentBlock().NumberU64()

		// If setHead underflown the freezer threshold and the block processing
		// intent afterwards is full block importing, delete the chain segment
		// between the stateful-block and the sethead target.
		var wipe bool
		if head+1 < frozen {
			wipe = pivot == nil || head >= *pivot
		}
		return head, wipe // Only force wipe if full synced
	}
	// Rewind the header chain, deleting all block bodies until then
	delFn := func(db ethdb.KeyValueWriter, hash common.Hash, num uint64) {
		// Ignore the error here since light client won't hit this path
		frozen, _ := bc.db.Ancients()
		if num+1 <= frozen {
			// Truncate all relative data(header, total difficulty, body, receipt
			// and canonical hash) from ancient store.
			if err := bc.db.TruncateHead(num); err != nil {
				log.Crit("Failed to truncate ancient data", "number", num, "err", err)
			}
			// Remove the hash <-> number mapping from the active store.
			rawdb.DeleteHeaderNumber(db, hash)
		} else {
			// Remove relative body and receipts from the active store.
			// The header, total difficulty and canonical hash will be
			// removed in the hc.SetHead function.
			rawdb.DeleteBody(db, hash, num)
			rawdb.DeleteReceipts(db, hash, num)
		}
		// Todo(rjl493456442) txlookup, bloombits, etc
	}
	// If SetHead was only called as a chain reparation method, try to skip
	// touching the header chain altogether, unless the freezer is broken
	if repair {
		if target, force := updateFn(bc.db, bc.CurrentBlock().Header()); force {
			bc.hc.SetHead(target, updateFn, delFn)
		}
	} else {
		// Rewind the chain to the requested head and keep going backwards until a
		// block with a state is found or fast sync pivot is passed
		log.Warn("Rewinding blockchain", "target", head)
		bc.hc.SetHead(head, updateFn, delFn)
	}
	// Clear out any stale content from the caches
	bc.bodyCache.Purge()
	bc.bodyRLPCache.Purge()
	bc.receiptsCache.Purge()
	bc.blockCache.Purge()
	bc.txLookupCache.Purge()
	bc.futureBlocks.Purge()

	return rootNumber, bc.loadLastState()
}

// SnapSyncCommitHead sets the current head block to the one defined by the hash
// irrelevant what the chain contents were prior.
func (bc *BlockChain) SnapSyncCommitHead(hash common.Hash) error {
	// Make sure that both the block as well at its state trie exists
	block := bc.GetBlockByHash(hash)
	if block == nil {
		return fmt.Errorf("non existent block [%x..]", hash[:4])
	}
	if _, err := trie.NewSecure(block.Root(), bc.stateCache.TrieDB()); err != nil {
		return err
	}

	// If all checks out, manually set the head block.
	if !bc.chainmu.TryLock() {
		return errChainStopped
	}
	bc.currentBlock.Store(block)
	headBlockGauge.Update(int64(block.NumberU64()))
	justifiedBlockGauge.Update(int64(bc.GetJustifiedNumber(block.Header())))
	finalizedBlockGauge.Update(int64(bc.getFinalizedNumber(block.Header())))
	bc.chainmu.Unlock()

	// Destroy any existing state snapshot and regenerate it in the background,
	// also resuming the normal maintenance of any previously paused snapshot.
	if bc.snaps != nil {
		bc.snaps.Rebuild(block.Root())
	}
	log.Info("Committed new head block", "number", block.Number(), "hash", hash)
	return nil
}

// StateAtWithSharedPool returns a new mutable state based on a particular point in time with sharedStorage
func (bc *BlockChain) StateAtWithSharedPool(root common.Hash) (*state.StateDB, error) {
	return state.NewWithSharedPool(root, bc.stateCache, bc.snaps)
}

// Reset purges the entire blockchain, restoring it to its genesis state.
func (bc *BlockChain) Reset() error {
	return bc.ResetWithGenesisBlock(bc.genesisBlock)
}

// ResetWithGenesisBlock purges the entire blockchain, restoring it to the
// specified genesis state.
func (bc *BlockChain) ResetWithGenesisBlock(genesis *types.Block) error {
	// Dump the entire block chain and purge the caches
	if err := bc.SetHead(0); err != nil {
		return err
	}
	if !bc.chainmu.TryLock() {
		return errChainStopped
	}
	defer bc.chainmu.Unlock()

	// Prepare the genesis block and reinitialise the chain
	batch := bc.db.NewBatch()
	rawdb.WriteTd(batch, genesis.Hash(), genesis.NumberU64(), genesis.Difficulty())
	rawdb.WriteBlock(batch, genesis)
	if err := batch.Write(); err != nil {
		log.Crit("Failed to write genesis block", "err", err)
	}
	bc.writeHeadBlock(genesis)

	// Last update all in-memory chain markers
	bc.genesisBlock = genesis
	bc.currentBlock.Store(bc.genesisBlock)
	headBlockGauge.Update(int64(bc.genesisBlock.NumberU64()))
	justifiedBlockGauge.Update(int64(bc.genesisBlock.NumberU64()))
	finalizedBlockGauge.Update(int64(bc.genesisBlock.NumberU64()))
	bc.hc.SetGenesis(bc.genesisBlock.Header())
	bc.hc.SetCurrentHeader(bc.genesisBlock.Header())
	bc.currentFastBlock.Store(bc.genesisBlock)
	headFastBlockGauge.Update(int64(bc.genesisBlock.NumberU64()))
	return nil
}

// Export writes the active chain to the given writer.
func (bc *BlockChain) Export(w io.Writer) error {
	return bc.ExportN(w, uint64(0), bc.CurrentBlock().NumberU64())
}

// ExportN writes a subset of the active chain to the given writer.
func (bc *BlockChain) ExportN(w io.Writer, first uint64, last uint64) error {
	if first > last {
		return fmt.Errorf("export failed: first (%d) is greater than last (%d)", first, last)
	}
	log.Info("Exporting batch of blocks", "count", last-first+1)

	var (
		parentHash common.Hash
		start      = time.Now()
		reported   = time.Now()
	)
	for nr := first; nr <= last; nr++ {
		block := bc.GetBlockByNumber(nr)
		if block == nil {
			return fmt.Errorf("export failed on #%d: not found", nr)
		}
		if nr > first && block.ParentHash() != parentHash {
			return fmt.Errorf("export failed: chain reorg during export")
		}
		parentHash = block.Hash()
		if err := block.EncodeRLP(w); err != nil {
			return err
		}
		if time.Since(reported) >= statsReportLimit {
			log.Info("Exporting blocks", "exported", block.NumberU64()-first, "elapsed", common.PrettyDuration(time.Since(start)))
			reported = time.Now()
		}
	}
	return nil
}

// writeHeadBlock injects a new head block into the current block chain. This method
// assumes that the block is indeed a true head. It will also reset the head
// header and the head fast sync block to this very same block if they are older
// or if they are on a different side chain.
//
// Note, this function assumes that the `mu` mutex is held!
func (bc *BlockChain) writeHeadBlock(block *types.Block) {
	// Add the block to the canonical chain number scheme and mark as the head
	batch := bc.db.NewBatch()
	rawdb.WriteHeadHeaderHash(batch, block.Hash())
	rawdb.WriteHeadFastBlockHash(batch, block.Hash())
	rawdb.WriteCanonicalHash(batch, block.Hash(), block.NumberU64())
	rawdb.WriteTxLookupEntriesByBlock(batch, block)
	rawdb.WriteHeadBlockHash(batch, block.Hash())

	// Flush the whole batch into the disk, exit the node if failed
	if err := batch.Write(); err != nil {
		log.Crit("Failed to update chain indexes and markers", "err", err)
	}
	// Update all in-memory chain markers in the last step
	bc.hc.SetCurrentHeader(block.Header())

	bc.currentFastBlock.Store(block)
	headFastBlockGauge.Update(int64(block.NumberU64()))

	bc.currentBlock.Store(block)
	headBlockGauge.Update(int64(block.NumberU64()))
	justifiedBlockGauge.Update(int64(bc.GetJustifiedNumber(block.Header())))
	finalizedBlockGauge.Update(int64(bc.getFinalizedNumber(block.Header())))
}

// GetDiffLayerRLP retrieves a diff layer in RLP encoding from the cache or database by blockHash
func (bc *BlockChain) GetDiffLayerRLP(blockHash common.Hash) rlp.RawValue {
	// Short circuit if the diffLayer's already in the cache, retrieve otherwise
	if cached, ok := bc.diffLayerRLPCache.Get(blockHash); ok {
		return cached.(rlp.RawValue)
	}
	if cached, ok := bc.diffLayerCache.Get(blockHash); ok {
		diff := cached.(*types.DiffLayer)
		bz, err := rlp.EncodeToBytes(diff)
		if err != nil {
			return nil
		}
		bc.diffLayerRLPCache.Add(blockHash, rlp.RawValue(bz))
		return bz
	}

	// fallback to untrusted sources.
	diff := bc.GetUnTrustedDiffLayer(blockHash, "")
	if diff != nil {
		bz, err := rlp.EncodeToBytes(diff)
		if err != nil {
			return nil
		}
		// No need to cache untrusted data
		return bz
	}

	// fallback to disk
	diffStore := bc.db.DiffStore()
	if diffStore == nil {
		return nil
	}
	rawData := rawdb.ReadDiffLayerRLP(diffStore, blockHash)
	if len(rawData) != 0 {
		bc.diffLayerRLPCache.Add(blockHash, rawData)
	}
	return rawData
}

func (bc *BlockChain) GetDiffAccounts(blockHash common.Hash) ([]common.Address, error) {
	var (
		accounts  []common.Address
		diffLayer *types.DiffLayer
	)

	header := bc.GetHeaderByHash(blockHash)
	if header == nil {
		return nil, fmt.Errorf("no block found")
	}

	if cached, ok := bc.diffLayerCache.Get(blockHash); ok {
		diffLayer = cached.(*types.DiffLayer)
	} else if diffStore := bc.db.DiffStore(); diffStore != nil {
		diffLayer = rawdb.ReadDiffLayer(diffStore, blockHash)
	}

	if diffLayer == nil {
		if header.TxHash != types.EmptyRootHash {
			return nil, ErrDiffLayerNotFound
		}

		return nil, nil
	}

	for _, diffAccounts := range diffLayer.Accounts {
		accounts = append(accounts, diffAccounts.Account)
	}

	if header.TxHash != types.EmptyRootHash && len(accounts) == 0 {
		return nil, fmt.Errorf("no diff account in block, maybe bad diff layer")
	}

	return accounts, nil
}

// Stop stops the blockchain service. If any imports are currently in progress
// it will abort them using the procInterrupt.
func (bc *BlockChain) Stop() {
	if !atomic.CompareAndSwapInt32(&bc.running, 0, 1) {
		return
	}

	// Unsubscribe all subscriptions registered from blockchain.
	bc.scope.Close()

	// Signal shutdown to all goroutines.
	close(bc.quit)
	bc.StopInsert()

	// Now wait for all chain modifications to end and persistent goroutines to exit.
	//
	// Note: Close waits for the mutex to become available, i.e. any running chain
	// modification will have exited when Close returns. Since we also called StopInsert,
	// the mutex should become available quickly. It cannot be taken again after Close has
	// returned.
	bc.chainmu.Close()
	bc.wg.Wait()

	// Ensure that the entirety of the state snapshot is journalled to disk.
	var snapBase common.Hash
	if bc.snaps != nil {
		var err error
		if snapBase, err = bc.snaps.Journal(bc.CurrentBlock().Root()); err != nil {
			log.Error("Failed to journal state snapshot", "err", err)
		}
	}

	// Ensure the state of a recent block is also stored to disk before exiting.
	// We're writing three different states to catch different restart scenarios:
	//  - HEAD:     So we don't need to reprocess any blocks in the general case
	//  - HEAD-1:   So we don't do large reorgs if our HEAD becomes an uncle
	//  - HEAD-127: So we have a hard limit on the number of blocks reexecuted
	if !bc.cacheConfig.TrieDirtyDisabled {
		triedb := bc.stateCache.TrieDB()

		for _, offset := range []uint64{0, 1, bc.triesInMemory - 1} {
			if number := bc.CurrentBlock().NumberU64(); number > offset {
				recent := bc.GetBlockByNumber(number - offset)

				log.Info("Writing cached state to disk", "block", recent.Number(), "hash", recent.Hash(), "root", recent.Root())
				if err := triedb.Commit(recent.Root(), true, nil); err != nil {
					log.Error("Failed to commit recent state trie", "err", err)
				} else {
					rawdb.WriteSafePointBlockNumber(bc.db, recent.NumberU64())
				}
			}
		}
		if snapBase != (common.Hash{}) {
			log.Info("Writing snapshot state to disk", "root", snapBase)
			if err := triedb.Commit(snapBase, true, nil); err != nil {
				log.Error("Failed to commit recent state trie", "err", err)
			} else {
				rawdb.WriteSafePointBlockNumber(bc.db, bc.CurrentBlock().NumberU64())
			}
		}
		for !bc.triegc.Empty() {
			go triedb.Dereference(bc.triegc.PopItem().(common.Hash))
		}
		if size, _ := triedb.Size(); size != 0 {
			log.Error("Dangling trie nodes after full cleanup")
		}
	}
	// Ensure all live cached entries be saved into disk, so that we can skip
	// cache warmup when node restarts.
	if bc.cacheConfig.TrieCleanJournal != "" {
		triedb := bc.stateCache.TrieDB()
		triedb.SaveCache(bc.cacheConfig.TrieCleanJournal)
	}
	log.Info("Blockchain stopped")
}

// StopInsert interrupts all insertion methods, causing them to return
// errInsertionInterrupted as soon as possible. Insertion is permanently disabled after
// calling this method.
func (bc *BlockChain) StopInsert() {
	atomic.StoreInt32(&bc.procInterrupt, 1)
}

// insertStopped returns true after StopInsert has been called.
func (bc *BlockChain) insertStopped() bool {
	return atomic.LoadInt32(&bc.procInterrupt) == 1
}

func (bc *BlockChain) procFutureBlocks() {
	blocks := make([]*types.Block, 0, bc.futureBlocks.Len())
	for _, hash := range bc.futureBlocks.Keys() {
		if block, exist := bc.futureBlocks.Peek(hash); exist {
			blocks = append(blocks, block.(*types.Block))
		}
	}
	if len(blocks) > 0 {
		sort.Slice(blocks, func(i, j int) bool {
			return blocks[i].NumberU64() < blocks[j].NumberU64()
		})
		// Insert one by one as chain insertion needs contiguous ancestry between blocks
		for i := range blocks {
			bc.InsertChain(blocks[i : i+1])
		}
	}
}

// WriteStatus status of write
type WriteStatus byte

const (
	NonStatTy WriteStatus = iota
	CanonStatTy
	SideStatTy
)

// InsertReceiptChain attempts to complete an already existing header chain with
// transaction and receipt data.
func (bc *BlockChain) InsertReceiptChain(blockChain types.Blocks, receiptChain []types.Receipts, ancientLimit uint64) (int, error) {
	// We don't require the chainMu here since we want to maximize the
	// concurrency of header insertion and receipt insertion.
	bc.wg.Add(1)
	defer bc.wg.Done()

	var (
		ancientBlocks, liveBlocks     types.Blocks
		ancientReceipts, liveReceipts []types.Receipts
	)
	// Do a sanity check that the provided chain is actually ordered and linked
	for i := 0; i < len(blockChain); i++ {
		if i != 0 {
			if blockChain[i].NumberU64() != blockChain[i-1].NumberU64()+1 || blockChain[i].ParentHash() != blockChain[i-1].Hash() {
				log.Error("Non contiguous receipt insert", "number", blockChain[i].Number(), "hash", blockChain[i].Hash(), "parent", blockChain[i].ParentHash(),
					"prevnumber", blockChain[i-1].Number(), "prevhash", blockChain[i-1].Hash())
				return 0, fmt.Errorf("non contiguous insert: item %d is #%d [%x..], item %d is #%d [%x..] (parent [%x..])", i-1, blockChain[i-1].NumberU64(),
					blockChain[i-1].Hash().Bytes()[:4], i, blockChain[i].NumberU64(), blockChain[i].Hash().Bytes()[:4], blockChain[i].ParentHash().Bytes()[:4])
			}
		}
		if blockChain[i].NumberU64() <= ancientLimit {
			ancientBlocks, ancientReceipts = append(ancientBlocks, blockChain[i]), append(ancientReceipts, receiptChain[i])
		} else {
			liveBlocks, liveReceipts = append(liveBlocks, blockChain[i]), append(liveReceipts, receiptChain[i])
		}
	}

	var (
		stats = struct{ processed, ignored int32 }{}
		start = time.Now()
		size  = int64(0)
	)

	// updateHead updates the head fast sync block if the inserted blocks are better
	// and returns an indicator whether the inserted blocks are canonical.
	updateHead := func(head *types.Block) bool {
		if !bc.chainmu.TryLock() {
			return false
		}
		defer bc.chainmu.Unlock()

		// Rewind may have occurred, skip in that case.
		if bc.CurrentHeader().Number.Cmp(head.Number()) >= 0 {
			reorg, err := bc.forker.ReorgNeededWithFastFinality(bc.CurrentFastBlock().Header(), head.Header())
			if err != nil {
				log.Warn("Reorg failed", "err", err)
				return false
			} else if !reorg {
				return false
			}
			rawdb.WriteHeadFastBlockHash(bc.db, head.Hash())
			bc.currentFastBlock.Store(head)
			headFastBlockGauge.Update(int64(head.NumberU64()))
			return true
		}
		return false
	}

	// writeAncient writes blockchain and corresponding receipt chain into ancient store.
	//
	// this function only accepts canonical chain data. All side chain will be reverted
	// eventually.
	writeAncient := func(blockChain types.Blocks, receiptChain []types.Receipts) (int, error) {
		first := blockChain[0]
		last := blockChain[len(blockChain)-1]

		// Ensure genesis is in ancients.
		if first.NumberU64() == 1 {
			if frozen, _ := bc.db.Ancients(); frozen == 0 {
				b := bc.genesisBlock
				td := bc.genesisBlock.Difficulty()
				writeSize, err := rawdb.WriteAncientBlocks(bc.db, []*types.Block{b}, []types.Receipts{nil}, td)
				size += writeSize
				if err != nil {
					log.Error("Error writing genesis to ancients", "err", err)
					return 0, err
				}
				log.Info("Wrote genesis to ancients")
			}
		}
		// Before writing the blocks to the ancients, we need to ensure that
		// they correspond to the what the headerchain 'expects'.
		// We only check the last block/header, since it's a contiguous chain.
		if !bc.HasHeader(last.Hash(), last.NumberU64()) {
			return 0, fmt.Errorf("containing header #%d [%x..] unknown", last.Number(), last.Hash().Bytes()[:4])
		}

		// Write all chain data to ancients.
		td := bc.GetTd(first.Hash(), first.NumberU64())
		writeSize, err := rawdb.WriteAncientBlocks(bc.db, blockChain, receiptChain, td)
		size += writeSize
		if err != nil {
			log.Error("Error importing chain data to ancients", "err", err)
			return 0, err
		}

		// Write tx indices if any condition is satisfied:
		// * If user requires to reserve all tx indices(txlookuplimit=0)
		// * If all ancient tx indices are required to be reserved(txlookuplimit is even higher than ancientlimit)
		// * If block number is large enough to be regarded as a recent block
		// It means blocks below the ancientLimit-txlookupLimit won't be indexed.
		//
		// But if the `TxIndexTail` is not nil, e.g. Geth is initialized with
		// an external ancient database, during the setup, blockchain will start
		// a background routine to re-indexed all indices in [ancients - txlookupLimit, ancients)
		// range. In this case, all tx indices of newly imported blocks should be
		// generated.
		var batch = bc.db.NewBatch()
		for i, block := range blockChain {
			if bc.txLookupLimit == 0 || ancientLimit <= bc.txLookupLimit || block.NumberU64() >= ancientLimit-bc.txLookupLimit {
				rawdb.WriteTxLookupEntriesByBlock(batch, block)
			} else if rawdb.ReadTxIndexTail(bc.db) != nil {
				rawdb.WriteTxLookupEntriesByBlock(batch, block)
			}
			stats.processed++

			if batch.ValueSize() > ethdb.IdealBatchSize || i == len(blockChain)-1 {
				size += int64(batch.ValueSize())
				if err = batch.Write(); err != nil {
					fastBlock := bc.CurrentFastBlock().NumberU64()
					if err := bc.db.TruncateHead(fastBlock + 1); err != nil {
						log.Error("Can't truncate ancient store after failed insert", "err", err)
					}
					return 0, err
				}
				batch.Reset()
			}
		}

		// Sync the ancient store explicitly to ensure all data has been flushed to disk.
		if err := bc.db.Sync(); err != nil {
			return 0, err
		}
		// Update the current fast block because all block data is now present in DB.
		previousFastBlock := bc.CurrentFastBlock().NumberU64()
		if !updateHead(blockChain[len(blockChain)-1]) {
			// We end up here if the header chain has reorg'ed, and the blocks/receipts
			// don't match the canonical chain.
			if err := bc.db.TruncateHead(previousFastBlock + 1); err != nil {
				log.Error("Can't truncate ancient store after failed insert", "err", err)
			}
			return 0, errSideChainReceipts
		}

		// Delete block data from the main database.
		batch.Reset()
		canonHashes := make(map[common.Hash]struct{})
		for _, block := range blockChain {
			canonHashes[block.Hash()] = struct{}{}
			if block.NumberU64() == 0 {
				continue
			}
			rawdb.DeleteCanonicalHash(batch, block.NumberU64())
			rawdb.DeleteBlockWithoutNumber(batch, block.Hash(), block.NumberU64())
		}
		// Delete side chain hash-to-number mappings.
		for _, nh := range rawdb.ReadAllHashesInRange(bc.db, first.NumberU64(), last.NumberU64()) {
			if _, canon := canonHashes[nh.Hash]; !canon {
				rawdb.DeleteHeader(batch, nh.Hash, nh.Number)
			}
		}
		if err := batch.Write(); err != nil {
			return 0, err
		}
		return 0, nil
	}

	// writeLive writes blockchain and corresponding receipt chain into active store.
	writeLive := func(blockChain types.Blocks, receiptChain []types.Receipts) (int, error) {
		skipPresenceCheck := false
		batch := bc.db.NewBatch()
		for i, block := range blockChain {
			// Short circuit insertion if shutting down or processing failed
			if bc.insertStopped() {
				return 0, errInsertionInterrupted
			}
			// Short circuit if the owner header is unknown
			if !bc.HasHeader(block.Hash(), block.NumberU64()) {
				return i, fmt.Errorf("containing header #%d [%x..] unknown", block.Number(), block.Hash().Bytes()[:4])
			}
			if !skipPresenceCheck {
				// Ignore if the entire data is already known
				if bc.HasBlock(block.Hash(), block.NumberU64()) {
					stats.ignored++
					continue
				} else {
					// If block N is not present, neither are the later blocks.
					// This should be true, but if we are mistaken, the shortcut
					// here will only cause overwriting of some existing data
					skipPresenceCheck = true
				}
			}
			// Write all the data out into the database
			rawdb.WriteBody(batch, block.Hash(), block.NumberU64(), block.Body())
			rawdb.WriteReceipts(batch, block.Hash(), block.NumberU64(), receiptChain[i])
			rawdb.WriteTxLookupEntriesByBlock(batch, block) // Always write tx indices for live blocks, we assume they are needed

			// Write everything belongs to the blocks into the database. So that
			// we can ensure all components of body is completed(body, receipts,
			// tx indexes)
			if batch.ValueSize() >= ethdb.IdealBatchSize {
				if err := batch.Write(); err != nil {
					return 0, err
				}
				size += int64(batch.ValueSize())
				batch.Reset()
			}
			stats.processed++
		}
		// Write everything belongs to the blocks into the database. So that
		// we can ensure all components of body is completed(body, receipts,
		// tx indexes)
		if batch.ValueSize() > 0 {
			size += int64(batch.ValueSize())
			if err := batch.Write(); err != nil {
				return 0, err
			}
		}
		updateHead(blockChain[len(blockChain)-1])
		return 0, nil
	}

	// Write downloaded chain data and corresponding receipt chain data
	if len(ancientBlocks) > 0 {
		if n, err := writeAncient(ancientBlocks, ancientReceipts); err != nil {
			if err == errInsertionInterrupted {
				return 0, nil
			}
			return n, err
		}
	}
	// Write the tx index tail (block number from where we index) before write any live blocks
	if len(liveBlocks) > 0 && liveBlocks[0].NumberU64() == ancientLimit+1 {
		// The tx index tail can only be one of the following two options:
		// * 0: all ancient blocks have been indexed
		// * ancient-limit: the indices of blocks before ancient-limit are ignored
		if tail := rawdb.ReadTxIndexTail(bc.db); tail == nil {
			if bc.txLookupLimit == 0 || ancientLimit <= bc.txLookupLimit {
				rawdb.WriteTxIndexTail(bc.db, 0)
			} else {
				rawdb.WriteTxIndexTail(bc.db, ancientLimit-bc.txLookupLimit)
			}
		}
	}
	if len(liveBlocks) > 0 {
		if n, err := writeLive(liveBlocks, liveReceipts); err != nil {
			if err == errInsertionInterrupted {
				return 0, nil
			}
			return n, err
		}
	}

	head := blockChain[len(blockChain)-1]
	context := []interface{}{
		"count", stats.processed, "elapsed", common.PrettyDuration(time.Since(start)),
		"number", head.Number(), "hash", head.Hash(), "age", common.PrettyAge(time.Unix(int64(head.Time()), 0)),
		"size", common.StorageSize(size),
	}
	if stats.ignored > 0 {
		context = append(context, []interface{}{"ignored", stats.ignored}...)
	}
	log.Info("Imported new block receipts", context...)

	return 0, nil
}

var lastWrite uint64

// writeBlockWithoutState writes only the block and its metadata to the database,
// but does not write any state. This is used to construct competing side forks
// up to the point where they exceed the canonical total difficulty.
func (bc *BlockChain) writeBlockWithoutState(block *types.Block, td *big.Int) (err error) {
	if bc.insertStopped() {
		return errInsertionInterrupted
	}

	batch := bc.db.NewBatch()
	rawdb.WriteTd(batch, block.Hash(), block.NumberU64(), td)
	rawdb.WriteBlock(batch, block)
	if err := batch.Write(); err != nil {
		log.Crit("Failed to write block into disk", "err", err)
	}
	return nil
}

// writeKnownBlock updates the head block flag with a known block
// and introduces chain reorg if necessary.
func (bc *BlockChain) writeKnownBlock(block *types.Block) error {
	current := bc.CurrentBlock()
	if block.ParentHash() != current.Hash() {
		if err := bc.reorg(current, block); err != nil {
			return err
		}
	}
	bc.writeHeadBlock(block)
	return nil
}

// writeBlockWithState writes block, metadata and corresponding state data to the
// database.
func (bc *BlockChain) writeBlockWithState(block *types.Block, receipts []*types.Receipt, logs []*types.Log, state *state.StateDB) error {
	// Calculate the total difficulty of the block
	ptd := bc.GetTd(block.ParentHash(), block.NumberU64()-1)
	if ptd == nil {
		state.StopPrefetcher()
		return consensus.ErrUnknownAncestor
	}
	// Make sure no inconsistent state is leaked during insertion
	externTd := new(big.Int).Add(block.Difficulty(), ptd)

	// Irrelevant of the canonical status, write the block itself to the database.
	//
	// Note all the components of block(td, hash->number map, header, body, receipts)
	// should be written atomically. BlockBatch is used for containing all components.
	wg := sync.WaitGroup{}
	wg.Add(1)
	go func() {
		blockBatch := bc.db.NewBatch()
		rawdb.WriteTd(blockBatch, block.Hash(), block.NumberU64(), externTd)
		rawdb.WriteBlock(blockBatch, block)
		rawdb.WriteReceipts(blockBatch, block.Hash(), block.NumberU64(), receipts)
		rawdb.WritePreimages(blockBatch, state.Preimages())
		if err := blockBatch.Write(); err != nil {
			log.Crit("Failed to write block into disk", "err", err)
		}
		wg.Done()
	}()

	tryCommitTrieDB := func() error {
		bc.commitLock.Lock()
		defer bc.commitLock.Unlock()

		triedb := bc.stateCache.TrieDB()
		// If we're running an archive node, always flush
		if bc.cacheConfig.TrieDirtyDisabled {
			err := triedb.Commit(block.Root(), false, nil)
			if err != nil {
				return err
			}
		} else {
			// Full but not archive node, do proper garbage collection
			triedb.Reference(block.Root(), common.Hash{}) // metadata reference to keep trie alive
			bc.triegc.Push(block.Root(), -int64(block.NumberU64()))

			if current := block.NumberU64(); current > bc.triesInMemory {
				// If we exceeded our memory allowance, flush matured singleton nodes to disk
				var (
					nodes, imgs = triedb.Size()
					limit       = common.StorageSize(bc.cacheConfig.TrieDirtyLimit) * 1024 * 1024
				)
				if nodes > limit || imgs > 4*1024*1024 {
					triedb.Cap(limit - ethdb.IdealBatchSize)
				}
				// Find the next state trie we need to commit
				chosen := current - bc.triesInMemory

				// If we exceeded out time allowance, flush an entire trie to disk
				if bc.gcproc > bc.cacheConfig.TrieTimeLimit {
					canWrite := true
					if posa, ok := bc.engine.(consensus.PoSA); ok {
						if !posa.EnoughDistance(bc, block.Header()) {
							canWrite = false
						}
					}
					if canWrite {
						// If the header is missing (canonical chain behind), we're reorging a low
						// diff sidechain. Suspend committing until this operation is completed.
						header := bc.GetHeaderByNumber(chosen)
						if header == nil {
							log.Warn("Reorg in progress, trie commit postponed", "number", chosen)
						} else {
							// If we're exceeding limits but haven't reached a large enough memory gap,
							// warn the user that the system is becoming unstable.
							if chosen < lastWrite+bc.triesInMemory && bc.gcproc >= 2*bc.cacheConfig.TrieTimeLimit {
								log.Info("State in memory for too long, committing", "time", bc.gcproc, "allowance", bc.cacheConfig.TrieTimeLimit, "optimum", float64(chosen-lastWrite)/float64(bc.triesInMemory))
							}
							// Flush an entire trie and restart the counters
							triedb.Commit(header.Root, true, nil)
							rawdb.WriteSafePointBlockNumber(bc.db, chosen)
							lastWrite = chosen
							bc.gcproc = 0
						}
					}
				}
				// Garbage collect anything below our required write retention
				wg2 := sync.WaitGroup{}
				for !bc.triegc.Empty() {
					root, number := bc.triegc.Pop()
					if uint64(-number) > chosen {
						bc.triegc.Push(root, number)
						break
					}
					wg2.Add(1)
					go func() {
						triedb.Dereference(root.(common.Hash))
						wg2.Done()
					}()
				}
				wg2.Wait()
			}
		}
		return nil
	}
	// Commit all cached state changes into underlying memory database.
	_, diffLayer, err := state.Commit(bc.tryRewindBadBlocks, tryCommitTrieDB)
	if err != nil {
		return err
	}

	// Ensure no empty block body
	if diffLayer != nil && block.Header().TxHash != types.EmptyRootHash {
		// Filling necessary field
		diffLayer.Receipts = receipts
		diffLayer.BlockHash = block.Hash()
		diffLayer.Number = block.NumberU64()

		diffLayerCh := make(chan struct{})
		if bc.diffLayerChanCache.Len() >= diffLayerCacheLimit {
			bc.diffLayerChanCache.RemoveOldest()
		}
		bc.diffLayerChanCache.Add(diffLayer.BlockHash, diffLayerCh)

		go bc.cacheDiffLayer(diffLayer, diffLayerCh)
	}
	wg.Wait()
	return nil
}

// WriteBlockAndSetHead writes the given block and all associated state to the database,
// and applies the block as the new chain head.
func (bc *BlockChain) WriteBlockAndSetHead(block *types.Block, receipts []*types.Receipt, logs []*types.Log, state *state.StateDB, emitHeadEvent bool) (status WriteStatus, err error) {
	if !bc.chainmu.TryLock() {
		return NonStatTy, errChainStopped
	}
	defer bc.chainmu.Unlock()

	return bc.writeBlockAndSetHead(block, receipts, logs, state, emitHeadEvent)
}

// writeBlockAndSetHead is the internal implementation of WriteBlockAndSetHead.
// This function expects the chain mutex to be held.
func (bc *BlockChain) writeBlockAndSetHead(block *types.Block, receipts []*types.Receipt, logs []*types.Log, state *state.StateDB, emitHeadEvent bool) (status WriteStatus, err error) {
	if err := bc.writeBlockWithState(block, receipts, logs, state); err != nil {
		return NonStatTy, err
	}
	currentBlock := bc.CurrentBlock()
	reorg, err := bc.forker.ReorgNeededWithFastFinality(currentBlock.Header(), block.Header())
	if err != nil {
		return NonStatTy, err
	}
	if reorg {
		// Reorganise the chain if the parent is not the head block
		if block.ParentHash() != currentBlock.Hash() {
			if err := bc.reorg(currentBlock, block); err != nil {
				return NonStatTy, err
			}
		}
		status = CanonStatTy
	} else {
		status = SideStatTy
	}
	// Set new head.
	if status == CanonStatTy {
		bc.writeHeadBlock(block)
	}
	bc.futureBlocks.Remove(block.Hash())

	if status == CanonStatTy {
		bc.chainFeed.Send(ChainEvent{Block: block, Hash: block.Hash(), Logs: logs})
		if len(logs) > 0 {
			bc.logsFeed.Send(logs)
		}
		// In theory we should fire a ChainHeadEvent when we inject
		// a canonical block, but sometimes we can insert a batch of
		// canonicial blocks. Avoid firing too many ChainHeadEvents,
		// we will fire an accumulated ChainHeadEvent and disable fire
		// event here.
		if emitHeadEvent {
			bc.chainHeadFeed.Send(ChainHeadEvent{Block: block})
			if posa, ok := bc.Engine().(consensus.PoSA); ok {
				if finalizedHeader := posa.GetFinalizedHeader(bc, block.Header()); finalizedHeader != nil {
					bc.finalizedHeaderFeed.Send(FinalizedHeaderEvent{finalizedHeader})
				}
			}
		}
	} else {
		bc.chainSideFeed.Send(ChainSideEvent{Block: block})
	}
	return status, nil
}

// addFutureBlock checks if the block is within the max allowed window to get
// accepted for future processing, and returns an error if the block is too far
// ahead and was not added.
//
// TODO after the transition, the future block shouldn't be kept. Because
// it's not checked in the Geth side anymore.
func (bc *BlockChain) addFutureBlock(block *types.Block) error {
	max := uint64(time.Now().Unix() + maxTimeFutureBlocks)
	if block.Time() > max {
		return fmt.Errorf("future block timestamp %v > allowed %v", block.Time(), max)
	}
	if block.Difficulty().Cmp(common.Big0) == 0 {
		// Never add PoS blocks into the future queue
		return nil
	}
	bc.futureBlocks.Add(block.Hash(), block)
	return nil
}

// InsertChain attempts to insert the given batch of blocks in to the canonical
// chain or, otherwise, create a fork. If an error is returned it will return
// the index number of the failing block as well an error describing what went
// wrong. After insertion is done, all accumulated events will be fired.
func (bc *BlockChain) InsertChain(chain types.Blocks) (int, error) {
	// Sanity check that we have something meaningful to import
	if len(chain) == 0 {
		return 0, nil
	}
	bc.blockProcFeed.Send(true)
	defer bc.blockProcFeed.Send(false)

	// Do a sanity check that the provided chain is actually ordered and linked.
	for i := 1; i < len(chain); i++ {
		block, prev := chain[i], chain[i-1]
		if block.NumberU64() != prev.NumberU64()+1 || block.ParentHash() != prev.Hash() {
			log.Error("Non contiguous block insert",
				"number", block.Number(),
				"hash", block.Hash(),
				"parent", block.ParentHash(),
				"prevnumber", prev.Number(),
				"prevhash", prev.Hash(),
			)
			return 0, fmt.Errorf("non contiguous insert: item %d is #%d [%x..], item %d is #%d [%x..] (parent [%x..])", i-1, prev.NumberU64(),
				prev.Hash().Bytes()[:4], i, block.NumberU64(), block.Hash().Bytes()[:4], block.ParentHash().Bytes()[:4])
		}
	}
	// Pre-checks passed, start the full block imports
	if !bc.chainmu.TryLock() {
		return 0, errChainStopped
	}
	defer bc.chainmu.Unlock()
	return bc.insertChain(chain, true, true)
}

// insertChain is the internal implementation of InsertChain, which assumes that
// 1) chains are contiguous, and 2) The chain mutex is held.
//
// This method is split out so that import batches that require re-injecting
// historical blocks can do so without releasing the lock, which could lead to
// racey behaviour. If a sidechain import is in progress, and the historic state
// is imported, but then new canon-head is added before the actual sidechain
// completes, then the historic state could be pruned again
func (bc *BlockChain) insertChain(chain types.Blocks, verifySeals, setHead bool) (int, error) {
	// If the chain is terminating, don't even bother starting up.
	if bc.insertStopped() {
		return 0, nil
	}

	// Start a parallel signature recovery (signer will fluke on fork transition, minimal perf loss)
	signer := types.MakeSigner(bc.chainConfig, chain[0].Number())
	go senderCacher.recoverFromBlocks(signer, chain)

	var (
		stats     = insertStats{startTime: mclock.Now()}
		lastCanon *types.Block
	)
	// Fire a single chain head event if we've progressed the chain
	defer func() {
		if lastCanon != nil && bc.CurrentBlock().Hash() == lastCanon.Hash() {
			bc.chainHeadFeed.Send(ChainHeadEvent{lastCanon})
			if posa, ok := bc.Engine().(consensus.PoSA); ok {
				if finalizedHeader := posa.GetFinalizedHeader(bc, lastCanon.Header()); finalizedHeader != nil {
					bc.finalizedHeaderFeed.Send(FinalizedHeaderEvent{finalizedHeader})
				}
			}
		}
	}()
	// Start the parallel header verifier
	headers := make([]*types.Header, len(chain))
	seals := make([]bool, len(chain))

	for i, block := range chain {
		headers[i] = block.Header()
		seals[i] = verifySeals
	}
	abort, results := bc.engine.VerifyHeaders(bc, headers, seals)
	defer close(abort)

	// Peek the error for the first block to decide the directing import logic
	it := newInsertIterator(chain, results, bc.validator)
	block, err := it.next()

	// Left-trim all the known blocks that don't need to build snapshot
	if bc.skipBlock(err, it) {
		// First block (and state) is known
		//   1. We did a roll-back, and should now do a re-import
		//   2. The block is stored as a sidechain, and is lying about it's stateroot, and passes a stateroot
		//      from the canonical chain, which has not been verified.
		// Skip all known blocks that are behind us.
		var (
			reorg   bool
			current = bc.CurrentBlock()
		)
		for block != nil && bc.skipBlock(err, it) {
			reorg, err = bc.forker.ReorgNeededWithFastFinality(current.Header(), block.Header())
			if err != nil {
				return it.index, err
			}
			if reorg {
				// Switch to import mode if the forker says the reorg is necessary
				// and also the block is not on the canonical chain.
				// In eth2 the forker always returns true for reorg decision (blindly trusting
				// the external consensus engine), but in order to prevent the unnecessary
				// reorgs when importing known blocks, the special case is handled here.
				if block.NumberU64() > current.NumberU64() || bc.GetCanonicalHash(block.NumberU64()) != block.Hash() {
					break
				}
			}
			log.Debug("Ignoring already known block", "number", block.Number(), "hash", block.Hash())
			stats.ignored++

			block, err = it.next()
		}
		// The remaining blocks are still known blocks, the only scenario here is:
		// During the fast sync, the pivot point is already submitted but rollback
		// happens. Then node resets the head full block to a lower height via `rollback`
		// and leaves a few known blocks in the database.
		//
		// When node runs a fast sync again, it can re-import a batch of known blocks via
		// `insertChain` while a part of them have higher total difficulty than current
		// head full block(new pivot point).
		for block != nil && bc.skipBlock(err, it) {
			log.Debug("Writing previously known block", "number", block.Number(), "hash", block.Hash())
			if err := bc.writeKnownBlock(block); err != nil {
				return it.index, err
			}
			lastCanon = block

			block, err = it.next()
		}
		// Falls through to the block import
	}
	switch {
	// First block is pruned
	case errors.Is(err, consensus.ErrPrunedAncestor):
		if setHead {
			// First block is pruned, insert as sidechain and reorg only if TD grows enough
			log.Debug("Pruned ancestor, inserting as sidechain", "number", block.Number(), "hash", block.Hash())
			return bc.insertSideChain(block, it)
		} else {
			// We're post-merge and the parent is pruned, try to recover the parent state
			log.Debug("Pruned ancestor", "number", block.Number(), "hash", block.Hash())
			_, err := bc.recoverAncestors(block)
			return it.index, err
		}
	// First block is future, shove it (and all children) to the future queue (unknown ancestor)
	case errors.Is(err, consensus.ErrFutureBlock) || (errors.Is(err, consensus.ErrUnknownAncestor) && bc.futureBlocks.Contains(it.first().ParentHash())):
		for block != nil && (it.index == 0 || errors.Is(err, consensus.ErrUnknownAncestor)) {
			log.Debug("Future block, postponing import", "number", block.Number(), "hash", block.Hash())
			if err := bc.addFutureBlock(block); err != nil {
				return it.index, err
			}
			block, err = it.next()
		}
		stats.queued += it.processed()
		stats.ignored += it.remaining()

		// If there are any still remaining, mark as ignored
		return it.index, err

	// Some other error(except ErrKnownBlock) occurred, abort.
	// ErrKnownBlock is allowed here since some known blocks
	// still need re-execution to generate snapshots that are missing
	case err != nil && !errors.Is(err, ErrKnownBlock):
		bc.futureBlocks.Remove(block.Hash())
		stats.ignored += len(it.chain)
		bc.reportBlock(block, nil, err)
		return it.index, err
	}

	for ; block != nil && err == nil || errors.Is(err, ErrKnownBlock); block, err = it.next() {
		// If the chain is terminating, stop processing blocks
		if bc.insertStopped() {
			log.Debug("Abort during block processing")
			break
		}
		// If the header is a banned one, straight out abort
		if BadHashes[block.Hash()] {
			bc.reportBlock(block, nil, ErrBannedHash)
			return it.index, ErrBannedHash
		}
		// If the block is known (in the middle of the chain), it's a special case for
		// Clique blocks where they can share state among each other, so importing an
		// older block might complete the state of the subsequent one. In this case,
		// just skip the block (we already validated it once fully (and crashed), since
		// its header and body was already in the database). But if the corresponding
		// snapshot layer is missing, forcibly rerun the execution to build it.
		if bc.skipBlock(err, it) {
			logger := log.Debug
			if bc.chainConfig.Clique == nil {
				logger = log.Warn
			}
			logger("Inserted known block", "number", block.Number(), "hash", block.Hash(),
				"uncles", len(block.Uncles()), "txs", len(block.Transactions()), "gas", block.GasUsed(),
				"root", block.Root())

			// Special case. Commit the empty receipt slice if we meet the known
			// block in the middle. It can only happen in the clique chain. Whenever
			// we insert blocks via `insertSideChain`, we only commit `td`, `header`
			// and `body` if it's non-existent. Since we don't have receipts without
			// reexecution, so nothing to commit. But if the sidechain will be adpoted
			// as the canonical chain eventually, it needs to be reexecuted for missing
			// state, but if it's this special case here(skip reexecution) we will lose
			// the empty receipt entry.
			if len(block.Transactions()) == 0 {
				rawdb.WriteReceipts(bc.db, block.Hash(), block.NumberU64(), nil)
			} else {
				log.Error("Please file an issue, skip known block execution without receipt",
					"hash", block.Hash(), "number", block.NumberU64())
			}
			if err := bc.writeKnownBlock(block); err != nil {
				return it.index, err
			}
			stats.processed++

			// We can assume that logs are empty here, since the only way for consecutive
			// Clique blocks to have the same state is if there are no transactions.
			lastCanon = block
			continue
		}

		// Retrieve the parent block and it's state to execute on top
		start := time.Now()
		parent := it.previous()
		if parent == nil {
			parent = bc.GetHeader(block.ParentHash(), block.NumberU64()-1)
		}
		statedb, err := state.NewWithSharedPool(parent.Root, bc.stateCache, bc.snaps)
		if err != nil {
			return it.index, err
		}
		bc.updateHighestVerifiedHeader(block.Header())

		// Enable prefetching to pull in trie node paths while processing transactions
		statedb.StartPrefetcher("chain")
		interruptCh := make(chan struct{})
		// For diff sync, it may fallback to full sync, so we still do prefetch
		if len(block.Transactions()) >= prefetchTxNumber {
			// do Prefetch in a separate goroutine to avoid blocking the critical path

			// 1.do state prefetch for snapshot cache
			throwaway := statedb.CopyDoPrefetch()
			go bc.prefetcher.Prefetch(block, throwaway, &bc.vmConfig, interruptCh)

			// 2.do trie prefetch for MPT trie node cache
			// it is for the big state trie tree, prefetch based on transaction's From/To address.
			// trie prefetcher is thread safe now, ok to prefetch in a separate routine
			go throwaway.TriePrefetchInAdvance(block, signer)
		}

		//Process block using the parent state as reference point
		substart := time.Now()
		if bc.pipeCommit {
			statedb.EnablePipeCommit()
		}
		statedb.SetExpectedStateRoot(block.Root())
		statedb, receipts, logs, usedGas, err := bc.processor.Process(block, statedb, bc.vmConfig)
		close(interruptCh) // state prefetch can be stopped
		if err != nil {
			bc.reportBlock(block, receipts, err)
			statedb.StopPrefetcher()
			return it.index, err
		}
		// Update the metrics touched during block processing
		accountReadTimer.Update(statedb.AccountReads)                 // Account reads are complete, we can mark them
		storageReadTimer.Update(statedb.StorageReads)                 // Storage reads are complete, we can mark them
		accountUpdateTimer.Update(statedb.AccountUpdates)             // Account updates are complete, we can mark them
		storageUpdateTimer.Update(statedb.StorageUpdates)             // Storage updates are complete, we can mark them
		snapshotAccountReadTimer.Update(statedb.SnapshotAccountReads) // Account reads are complete, we can mark them
		snapshotStorageReadTimer.Update(statedb.SnapshotStorageReads) // Storage reads are complete, we can mark them

		blockExecutionTimer.Update(time.Since(substart))

		// Validate the state using the default validator
		substart = time.Now()
		if !statedb.IsLightProcessed() {
			if err := bc.validator.ValidateState(block, statedb, receipts, usedGas); err != nil {
				log.Error("validate state failed", "error", err)
				bc.reportBlock(block, receipts, err)
				statedb.StopPrefetcher()
				return it.index, err
			}
		}
		bc.cacheReceipts(block.Hash(), receipts)
		bc.cacheBlock(block.Hash(), block)
		proctime := time.Since(start)

		// Update the metrics touched during block validation
		accountHashTimer.Update(statedb.AccountHashes) // Account hashes are complete, we can mark them
		storageHashTimer.Update(statedb.StorageHashes) // Storage hashes are complete, we can mark them

		blockValidationTimer.Update(time.Since(substart))

		// Write the block to the chain and get the status.
		substart = time.Now()
		var status WriteStatus
		if !setHead {
			// Don't set the head, only insert the block
			err = bc.writeBlockWithState(block, receipts, logs, statedb)
		} else {
			status, err = bc.writeBlockAndSetHead(block, receipts, logs, statedb, false)
		}
		if err != nil {
			return it.index, err
		}
		// Update the metrics touched during block commit
		accountCommitTimer.Update(statedb.AccountCommits)   // Account commits are complete, we can mark them
		storageCommitTimer.Update(statedb.StorageCommits)   // Storage commits are complete, we can mark them
		snapshotCommitTimer.Update(statedb.SnapshotCommits) // Snapshot commits are complete, we can mark them

		blockWriteTimer.Update(time.Since(substart))
		blockInsertTimer.UpdateSince(start)

		// Report the import stats before returning the various results
		stats.processed++
		stats.usedGas += usedGas

		dirty, _ := bc.stateCache.TrieDB().Size()
		stats.report(chain, it.index, dirty, setHead)

		if !setHead {
			return it.index, nil // Direct block insertion of a single block
		}
		switch status {
		case CanonStatTy:
			log.Debug("Inserted new block", "number", block.Number(), "hash", block.Hash(),
				"uncles", len(block.Uncles()), "txs", len(block.Transactions()), "gas", block.GasUsed(),
				"elapsed", common.PrettyDuration(time.Since(start)),
				"root", block.Root())

			lastCanon = block

			// Only count canonical blocks for GC processing time
			bc.gcproc += proctime

		case SideStatTy:
			log.Debug("Inserted forked block", "number", block.Number(), "hash", block.Hash(),
				"diff", block.Difficulty(), "elapsed", common.PrettyDuration(time.Since(start)),
				"txs", len(block.Transactions()), "gas", block.GasUsed(), "uncles", len(block.Uncles()),
				"root", block.Root())

		default:
			// This in theory is impossible, but lets be nice to our future selves and leave
			// a log, instead of trying to track down blocks imports that don't emit logs.
			log.Warn("Inserted block with unknown status", "number", block.Number(), "hash", block.Hash(),
				"diff", block.Difficulty(), "elapsed", common.PrettyDuration(time.Since(start)),
				"txs", len(block.Transactions()), "gas", block.GasUsed(), "uncles", len(block.Uncles()),
				"root", block.Root())
		}
		bc.chainBlockFeed.Send(ChainHeadEvent{block})
	}

	// Any blocks remaining here? The only ones we care about are the future ones
	if block != nil && errors.Is(err, consensus.ErrFutureBlock) {
		if err := bc.addFutureBlock(block); err != nil {
			return it.index, err
		}
		block, err = it.next()

		for ; block != nil && errors.Is(err, consensus.ErrUnknownAncestor); block, err = it.next() {
			if err := bc.addFutureBlock(block); err != nil {
				return it.index, err
			}
			stats.queued++
		}
	}
	stats.ignored += it.remaining()

	return it.index, err
}

func (bc *BlockChain) updateHighestVerifiedHeader(header *types.Header) {
	if header == nil || header.Number == nil {
		return
	}
	currentHeader := bc.highestVerifiedHeader.Load().(*types.Header)
	if currentHeader == nil {
		bc.highestVerifiedHeader.Store(types.CopyHeader(header))
		return
	}

	newParentTD := bc.GetTd(header.ParentHash, header.Number.Uint64()-1)
	if newParentTD == nil {
		newParentTD = big.NewInt(0)
	}
	oldParentTD := bc.GetTd(currentHeader.ParentHash, currentHeader.Number.Uint64()-1)
	if oldParentTD == nil {
		oldParentTD = big.NewInt(0)
	}
	newTD := big.NewInt(0).Add(newParentTD, header.Difficulty)
	oldTD := big.NewInt(0).Add(oldParentTD, currentHeader.Difficulty)

	if newTD.Cmp(oldTD) > 0 {
		bc.highestVerifiedHeader.Store(types.CopyHeader(header))
		return
	}
}

func (bc *BlockChain) GetHighestVerifiedHeader() *types.Header {
	return bc.highestVerifiedHeader.Load().(*types.Header)
}

// insertSideChain is called when an import batch hits upon a pruned ancestor
// error, which happens when a sidechain with a sufficiently old fork-block is
// found.
//
// The method writes all (header-and-body-valid) blocks to disk, then tries to
// switch over to the new chain if the TD exceeded the current chain.
// insertSideChain is only used pre-merge.
func (bc *BlockChain) insertSideChain(block *types.Block, it *insertIterator) (int, error) {
	var (
		externTd  *big.Int
		lastBlock = block
		current   = bc.CurrentBlock()
	)
	// The first sidechain block error is already verified to be ErrPrunedAncestor.
	// Since we don't import them here, we expect ErrUnknownAncestor for the remaining
	// ones. Any other errors means that the block is invalid, and should not be written
	// to disk.
	err := consensus.ErrPrunedAncestor
	for ; block != nil && errors.Is(err, consensus.ErrPrunedAncestor); block, err = it.next() {
		// Check the canonical state root for that number
		if number := block.NumberU64(); current.NumberU64() >= number {
			canonical := bc.GetBlockByNumber(number)
			if canonical != nil && canonical.Hash() == block.Hash() {
				// Not a sidechain block, this is a re-import of a canon block which has it's state pruned

				// Collect the TD of the block. Since we know it's a canon one,
				// we can get it directly, and not (like further below) use
				// the parent and then add the block on top
				externTd = bc.GetTd(block.Hash(), block.NumberU64())
				continue
			}
			if canonical != nil && canonical.Root() == block.Root() {
				// This is most likely a shadow-state attack. When a fork is imported into the
				// database, and it eventually reaches a block height which is not pruned, we
				// just found that the state already exist! This means that the sidechain block
				// refers to a state which already exists in our canon chain.
				//
				// If left unchecked, we would now proceed importing the blocks, without actually
				// having verified the state of the previous blocks.
				log.Warn("Sidechain ghost-state attack detected", "number", block.NumberU64(), "sideroot", block.Root(), "canonroot", canonical.Root())

				// If someone legitimately side-mines blocks, they would still be imported as usual. However,
				// we cannot risk writing unverified blocks to disk when they obviously target the pruning
				// mechanism.
				return it.index, errors.New("sidechain ghost-state attack")
			}
		}
		if externTd == nil {
			externTd = bc.GetTd(block.ParentHash(), block.NumberU64()-1)
		}
		externTd = new(big.Int).Add(externTd, block.Difficulty())

		if !bc.HasBlock(block.Hash(), block.NumberU64()) {
			start := time.Now()
			if err := bc.writeBlockWithoutState(block, externTd); err != nil {
				return it.index, err
			}
			log.Debug("Injected sidechain block", "number", block.Number(), "hash", block.Hash(),
				"diff", block.Difficulty(), "elapsed", common.PrettyDuration(time.Since(start)),
				"txs", len(block.Transactions()), "gas", block.GasUsed(), "uncles", len(block.Uncles()),
				"root", block.Root())
		}
		lastBlock = block
	}
	// At this point, we've written all sidechain blocks to database. Loop ended
	// either on some other error or all were processed. If there was some other
	// error, we can ignore the rest of those blocks.
	//
	// If the externTd was larger than our local TD, we now need to reimport the previous
	// blocks to regenerate the required state
	reorg, err := bc.forker.ReorgNeededWithFastFinality(current.Header(), lastBlock.Header())
	if err != nil {
		return it.index, err
	}
	if !reorg {
		localTd := bc.GetTd(current.Hash(), current.NumberU64())
		log.Info("Sidechain written to disk", "start", it.first().NumberU64(), "end", it.previous().Number, "sidetd", externTd, "localtd", localTd)
		return it.index, err
	}
	// Gather all the sidechain hashes (full blocks may be memory heavy)
	var (
		hashes  []common.Hash
		numbers []uint64
	)
	parent := it.previous()
	for parent != nil && !bc.HasState(parent.Root) {
		hashes = append(hashes, parent.Hash())
		numbers = append(numbers, parent.Number.Uint64())

		parent = bc.GetHeader(parent.ParentHash, parent.Number.Uint64()-1)
	}
	if parent == nil {
		return it.index, errors.New("missing parent")
	}
	// Import all the pruned blocks to make the state available
	var (
		blocks []*types.Block
		memory common.StorageSize
	)
	for i := len(hashes) - 1; i >= 0; i-- {
		// Append the next block to our batch
		block := bc.GetBlock(hashes[i], numbers[i])
		if block == nil {
			log.Crit("Importing heavy sidechain block is nil", "hash", hashes[i], "number", numbers[i])
		}

		blocks = append(blocks, block)
		memory += block.Size()

		// If memory use grew too large, import and continue. Sadly we need to discard
		// all raised events and logs from notifications since we're too heavy on the
		// memory here.
		if len(blocks) >= 2048 || memory > 64*1024*1024 {
			log.Info("Importing heavy sidechain segment", "blocks", len(blocks), "start", blocks[0].NumberU64(), "end", block.NumberU64())
			if _, err := bc.insertChain(blocks, false, true); err != nil {
				return 0, err
			}
			blocks, memory = blocks[:0], 0

			// If the chain is terminating, stop processing blocks
			if bc.insertStopped() {
				log.Debug("Abort during blocks processing")
				return 0, nil
			}
		}
	}
	if len(blocks) > 0 {
		log.Info("Importing sidechain segment", "start", blocks[0].NumberU64(), "end", blocks[len(blocks)-1].NumberU64())
		return bc.insertChain(blocks, false, true)
	}
	return 0, nil
}

// recoverAncestors finds the closest ancestor with available state and re-execute
// all the ancestor blocks since that.
// recoverAncestors is only used post-merge.
// We return the hash of the latest block that we could correctly validate.
func (bc *BlockChain) recoverAncestors(block *types.Block) (common.Hash, error) {
	// Gather all the sidechain hashes (full blocks may be memory heavy)
	var (
		hashes  []common.Hash
		numbers []uint64
		parent  = block
	)
	for parent != nil && !bc.HasState(parent.Root()) {
		hashes = append(hashes, parent.Hash())
		numbers = append(numbers, parent.NumberU64())
		parent = bc.GetBlock(parent.ParentHash(), parent.NumberU64()-1)

		// If the chain is terminating, stop iteration
		if bc.insertStopped() {
			log.Debug("Abort during blocks iteration")
			return common.Hash{}, errInsertionInterrupted
		}
	}
	if parent == nil {
		return common.Hash{}, errors.New("missing parent")
	}
	// Import all the pruned blocks to make the state available
	for i := len(hashes) - 1; i >= 0; i-- {
		// If the chain is terminating, stop processing blocks
		if bc.insertStopped() {
			log.Debug("Abort during blocks processing")
			return common.Hash{}, errInsertionInterrupted
		}
		var b *types.Block
		if i == 0 {
			b = block
		} else {
			b = bc.GetBlock(hashes[i], numbers[i])
		}
		if _, err := bc.insertChain(types.Blocks{b}, false, false); err != nil {
			return b.ParentHash(), err
		}
	}
	return block.Hash(), nil
}

// collectLogs collects the logs that were generated or removed during
// the processing of the block that corresponds with the given hash.
// These logs are later announced as deleted or reborn.
func (bc *BlockChain) collectLogs(hash common.Hash, removed bool) []*types.Log {
	number := bc.hc.GetBlockNumber(hash)
	if number == nil {
		return nil
	}
	receipts := rawdb.ReadReceipts(bc.db, hash, *number, bc.chainConfig)

	var logs []*types.Log
	for _, receipt := range receipts {
		for _, log := range receipt.Logs {
			l := *log
			if removed {
				l.Removed = true
			}
			logs = append(logs, &l)
		}
	}
	return logs
}

// mergeLogs returns a merged log slice with specified sort order.
func mergeLogs(logs [][]*types.Log, reverse bool) []*types.Log {
	var ret []*types.Log
	if reverse {
		for i := len(logs) - 1; i >= 0; i-- {
			ret = append(ret, logs[i]...)
		}
	} else {
		for i := 0; i < len(logs); i++ {
			ret = append(ret, logs[i]...)
		}
	}
	return ret
}

// reorg takes two blocks, an old chain and a new chain and will reconstruct the
// blocks and inserts them to be part of the new canonical chain and accumulates
// potential missing transactions and post an event about them.
// Note the new head block won't be processed here, callers need to handle it
// externally.
func (bc *BlockChain) reorg(oldBlock, newBlock *types.Block) error {
	var (
		newChain    types.Blocks
		oldChain    types.Blocks
		commonBlock *types.Block

		deletedTxs []common.Hash
		addedTxs   []common.Hash

		deletedLogs [][]*types.Log
		rebirthLogs [][]*types.Log
	)
	// Reduce the longer chain to the same number as the shorter one
	if oldBlock.NumberU64() > newBlock.NumberU64() {
		// Old chain is longer, gather all transactions and logs as deleted ones
		for ; oldBlock != nil && oldBlock.NumberU64() != newBlock.NumberU64(); oldBlock = bc.GetBlock(oldBlock.ParentHash(), oldBlock.NumberU64()-1) {
			oldChain = append(oldChain, oldBlock)
			for _, tx := range oldBlock.Transactions() {
				deletedTxs = append(deletedTxs, tx.Hash())
			}

			// Collect deleted logs for notification
			logs := bc.collectLogs(oldBlock.Hash(), true)
			if len(logs) > 0 {
				deletedLogs = append(deletedLogs, logs)
			}
		}
	} else {
		// New chain is longer, stash all blocks away for subsequent insertion
		for ; newBlock != nil && newBlock.NumberU64() != oldBlock.NumberU64(); newBlock = bc.GetBlock(newBlock.ParentHash(), newBlock.NumberU64()-1) {
			newChain = append(newChain, newBlock)
		}
	}
	if oldBlock == nil {
		return fmt.Errorf("invalid old chain")
	}
	if newBlock == nil {
		return fmt.Errorf("invalid new chain")
	}
	// Both sides of the reorg are at the same number, reduce both until the common
	// ancestor is found
	for {
		// If the common ancestor was found, bail out
		if oldBlock.Hash() == newBlock.Hash() {
			commonBlock = oldBlock
			break
		}
		// Remove an old block as well as stash away a new block
		oldChain = append(oldChain, oldBlock)
		for _, tx := range oldBlock.Transactions() {
			deletedTxs = append(deletedTxs, tx.Hash())
		}

		// Collect deleted logs for notification
		logs := bc.collectLogs(oldBlock.Hash(), true)
		if len(logs) > 0 {
			deletedLogs = append(deletedLogs, logs)
		}
		newChain = append(newChain, newBlock)

		// Step back with both chains
		oldBlock = bc.GetBlock(oldBlock.ParentHash(), oldBlock.NumberU64()-1)
		if oldBlock == nil {
			return fmt.Errorf("invalid old chain")
		}
		newBlock = bc.GetBlock(newBlock.ParentHash(), newBlock.NumberU64()-1)
		if newBlock == nil {
			return fmt.Errorf("invalid new chain")
		}
	}

	// Ensure the user sees large reorgs
	if len(oldChain) > 0 && len(newChain) > 0 {
		logFn := log.Info
		msg := "Chain reorg detected"
		if len(oldChain) > 63 {
			msg = "Large chain reorg detected"
			logFn = log.Warn
		}
		logFn(msg, "number", commonBlock.Number(), "hash", commonBlock.Hash(),
			"drop", len(oldChain), "dropfrom", oldChain[0].Hash(), "add", len(newChain), "addfrom", newChain[0].Hash())
		blockReorgAddMeter.Mark(int64(len(newChain)))
		blockReorgDropMeter.Mark(int64(len(oldChain)))
		blockReorgMeter.Mark(1)
	} else if len(newChain) > 0 {
		// Special case happens in the post merge stage that current head is
		// the ancestor of new head while these two blocks are not consecutive
		log.Info("Extend chain", "add", len(newChain), "number", newChain[0].Number(), "hash", newChain[0].Hash())
		blockReorgAddMeter.Mark(int64(len(newChain)))
	} else {
		// len(newChain) == 0 && len(oldChain) > 0
		// rewind the canonical chain to a lower point.
		log.Error("Impossible reorg, please file an issue", "oldnum", oldBlock.Number(), "oldhash", oldBlock.Hash(), "oldblocks", len(oldChain), "newnum", newBlock.Number(), "newhash", newBlock.Hash(), "newblocks", len(newChain))
	}
	// Insert the new chain(except the head block(reverse order)),
	// taking care of the proper incremental order.
	for i := len(newChain) - 1; i >= 1; i-- {
		// Insert the block in the canonical way, re-writing history
		bc.writeHeadBlock(newChain[i])

		// Collect the new added transactions.
		for _, tx := range newChain[i].Transactions() {
			addedTxs = append(addedTxs, tx.Hash())
		}
	}

	// Delete useless indexes right now which includes the non-canonical
	// transaction indexes, canonical chain indexes which above the head.
	indexesBatch := bc.db.NewBatch()
	for _, tx := range types.HashDifference(deletedTxs, addedTxs) {
		rawdb.DeleteTxLookupEntry(indexesBatch, tx)
	}
	// Delete any canonical number assignments above the new head
	number := bc.CurrentBlock().NumberU64()
	for i := number + 1; ; i++ {
		hash := rawdb.ReadCanonicalHash(bc.db, i)
		if hash == (common.Hash{}) {
			break
		}
		rawdb.DeleteCanonicalHash(indexesBatch, i)
	}
	if err := indexesBatch.Write(); err != nil {
		log.Crit("Failed to delete useless indexes", "err", err)
	}

	// Collect the logs
	for i := len(newChain) - 1; i >= 1; i-- {
		// Collect reborn logs due to chain reorg
		logs := bc.collectLogs(newChain[i].Hash(), false)
		if len(logs) > 0 {
			rebirthLogs = append(rebirthLogs, logs)
		}
	}
	// If any logs need to be fired, do it now. In theory we could avoid creating
	// this goroutine if there are no events to fire, but realistcally that only
	// ever happens if we're reorging empty blocks, which will only happen on idle
	// networks where performance is not an issue either way.
	if len(deletedLogs) > 0 {
		bc.rmLogsFeed.Send(RemovedLogsEvent{mergeLogs(deletedLogs, true)})
	}
	if len(rebirthLogs) > 0 {
		bc.logsFeed.Send(mergeLogs(rebirthLogs, false))
	}
	if len(oldChain) > 0 {
		for i := len(oldChain) - 1; i >= 0; i-- {
			bc.chainSideFeed.Send(ChainSideEvent{Block: oldChain[i]})
		}
	}
	return nil
}

// InsertBlockWithoutSetHead executes the block, runs the necessary verification
// upon it and then persist the block and the associate state into the database.
// The key difference between the InsertChain is it won't do the canonical chain
// updating. It relies on the additional SetCanonical call to finalize the entire
// procedure.
func (bc *BlockChain) InsertBlockWithoutSetHead(block *types.Block) error {
	if !bc.chainmu.TryLock() {
		return errChainStopped
	}
	defer bc.chainmu.Unlock()

	_, err := bc.insertChain(types.Blocks{block}, true, false)
	return err
}

// SetCanonical rewinds the chain to set the new head block as the specified
// block. It's possible that the state of the new head is missing, and it will
// be recovered in this function as well.
func (bc *BlockChain) SetCanonical(head *types.Block) (common.Hash, error) {
	if !bc.chainmu.TryLock() {
		return common.Hash{}, errChainStopped
	}
	defer bc.chainmu.Unlock()

	// Re-execute the reorged chain in case the head state is missing.
	if !bc.HasState(head.Root()) {
		if latestValidHash, err := bc.recoverAncestors(head); err != nil {
			return latestValidHash, err
		}
		log.Info("Recovered head state", "number", head.Number(), "hash", head.Hash())
	}
	// Run the reorg if necessary and set the given block as new head.
	start := time.Now()
	if head.ParentHash() != bc.CurrentBlock().Hash() {
		if err := bc.reorg(bc.CurrentBlock(), head); err != nil {
			return common.Hash{}, err
		}
	}
	bc.writeHeadBlock(head)

	// Emit events
	logs := bc.collectLogs(head.Hash(), false)
	bc.chainFeed.Send(ChainEvent{Block: head, Hash: head.Hash(), Logs: logs})
	if len(logs) > 0 {
		bc.logsFeed.Send(logs)
	}
	bc.chainHeadFeed.Send(ChainHeadEvent{Block: head})

	context := []interface{}{
		"number", head.Number(),
		"hash", head.Hash(),
		"root", head.Root(),
		"elapsed", time.Since(start),
	}
	if timestamp := time.Unix(int64(head.Time()), 0); time.Since(timestamp) > time.Minute {
		context = append(context, []interface{}{"age", common.PrettyAge(timestamp)}...)
	}
	log.Info("Chain head was updated", context...)
	return head.Hash(), nil
}

func (bc *BlockChain) updateFutureBlocks() {
	futureTimer := time.NewTicker(5 * time.Second)
	defer futureTimer.Stop()
	defer bc.wg.Done()
	for {
		select {
		case <-futureTimer.C:
			bc.procFutureBlocks()
		case <-bc.quit:
			return
		}
	}
}

func (bc *BlockChain) rewindInvalidHeaderBlockLoop() {
	recheck := time.NewTicker(rewindBadBlockInterval)
	defer func() {
		recheck.Stop()
		bc.wg.Done()
	}()
	for {
		select {
		case <-recheck.C:
			bc.tryRewindBadBlocks()
		case <-bc.quit:
			return
		}
	}
}

func (bc *BlockChain) trustedDiffLayerLoop() {
	recheck := time.NewTicker(diffLayerFreezerRecheckInterval)
	defer func() {
		recheck.Stop()
		bc.wg.Done()
	}()
	for {
		select {
		case diff := <-bc.diffQueueBuffer:
			bc.diffQueue.Push(diff, -(int64(diff.Number)))
		case <-bc.quit:
			// Persist all diffLayers when shutdown, it will introduce redundant storage, but it is acceptable.
			// If the client been ungracefully shutdown, it will missing all cached diff layers, it is acceptable as well.
			var batch ethdb.Batch
			for !bc.diffQueue.Empty() {
				diff, _ := bc.diffQueue.Pop()
				diffLayer := diff.(*types.DiffLayer)
				if batch == nil {
					batch = bc.db.DiffStore().NewBatch()
				}
				rawdb.WriteDiffLayer(batch, diffLayer.BlockHash, diffLayer)
				if batch.ValueSize() > ethdb.IdealBatchSize {
					if err := batch.Write(); err != nil {
						log.Error("Failed to write diff layer", "err", err)
						return
					}
					batch.Reset()
				}
			}
			if batch != nil {
				// flush data
				if err := batch.Write(); err != nil {
					log.Error("Failed to write diff layer", "err", err)
					return
				}
				batch.Reset()
			}
			return
		case <-recheck.C:
			currentHeight := bc.CurrentBlock().NumberU64()
			var batch ethdb.Batch
			for !bc.diffQueue.Empty() {
				diff, prio := bc.diffQueue.Pop()
				diffLayer := diff.(*types.DiffLayer)

				// if the block not old enough
				if int64(currentHeight)+prio < int64(bc.triesInMemory) {
					bc.diffQueue.Push(diffLayer, prio)
					break
				}
				canonicalHash := bc.GetCanonicalHash(uint64(-prio))
				// on the canonical chain
				if canonicalHash == diffLayer.BlockHash {
					if batch == nil {
						batch = bc.db.DiffStore().NewBatch()
					}
					rawdb.WriteDiffLayer(batch, diffLayer.BlockHash, diffLayer)
					staleHash := bc.GetCanonicalHash(uint64(-prio) - bc.diffLayerFreezerBlockLimit)
					rawdb.DeleteDiffLayer(batch, staleHash)
				}
				if batch != nil && batch.ValueSize() > ethdb.IdealBatchSize {
					if err := batch.Write(); err != nil {
						panic(fmt.Sprintf("Failed to write diff layer, error %v", err))
					}
					batch.Reset()
				}
			}
			if batch != nil {
				if err := batch.Write(); err != nil {
					panic(fmt.Sprintf("Failed to write diff layer, error %v", err))
				}
				batch.Reset()
			}
		}
	}
}

func (bc *BlockChain) startDoubleSignMonitor() {
	eventChan := make(chan ChainHeadEvent, monitor.MaxCacheHeader)
	sub := bc.SubscribeChainHeadEvent(eventChan)
	defer func() {
		sub.Unsubscribe()
		close(eventChan)
		bc.wg.Done()
	}()

	for {
		select {
		case event := <-eventChan:
			if bc.doubleSignMonitor != nil {
				bc.doubleSignMonitor.Verify(event.Block.Header())
			}
		case <-bc.quit:
			return
		}
	}
}

func (bc *BlockChain) GetUnTrustedDiffLayer(blockHash common.Hash, pid string) *types.DiffLayer {
	bc.diffMux.RLock()
	defer bc.diffMux.RUnlock()
	if diffs, exist := bc.blockHashToDiffLayers[blockHash]; exist && len(diffs) != 0 {
		if len(diffs) == 1 {
			// return the only one diff layer
			for _, diff := range diffs {
				return diff
			}
		}
		// pick the one from exact same peer if we know where the block comes from
		if pid != "" {
			if diffHashes, exist := bc.diffPeersToDiffHashes[pid]; exist {
				for diff := range diffs {
					if _, overlap := diffHashes[diff]; overlap {
						return bc.blockHashToDiffLayers[blockHash][diff]
					}
				}
			}
		}
		// Do not find overlap, do random pick
		for _, diff := range diffs {
			return diff
		}
	}
	return nil
}

func (bc *BlockChain) removeDiffLayers(diffHash common.Hash) {
	bc.diffMux.Lock()
	defer bc.diffMux.Unlock()

	// Untrusted peers
	pids := bc.diffHashToPeers[diffHash]
	invalidDiffHashes := make(map[common.Hash]struct{})
	for pid := range pids {
		invaliDiffHashesPeer := bc.diffPeersToDiffHashes[pid]
		for invaliDiffHash := range invaliDiffHashesPeer {
			invalidDiffHashes[invaliDiffHash] = struct{}{}
		}
		delete(bc.diffPeersToDiffHashes, pid)
	}
	for invalidDiffHash := range invalidDiffHashes {
		delete(bc.diffHashToPeers, invalidDiffHash)
		affectedBlockHash := bc.diffHashToBlockHash[invalidDiffHash]
		if diffs, exist := bc.blockHashToDiffLayers[affectedBlockHash]; exist {
			delete(diffs, invalidDiffHash)
			if len(diffs) == 0 {
				delete(bc.blockHashToDiffLayers, affectedBlockHash)
			}
		}
		delete(bc.diffHashToBlockHash, invalidDiffHash)
	}
}

func (bc *BlockChain) untrustedDiffLayerPruneLoop() {
	recheck := time.NewTicker(diffLayerPruneRecheckInterval)
	defer func() {
		recheck.Stop()
		bc.wg.Done()
	}()
	for {
		select {
		case <-bc.quit:
			return
		case <-recheck.C:
			bc.pruneDiffLayer()
		}
	}
}

func (bc *BlockChain) pruneDiffLayer() {
	currentHeight := bc.CurrentBlock().NumberU64()
	bc.diffMux.Lock()
	defer bc.diffMux.Unlock()
	sortNumbers := make([]uint64, 0, len(bc.diffNumToBlockHashes))
	for number := range bc.diffNumToBlockHashes {
		sortNumbers = append(sortNumbers, number)
	}
	sort.Slice(sortNumbers, func(i, j int) bool {
		return sortNumbers[i] <= sortNumbers[j]
	})
	staleBlockHashes := make(map[common.Hash]struct{})
	for _, number := range sortNumbers {
		if number >= currentHeight-maxDiffForkDist {
			break
		}
		affectedHashes := bc.diffNumToBlockHashes[number]
		if affectedHashes != nil {
			for affectedHash := range affectedHashes {
				staleBlockHashes[affectedHash] = struct{}{}
			}
			delete(bc.diffNumToBlockHashes, number)
		}
	}
	staleDiffHashes := make(map[common.Hash]struct{})
	for blockHash := range staleBlockHashes {
		if diffHashes, exist := bc.blockHashToDiffLayers[blockHash]; exist {
			for diffHash := range diffHashes {
				staleDiffHashes[diffHash] = struct{}{}
				delete(bc.diffHashToBlockHash, diffHash)
				delete(bc.diffHashToPeers, diffHash)
			}
		}
		delete(bc.blockHashToDiffLayers, blockHash)
	}
	for diffHash := range staleDiffHashes {
		for p, diffHashes := range bc.diffPeersToDiffHashes {
			delete(diffHashes, diffHash)
			if len(diffHashes) == 0 {
				delete(bc.diffPeersToDiffHashes, p)
			}
		}
	}
}

// Process received diff layers
func (bc *BlockChain) HandleDiffLayer(diffLayer *types.DiffLayer, pid string, fulfilled bool) error {
	// Basic check
	currentHeight := bc.CurrentBlock().NumberU64()
	if diffLayer.Number > currentHeight && diffLayer.Number-currentHeight > maxDiffQueueDist {
		log.Debug("diff layers too new from current", "pid", pid)
		return nil
	}
	if diffLayer.Number < currentHeight && currentHeight-diffLayer.Number > maxDiffForkDist {
		log.Debug("diff layers too old from current", "pid", pid)
		return nil
	}

	if diffLayer.DiffHash.Load() == nil {
		return fmt.Errorf("unexpected difflayer which diffHash is nil from peeer %s", pid)
	}
	diffHash := diffLayer.DiffHash.Load().(common.Hash)

	bc.diffMux.Lock()
	defer bc.diffMux.Unlock()
	if blockHash, exist := bc.diffHashToBlockHash[diffHash]; exist && blockHash == diffLayer.BlockHash {
		return nil
	}

	if !fulfilled && len(bc.diffPeersToDiffHashes[pid]) > maxDiffLimitForBroadcast {
		log.Debug("too many accumulated diffLayers", "pid", pid)
		return nil
	}

	if len(bc.diffPeersToDiffHashes[pid]) > maxDiffLimit {
		log.Debug("too many accumulated diffLayers", "pid", pid)
		return nil
	}
	if _, exist := bc.diffPeersToDiffHashes[pid]; exist {
		if _, alreadyHas := bc.diffPeersToDiffHashes[pid][diffHash]; alreadyHas {
			return nil
		}
	} else {
		bc.diffPeersToDiffHashes[pid] = make(map[common.Hash]struct{})
	}
	bc.diffPeersToDiffHashes[pid][diffHash] = struct{}{}
	if _, exist := bc.diffNumToBlockHashes[diffLayer.Number]; !exist {
		bc.diffNumToBlockHashes[diffLayer.Number] = make(map[common.Hash]struct{})
	}
	bc.diffNumToBlockHashes[diffLayer.Number][diffLayer.BlockHash] = struct{}{}

	if _, exist := bc.diffHashToPeers[diffHash]; !exist {
		bc.diffHashToPeers[diffHash] = make(map[string]struct{})
	}
	bc.diffHashToPeers[diffHash][pid] = struct{}{}

	if _, exist := bc.blockHashToDiffLayers[diffLayer.BlockHash]; !exist {
		bc.blockHashToDiffLayers[diffLayer.BlockHash] = make(map[common.Hash]*types.DiffLayer)
	}
	bc.blockHashToDiffLayers[diffLayer.BlockHash][diffHash] = diffLayer
	bc.diffHashToBlockHash[diffHash] = diffLayer.BlockHash

	return nil
}

// skipBlock returns 'true', if the block being imported can be skipped over, meaning
// that the block does not need to be processed but can be considered already fully 'done'.
func (bc *BlockChain) skipBlock(err error, it *insertIterator) bool {
	// We can only ever bypass processing if the only error returned by the validator
	// is ErrKnownBlock, which means all checks passed, but we already have the block
	// and state.
	if !errors.Is(err, ErrKnownBlock) {
		return false
	}
	// If we're not using snapshots, we can skip this, since we have both block
	// and (trie-) state
	if bc.snaps == nil {
		return true
	}
	var (
		header     = it.current() // header can't be nil
		parentRoot common.Hash
	)
	// If we also have the snapshot-state, we can skip the processing.
	if bc.snaps.Snapshot(header.Root) != nil {
		return true
	}
	// In this case, we have the trie-state but not snapshot-state. If the parent
	// snapshot-state exists, we need to process this in order to not get a gap
	// in the snapshot layers.
	// Resolve parent block
	if parent := it.previous(); parent != nil {
		parentRoot = parent.Root
	} else if parent = bc.GetHeaderByHash(header.ParentHash); parent != nil {
		parentRoot = parent.Root
	}
	if parentRoot == (common.Hash{}) {
		return false // Theoretically impossible case
	}
	// Parent is also missing snapshot: we can skip this. Otherwise process.
	if bc.snaps.Snapshot(parentRoot) == nil {
		return true
	}
	return false
}

// maintainTxIndex is responsible for the construction and deletion of the
// transaction index.
//
// User can use flag `txlookuplimit` to specify a "recentness" block, below
// which ancient tx indices get deleted. If `txlookuplimit` is 0, it means
// all tx indices will be reserved.
//
// The user can adjust the txlookuplimit value for each launch after fast
// sync, Geth will automatically construct the missing indices and delete
// the extra indices.
func (bc *BlockChain) maintainTxIndex(ancients uint64) {
	defer bc.wg.Done()

	// Before starting the actual maintenance, we need to handle a special case,
	// where user might init Geth with an external ancient database. If so, we
	// need to reindex all necessary transactions before starting to process any
	// pruning requests.
	if ancients > 0 {
		var from = uint64(0)
		if bc.txLookupLimit != 0 && ancients > bc.txLookupLimit {
			from = ancients - bc.txLookupLimit
		}
		rawdb.IndexTransactions(bc.db, from, ancients, bc.quit)
	}

	// indexBlocks reindexes or unindexes transactions depending on user configuration
	indexBlocks := func(tail *uint64, head uint64, done chan struct{}) {
		defer func() { done <- struct{}{} }()

		// If the user just upgraded Geth to a new version which supports transaction
		// index pruning, write the new tail and remove anything older.
		if tail == nil {
			if bc.txLookupLimit == 0 || head < bc.txLookupLimit {
				// Nothing to delete, write the tail and return
				rawdb.WriteTxIndexTail(bc.db, 0)
			} else {
				// Prune all stale tx indices and record the tx index tail
				rawdb.UnindexTransactions(bc.db, 0, head-bc.txLookupLimit+1, bc.quit)
			}
			return
		}
		// If a previous indexing existed, make sure that we fill in any missing entries
		if bc.txLookupLimit == 0 || head < bc.txLookupLimit {
			if *tail > 0 {
				// It can happen when chain is rewound to a historical point which
				// is even lower than the indexes tail, recap the indexing target
				// to new head to avoid reading non-existent block bodies.
				end := *tail
				if end > head+1 {
					end = head + 1
				}
				rawdb.IndexTransactions(bc.db, 0, end, bc.quit)
			}
			return
		}
		// Update the transaction index to the new chain state
		if head-bc.txLookupLimit+1 < *tail {
			// Reindex a part of missing indices and rewind index tail to HEAD-limit
			rawdb.IndexTransactions(bc.db, head-bc.txLookupLimit+1, *tail, bc.quit)
		} else {
			// Unindex a part of stale indices and forward index tail to HEAD-limit
			rawdb.UnindexTransactions(bc.db, *tail, head-bc.txLookupLimit+1, bc.quit)
		}
	}

	// Any reindexing done, start listening to chain events and moving the index window
	var (
		done   chan struct{}                  // Non-nil if background unindexing or reindexing routine is active.
		headCh = make(chan ChainHeadEvent, 1) // Buffered to avoid locking up the event feed
	)
	sub := bc.SubscribeChainHeadEvent(headCh)
	if sub == nil {
		return
	}
	defer sub.Unsubscribe()

	for {
		select {
		case head := <-headCh:
			if done == nil {
				done = make(chan struct{})
				go indexBlocks(rawdb.ReadTxIndexTail(bc.db), head.Block.NumberU64(), done)
			}
		case <-done:
			done = nil
		case <-bc.quit:
			if done != nil {
				log.Info("Waiting background transaction indexer to exit")
				<-done
			}
			return
		}
	}
}

func (bc *BlockChain) isCachedBadBlock(block *types.Block) bool {
	if timeAt, exist := bc.badBlockCache.Get(block.Hash()); exist {
		putAt := timeAt.(time.Time)
		if time.Since(putAt) >= badBlockCacheExpire {
			bc.badBlockCache.Remove(block.Hash())
			return false
		}
		return true
	}
	return false
}

// reportBlock logs a bad block error.
func (bc *BlockChain) reportBlock(block *types.Block, receipts types.Receipts, err error) {
	rawdb.WriteBadBlock(bc.db, block)

	var receiptString string
	for i, receipt := range receipts {
		receiptString += fmt.Sprintf("\t %d: cumulative: %v gas: %v contract: %v status: %v tx: %v logs: %v bloom: %x state: %x\n",
			i, receipt.CumulativeGasUsed, receipt.GasUsed, receipt.ContractAddress.Hex(),
			receipt.Status, receipt.TxHash.Hex(), receipt.Logs, receipt.Bloom, receipt.PostState)
	}
	log.Error(fmt.Sprintf(`
########## BAD BLOCK #########
Chain config: %v

Number: %v
Hash: 0x%x
%v

Error: %v
##############################
`, bc.chainConfig, block.Number(), block.Hash(), receiptString, err))
}

// InsertHeaderChain attempts to insert the given header chain in to the local
// chain, possibly creating a reorg. If an error is returned, it will return the
// index number of the failing header as well an error describing what went wrong.
//
// The verify parameter can be used to fine tune whether nonce verification
// should be done or not. The reason behind the optional check is because some
// of the header retrieval mechanisms already need to verify nonces, as well as
// because nonces can be verified sparsely, not needing to check each.
func (bc *BlockChain) InsertHeaderChain(chain []*types.Header, checkFreq int) (int, error) {
	if len(chain) == 0 {
		return 0, nil
	}
	start := time.Now()
	if i, err := bc.hc.ValidateHeaderChain(chain, checkFreq); err != nil {
		return i, err
	}

	if !bc.chainmu.TryLock() {
		return 0, errChainStopped
	}
	defer bc.chainmu.Unlock()
	_, err := bc.hc.InsertHeaderChain(chain, start, bc.forker)
	return 0, err
}

func (bc *BlockChain) TriesInMemory() uint64 { return bc.triesInMemory }

// Options
func EnableLightProcessor(bc *BlockChain) (*BlockChain, error) {
	bc.processor = NewLightStateProcessor(bc.Config(), bc, bc.engine)
	return bc, nil
}

func EnablePipelineCommit(bc *BlockChain) (*BlockChain, error) {
	bc.pipeCommit = true
	return bc, nil
}

func EnablePersistDiff(limit uint64) BlockChainOption {
	return func(chain *BlockChain) (*BlockChain, error) {
		chain.diffLayerFreezerBlockLimit = limit
		return chain, nil
	}
}

func EnableBlockValidator(chainConfig *params.ChainConfig, engine consensus.Engine, mode VerifyMode, peers verifyPeers) BlockChainOption {
	return func(bc *BlockChain) (*BlockChain, error) {
		if mode.NeedRemoteVerify() {
			vm, err := NewVerifyManager(bc, peers, mode == InsecureVerify)
			if err != nil {
				return nil, err
			}
			go vm.mainLoop()
			bc.validator = NewBlockValidator(chainConfig, bc, engine, EnableRemoteVerifyManager(vm))
		}
		return bc, nil
	}
}

func EnableDoubleSignChecker(bc *BlockChain) (*BlockChain, error) {
	bc.doubleSignMonitor = monitor.NewDoubleSignMonitor()
	return bc, nil
}

func (bc *BlockChain) GetVerifyResult(blockNumber uint64, blockHash common.Hash, diffHash common.Hash) *VerifyResult {
	var res VerifyResult
	res.BlockNumber = blockNumber
	res.BlockHash = blockHash

	if blockNumber > bc.CurrentHeader().Number.Uint64()+maxDiffForkDist {
		res.Status = types.StatusBlockTooNew
		return &res
	} else if blockNumber > bc.CurrentHeader().Number.Uint64() {
		res.Status = types.StatusBlockNewer
		return &res
	}

	header := bc.GetHeaderByHash(blockHash)
	if header == nil {
		if blockNumber > bc.CurrentHeader().Number.Uint64()-maxDiffForkDist {
			res.Status = types.StatusPossibleFork
			return &res
		}

		res.Status = types.StatusImpossibleFork
		return &res
	}

	diff := bc.GetTrustedDiffLayer(blockHash)
	if diff != nil {
		if diff.DiffHash.Load() == nil {
			hash, err := CalculateDiffHash(diff)
			if err != nil {
				res.Status = types.StatusUnexpectedError
				return &res
			}

			diff.DiffHash.Store(hash)
		}

		if diffHash != diff.DiffHash.Load().(common.Hash) {
			res.Status = types.StatusDiffHashMismatch
			return &res
		}

		res.Status = types.StatusFullVerified
		res.Root = header.Root
		return &res
	}

	res.Status = types.StatusPartiallyVerified
	res.Root = header.Root
	return &res
}

func (bc *BlockChain) GetTrustedDiffLayer(blockHash common.Hash) *types.DiffLayer {
	var diff *types.DiffLayer
	if cached, ok := bc.diffLayerCache.Get(blockHash); ok {
		diff = cached.(*types.DiffLayer)
		return diff
	}

	diffStore := bc.db.DiffStore()
	if diffStore != nil {
		diff = rawdb.ReadDiffLayer(diffStore, blockHash)
	}
	return diff
}

func CalculateDiffHash(d *types.DiffLayer) (common.Hash, error) {
	if d == nil {
		return common.Hash{}, fmt.Errorf("nil diff layer")
	}

	diff := &types.ExtDiffLayer{
		BlockHash: d.BlockHash,
		Receipts:  make([]*types.ReceiptForStorage, 0),
		Number:    d.Number,
		Codes:     d.Codes,
		Destructs: d.Destructs,
		Accounts:  d.Accounts,
		Storages:  d.Storages,
	}

	for index, account := range diff.Accounts {
		full, err := snapshot.FullAccount(account.Blob)
		if err != nil {
			return common.Hash{}, fmt.Errorf("decode full account error: %v", err)
		}
		// set account root to empty root
		diff.Accounts[index].Blob = snapshot.SlimAccountRLP(full.Nonce, full.Balance, common.Hash{}, full.CodeHash)
	}

	rawData, err := rlp.EncodeToBytes(diff)
	if err != nil {
		return common.Hash{}, fmt.Errorf("encode new diff error: %v", err)
	}

	hasher := sha3.NewLegacyKeccak256()
	_, err = hasher.Write(rawData)
	if err != nil {
		return common.Hash{}, fmt.Errorf("hasher write error: %v", err)
	}

	var hash common.Hash
	hasher.Sum(hash[:0])
	return hash, nil
}<|MERGE_RESOLUTION|>--- conflicted
+++ resolved
@@ -222,11 +222,8 @@
 
 	currentBlock          atomic.Value // Current head of the block chain
 	currentFastBlock      atomic.Value // Current head of the fast-sync chain (may be above the block chain!)
-<<<<<<< HEAD
 	highestVerifiedHeader atomic.Value
-=======
 	currentFinalizedBlock atomic.Value // Current finalized head
->>>>>>> 8c0c0434
 
 	stateCache    state.Database // State database to reuse between imports (contains state cache)
 	bodyCache     *lru.Cache     // Cache for the most recent block bodies
@@ -709,9 +706,6 @@
 	return err
 }
 
-<<<<<<< HEAD
-func (bc *BlockChain) tryRewindBadBlocks() {
-=======
 // SetFinalized sets the finalized block.
 func (bc *BlockChain) SetFinalized(block *types.Block) {
 	bc.currentFinalizedBlock.Store(block)
@@ -719,16 +713,7 @@
 	headFinalizedBlockGauge.Update(int64(block.NumberU64()))
 }
 
-// setHeadBeyondRoot rewinds the local chain to a new head with the extra condition
-// that the rewind must pass the specified state root. This method is meant to be
-// used when rewinding with snapshots enabled to ensure that we go back further than
-// persistent disk layer. Depending on whether the node was fast synced or full, and
-// in which state, the method will try to delete minimal data from disk whilst
-// retaining chain consistency.
-//
-// The method returns the block number where the requested root cap was found.
-func (bc *BlockChain) setHeadBeyondRoot(head uint64, root common.Hash, repair bool) (uint64, error) {
->>>>>>> 8c0c0434
+func (bc *BlockChain) tryRewindBadBlocks() {
 	if !bc.chainmu.TryLock() {
 		return
 	}
@@ -749,6 +734,14 @@
 	}
 }
 
+// setHeadBeyondRoot rewinds the local chain to a new head with the extra condition
+// that the rewind must pass the specified state root. This method is meant to be
+// used when rewinding with snapshots enabled to ensure that we go back further than
+// persistent disk layer. Depending on whether the node was fast synced or full, and
+// in which state, the method will try to delete minimal data from disk whilst
+// retaining chain consistency.
+//
+// The method returns the block number where the requested root cap was found.
 func (bc *BlockChain) setHeadBeyondRoot(head uint64, root common.Hash, repair bool) (uint64, error) {
 	// Track the block number of the requested root hash
 	var rootNumber uint64 // (no root == always 0)
