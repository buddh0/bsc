// Copyright 2014 The go-ethereum Authors
// This file is part of the go-ethereum library.
//
// The go-ethereum library is free software: you can redistribute it and/or modify
// it under the terms of the GNU Lesser General Public License as published by
// the Free Software Foundation, either version 3 of the License, or
// (at your option) any later version.
//
// The go-ethereum library is distributed in the hope that it will be useful,
// but WITHOUT ANY WARRANTY; without even the implied warranty of
// MERCHANTABILITY or FITNESS FOR A PARTICULAR PURPOSE. See the
// GNU Lesser General Public License for more details.
//
// You should have received a copy of the GNU Lesser General Public License
// along with the go-ethereum library. If not, see <http://www.gnu.org/licenses/>.

// Package core implements the Ethereum consensus protocol.
package core

import (
	"errors"
	"fmt"
	"io"
	"math/big"
	"runtime"
	"sort"
	"sync"
	"sync/atomic"
	"time"

	mapset "github.com/deckarep/golang-set/v2"
	exlru "github.com/hashicorp/golang-lru"
	"golang.org/x/crypto/sha3"

	"github.com/ethereum/go-ethereum/common"
	"github.com/ethereum/go-ethereum/common/lru"
	"github.com/ethereum/go-ethereum/common/mclock"
	"github.com/ethereum/go-ethereum/common/prque"
	"github.com/ethereum/go-ethereum/consensus"
	"github.com/ethereum/go-ethereum/consensus/misc/eip4844"
	"github.com/ethereum/go-ethereum/core/monitor"
	"github.com/ethereum/go-ethereum/core/rawdb"
	"github.com/ethereum/go-ethereum/core/state"
	"github.com/ethereum/go-ethereum/core/state/snapshot"
	"github.com/ethereum/go-ethereum/core/stateless"
	"github.com/ethereum/go-ethereum/core/systemcontracts"
	"github.com/ethereum/go-ethereum/core/tracing"
	"github.com/ethereum/go-ethereum/core/types"
	"github.com/ethereum/go-ethereum/core/vm"
	"github.com/ethereum/go-ethereum/ethdb"
	"github.com/ethereum/go-ethereum/event"
	"github.com/ethereum/go-ethereum/internal/syncx"
	"github.com/ethereum/go-ethereum/internal/version"
	"github.com/ethereum/go-ethereum/log"
	"github.com/ethereum/go-ethereum/metrics"
	"github.com/ethereum/go-ethereum/params"
	"github.com/ethereum/go-ethereum/rlp"
	"github.com/ethereum/go-ethereum/triedb"
	"github.com/ethereum/go-ethereum/triedb/hashdb"
	"github.com/ethereum/go-ethereum/triedb/pathdb"
	"golang.org/x/exp/slices"
)

var (
	badBlockRecords      = mapset.NewSet[common.Hash]()
	badBlockRecordslimit = 1000
	badBlockGauge        = metrics.NewRegisteredGauge("chain/insert/badBlock", nil)

	headBlockGauge     = metrics.NewRegisteredGauge("chain/head/block", nil)
	headHeaderGauge    = metrics.NewRegisteredGauge("chain/head/header", nil)
	headFastBlockGauge = metrics.NewRegisteredGauge("chain/head/receipt", nil)

	justifiedBlockGauge = metrics.NewRegisteredGauge("chain/head/justified", nil)
	finalizedBlockGauge = metrics.NewRegisteredGauge("chain/head/finalized", nil)

	blockInsertMgaspsGauge = metrics.NewRegisteredGauge("chain/insert/mgasps", nil)

	chainInfoGauge = metrics.NewRegisteredGaugeInfo("chain/info", nil)

	accountReadTimer   = metrics.NewRegisteredResettingTimer("chain/account/reads", nil)
	accountHashTimer   = metrics.NewRegisteredResettingTimer("chain/account/hashes", nil)
	accountUpdateTimer = metrics.NewRegisteredResettingTimer("chain/account/updates", nil)
	accountCommitTimer = metrics.NewRegisteredResettingTimer("chain/account/commits", nil)

	storageReadTimer   = metrics.NewRegisteredResettingTimer("chain/storage/reads", nil)
	storageUpdateTimer = metrics.NewRegisteredResettingTimer("chain/storage/updates", nil)
	storageCommitTimer = metrics.NewRegisteredResettingTimer("chain/storage/commits", nil)

	accountReadSingleTimer = metrics.NewRegisteredResettingTimer("chain/account/single/reads", nil)
	storageReadSingleTimer = metrics.NewRegisteredResettingTimer("chain/storage/single/reads", nil)

	snapshotCommitTimer = metrics.NewRegisteredResettingTimer("chain/snapshot/commits", nil)
	triedbCommitTimer   = metrics.NewRegisteredResettingTimer("chain/triedb/commits", nil)

	blockInsertTimer          = metrics.NewRegisteredResettingTimer("chain/inserts", nil)
	blockValidationTimer      = metrics.NewRegisteredResettingTimer("chain/validation", nil)
	blockCrossValidationTimer = metrics.NewRegisteredResettingTimer("chain/crossvalidation", nil)
	blockExecutionTimer       = metrics.NewRegisteredResettingTimer("chain/execution", nil)
	blockWriteTimer           = metrics.NewRegisteredResettingTimer("chain/write", nil)

	blockReorgMeter     = metrics.NewRegisteredMeter("chain/reorg/executes", nil)
	blockReorgAddMeter  = metrics.NewRegisteredMeter("chain/reorg/add", nil)
	blockReorgDropMeter = metrics.NewRegisteredMeter("chain/reorg/drop", nil)

	blockRecvTimeDiffGauge = metrics.NewRegisteredGauge("chain/block/recvtimediff", nil)

	errInsertionInterrupted = errors.New("insertion is interrupted")
	errChainStopped         = errors.New("blockchain is stopped")
	errInvalidOldChain      = errors.New("invalid old chain")
	errInvalidNewChain      = errors.New("invalid new chain")
)

const (
	bodyCacheLimit      = 256
	blockCacheLimit     = 256
	diffLayerCacheLimit = 1024
	receiptsCacheLimit  = 10000
	sidecarsCacheLimit  = 1024
	txLookupCacheLimit  = 1024
	maxFutureBlocks     = 256
	maxTimeFutureBlocks = 30
	maxBeyondBlocks     = 2048
	prefetchTxNumber    = 100

	diffLayerFreezerRecheckInterval = 3 * time.Second
	maxDiffForkDist                 = 11 // Maximum allowed backward distance from the chain head

	// BlockChainVersion ensures that an incompatible database forces a resync from scratch.
	//
	// Changelog:
	//
	// - Version 4
	//   The following incompatible database changes were added:
	//   * the `BlockNumber`, `TxHash`, `TxIndex`, `BlockHash` and `Index` fields of log are deleted
	//   * the `Bloom` field of receipt is deleted
	//   * the `BlockIndex` and `TxIndex` fields of txlookup are deleted
	// - Version 5
	//  The following incompatible database changes were added:
	//    * the `TxHash`, `GasCost`, and `ContractAddress` fields are no longer stored for a receipt
	//    * the `TxHash`, `GasCost`, and `ContractAddress` fields are computed by looking up the
	//      receipts' corresponding block
	// - Version 6
	//  The following incompatible database changes were added:
	//    * Transaction lookup information stores the corresponding block number instead of block hash
	// - Version 7
	//  The following incompatible database changes were added:
	//    * Use freezer as the ancient database to maintain all ancient data
	// - Version 8
	//  The following incompatible database changes were added:
	//    * New scheme for contract code in order to separate the codes and trie nodes
	BlockChainVersion uint64 = 8
)

// CacheConfig contains the configuration values for the trie database
// and state snapshot these are resident in a blockchain.
type CacheConfig struct {
	TrieCleanLimit      int           // Memory allowance (MB) to use for caching trie nodes in memory
	TrieCleanNoPrefetch bool          // Whether to disable heuristic state prefetching for followup blocks
	TrieDirtyLimit      int           // Memory limit (MB) at which to start flushing dirty trie nodes to disk
	TrieDirtyDisabled   bool          // Whether to disable trie write caching and GC altogether (archive node)
	TrieTimeLimit       time.Duration // Time limit after which to flush the current in-memory trie to disk
	SnapshotLimit       int           // Memory allowance (MB) to use for caching snapshot entries in memory
	Preimages           bool          // Whether to store preimage of trie key to the disk
	TriesInMemory       uint64        // How many tries keeps in memory
	NoTries             bool          // Insecure settings. Do not have any tries in databases if enabled.
	StateHistory        uint64        // Number of blocks from head whose state histories are reserved.
	StateScheme         string        // Scheme used to store ethereum states and merkle tree nodes on top
	PathSyncFlush       bool          // Whether sync flush the trienodebuffer of pathdb to disk.
	JournalFilePath     string
	JournalFile         bool

	SnapshotNoBuild bool // Whether the background generation is allowed
	SnapshotWait    bool // Wait for snapshot construction on startup. TODO(karalabe): This is a dirty hack for testing, nuke it
}

// triedbConfig derives the configures for trie database.
func (c *CacheConfig) triedbConfig(isVerkle bool) *triedb.Config {
	config := &triedb.Config{
		Cache:     c.TrieCleanLimit,
		Preimages: c.Preimages,
		NoTries:   c.NoTries,
		IsVerkle:  isVerkle,
	}
	if c.StateScheme == rawdb.HashScheme {
		config.HashDB = &hashdb.Config{
			CleanCacheSize: c.TrieCleanLimit * 1024 * 1024,
		}
	}
	if c.StateScheme == rawdb.PathScheme {
		config.PathDB = &pathdb.Config{
			SyncFlush:       c.PathSyncFlush,
			StateHistory:    c.StateHistory,
			CleanCacheSize:  c.TrieCleanLimit * 1024 * 1024,
			DirtyCacheSize:  c.TrieDirtyLimit * 1024 * 1024,
			JournalFilePath: c.JournalFilePath,
			JournalFile:     c.JournalFile,
		}
	}
	return config
}

// defaultCacheConfig are the default caching values if none are specified by the
// user (also used during testing).
var defaultCacheConfig = &CacheConfig{
	TrieCleanLimit: 256,
	TrieDirtyLimit: 256,
	TrieTimeLimit:  5 * time.Minute,
	SnapshotLimit:  256,
	TriesInMemory:  128,
	SnapshotWait:   true,
	StateScheme:    rawdb.HashScheme,
}

// DefaultCacheConfigWithScheme returns a deep copied default cache config with
// a provided trie node scheme.
func DefaultCacheConfigWithScheme(scheme string) *CacheConfig {
	config := *defaultCacheConfig
	config.StateScheme = scheme
	return &config
}

type BlockChainOption func(*BlockChain) (*BlockChain, error)

// txLookup is wrapper over transaction lookup along with the corresponding
// transaction object.

type txLookup struct {
	lookup      *rawdb.LegacyTxLookupEntry
	transaction *types.Transaction
}

// BlockChain represents the canonical chain given a database with a genesis
// block. The Blockchain manages chain imports, reverts, chain reorganisations.
//
// Importing blocks in to the block chain happens according to the set of rules
// defined by the two stage Validator. Processing of blocks is done using the
// Processor which processes the included transaction. The validation of the state
// is done in the second part of the Validator. Failing results in aborting of
// the import.
//
// The BlockChain also helps in returning blocks from **any** chain included
// in the database as well as blocks that represents the canonical chain. It's
// important to note that GetBlock can return any block and does not need to be
// included in the canonical one where as GetBlockByNumber always represents the
// canonical chain.
type BlockChain struct {
	chainConfig *params.ChainConfig // Chain & network configuration
	cacheConfig *CacheConfig        // Cache configuration for pruning

	db            ethdb.Database                   // Low level persistent database to store final content in
	snaps         *snapshot.Tree                   // Snapshot tree for fast trie leaf access
	triegc        *prque.Prque[int64, common.Hash] // Priority queue mapping block numbers to tries to gc
	gcproc        time.Duration                    // Accumulates canonical block processing for trie dumping
	commitLock    sync.Mutex                       // CommitLock is used to protect above field from being modified concurrently
	lastWrite     uint64                           // Last block when the state was flushed
	flushInterval atomic.Int64                     // Time interval (processing time) after which to flush a state
	triedb        *triedb.Database                 // The database handler for maintaining trie nodes.
<<<<<<< HEAD
	stateCache    state.Database                   // State database to reuse between imports (contains state cache)
	triesInMemory uint64
	txIndexer     *txIndexer // Transaction indexer, might be nil if not enabled

	hc                       *HeaderChain
	rmLogsFeed               event.Feed
	chainFeed                event.Feed
	chainSideFeed            event.Feed
	chainHeadFeed            event.Feed
	chainBlockFeed           event.Feed
	logsFeed                 event.Feed
	blockProcFeed            event.Feed
	finalizedHeaderFeed      event.Feed
	highestVerifiedBlockFeed event.Feed
	scope                    event.SubscriptionScope
	genesisBlock             *types.Block
=======
	statedb       *state.CachingDB                 // State database to reuse between imports (contains state cache)
	txIndexer     *txIndexer                       // Transaction indexer, might be nil if not enabled

	hc            *HeaderChain
	rmLogsFeed    event.Feed
	chainFeed     event.Feed
	chainSideFeed event.Feed
	chainHeadFeed event.Feed
	logsFeed      event.Feed
	blockProcFeed event.Feed
	scope         event.SubscriptionScope
	genesisBlock  *types.Block
>>>>>>> db6ae7fa

	// This mutex synchronizes chain write operations.
	// Readers don't need to take it, they can just read the database.
	chainmu *syncx.ClosableMutex

	highestVerifiedHeader atomic.Pointer[types.Header]
	highestVerifiedBlock  atomic.Pointer[types.Header]
	currentBlock          atomic.Pointer[types.Header] // Current head of the chain
	currentSnapBlock      atomic.Pointer[types.Header] // Current head of snap-sync
	currentFinalBlock     atomic.Pointer[types.Header] // Latest (consensus) finalized block
	chasingHead           atomic.Pointer[types.Header]

	bodyCache     *lru.Cache[common.Hash, *types.Body]
	bodyRLPCache  *lru.Cache[common.Hash, rlp.RawValue]
	receiptsCache *lru.Cache[common.Hash, []*types.Receipt]
	blockCache    *lru.Cache[common.Hash, *types.Block]

	txLookupLock  sync.RWMutex
	txLookupCache *lru.Cache[common.Hash, txLookup]
	sidecarsCache *lru.Cache[common.Hash, types.BlobSidecars]

	// future blocks are blocks added for later processing
	futureBlocks *lru.Cache[common.Hash, *types.Block]

	// trusted diff layers
	diffLayerCache             *exlru.Cache                          // Cache for the diffLayers
	diffLayerChanCache         *exlru.Cache                          // Cache for the difflayer channel
	diffQueue                  *prque.Prque[int64, *types.DiffLayer] // A Priority queue to store recent diff layer
	diffQueueBuffer            chan *types.DiffLayer
	diffLayerFreezerBlockLimit uint64

	wg            sync.WaitGroup
	dbWg          sync.WaitGroup
	quit          chan struct{} // shutdown signal, closed in Stop.
	stopping      atomic.Bool   // false if chain is running, true when stopped
	procInterrupt atomic.Bool   // interrupt signaler for block processing

	engine     consensus.Engine
	prefetcher Prefetcher
	validator  Validator // Block and state validator interface
	processor  Processor // Block transaction processor interface
	forker     *ForkChoice
	vmConfig   vm.Config

	// monitor
	doubleSignMonitor *monitor.DoubleSignMonitor
	logger            *tracing.Hooks
}

// NewBlockChain returns a fully initialised block chain using information
// available in the database. It initialises the default Ethereum Validator and
// Processor.
func NewBlockChain(db ethdb.Database, cacheConfig *CacheConfig, genesis *Genesis, overrides *ChainOverrides, engine consensus.Engine,
	vmConfig vm.Config, shouldPreserve func(block *types.Header) bool, txLookupLimit *uint64,
	options ...BlockChainOption) (*BlockChain, error) {
	if cacheConfig == nil {
		cacheConfig = defaultCacheConfig
	}
	if cacheConfig.StateScheme == rawdb.HashScheme && cacheConfig.TriesInMemory != 128 {
		log.Warn("TriesInMemory isn't the default value (128), you need specify the same TriesInMemory when pruning data",
			"triesInMemory", cacheConfig.TriesInMemory, "scheme", cacheConfig.StateScheme)
	}

	diffLayerCache, _ := exlru.New(diffLayerCacheLimit)
	diffLayerChanCache, _ := exlru.New(diffLayerCacheLimit)

	// Open trie database with provided config
	triedb := triedb.NewDatabase(db, cacheConfig.triedbConfig(genesis != nil && genesis.IsVerkle()))

	// Setup the genesis block, commit the provided genesis specification
	// to database if the genesis block is not present yet, or load the
	// stored one from database.
	chainConfig, genesisHash, genesisErr := SetupGenesisBlockWithOverride(db, triedb, genesis, overrides)
	if _, ok := genesisErr.(*params.ConfigCompatError); genesisErr != nil && !ok {
		return nil, genesisErr
	}
	systemcontracts.GenesisHash = genesisHash
	log.Info("Initialised chain configuration", "config", chainConfig)
	// Description of chainConfig is empty now
	/*
		log.Info("")
		log.Info(strings.Repeat("-", 153))
		for _, line := range strings.Split(chainConfig.Description(), "\n") {
			log.Info(line)
		}
		log.Info(strings.Repeat("-", 153))
		log.Info("")
	*/

	bc := &BlockChain{
		chainConfig:        chainConfig,
		cacheConfig:        cacheConfig,
		db:                 db,
		triedb:             triedb,
		triegc:             prque.New[int64, common.Hash](nil),
		quit:               make(chan struct{}),
		triesInMemory:      cacheConfig.TriesInMemory,
		chainmu:            syncx.NewClosableMutex(),
		bodyCache:          lru.NewCache[common.Hash, *types.Body](bodyCacheLimit),
		bodyRLPCache:       lru.NewCache[common.Hash, rlp.RawValue](bodyCacheLimit),
		receiptsCache:      lru.NewCache[common.Hash, []*types.Receipt](receiptsCacheLimit),
		sidecarsCache:      lru.NewCache[common.Hash, types.BlobSidecars](sidecarsCacheLimit),
		blockCache:         lru.NewCache[common.Hash, *types.Block](blockCacheLimit),
		txLookupCache:      lru.NewCache[common.Hash, txLookup](txLookupCacheLimit),
		futureBlocks:       lru.NewCache[common.Hash, *types.Block](maxFutureBlocks),
		diffLayerCache:     diffLayerCache,
		diffLayerChanCache: diffLayerChanCache,
		engine:             engine,
		vmConfig:           vmConfig,
		diffQueue:          prque.New[int64, *types.DiffLayer](nil),
		diffQueueBuffer:    make(chan *types.DiffLayer),
		logger:             vmConfig.Tracer,
	}
	var err error
	bc.hc, err = NewHeaderChain(db, chainConfig, engine, bc.insertStopped)
	if err != nil {
		return nil, err
	}
	bc.flushInterval.Store(int64(cacheConfig.TrieTimeLimit))
<<<<<<< HEAD
	bc.forker = NewForkChoice(bc, shouldPreserve)
	bc.stateCache = state.NewDatabaseWithNodeDB(bc.db, bc.triedb)
=======
	bc.statedb = state.NewDatabase(bc.triedb, nil)
>>>>>>> db6ae7fa
	bc.validator = NewBlockValidator(chainConfig, bc)
	bc.prefetcher = NewStatePrefetcher(chainConfig, bc.hc)
	bc.processor = NewStateProcessor(chainConfig, bc.hc)

	bc.genesisBlock = bc.GetBlockByNumber(0)
	if bc.genesisBlock == nil {
		return nil, ErrNoGenesis
	}

	bc.highestVerifiedHeader.Store(nil)
	bc.highestVerifiedBlock.Store(nil)
	bc.currentBlock.Store(nil)
	bc.currentSnapBlock.Store(nil)
	bc.chasingHead.Store(nil)

	// Update chain info data metrics
	chainInfoGauge.Update(metrics.GaugeInfoValue{"chain_id": bc.chainConfig.ChainID.String()})

	// If Geth is initialized with an external ancient store, re-initialize the
	// missing chain indexes and chain flags. This procedure can survive crash
	// and can be resumed in next restart since chain flags are updated in last step.
	if bc.empty() {
		rawdb.InitDatabaseFromFreezer(bc.db)
	}
	// Load blockchain states from disk
	if err := bc.loadLastState(); err != nil {
		return nil, err
	}
	// Make sure the state associated with the block is available, or log out
	// if there is no available state, waiting for state sync.
	head := bc.CurrentBlock()
	if !bc.HasState(head.Root) {
		if head.Number.Uint64() == 0 {
			// The genesis state is missing, which is only possible in the path-based
			// scheme. This situation occurs when the initial state sync is not finished
			// yet, or the chain head is rewound below the pivot point. In both scenarios,
			// there is no possible recovery approach except for rerunning a snap sync.
			// Do nothing here until the state syncer picks it up.
			log.Info("Genesis state is missing, wait state sync")
		} else {
			// Head state is missing, before the state recovery, find out the
			// disk layer point of snapshot(if it's enabled). Make sure the
			// rewound point is lower than disk layer.
			var diskRoot common.Hash
			if bc.cacheConfig.SnapshotLimit > 0 {
				diskRoot = rawdb.ReadSnapshotRoot(bc.db)
			}
			if bc.triedb.Scheme() == rawdb.PathScheme && !bc.NoTries() {
				recoverable, _ := bc.triedb.Recoverable(diskRoot)
				if !bc.HasState(diskRoot) && !recoverable {
					diskRoot = bc.triedb.Head()
				}
			}
			if diskRoot != (common.Hash{}) {
				log.Warn("Head state missing, repairing", "number", head.Number, "hash", head.Hash(), "diskRoot", diskRoot)

				snapDisk, err := bc.setHeadBeyondRoot(head.Number.Uint64(), 0, diskRoot, true)
				if err != nil {
					return nil, err
				}
				// Chain rewound, persist old snapshot number to indicate recovery procedure
				if snapDisk != 0 {
					rawdb.WriteSnapshotRecoveryNumber(bc.db, snapDisk)
				}
			} else {
				log.Warn("Head state missing, repairing", "number", head.Number, "hash", head.Hash())
				if _, err := bc.setHeadBeyondRoot(head.Number.Uint64(), 0, common.Hash{}, true); err != nil {
					return nil, err
				}
			}
		}
	}
	// Ensure that a previous crash in SetHead doesn't leave extra ancients
	if frozen, err := bc.db.BlockStore().ItemAmountInAncient(); err == nil && frozen > 0 {
		frozen, err = bc.db.BlockStore().Ancients()
		if err != nil {
			return nil, err
		}
		var (
			needRewind bool
			low        uint64
		)
		// The head full block may be rolled back to a very low height due to
		// blockchain repair. If the head full block is even lower than the ancient
		// chain, truncate the ancient store.
		fullBlock := bc.CurrentBlock()
		if fullBlock != nil && fullBlock.Hash() != bc.genesisBlock.Hash() && fullBlock.Number.Uint64() < frozen-1 {
			needRewind = true
			low = fullBlock.Number.Uint64()
		}
		// In snap sync, it may happen that ancient data has been written to the
		// ancient store, but the LastFastBlock has not been updated, truncate the
		// extra data here.
		snapBlock := bc.CurrentSnapBlock()
		if snapBlock != nil && snapBlock.Number.Uint64() < frozen-1 {
			needRewind = true
			if snapBlock.Number.Uint64() < low || low == 0 {
				low = snapBlock.Number.Uint64()
			}
		}
		if needRewind {
			log.Error("Truncating ancient chain", "from", bc.CurrentHeader().Number.Uint64(), "to", low)
			if err := bc.SetHead(low); err != nil {
				return nil, err
			}
		}
	}
	// The first thing the node will do is reconstruct the verification data for
	// the head block (ethash cache or clique voting snapshot). Might as well do
	// it in advance.
	bc.engine.VerifyHeader(bc, bc.CurrentHeader())

	if bc.logger != nil && bc.logger.OnBlockchainInit != nil {
		bc.logger.OnBlockchainInit(chainConfig)
	}
	if bc.logger != nil && bc.logger.OnGenesisBlock != nil {
		if block := bc.CurrentBlock(); block.Number.Uint64() == 0 {
			alloc, err := getGenesisState(bc.db, block.Hash())
			if err != nil {
				return nil, fmt.Errorf("failed to get genesis state: %w", err)
			}
			if alloc == nil {
				return nil, errors.New("live blockchain tracer requires genesis alloc to be set")
			}
			bc.logger.OnGenesisBlock(bc.genesisBlock, alloc)
		}
	}

	// Load any existing snapshot, regenerating it if loading failed
	if bc.cacheConfig.SnapshotLimit > 0 {
		// If the chain was rewound past the snapshot persistent layer (causing
		// a recovery block number to be persisted to disk), check if we're still
		// in recovery mode and in that case, don't invalidate the snapshot on a
		// head mismatch.
		var recover bool

		head := bc.CurrentBlock()
		if layer := rawdb.ReadSnapshotRecoveryNumber(bc.db); layer != nil && *layer >= head.Number.Uint64() {
			log.Warn("Enabling snapshot recovery", "chainhead", head.Number, "diskbase", *layer)
			recover = true
		}
		snapconfig := snapshot.Config{
			CacheSize:  bc.cacheConfig.SnapshotLimit,
			Recovery:   recover,
			NoBuild:    bc.cacheConfig.SnapshotNoBuild,
			AsyncBuild: !bc.cacheConfig.SnapshotWait,
		}
<<<<<<< HEAD
		bc.snaps, _ = snapshot.New(snapconfig, bc.db, bc.triedb, head.Root, int(bc.cacheConfig.TriesInMemory), bc.NoTries())
	}
	// do options before start any routine
	for _, option := range options {
		bc, err = option(bc)
		if err != nil {
			return nil, err
		}
	}
	// Start future block processor.
	bc.wg.Add(1)
	go bc.updateFutureBlocks()

	// Need persist and prune diff layer
	if bc.db.DiffStore() != nil {
		bc.wg.Add(1)
		go bc.trustedDiffLayerLoop()
	}

	if bc.doubleSignMonitor != nil {
		bc.wg.Add(1)
		go bc.startDoubleSignMonitor()
=======
		bc.snaps, _ = snapshot.New(snapconfig, bc.db, bc.triedb, head.Root)

		// Re-initialize the state database with snapshot
		bc.statedb = state.NewDatabase(bc.triedb, bc.snaps)
>>>>>>> db6ae7fa
	}

	// Rewind the chain in case of an incompatible config upgrade.
	if compat, ok := genesisErr.(*params.ConfigCompatError); ok {
		log.Warn("Rewinding chain to upgrade configuration", "err", compat)
		if compat.RewindToTime > 0 {
			bc.SetHeadWithTimestamp(compat.RewindToTime)
		} else {
			bc.SetHead(compat.RewindToBlock)
		}
		rawdb.WriteChainConfig(db, genesisHash, chainConfig)
	}

	// Start tx indexer if it's enabled.
	if txLookupLimit != nil {
		bc.txIndexer = newTxIndexer(*txLookupLimit, bc)
	}
	return bc, nil
}

// GetVMConfig returns the block chain VM config.
func (bc *BlockChain) GetVMConfig() *vm.Config {
	return &bc.vmConfig
}

func (bc *BlockChain) NoTries() bool {
	return bc.stateCache.NoTries()
}

func (bc *BlockChain) cacheReceipts(hash common.Hash, receipts types.Receipts, block *types.Block) {
	// TODO, This is a hot fix for the block hash of logs is `0x0000000000000000000000000000000000000000000000000000000000000000` for system tx
	// Please check details in https://github.com/bnb-chain/bsc/issues/443
	// This is a temporary fix, the official fix should be a hard fork.
	const possibleSystemReceipts = 3 // One slash tx, two reward distribute txs.
	numOfReceipts := len(receipts)
	for i := numOfReceipts - 1; i >= 0 && i >= numOfReceipts-possibleSystemReceipts; i-- {
		for j := 0; j < len(receipts[i].Logs); j++ {
			receipts[i].Logs[j].BlockHash = hash
		}
	}

	txs := block.Transactions()
	if len(txs) != len(receipts) {
		log.Warn("transaction and receipt count mismatch")
		return
	}
	blockBaseFee := block.BaseFee()
	if blockBaseFee == nil {
		blockBaseFee = big.NewInt(0)
	}
	for i, receipt := range receipts {
		receipt.EffectiveGasPrice = big.NewInt(0).Add(blockBaseFee, txs[i].EffectiveGasTipValue(blockBaseFee))
		if receipt.Logs == nil {
			receipt.Logs = []*types.Log{}
		}
	}

	bc.receiptsCache.Add(hash, receipts)
}

func (bc *BlockChain) cacheDiffLayer(diffLayer *types.DiffLayer, diffLayerCh chan struct{}) {
	// The difflayer in the system is stored by the map structure,
	// so it will be out of order.
	// It must be sorted first and then cached,
	// otherwise the DiffHash calculated by different nodes will be inconsistent
	sort.SliceStable(diffLayer.Codes, func(i, j int) bool {
		return diffLayer.Codes[i].Hash.Hex() < diffLayer.Codes[j].Hash.Hex()
	})
	sort.SliceStable(diffLayer.Destructs, func(i, j int) bool {
		return diffLayer.Destructs[i].Hex() < (diffLayer.Destructs[j].Hex())
	})
	sort.SliceStable(diffLayer.Accounts, func(i, j int) bool {
		return diffLayer.Accounts[i].Account.Hex() < diffLayer.Accounts[j].Account.Hex()
	})
	sort.SliceStable(diffLayer.Storages, func(i, j int) bool {
		return diffLayer.Storages[i].Account.Hex() < diffLayer.Storages[j].Account.Hex()
	})
	for index := range diffLayer.Storages {
		// Sort keys and vals by key.
		sort.Sort(&diffLayer.Storages[index])
	}

	if bc.diffLayerCache.Len() >= diffLayerCacheLimit {
		bc.diffLayerCache.RemoveOldest()
	}

	bc.diffLayerCache.Add(diffLayer.BlockHash, diffLayer)
	close(diffLayerCh)

	if bc.db.DiffStore() != nil {
		// push to priority queue before persisting
		bc.diffQueueBuffer <- diffLayer
	}
}

// empty returns an indicator whether the blockchain is empty.
// Note, it's a special case that we connect a non-empty ancient
// database with an empty node, so that we can plugin the ancient
// into node seamlessly.
func (bc *BlockChain) empty() bool {
	genesis := bc.genesisBlock.Hash()
	for _, hash := range []common.Hash{rawdb.ReadHeadBlockHash(bc.db), rawdb.ReadHeadHeaderHash(bc.db), rawdb.ReadHeadFastBlockHash(bc.db)} {
		if hash != genesis {
			return false
		}
	}
	return true
}

// GetJustifiedNumber returns the highest justified blockNumber on the branch including and before `header`.
func (bc *BlockChain) GetJustifiedNumber(header *types.Header) uint64 {
	if p, ok := bc.engine.(consensus.PoSA); ok {
		justifiedBlockNumber, _, err := p.GetJustifiedNumberAndHash(bc, []*types.Header{header})
		if err == nil {
			return justifiedBlockNumber
		}
	}
	// return 0 when err!=nil
	// so the input `header` will at a disadvantage during reorg
	return 0
}

// getFinalizedNumber returns the highest finalized number before the specific block.
func (bc *BlockChain) getFinalizedNumber(header *types.Header) uint64 {
	if p, ok := bc.engine.(consensus.PoSA); ok {
		if finalizedHeader := p.GetFinalizedHeader(bc, header); finalizedHeader != nil {
			return finalizedHeader.Number.Uint64()
		}
	}

	return 0
}

// loadLastState loads the last known chain state from the database. This method
// assumes that the chain manager mutex is held.
func (bc *BlockChain) loadLastState() error {
	// Restore the last known head block
	head := rawdb.ReadHeadBlockHash(bc.db)
	if head == (common.Hash{}) {
		// Corrupt or empty database, init from scratch
		log.Warn("Empty database, resetting chain")
		return bc.Reset()
	}
	// Make sure the entire head block is available
	headBlock := bc.GetBlockByHash(head)
	if headBlock == nil {
		// Corrupt or empty database, init from scratch
		log.Warn("Head block missing, resetting chain", "hash", head)
		return bc.Reset()
	}

	// Everything seems to be fine, set as the head block
	bc.currentBlock.Store(headBlock.Header())
	headBlockGauge.Update(int64(headBlock.NumberU64()))
	justifiedBlockGauge.Update(int64(bc.GetJustifiedNumber(headBlock.Header())))
	finalizedBlockGauge.Update(int64(bc.getFinalizedNumber(headBlock.Header())))

	// Restore the last known head header
	headHeader := headBlock.Header()
	if head := rawdb.ReadHeadHeaderHash(bc.db); head != (common.Hash{}) {
		if header := bc.GetHeaderByHash(head); header != nil {
			headHeader = header
		}
	}
	bc.hc.SetCurrentHeader(headHeader)

	// Restore the last known head snap block
	bc.currentSnapBlock.Store(headBlock.Header())
	headFastBlockGauge.Update(int64(headBlock.NumberU64()))

	if head := rawdb.ReadHeadFastBlockHash(bc.db); head != (common.Hash{}) {
		if block := bc.GetBlockByHash(head); block != nil {
			bc.currentSnapBlock.Store(block.Header())
			headFastBlockGauge.Update(int64(block.NumberU64()))
		}
	}

	// Issue a status log for the user
	var (
		currentSnapBlock = bc.CurrentSnapBlock()

		headerTd = bc.GetTd(headHeader.Hash(), headHeader.Number.Uint64())
		blockTd  = bc.GetTd(headBlock.Hash(), headBlock.NumberU64())
	)
	if headHeader.Hash() != headBlock.Hash() {
		log.Info("Loaded most recent local header", "number", headHeader.Number, "hash", headHeader.Hash(), "hash", headHeader.Root, "td", headerTd, "age", common.PrettyAge(time.Unix(int64(headHeader.Time), 0)))
	}
	log.Info("Loaded most recent local block", "number", headBlock.Number(), "hash", headBlock.Hash(), "root", headBlock.Root(), "td", blockTd, "age", common.PrettyAge(time.Unix(int64(headBlock.Time()), 0)))
	if headBlock.Hash() != currentSnapBlock.Hash() {
		snapTd := bc.GetTd(currentSnapBlock.Hash(), currentSnapBlock.Number.Uint64())
		log.Info("Loaded most recent local snap block", "number", currentSnapBlock.Number, "hash", currentSnapBlock.Hash(), "root", currentSnapBlock.Root, "td", snapTd, "age", common.PrettyAge(time.Unix(int64(currentSnapBlock.Time), 0)))
	}
	if posa, ok := bc.engine.(consensus.PoSA); ok {
		if currentFinalizedHeader := posa.GetFinalizedHeader(bc, headHeader); currentFinalizedHeader != nil {
			if currentFinalizedBlock := bc.GetBlockByHash(currentFinalizedHeader.Hash()); currentFinalizedBlock != nil {
				finalTd := bc.GetTd(currentFinalizedBlock.Hash(), currentFinalizedBlock.NumberU64())
				log.Info("Loaded most recent local finalized block", "number", currentFinalizedBlock.Number(), "hash", currentFinalizedBlock.Hash(), "root", currentFinalizedBlock.Root(), "td", finalTd, "age", common.PrettyAge(time.Unix(int64(currentFinalizedBlock.Time()), 0)))
			}
		}
	}

	if pivot := rawdb.ReadLastPivotNumber(bc.db); pivot != nil {
		log.Info("Loaded last snap-sync pivot marker", "number", *pivot)
	}
	return nil
}

// SetHead rewinds the local chain to a new head. Depending on whether the node
// was snap synced or full synced and in which state, the method will try to
// delete minimal data from disk whilst retaining chain consistency.
func (bc *BlockChain) SetHead(head uint64) error {
	if _, err := bc.setHeadBeyondRoot(head, 0, common.Hash{}, false); err != nil {
		return err
	}
	// Send chain head event to update the transaction pool
	header := bc.CurrentBlock()
	block := bc.GetBlock(header.Hash(), header.Number.Uint64())
	if block == nil {
		// This should never happen. In practice, previously currentBlock
		// contained the entire block whereas now only a "marker", so there
		// is an ever so slight chance for a race we should handle.
		log.Error("Current block not found in database", "block", header.Number, "hash", header.Hash())
		return fmt.Errorf("current block missing: #%d [%x..]", header.Number, header.Hash().Bytes()[:4])
	}
	bc.chainHeadFeed.Send(ChainHeadEvent{Block: block})
	return nil
}

// SetHeadWithTimestamp rewinds the local chain to a new head that has at max
// the given timestamp. Depending on whether the node was snap synced or full
// synced and in which state, the method will try to delete minimal data from
// disk whilst retaining chain consistency.
func (bc *BlockChain) SetHeadWithTimestamp(timestamp uint64) error {
	if _, err := bc.setHeadBeyondRoot(0, timestamp, common.Hash{}, false); err != nil {
		return err
	}
	// Send chain head event to update the transaction pool
	header := bc.CurrentBlock()
	block := bc.GetBlock(header.Hash(), header.Number.Uint64())
	if block == nil {
		// This should never happen. In practice, previously currentBlock
		// contained the entire block whereas now only a "marker", so there
		// is an ever so slight chance for a race we should handle.
		log.Error("Current block not found in database", "block", header.Number, "hash", header.Hash())
		return fmt.Errorf("current block missing: #%d [%x..]", header.Number, header.Hash().Bytes()[:4])
	}
	bc.chainHeadFeed.Send(ChainHeadEvent{Block: block})
	return nil
}

// rewindHashHead implements the logic of rewindHead in the context of hash scheme.
func (bc *BlockChain) rewindHashHead(head *types.Header, root common.Hash) (*types.Header, uint64) {
	var (
		limit      uint64                             // The oldest block that will be searched for this rewinding
		beyondRoot = root == common.Hash{}            // Flag whether we're beyond the requested root (no root, always true)
		pivot      = rawdb.ReadLastPivotNumber(bc.db) // Associated block number of pivot point state
		rootNumber uint64                             // Associated block number of requested root

		start  = time.Now() // Timestamp the rewinding is restarted
		logged = time.Now() // Timestamp last progress log was printed
	)
	// The oldest block to be searched is determined by the pivot block or a constant
	// searching threshold. The rationale behind this is as follows:
	//
	// - Snap sync is selected if the pivot block is available. The earliest available
	//   state is the pivot block itself, so there is no sense in going further back.
	//
	// - Full sync is selected if the pivot block does not exist. The hash database
	//   periodically flushes the state to disk, and the used searching threshold is
	//   considered sufficient to find a persistent state, even for the testnet. It
	//   might be not enough for a chain that is nearly empty. In the worst case,
	//   the entire chain is reset to genesis, and snap sync is re-enabled on top,
	//   which is still acceptable.
	if pivot != nil {
		limit = *pivot
	} else if head.Number.Uint64() > params.FullImmutabilityThreshold {
		limit = head.Number.Uint64() - params.FullImmutabilityThreshold
	}
	for {
		logger := log.Trace
		if time.Since(logged) > time.Second*8 {
			logged = time.Now()
			logger = log.Info
		}
		logger("Block state missing, rewinding further", "number", head.Number, "hash", head.Hash(), "elapsed", common.PrettyDuration(time.Since(start)))

		// If a root threshold was requested but not yet crossed, check
		if !beyondRoot && head.Root == root {
			beyondRoot, rootNumber = true, head.Number.Uint64()
		}
		// If search limit is reached, return the genesis block as the
		// new chain head.
		if head.Number.Uint64() < limit {
			log.Info("Rewinding limit reached, resetting to genesis", "number", head.Number, "hash", head.Hash(), "limit", limit)
			return bc.genesisBlock.Header(), rootNumber
		}
		// If the associated state is not reachable, continue searching
		// backwards until an available state is found.
		if !bc.HasState(head.Root) {
			// If the chain is gapped in the middle, return the genesis
			// block as the new chain head.
			parent := bc.GetHeader(head.ParentHash, head.Number.Uint64()-1)
			if parent == nil {
				log.Error("Missing block in the middle, resetting to genesis", "number", head.Number.Uint64()-1, "hash", head.ParentHash)
				return bc.genesisBlock.Header(), rootNumber
			}
			head = parent

			// If the genesis block is reached, stop searching.
			if head.Number.Uint64() == 0 {
				log.Info("Genesis block reached", "number", head.Number, "hash", head.Hash())
				return head, rootNumber
			}
			continue // keep rewinding
		}
		// Once the available state is found, ensure that the requested root
		// has already been crossed. If not, continue rewinding.
		if beyondRoot || head.Number.Uint64() == 0 {
			log.Info("Rewound to block with state", "number", head.Number, "hash", head.Hash())
			return head, rootNumber
		}
		log.Debug("Skipping block with threshold state", "number", head.Number, "hash", head.Hash(), "root", head.Root)
		head = bc.GetHeader(head.ParentHash, head.Number.Uint64()-1) // Keep rewinding
	}
}

// rewindPathHead implements the logic of rewindHead in the context of path scheme.
func (bc *BlockChain) rewindPathHead(head *types.Header, root common.Hash) (*types.Header, uint64) {
	var (
		pivot      = rawdb.ReadLastPivotNumber(bc.db) // Associated block number of pivot block
		rootNumber uint64                             // Associated block number of requested root

		// BeyondRoot represents whether the requested root is already
		// crossed. The flag value is set to true if the root is empty.
		beyondRoot = root == common.Hash{}

		// noState represents if the target state requested for search
		// is unavailable and impossible to be recovered.
		noState = !bc.HasState(root) && !bc.stateRecoverable(root)

		start  = time.Now() // Timestamp the rewinding is restarted
		logged = time.Now() // Timestamp last progress log was printed
	)
	// Rewind the head block tag until an available state is found.
	for {
		logger := log.Trace
		if time.Since(logged) > time.Second*8 {
			logged = time.Now()
			logger = log.Info
		}
		logger("Block state missing, rewinding further", "number", head.Number, "hash", head.Hash(), "elapsed", common.PrettyDuration(time.Since(start)))

		// If a root threshold was requested but not yet crossed, check
		if !beyondRoot && head.Root == root {
			beyondRoot, rootNumber = true, head.Number.Uint64()
		}
		// If the root threshold hasn't been crossed but the available
		// state is reached, quickly determine if the target state is
		// possible to be reached or not.
		if !beyondRoot && noState && bc.HasState(head.Root) {
			beyondRoot = true
			log.Info("Disable the search for unattainable state", "root", root)
		}
		// Check if the associated state is available or recoverable if
		// the requested root has already been crossed.
		if beyondRoot && (bc.HasState(head.Root) || bc.stateRecoverable(head.Root)) {
			break
		}
		// If pivot block is reached, return the genesis block as the
		// new chain head. Theoretically there must be a persistent
		// state before or at the pivot block, prevent endless rewinding
		// towards the genesis just in case.
		if pivot != nil && *pivot >= head.Number.Uint64() {
			log.Info("Pivot block reached, resetting to genesis", "number", head.Number, "hash", head.Hash())
			return bc.genesisBlock.Header(), rootNumber
		}
		// If the chain is gapped in the middle, return the genesis
		// block as the new chain head
		parent := bc.GetHeader(head.ParentHash, head.Number.Uint64()-1) // Keep rewinding
		if parent == nil {
			log.Error("Missing block in the middle, resetting to genesis", "number", head.Number.Uint64()-1, "hash", head.ParentHash)
			return bc.genesisBlock.Header(), rootNumber
		}
		head = parent

		// If the genesis block is reached, stop searching.
		if head.Number.Uint64() == 0 {
			log.Info("Genesis block reached", "number", head.Number, "hash", head.Hash())
			return head, rootNumber
		}
	}
	// Recover if the target state if it's not available yet.
	if !bc.HasState(head.Root) {
		if err := bc.triedb.Recover(head.Root); err != nil {
			log.Crit("Failed to rollback state", "err", err)
		}
	}
	log.Info("Rewound to block with state", "number", head.Number, "hash", head.Hash())
	return head, rootNumber
}

// rewindHead searches the available states in the database and returns the associated
// block as the new head block.
//
// If the given root is not empty, then the rewind should attempt to pass the specified
// state root and return the associated block number as well. If the root, typically
// representing the state corresponding to snapshot disk layer, is deemed impassable,
// then block number zero is returned, indicating that snapshot recovery is disabled
// and the whole snapshot should be auto-generated in case of head mismatch.
func (bc *BlockChain) rewindHead(head *types.Header, root common.Hash) (*types.Header, uint64) {
	if bc.triedb.Scheme() == rawdb.PathScheme && !bc.NoTries() {
		return bc.rewindPathHead(head, root)
	}
	return bc.rewindHashHead(head, root)
}

// SetFinalized sets the finalized block.
// This function differs slightly from Ethereum; we fine-tune it through the outer-layer setting finalizedBlockGauge.
func (bc *BlockChain) SetFinalized(header *types.Header) {
	bc.currentFinalBlock.Store(header)
	if header != nil {
		rawdb.WriteFinalizedBlockHash(bc.db.BlockStore(), header.Hash())
	} else {
		rawdb.WriteFinalizedBlockHash(bc.db.BlockStore(), common.Hash{})
	}
}

// setHeadBeyondRoot rewinds the local chain to a new head with the extra condition
// that the rewind must pass the specified state root. This method is meant to be
// used when rewinding with snapshots enabled to ensure that we go back further than
// persistent disk layer. Depending on whether the node was snap synced or full, and
// in which state, the method will try to delete minimal data from disk whilst
// retaining chain consistency.
//
// The method also works in timestamp mode if `head == 0` but `time != 0`. In that
// case blocks are rolled back until the new head becomes older or equal to the
// requested time. If both `head` and `time` is 0, the chain is rewound to genesis.
//
// The method returns the block number where the requested root cap was found.
func (bc *BlockChain) setHeadBeyondRoot(head uint64, time uint64, root common.Hash, repair bool) (uint64, error) {
	if !bc.chainmu.TryLock() {
		return 0, errChainStopped
	}
	defer bc.chainmu.Unlock()

	var (
		// Track the block number of the requested root hash
		rootNumber uint64 // (no root == always 0)

		// Retrieve the last pivot block to short circuit rollbacks beyond it
		// and the current freezer limit to start nuking it's underflown.
		pivot = rawdb.ReadLastPivotNumber(bc.db)
	)
	updateFn := func(db ethdb.KeyValueWriter, header *types.Header) (*types.Header, bool) {
		// Rewind the blockchain, ensuring we don't end up with a stateless head
		// block. Note, depth equality is permitted to allow using SetHead as a
		// chain reparation mechanism without deleting any data!
		if currentBlock := bc.CurrentBlock(); currentBlock != nil && header.Number.Uint64() <= currentBlock.Number.Uint64() {
			// load bc.snaps for the judge `HasState`
			if bc.NoTries() {
				if bc.cacheConfig.SnapshotLimit > 0 {
					snapconfig := snapshot.Config{
						CacheSize:  bc.cacheConfig.SnapshotLimit,
						NoBuild:    bc.cacheConfig.SnapshotNoBuild,
						AsyncBuild: !bc.cacheConfig.SnapshotWait,
					}
					bc.snaps, _ = snapshot.New(snapconfig, bc.db, bc.triedb, header.Root, int(bc.cacheConfig.TriesInMemory), bc.NoTries())
				}
				defer func() { bc.snaps = nil }()
			}

			var newHeadBlock *types.Header
			newHeadBlock, rootNumber = bc.rewindHead(header, root)
			rawdb.WriteHeadBlockHash(db, newHeadBlock.Hash())

			// Degrade the chain markers if they are explicitly reverted.
			// In theory we should update all in-memory markers in the
			// last step, however the direction of SetHead is from high
			// to low, so it's safe to update in-memory markers directly.
			bc.currentBlock.Store(newHeadBlock)
			headBlockGauge.Update(int64(newHeadBlock.Number.Uint64()))

			// The head state is missing, which is only possible in the path-based
			// scheme. This situation occurs when the chain head is rewound below
			// the pivot point. In this scenario, there is no possible recovery
			// approach except for rerunning a snap sync. Do nothing here until the
			// state syncer picks it up.
			if !bc.HasState(newHeadBlock.Root) {
				if newHeadBlock.Number.Uint64() != 0 {
					log.Crit("Chain is stateless at a non-genesis block")
				}
				log.Info("Chain is stateless, wait state sync", "number", newHeadBlock.Number, "hash", newHeadBlock.Hash())
			}
		}
		// Rewind the snap block in a simpleton way to the target head
		if currentSnapBlock := bc.CurrentSnapBlock(); currentSnapBlock != nil && header.Number.Uint64() < currentSnapBlock.Number.Uint64() {
			newHeadSnapBlock := bc.GetBlock(header.Hash(), header.Number.Uint64())
			// If either blocks reached nil, reset to the genesis state
			if newHeadSnapBlock == nil {
				newHeadSnapBlock = bc.genesisBlock
			}
			rawdb.WriteHeadFastBlockHash(db, newHeadSnapBlock.Hash())

			// Degrade the chain markers if they are explicitly reverted.
			// In theory we should update all in-memory markers in the
			// last step, however the direction of SetHead is from high
			// to low, so it's safe the update in-memory markers directly.
			bc.currentSnapBlock.Store(newHeadSnapBlock.Header())
			headFastBlockGauge.Update(int64(newHeadSnapBlock.NumberU64()))
		}
		var (
			headHeader = bc.CurrentBlock()
			headNumber = headHeader.Number.Uint64()
		)
		// If setHead underflown the freezer threshold and the block processing
		// intent afterwards is full block importing, delete the chain segment
		// between the stateful-block and the sethead target.
		var wipe bool
		frozen, _ := bc.db.BlockStore().Ancients()
		if headNumber+1 < frozen {
			wipe = pivot == nil || headNumber >= *pivot
		}
		return headHeader, wipe // Only force wipe if full synced
	}
	// Rewind the header chain, deleting all block bodies until then
	delFn := func(db ethdb.KeyValueWriter, hash common.Hash, num uint64) {
		// Ignore the error here since light client won't hit this path
		frozen, _ := bc.db.BlockStore().Ancients()
		if num+1 <= frozen {
			// Truncate all relative data(header, total difficulty, body, receipt
			// and canonical hash) from ancient store.
			if _, err := bc.db.BlockStore().TruncateHead(num); err != nil {
				log.Crit("Failed to truncate ancient data", "number", num, "err", err)
			}
			// Remove the hash <-> number mapping from the active store.
			rawdb.DeleteHeaderNumber(db, hash)
		} else {
			// Remove relative body and receipts from the active store.
			// The header, total difficulty and canonical hash will be
			// removed in the hc.SetHead function.
			rawdb.DeleteBody(db, hash, num)
			rawdb.DeleteBlobSidecars(db, hash, num)
			rawdb.DeleteReceipts(db, hash, num)
		}
		// Todo(rjl493456442) txlookup, bloombits, etc
	}
	// If SetHead was only called as a chain reparation method, try to skip
	// touching the header chain altogether, unless the freezer is broken
	if repair {
		if target, force := updateFn(bc.db.BlockStore(), bc.CurrentBlock()); force {
			bc.hc.SetHead(target.Number.Uint64(), nil, delFn)
		}
	} else {
		// Rewind the chain to the requested head and keep going backwards until a
		// block with a state is found or snap sync pivot is passed
		if time > 0 {
			log.Warn("Rewinding blockchain to timestamp", "target", time)
			bc.hc.SetHeadWithTimestamp(time, updateFn, delFn)
		} else {
			log.Warn("Rewinding blockchain to block", "target", head)
			bc.hc.SetHead(head, updateFn, delFn)
		}
	}
	// Clear out any stale content from the caches
	bc.bodyCache.Purge()
	bc.bodyRLPCache.Purge()
	bc.receiptsCache.Purge()
	bc.sidecarsCache.Purge()
	bc.blockCache.Purge()
	bc.txLookupCache.Purge()
	bc.futureBlocks.Purge()

	if finalized := bc.CurrentFinalBlock(); finalized != nil && head < finalized.Number.Uint64() {
		log.Error("SetHead invalidated finalized block")
		bc.SetFinalized(nil)
	}

	return rootNumber, bc.loadLastState()
}

// SnapSyncCommitHead sets the current head block to the one defined by the hash
// irrelevant what the chain contents were prior.
func (bc *BlockChain) SnapSyncCommitHead(hash common.Hash) error {
	// Make sure that both the block as well at its state trie exists
	block := bc.GetBlockByHash(hash)
	if block == nil {
		return fmt.Errorf("non existent block [%x..]", hash[:4])
	}
	// Reset the trie database with the fresh snap synced state.
	root := block.Root()
	if bc.triedb.Scheme() == rawdb.PathScheme {
		if err := bc.triedb.Enable(root); err != nil {
			return err
		}
	}
	if !bc.NoTries() && !bc.HasState(root) {
		return fmt.Errorf("non existent state [%x..]", root[:4])
	}
	// If all checks out, manually set the head block.
	if !bc.chainmu.TryLock() {
		return errChainStopped
	}
	bc.currentBlock.Store(block.Header())
	headBlockGauge.Update(int64(block.NumberU64()))
	justifiedBlockGauge.Update(int64(bc.GetJustifiedNumber(block.Header())))
	finalizedBlockGauge.Update(int64(bc.getFinalizedNumber(block.Header())))
	bc.chainmu.Unlock()

	// Destroy any existing state snapshot and regenerate it in the background,
	// also resuming the normal maintenance of any previously paused snapshot.
	if bc.snaps != nil {
		bc.snaps.Rebuild(root)
	}
	log.Info("Committed new head block", "number", block.Number(), "hash", hash)
	return nil
}

// UpdateChasingHead update remote best chain head, used by DA check now.
func (bc *BlockChain) UpdateChasingHead(head *types.Header) {
	bc.chasingHead.Store(head)
}

// ChasingHead return the best chain head of peers.
func (bc *BlockChain) ChasingHead() *types.Header {
	return bc.chasingHead.Load()
}

// Reset purges the entire blockchain, restoring it to its genesis state.
func (bc *BlockChain) Reset() error {
	return bc.ResetWithGenesisBlock(bc.genesisBlock)
}

// ResetWithGenesisBlock purges the entire blockchain, restoring it to the
// specified genesis state.
func (bc *BlockChain) ResetWithGenesisBlock(genesis *types.Block) error {
	// Dump the entire block chain and purge the caches
	if err := bc.SetHead(0); err != nil {
		return err
	}
	if !bc.chainmu.TryLock() {
		return errChainStopped
	}
	defer bc.chainmu.Unlock()

	// Prepare the genesis block and reinitialise the chain
	blockBatch := bc.db.BlockStore().NewBatch()
	rawdb.WriteTd(blockBatch, genesis.Hash(), genesis.NumberU64(), genesis.Difficulty())
	rawdb.WriteBlock(blockBatch, genesis)
	if err := blockBatch.Write(); err != nil {
		log.Crit("Failed to write genesis block", "err", err)
	}
	bc.writeHeadBlock(genesis)

	// Last update all in-memory chain markers
	bc.genesisBlock = genesis
	bc.currentBlock.Store(bc.genesisBlock.Header())
	headBlockGauge.Update(int64(bc.genesisBlock.NumberU64()))
	justifiedBlockGauge.Update(int64(bc.genesisBlock.NumberU64()))
	finalizedBlockGauge.Update(int64(bc.genesisBlock.NumberU64()))
	bc.hc.SetGenesis(bc.genesisBlock.Header())
	bc.hc.SetCurrentHeader(bc.genesisBlock.Header())
	bc.currentSnapBlock.Store(bc.genesisBlock.Header())
	headFastBlockGauge.Update(int64(bc.genesisBlock.NumberU64()))
	return nil
}

// Export writes the active chain to the given writer.
func (bc *BlockChain) Export(w io.Writer) error {
	return bc.ExportN(w, uint64(0), bc.CurrentBlock().Number.Uint64())
}

// ExportN writes a subset of the active chain to the given writer.
func (bc *BlockChain) ExportN(w io.Writer, first uint64, last uint64) error {
	if first > last {
		return fmt.Errorf("export failed: first (%d) is greater than last (%d)", first, last)
	}
	log.Info("Exporting batch of blocks", "count", last-first+1)

	var (
		parentHash common.Hash
		start      = time.Now()
		reported   = time.Now()
	)
	for nr := first; nr <= last; nr++ {
		block := bc.GetBlockByNumber(nr)
		if block == nil {
			return fmt.Errorf("export failed on #%d: not found", nr)
		}
		if nr > first && block.ParentHash() != parentHash {
			return errors.New("export failed: chain reorg during export")
		}
		parentHash = block.Hash()
		if err := block.EncodeRLP(w); err != nil {
			return err
		}
		if time.Since(reported) >= statsReportLimit {
			log.Info("Exporting blocks", "exported", block.NumberU64()-first, "elapsed", common.PrettyDuration(time.Since(start)))
			reported = time.Now()
		}
	}
	return nil
}

// writeHeadBlock injects a new head block into the current block chain. This method
// assumes that the block is indeed a true head. It will also reset the head
// header and the head snap sync block to this very same block if they are older
// or if they are on a different side chain.
//
// Note, this function assumes that the `mu` mutex is held!
func (bc *BlockChain) writeHeadBlock(block *types.Block) {
	bc.dbWg.Add(2)
	defer bc.dbWg.Wait()
	go func() {
		defer bc.dbWg.Done()
		// Add the block to the canonical chain number scheme and mark as the head
		blockBatch := bc.db.BlockStore().NewBatch()
		rawdb.WriteCanonicalHash(blockBatch, block.Hash(), block.NumberU64())
		rawdb.WriteHeadHeaderHash(blockBatch, block.Hash())
		rawdb.WriteHeadBlockHash(blockBatch, block.Hash())
		rawdb.WriteHeadFastBlockHash(blockBatch, block.Hash())
		// Flush the whole batch into the disk, exit the node if failed
		if err := blockBatch.Write(); err != nil {
			log.Crit("Failed to update chain indexes and markers in block db", "err", err)
		}
	}()
	go func() {
		defer bc.dbWg.Done()

		batch := bc.db.NewBatch()
		rawdb.WriteTxLookupEntriesByBlock(batch, block)

		// Flush the whole batch into the disk, exit the node if failed
		if err := batch.Write(); err != nil {
			log.Crit("Failed to update chain indexes in chain db", "err", err)
		}
	}()

	// Update all in-memory chain markers in the last step
	bc.hc.SetCurrentHeader(block.Header())

	bc.currentSnapBlock.Store(block.Header())
	headFastBlockGauge.Update(int64(block.NumberU64()))

	bc.currentBlock.Store(block.Header())
	headBlockGauge.Update(int64(block.NumberU64()))
	justifiedBlockGauge.Update(int64(bc.GetJustifiedNumber(block.Header())))
	finalizedBlockGauge.Update(int64(bc.getFinalizedNumber(block.Header())))
}

// stopWithoutSaving stops the blockchain service. If any imports are currently in progress
// it will abort them using the procInterrupt. This method stops all running
// goroutines, but does not do all the post-stop work of persisting data.
// OBS! It is generally recommended to use the Stop method!
// This method has been exposed to allow tests to stop the blockchain while simulating
// a crash.
func (bc *BlockChain) stopWithoutSaving() {
	if !bc.stopping.CompareAndSwap(false, true) {
		return
	}
	// Signal shutdown tx indexer.
	if bc.txIndexer != nil {
		bc.txIndexer.close()
	}
	// Unsubscribe all subscriptions registered from blockchain.
	bc.scope.Close()

	// Signal shutdown to all goroutines.
	close(bc.quit)
	bc.StopInsert()

	// Now wait for all chain modifications to end and persistent goroutines to exit.
	//
	// Note: Close waits for the mutex to become available, i.e. any running chain
	// modification will have exited when Close returns. Since we also called StopInsert,
	// the mutex should become available quickly. It cannot be taken again after Close has
	// returned.
	bc.chainmu.Close()
	bc.wg.Wait()
}

// Stop stops the blockchain service. If any imports are currently in progress
// it will abort them using the procInterrupt.
func (bc *BlockChain) Stop() {
	bc.stopWithoutSaving()

	// Ensure that the entirety of the state snapshot is journaled to disk.
	var snapBase common.Hash
	if bc.snaps != nil {
		var err error
		if snapBase, err = bc.snaps.Journal(bc.CurrentBlock().Root); err != nil {
			log.Error("Failed to journal state snapshot", "err", err)
		}
		bc.snaps.Release()
	}
	if bc.triedb.Scheme() == rawdb.PathScheme {
		// Ensure that the in-memory trie nodes are journaled to disk properly.
		if err := bc.triedb.Journal(bc.CurrentBlock().Root); err != nil {
			log.Info("Failed to journal in-memory trie nodes", "err", err)
		}
	} else {
		// Ensure the state of a recent block is also stored to disk before exiting.
		// We're writing three different states to catch different restart scenarios:
		//  - HEAD:     So we don't need to reprocess any blocks in the general case
		//  - HEAD-1:   So we don't do large reorgs if our HEAD becomes an uncle
		//  - HEAD-127: So we have a hard limit on the number of blocks reexecuted
		if !bc.cacheConfig.TrieDirtyDisabled {
			triedb := bc.triedb
			var once sync.Once
			for _, offset := range []uint64{0, 1, state.TriesInMemory - 1} {
				if number := bc.CurrentBlock().Number.Uint64(); number > offset {
					recent := bc.GetBlockByNumber(number - offset)
					log.Info("Writing cached state to disk", "block", recent.Number(), "hash", recent.Hash(), "root", recent.Root())
					if err := triedb.Commit(recent.Root(), true); err != nil {
						log.Error("Failed to commit recent state trie", "err", err)
					} else {
						rawdb.WriteSafePointBlockNumber(bc.db, recent.NumberU64())
						once.Do(func() {
							rawdb.WriteHeadBlockHash(bc.db.BlockStore(), recent.Hash())
						})
					}
				}
			}

			if snapBase != (common.Hash{}) {
				log.Info("Writing snapshot state to disk", "root", snapBase)
				if err := triedb.Commit(snapBase, true); err != nil {
					log.Error("Failed to commit recent state trie", "err", err)
				} else {
					rawdb.WriteSafePointBlockNumber(bc.db, bc.CurrentBlock().Number.Uint64())
				}
			}
			for !bc.triegc.Empty() {
				triedb.Dereference(bc.triegc.PopItem())
			}
			if _, size, _, _ := triedb.Size(); size != 0 {
				log.Error("Dangling trie nodes after full cleanup")
			}
		}
	}
	// Allow tracers to clean-up and release resources.
	if bc.logger != nil && bc.logger.OnClose != nil {
		bc.logger.OnClose()
	}
	// Close the trie database, release all the held resources as the last step.
	if err := bc.triedb.Close(); err != nil {
		log.Error("Failed to close trie database", "err", err)
	}
	log.Info("Blockchain stopped")
}

// StopInsert interrupts all insertion methods, causing them to return
// errInsertionInterrupted as soon as possible. Insertion is permanently disabled after
// calling this method.
func (bc *BlockChain) StopInsert() {
	bc.procInterrupt.Store(true)
}

// insertStopped returns true after StopInsert has been called.
func (bc *BlockChain) insertStopped() bool {
	return bc.procInterrupt.Load()
}

func (bc *BlockChain) procFutureBlocks() {
	blocks := make([]*types.Block, 0, bc.futureBlocks.Len())
	for _, hash := range bc.futureBlocks.Keys() {
		if block, exist := bc.futureBlocks.Peek(hash); exist {
			blocks = append(blocks, block)
		}
	}
	if len(blocks) > 0 {
		slices.SortFunc(blocks, func(a, b *types.Block) int {
			return a.Number().Cmp(b.Number())
		})
		// Insert one by one as chain insertion needs contiguous ancestry between blocks
		for i := range blocks {
			bc.InsertChain(blocks[i : i+1])
		}
	}
}

// WriteStatus status of write
type WriteStatus byte

const (
	NonStatTy WriteStatus = iota
	CanonStatTy
	SideStatTy
)

// InsertReceiptChain attempts to complete an already existing header chain with
// transaction and receipt data.
func (bc *BlockChain) InsertReceiptChain(blockChain types.Blocks, receiptChain []types.Receipts, ancientLimit uint64) (int, error) {
	// We don't require the chainMu here since we want to maximize the
	// concurrency of header insertion and receipt insertion.
	bc.wg.Add(1)
	defer bc.wg.Done()

	var (
		ancientBlocks, liveBlocks     types.Blocks
		ancientReceipts, liveReceipts []types.Receipts
	)
	// Do a sanity check that the provided chain is actually ordered and linked
	for i, block := range blockChain {
		if i != 0 {
			prev := blockChain[i-1]
			if block.NumberU64() != prev.NumberU64()+1 || block.ParentHash() != prev.Hash() {
				log.Error("Non contiguous receipt insert",
					"number", block.Number(), "hash", block.Hash(), "parent", block.ParentHash(),
					"prevnumber", prev.Number(), "prevhash", prev.Hash())
				return 0, fmt.Errorf("non contiguous insert: item %d is #%d [%x..], item %d is #%d [%x..] (parent [%x..])",
					i-1, prev.NumberU64(), prev.Hash().Bytes()[:4],
					i, block.NumberU64(), block.Hash().Bytes()[:4], block.ParentHash().Bytes()[:4])
			}
		}
		if block.NumberU64() <= ancientLimit {
			ancientBlocks, ancientReceipts = append(ancientBlocks, block), append(ancientReceipts, receiptChain[i])
		} else {
			liveBlocks, liveReceipts = append(liveBlocks, block), append(liveReceipts, receiptChain[i])
		}

		// Here we also validate that blob transactions in the block do not contain a sidecar.
		// While the sidecar does not affect the block hash / tx hash, sending blobs within a block is not allowed.
		for txIndex, tx := range block.Transactions() {
			if tx.Type() == types.BlobTxType && tx.BlobTxSidecar() != nil {
				return 0, fmt.Errorf("block #%d contains unexpected blob sidecar in tx at index %d", block.NumberU64(), txIndex)
			}
		}
	}

	// check DA after cancun
	lastBlk := blockChain[len(blockChain)-1]
	if bc.chainConfig.Parlia != nil && bc.chainConfig.IsCancun(lastBlk.Number(), lastBlk.Time()) {
		if _, err := CheckDataAvailableInBatch(bc, blockChain); err != nil {
			log.Debug("CheckDataAvailableInBatch", "err", err)
			return 0, err
		}
	}

	var (
		stats = struct{ processed, ignored int32 }{}
		start = time.Now()
		size  = int64(0)
	)

	// updateHead updates the head snap sync block if the inserted blocks are better
	// and returns an indicator whether the inserted blocks are canonical.
	updateHead := func(head *types.Block) bool {
		if !bc.chainmu.TryLock() {
			return false
		}
		defer bc.chainmu.Unlock()

		// Rewind may have occurred, skip in that case.
		if bc.CurrentHeader().Number.Cmp(head.Number()) >= 0 {
			reorg, err := bc.forker.ReorgNeededWithFastFinality(bc.CurrentSnapBlock(), head.Header())
			if err != nil {
				log.Warn("Reorg failed", "err", err)
				return false
			} else if !reorg {
				return false
			}
			rawdb.WriteHeadFastBlockHash(bc.db.BlockStore(), head.Hash())
			bc.currentSnapBlock.Store(head.Header())
			headFastBlockGauge.Update(int64(head.NumberU64()))
			return true
		}
		return false
	}
	// writeAncient writes blockchain and corresponding receipt chain into ancient store.
	//
	// this function only accepts canonical chain data. All side chain will be reverted
	// eventually.
	writeAncient := func(blockChain types.Blocks, receiptChain []types.Receipts) (int, error) {
		first := blockChain[0]
		last := blockChain[len(blockChain)-1]

		// Ensure genesis is in ancients.
		if first.NumberU64() == 1 {
			if frozen, _ := bc.db.BlockStore().Ancients(); frozen == 0 {
				td := bc.genesisBlock.Difficulty()
				writeSize, err := rawdb.WriteAncientBlocks(bc.db.BlockStore(), []*types.Block{bc.genesisBlock}, []types.Receipts{nil}, td)
				if err != nil {
					log.Error("Error writing genesis to ancients", "err", err)
					return 0, err
				}
				size += writeSize
				log.Info("Wrote genesis to ancients")
			}
		}
		// Before writing the blocks to the ancients, we need to ensure that
		// they correspond to the what the headerchain 'expects'.
		// We only check the last block/header, since it's a contiguous chain.
		if !bc.HasHeader(last.Hash(), last.NumberU64()) {
			return 0, fmt.Errorf("containing header #%d [%x..] unknown", last.Number(), last.Hash().Bytes()[:4])
		}

		// Write all chain data to ancients.
		td := bc.GetTd(first.Hash(), first.NumberU64())
		writeSize, err := rawdb.WriteAncientBlocksWithBlobs(bc.db.BlockStore(), blockChain, receiptChain, td)
		if err != nil {
			log.Error("Error importing chain data to ancients", "err", err)
			return 0, err
		}
		size += writeSize

		// Sync the ancient store explicitly to ensure all data has been flushed to disk.
		if err := bc.db.BlockStore().Sync(); err != nil {
			return 0, err
		}
		// Update the current snap block because all block data is now present in DB.
		previousSnapBlock := bc.CurrentSnapBlock().Number.Uint64()
		if !updateHead(blockChain[len(blockChain)-1]) {
			// We end up here if the header chain has reorg'ed, and the blocks/receipts
			// don't match the canonical chain.
			if _, err := bc.db.BlockStore().TruncateHead(previousSnapBlock + 1); err != nil {
				log.Error("Can't truncate ancient store after failed insert", "err", err)
			}
			return 0, errSideChainReceipts
		}

		// Delete block data from the main database.
		var (
			blockBatch  = bc.db.BlockStore().NewBatch()
			canonHashes = make(map[common.Hash]struct{}, len(blockChain))
		)
		for _, block := range blockChain {
			canonHashes[block.Hash()] = struct{}{}
			if block.NumberU64() == 0 {
				continue
			}
			rawdb.DeleteCanonicalHash(blockBatch, block.NumberU64())
			rawdb.DeleteBlockWithoutNumber(blockBatch, block.Hash(), block.NumberU64())
		}
		// Delete side chain hash-to-number mappings.
		for _, nh := range rawdb.ReadAllHashesInRange(bc.db.BlockStore(), first.NumberU64(), last.NumberU64()) {
			if _, canon := canonHashes[nh.Hash]; !canon {
				rawdb.DeleteHeader(blockBatch, nh.Hash, nh.Number)
			}
		}
		if err := blockBatch.Write(); err != nil {
			return 0, err
		}
		stats.processed += int32(len(blockChain))
		return 0, nil
	}

	// writeLive writes blockchain and corresponding receipt chain into active store.
	writeLive := func(blockChain types.Blocks, receiptChain []types.Receipts) (int, error) {
		var (
			skipPresenceCheck = false
			batch             = bc.db.NewBatch()
			blockBatch        = bc.db.BlockStore().NewBatch()
		)
		for i, block := range blockChain {
			// Short circuit insertion if shutting down or processing failed
			if bc.insertStopped() {
				return 0, errInsertionInterrupted
			}
			// Short circuit if the owner header is unknown
			if !bc.HasHeader(block.Hash(), block.NumberU64()) {
				return i, fmt.Errorf("containing header #%d [%x..] unknown", block.Number(), block.Hash().Bytes()[:4])
			}
			if !skipPresenceCheck {
				// Ignore if the entire data is already known
				if bc.HasBlock(block.Hash(), block.NumberU64()) {
					stats.ignored++
					continue
				} else {
					// If block N is not present, neither are the later blocks.
					// This should be true, but if we are mistaken, the shortcut
					// here will only cause overwriting of some existing data
					skipPresenceCheck = true
				}
			}
			// Write all the data out into the database
			rawdb.WriteBody(blockBatch, block.Hash(), block.NumberU64(), block.Body())
			rawdb.WriteReceipts(blockBatch, block.Hash(), block.NumberU64(), receiptChain[i])
			if bc.chainConfig.IsCancun(block.Number(), block.Time()) {
				rawdb.WriteBlobSidecars(blockBatch, block.Hash(), block.NumberU64(), block.Sidecars())
			}

			// Write everything belongs to the blocks into the database. So that
			// we can ensure all components of body is completed(body, receipts)
			// except transaction indexes(will be created once sync is finished).
			if batch.ValueSize() >= ethdb.IdealBatchSize {
				if err := batch.Write(); err != nil {
					return 0, err
				}
				size += int64(batch.ValueSize())
				batch.Reset()
			}
			if blockBatch.ValueSize() >= ethdb.IdealBatchSize {
				if err := blockBatch.Write(); err != nil {
					return 0, err
				}
				size += int64(blockBatch.ValueSize())
				blockBatch.Reset()
			}
			stats.processed++
		}
		// Write everything belongs to the blocks into the database. So that
		// we can ensure all components of body is completed(body, receipts,
		// tx indexes)
		if batch.ValueSize() > 0 {
			size += int64(batch.ValueSize())
			if err := batch.Write(); err != nil {
				return 0, err
			}
		}
		if blockBatch.ValueSize() > 0 {
			size += int64(blockBatch.ValueSize())
			if err := blockBatch.Write(); err != nil {
				return 0, err
			}
		}
		updateHead(blockChain[len(blockChain)-1])
		return 0, nil
	}

	// Write downloaded chain data and corresponding receipt chain data
	if len(ancientBlocks) > 0 {
		if n, err := writeAncient(ancientBlocks, ancientReceipts); err != nil {
			if err == errInsertionInterrupted {
				return 0, nil
			}
			return n, err
		}
	}
	if len(liveBlocks) > 0 {
		if n, err := writeLive(liveBlocks, liveReceipts); err != nil {
			if err == errInsertionInterrupted {
				return 0, nil
			}
			return n, err
		}
	}
	var (
		head    = blockChain[len(blockChain)-1]
		context = []interface{}{
			"count", stats.processed, "elapsed", common.PrettyDuration(time.Since(start)),
			"number", head.Number(), "hash", head.Hash(), "age", common.PrettyAge(time.Unix(int64(head.Time()), 0)),
			"size", common.StorageSize(size),
		}
	)
	if stats.ignored > 0 {
		context = append(context, []interface{}{"ignored", stats.ignored}...)
	}
	log.Debug("Imported new block receipts", context...)

	return 0, nil
}

// writeBlockWithoutState writes only the block and its metadata to the database,
// but does not write any state. This is used to construct competing side forks
// up to the point where they exceed the canonical total difficulty.
func (bc *BlockChain) writeBlockWithoutState(block *types.Block, td *big.Int) (err error) {
	if bc.insertStopped() {
		return errInsertionInterrupted
	}
	blockBatch := bc.db.BlockStore().NewBatch()
	rawdb.WriteTd(blockBatch, block.Hash(), block.NumberU64(), td)
	rawdb.WriteBlock(blockBatch, block)
	// if cancun is enabled, here need to write sidecars too
	if bc.chainConfig.IsCancun(block.Number(), block.Time()) {
		rawdb.WriteBlobSidecars(blockBatch, block.Hash(), block.NumberU64(), block.Sidecars())
	}
	if err := blockBatch.Write(); err != nil {
		log.Crit("Failed to write block into disk", "err", err)
	}
	return nil
}

// writeKnownBlock updates the head block flag with a known block
// and introduces chain reorg if necessary.
func (bc *BlockChain) writeKnownBlock(block *types.Block) error {
	current := bc.CurrentBlock()
	if block.ParentHash() != current.Hash() {
		if err := bc.reorg(current, block); err != nil {
			return err
		}
	}
	bc.writeHeadBlock(block)
	return nil
}

// writeBlockWithState writes block, metadata and corresponding state data to the
// database.
func (bc *BlockChain) writeBlockWithState(block *types.Block, receipts []*types.Receipt, statedb *state.StateDB) error {
	// Calculate the total difficulty of the block
	ptd := bc.GetTd(block.ParentHash(), block.NumberU64()-1)
	if ptd == nil {
		statedb.StopPrefetcher()
		return consensus.ErrUnknownAncestor
	}
	// Make sure no inconsistent state is leaked during insertion
	externTd := new(big.Int).Add(block.Difficulty(), ptd)

	// Irrelevant of the canonical status, write the block itself to the database.
	//
	// Note all the components of block(td, hash->number map, header, body, receipts)
	// should be written atomically. BlockBatch is used for containing all components.
	wg := sync.WaitGroup{}
	wg.Add(1)
	go func() {
		blockBatch := bc.db.BlockStore().NewBatch()
		rawdb.WriteTd(blockBatch, block.Hash(), block.NumberU64(), externTd)
		rawdb.WriteBlock(blockBatch, block)
		rawdb.WriteReceipts(blockBatch, block.Hash(), block.NumberU64(), receipts)
		// if cancun is enabled, here need to write sidecars too
		if bc.chainConfig.IsCancun(block.Number(), block.Time()) {
			rawdb.WriteBlobSidecars(blockBatch, block.Hash(), block.NumberU64(), block.Sidecars())
		}
		if bc.db.StateStore() != nil {
			rawdb.WritePreimages(bc.db.StateStore(), statedb.Preimages())
		} else {
			rawdb.WritePreimages(blockBatch, statedb.Preimages())
		}
		if err := blockBatch.Write(); err != nil {
			log.Crit("Failed to write block into disk", "err", err)
		}
		bc.hc.tdCache.Add(block.Hash(), externTd)
		bc.blockCache.Add(block.Hash(), block)
		bc.cacheReceipts(block.Hash(), receipts, block)
		if bc.chainConfig.IsCancun(block.Number(), block.Time()) {
			bc.sidecarsCache.Add(block.Hash(), block.Sidecars())
		}
		wg.Done()
	}()

	tryCommitTrieDB := func() error {
		bc.commitLock.Lock()
		defer bc.commitLock.Unlock()

		// If node is running in path mode, skip explicit gc operation
		// which is unnecessary in this mode.
		if bc.triedb.Scheme() == rawdb.PathScheme {
			return nil
		}

		triedb := bc.stateCache.TrieDB()
		// If we're running an archive node, always flush
		if bc.cacheConfig.TrieDirtyDisabled {
			return triedb.Commit(block.Root(), false)
		}
		// Full but not archive node, do proper garbage collection
		triedb.Reference(block.Root(), common.Hash{}) // metadata reference to keep trie alive
		bc.triegc.Push(block.Root(), -int64(block.NumberU64()))

		// Flush limits are not considered for the first TriesInMemory blocks.
		current := block.NumberU64()
		if current <= state.TriesInMemory {
			return nil
		}
		// If we exceeded our memory allowance, flush matured singleton nodes to disk
		var (
			_, nodes, _, imgs = triedb.Size()
			limit             = common.StorageSize(bc.cacheConfig.TrieDirtyLimit) * 1024 * 1024
		)
		if nodes > limit || imgs > 4*1024*1024 {
			triedb.Cap(limit - ethdb.IdealBatchSize)
		}
		// Find the next state trie we need to commit
		chosen := current - state.TriesInMemory
		flushInterval := time.Duration(bc.flushInterval.Load())
		// If we exceeded out time allowance, flush an entire trie to disk
		if bc.gcproc > flushInterval {
			canWrite := true
			if posa, ok := bc.engine.(consensus.PoSA); ok {
				if !posa.EnoughDistance(bc, block.Header()) {
					canWrite = false
				}
			}
			if canWrite {
				// If the header is missing (canonical chain behind), we're reorging a low
				// diff sidechain. Suspend committing until this operation is completed.
				header := bc.GetHeaderByNumber(chosen)
				if header == nil {
					log.Warn("Reorg in progress, trie commit postponed", "number", chosen)
				} else {
					// If we're exceeding limits but haven't reached a large enough memory gap,
					// warn the user that the system is becoming unstable.
					if chosen < bc.lastWrite+state.TriesInMemory && bc.gcproc >= 2*flushInterval {
						log.Info("State in memory for too long, committing", "time", bc.gcproc, "allowance", flushInterval, "optimum", float64(chosen-bc.lastWrite)/float64(state.TriesInMemory))
					}
					// Flush an entire trie and restart the counters
					triedb.Commit(header.Root, true)
					rawdb.WriteSafePointBlockNumber(bc.db, chosen)
					bc.lastWrite = chosen
					bc.gcproc = 0
				}
			}
		}
		// Garbage collect anything below our required write retention
		wg2 := sync.WaitGroup{}
		for !bc.triegc.Empty() {
			root, number := bc.triegc.Pop()
			if uint64(-number) > chosen {
				bc.triegc.Push(root, number)
				break
			}
			wg2.Add(1)
			go func() {
				triedb.Dereference(root)
				wg2.Done()
			}()
		}
		wg2.Wait()
		return nil
	}
	// Commit all cached state changes into underlying memory database.
	_, diffLayer, err := statedb.Commit(block.NumberU64(), bc.chainConfig.IsEIP158(block.Number()), tryCommitTrieDB)
	if err != nil {
		return err
	}

	// Ensure no empty block body
	if diffLayer != nil && block.Header().TxHash != types.EmptyRootHash {
		// Filling necessary field
		diffLayer.Receipts = receipts
		diffLayer.BlockHash = block.Hash()
		diffLayer.Number = block.NumberU64()

		diffLayerCh := make(chan struct{})
		if bc.diffLayerChanCache.Len() >= diffLayerCacheLimit {
			bc.diffLayerChanCache.RemoveOldest()
		}
		bc.diffLayerChanCache.Add(diffLayer.BlockHash, diffLayerCh)

		go bc.cacheDiffLayer(diffLayer, diffLayerCh)
	}
	wg.Wait()
	return nil
}

// WriteBlockAndSetHead writes the given block and all associated state to the database,
// and applies the block as the new chain head.
func (bc *BlockChain) WriteBlockAndSetHead(block *types.Block, receipts []*types.Receipt, logs []*types.Log, state *state.StateDB, emitHeadEvent bool) (status WriteStatus, err error) {
	if !bc.chainmu.TryLock() {
		return NonStatTy, errChainStopped
	}
	defer bc.chainmu.Unlock()

	return bc.writeBlockAndSetHead(block, receipts, logs, state, emitHeadEvent)
}

// writeBlockAndSetHead is the internal implementation of WriteBlockAndSetHead.
// This function expects the chain mutex to be held.
func (bc *BlockChain) writeBlockAndSetHead(block *types.Block, receipts []*types.Receipt, logs []*types.Log, state *state.StateDB, emitHeadEvent bool) (status WriteStatus, err error) {
	currentBlock := bc.CurrentBlock()
	reorg, err := bc.forker.ReorgNeededWithFastFinality(currentBlock, block.Header())
	if err != nil {
		return NonStatTy, err
	}
	if reorg {
		bc.highestVerifiedBlock.Store(types.CopyHeader(block.Header()))
		bc.highestVerifiedBlockFeed.Send(HighestVerifiedBlockEvent{Header: block.Header()})
	}

	if err := bc.writeBlockWithState(block, receipts, state); err != nil {
		return NonStatTy, err
	}
	if reorg {
		// Reorganise the chain if the parent is not the head block
		if block.ParentHash() != currentBlock.Hash() {
			if err := bc.reorg(currentBlock, block); err != nil {
				return NonStatTy, err
			}
		}
		status = CanonStatTy
	} else {
		status = SideStatTy
	}
	// Set new head.
	if status == CanonStatTy {
		bc.writeHeadBlock(block)
	}
	bc.futureBlocks.Remove(block.Hash())

	if status == CanonStatTy {
		bc.chainFeed.Send(ChainEvent{Block: block, Hash: block.Hash(), Logs: logs})
		if len(logs) > 0 {
			bc.logsFeed.Send(logs)
		}
		// In theory, we should fire a ChainHeadEvent when we inject
		// a canonical block, but sometimes we can insert a batch of
		// canonical blocks. Avoid firing too many ChainHeadEvents,
		// we will fire an accumulated ChainHeadEvent and disable fire
		// event here.
		var finalizedHeader *types.Header
		if posa, ok := bc.Engine().(consensus.PoSA); ok {
			if finalizedHeader = posa.GetFinalizedHeader(bc, block.Header()); finalizedHeader != nil {
				bc.SetFinalized(finalizedHeader)
			}
		}
		if emitHeadEvent {
			bc.chainHeadFeed.Send(ChainHeadEvent{Block: block})
			if finalizedHeader != nil {
				bc.finalizedHeaderFeed.Send(FinalizedHeaderEvent{finalizedHeader})
			}
		}
	} else {
		bc.chainSideFeed.Send(ChainSideEvent{Block: block})
	}
	return status, nil
}

// addFutureBlock checks if the block is within the max allowed window to get
// accepted for future processing, and returns an error if the block is too far
// ahead and was not added.
//
// TODO after the transition, the future block shouldn't be kept. Because
// it's not checked in the Geth side anymore.
func (bc *BlockChain) addFutureBlock(block *types.Block) error {
	max := uint64(time.Now().Unix() + maxTimeFutureBlocks)
	if block.Time() > max {
		return fmt.Errorf("future block timestamp %v > allowed %v", block.Time(), max)
	}
	if block.Difficulty().Cmp(common.Big0) == 0 {
		// Never add PoS blocks into the future queue
		return nil
	}
	bc.futureBlocks.Add(block.Hash(), block)
	return nil
}

// InsertChain attempts to insert the given batch of blocks in to the canonical
// chain or, otherwise, create a fork. If an error is returned it will return
// the index number of the failing block as well an error describing what went
// wrong. After insertion is done, all accumulated events will be fired.
func (bc *BlockChain) InsertChain(chain types.Blocks) (int, error) {
	// Sanity check that we have something meaningful to import
	if len(chain) == 0 {
		return 0, nil
	}
	bc.blockProcFeed.Send(true)
	defer bc.blockProcFeed.Send(false)

	// Do a sanity check that the provided chain is actually ordered and linked.
	for i := 1; i < len(chain); i++ {
		block, prev := chain[i], chain[i-1]
		if block.NumberU64() != prev.NumberU64()+1 || block.ParentHash() != prev.Hash() {
			log.Error("Non contiguous block insert",
				"number", block.Number(),
				"hash", block.Hash(),
				"parent", block.ParentHash(),
				"prevnumber", prev.Number(),
				"prevhash", prev.Hash(),
			)
			return 0, fmt.Errorf("non contiguous insert: item %d is #%d [%x..], item %d is #%d [%x..] (parent [%x..])", i-1, prev.NumberU64(),
				prev.Hash().Bytes()[:4], i, block.NumberU64(), block.Hash().Bytes()[:4], block.ParentHash().Bytes()[:4])
		}
	}
	// Pre-checks passed, start the full block imports
	if !bc.chainmu.TryLock() {
		return 0, errChainStopped
	}
	defer bc.chainmu.Unlock()

	_, n, err := bc.insertChain(chain, true, false) // No witness collection for mass inserts (would get super large)
	return n, err
}

// insertChain is the internal implementation of InsertChain, which assumes that
// 1) chains are contiguous, and 2) The chain mutex is held.
//
// This method is split out so that import batches that require re-injecting
// historical blocks can do so without releasing the lock, which could lead to
// racey behaviour. If a sidechain import is in progress, and the historic state
// is imported, but then new canon-head is added before the actual sidechain
// completes, then the historic state could be pruned again
func (bc *BlockChain) insertChain(chain types.Blocks, setHead bool, makeWitness bool) (*stateless.Witness, int, error) {
	// If the chain is terminating, don't even bother starting up.
	if bc.insertStopped() {
		return nil, 0, nil
	}

	if len(chain) > 0 {
		blockRecvTimeDiffGauge.Update(time.Now().Unix() - int64(chain[0].Time()))
	}
	// Start a parallel signature recovery (signer will fluke on fork transition, minimal perf loss)
	signer := types.MakeSigner(bc.chainConfig, chain[0].Number(), chain[0].Time())
	go SenderCacher.RecoverFromBlocks(signer, chain)

	var (
		stats     = insertStats{startTime: mclock.Now()}
		lastCanon *types.Block
	)
	// Fire a single chain head event if we've progressed the chain
	defer func() {
		if lastCanon != nil && bc.CurrentBlock().Hash() == lastCanon.Hash() {
			bc.chainHeadFeed.Send(ChainHeadEvent{lastCanon})
			if posa, ok := bc.Engine().(consensus.PoSA); ok {
				if finalizedHeader := posa.GetFinalizedHeader(bc, lastCanon.Header()); finalizedHeader != nil {
					bc.finalizedHeaderFeed.Send(FinalizedHeaderEvent{finalizedHeader})
				}
			}
		}
	}()

	// check block data available first
	if bc.chainConfig.Parlia != nil {
		if index, err := CheckDataAvailableInBatch(bc, chain); err != nil {
			return index, err
		}
	}

	// Start the parallel header verifier
	headers := make([]*types.Header, len(chain))
	for i, block := range chain {
		headers[i] = block.Header()
	}
	abort, results := bc.engine.VerifyHeaders(bc, headers)
	defer close(abort)

	// Peek the error for the first block to decide the directing import logic
	it := newInsertIterator(chain, results, bc.validator)
	block, err := it.next()

	// Left-trim all the known blocks that don't need to build snapshot
	if bc.skipBlock(err, it) {
		// First block (and state) is known
		//   1. We did a roll-back, and should now do a re-import
		//   2. The block is stored as a sidechain, and is lying about it's stateroot, and passes a stateroot
		//      from the canonical chain, which has not been verified.
		// Skip all known blocks that are behind us.
		var (
			reorg   bool
			current = bc.CurrentBlock()
		)
		for block != nil && bc.skipBlock(err, it) {
			reorg, err = bc.forker.ReorgNeededWithFastFinality(current, block.Header())
			if err != nil {
				return it.index, err
			}
			if reorg {
				// Switch to import mode if the forker says the reorg is necessary
				// and also the block is not on the canonical chain.
				// In eth2 the forker always returns true for reorg decision (blindly trusting
				// the external consensus engine), but in order to prevent the unnecessary
				// reorgs when importing known blocks, the special case is handled here.
				if block.NumberU64() > current.Number.Uint64() || bc.GetCanonicalHash(block.NumberU64()) != block.Hash() {
					break
				}
			}
			log.Debug("Ignoring already known block", "number", block.Number(), "hash", block.Hash())
			stats.ignored++

			block, err = it.next()
		}
		// The remaining blocks are still known blocks, the only scenario here is:
		// During the snap sync, the pivot point is already submitted but rollback
		// happens. Then node resets the head full block to a lower height via `rollback`
		// and leaves a few known blocks in the database.
		//
		// When node runs a snap sync again, it can re-import a batch of known blocks via
		// `insertChain` while a part of them have higher total difficulty than current
		// head full block(new pivot point).
		for block != nil && bc.skipBlock(err, it) {
			log.Debug("Writing previously known block", "number", block.Number(), "hash", block.Hash())
			if err := bc.writeKnownBlock(block); err != nil {
				return nil, it.index, err
			}
			lastCanon = block

			block, err = it.next()
		}
		// Falls through to the block import
	}
	switch {
	// First block is pruned
	case errors.Is(err, consensus.ErrPrunedAncestor):
		if setHead {
			// First block is pruned, insert as sidechain and reorg only if TD grows enough
			log.Debug("Pruned ancestor, inserting as sidechain", "number", block.Number(), "hash", block.Hash())
			return bc.insertSideChain(block, it, makeWitness)
		} else {
			// We're post-merge and the parent is pruned, try to recover the parent state
			log.Debug("Pruned ancestor", "number", block.Number(), "hash", block.Hash())
			_, err := bc.recoverAncestors(block, makeWitness)
			return nil, it.index, err
		}
	// First block is future, shove it (and all children) to the future queue (unknown ancestor)
	case errors.Is(err, consensus.ErrFutureBlock) || (errors.Is(err, consensus.ErrUnknownAncestor) && bc.futureBlocks.Contains(it.first().ParentHash())):
		for block != nil && (it.index == 0 || errors.Is(err, consensus.ErrUnknownAncestor)) {
			log.Debug("Future block, postponing import", "number", block.Number(), "hash", block.Hash())
			if err := bc.addFutureBlock(block); err != nil {
				return it.index, err
			}
			block, err = it.next()
		}
		stats.queued += it.processed()
		stats.ignored += it.remaining()

		// If there are any still remaining, mark as ignored
		return it.index, err

	// Some other error(except ErrKnownBlock) occurred, abort.
	// ErrKnownBlock is allowed here since some known blocks
	// still need re-execution to generate snapshots that are missing
	case err != nil && !errors.Is(err, ErrKnownBlock):
		bc.futureBlocks.Remove(block.Hash())
		stats.ignored += len(it.chain)
		bc.reportBlock(block, nil, err)
		return nil, it.index, err
	}

	// Track the singleton witness from this chain insertion (if any)
	var witness *stateless.Witness

	for ; block != nil && err == nil || errors.Is(err, ErrKnownBlock); block, err = it.next() {
		// If the chain is terminating, stop processing blocks
		if bc.insertStopped() {
			log.Debug("Abort during block processing")
			break
		}
		// If the block is known (in the middle of the chain), it's a special case for
		// Clique blocks where they can share state among each other, so importing an
		// older block might complete the state of the subsequent one. In this case,
		// just skip the block (we already validated it once fully (and crashed), since
		// its header and body was already in the database). But if the corresponding
		// snapshot layer is missing, forcibly rerun the execution to build it.
		if bc.skipBlock(err, it) {
			logger := log.Debug
			if bc.chainConfig.Clique == nil {
				logger = log.Warn
			}
			logger("Inserted known block", "number", block.Number(), "hash", block.Hash(),
				"uncles", len(block.Uncles()), "txs", len(block.Transactions()), "gas", block.GasUsed(),
				"root", block.Root())

			// Special case. Commit the empty receipt slice if we meet the known
			// block in the middle. It can only happen in the clique chain. Whenever
			// we insert blocks via `insertSideChain`, we only commit `td`, `header`
			// and `body` if it's non-existent. Since we don't have receipts without
			// reexecution, so nothing to commit. But if the sidechain will be adopted
			// as the canonical chain eventually, it needs to be reexecuted for missing
			// state, but if it's this special case here(skip reexecution) we will lose
			// the empty receipt entry.
			if len(block.Transactions()) == 0 {
				rawdb.WriteReceipts(bc.db.BlockStore(), block.Hash(), block.NumberU64(), nil)
			} else {
				log.Error("Please file an issue, skip known block execution without receipt",
					"hash", block.Hash(), "number", block.NumberU64())
			}
			if err := bc.writeKnownBlock(block); err != nil {
				return nil, it.index, err
			}
			stats.processed++
			if bc.logger != nil && bc.logger.OnSkippedBlock != nil {
				bc.logger.OnSkippedBlock(tracing.BlockEvent{
					Block:     block,
					TD:        bc.GetTd(block.ParentHash(), block.NumberU64()-1),
					Finalized: bc.CurrentFinalBlock(),
					Safe:      bc.CurrentSafeBlock(),
				})
			}
			// We can assume that logs are empty here, since the only way for consecutive
			// Clique blocks to have the same state is if there are no transactions.
			lastCanon = block
			continue
		}
		// Retrieve the parent block and it's state to execute on top
		start := time.Now()
		parent := it.previous()
		if parent == nil {
			parent = bc.GetHeader(block.ParentHash(), block.NumberU64()-1)
		}
<<<<<<< HEAD

		statedb, err := state.NewWithSharedPool(parent.Root, bc.stateCache, bc.snaps)
=======
		statedb, err := state.New(parent.Root, bc.statedb)
>>>>>>> db6ae7fa
		if err != nil {
			return nil, it.index, err
		}
		bc.updateHighestVerifiedHeader(block.Header())
		statedb.SetLogger(bc.logger)

		// If we are past Byzantium, enable prefetching to pull in trie node paths
		// while processing transactions. Before Byzantium the prefetcher is mostly
		// useless due to the intermediate root hashing after each transaction.
		if bc.chainConfig.IsByzantium(block.Number()) {
			// Generate witnesses either if we're self-testing, or if it's the
			// only block being inserted. A bit crude, but witnesses are huge,
			// so we refuse to make an entire chain of them.
			if bc.vmConfig.StatelessSelfValidation || (makeWitness && len(chain) == 1) {
				witness, err = stateless.NewWitness(block.Header(), bc)
				if err != nil {
					return nil, it.index, err
				}
			}
			statedb.StartPrefetcher("chain", witness)
		}
<<<<<<< HEAD
=======
		activeState = statedb

		// If we have a followup block, run that against the current state to pre-cache
		// transactions and probabilistically some of the account/storage trie nodes.
		var followupInterrupt atomic.Bool
		if !bc.cacheConfig.TrieCleanNoPrefetch {
			if followup, err := it.peek(); followup != nil && err == nil {
				throwaway, _ := state.New(parent.Root, bc.statedb)
>>>>>>> db6ae7fa

		interruptCh := make(chan struct{})
		// For diff sync, it may fallback to full sync, so we still do prefetch
		if len(block.Transactions()) >= prefetchTxNumber {
			// do Prefetch in a separate goroutine to avoid blocking the critical path
			// 1.do state prefetch for snapshot cache
			throwaway := statedb.CopyDoPrefetch()
			// Disable tracing for prefetcher executions.
			vmCfg := bc.vmConfig
			vmCfg.Tracer = nil
			go bc.prefetcher.Prefetch(block, throwaway, &vmCfg, interruptCh)

			// 2.do trie prefetch for MPT trie node cache
			// it is for the big state trie tree, prefetch based on transaction's From/To address.
			// trie prefetcher is thread safe now, ok to prefetch in a separate routine
			go throwaway.TriePrefetchInAdvance(block, signer)
		}

		// The traced section of block import.
		res, err := bc.processBlock(block, statedb, start, setHead, interruptCh)
		if err != nil {
			return nil, it.index, err
		}
		// Report the import stats before returning the various results
		stats.processed++
		stats.usedGas += res.usedGas

		var snapDiffItems, snapBufItems common.StorageSize
		if bc.snaps != nil {
			snapDiffItems, snapBufItems, _ = bc.snaps.Size()
		}
		trieDiffNodes, trieBufNodes, trieImmutableBufNodes, _ := bc.triedb.Size()
		stats.report(chain, it.index, snapDiffItems, snapBufItems, trieDiffNodes, trieBufNodes, trieImmutableBufNodes, res.status == CanonStatTy)

		if !setHead {
			// After merge we expect few side chains. Simply count
			// all blocks the CL gives us for GC processing time
			bc.gcproc += res.procTime
			return witness, it.index, nil // Direct block insertion of a single block
		}
		switch res.status {
		case CanonStatTy:
			log.Debug("Inserted new block", "number", block.Number(), "hash", block.Hash(),
				"uncles", len(block.Uncles()), "txs", len(block.Transactions()), "gas", block.GasUsed(),
				"elapsed", common.PrettyDuration(time.Since(start)),
				"root", block.Root())

			lastCanon = block

			// Only count canonical blocks for GC processing time
			bc.gcproc += res.procTime

		case SideStatTy:
			log.Debug("Inserted forked block", "number", block.Number(), "hash", block.Hash(),
				"diff", block.Difficulty(), "elapsed", common.PrettyDuration(time.Since(start)),
				"txs", len(block.Transactions()), "gas", block.GasUsed(), "uncles", len(block.Uncles()),
				"root", block.Root())

		default:
			// This in theory is impossible, but lets be nice to our future selves and leave
			// a log, instead of trying to track down blocks imports that don't emit logs.
			log.Warn("Inserted block with unknown status", "number", block.Number(), "hash", block.Hash(),
				"diff", block.Difficulty(), "elapsed", common.PrettyDuration(time.Since(start)),
				"txs", len(block.Transactions()), "gas", block.GasUsed(), "uncles", len(block.Uncles()),
				"root", block.Root())
		}
		bc.chainBlockFeed.Send(ChainHeadEvent{block})
	}

	// Any blocks remaining here? The only ones we care about are the future ones
	if block != nil && errors.Is(err, consensus.ErrFutureBlock) {
		if err := bc.addFutureBlock(block); err != nil {
			return it.index, err
		}
		block, err = it.next()

		for ; block != nil && errors.Is(err, consensus.ErrUnknownAncestor); block, err = it.next() {
			if err := bc.addFutureBlock(block); err != nil {
				return it.index, err
			}
			stats.queued++
		}
	}
	stats.ignored += it.remaining()
<<<<<<< HEAD

	return it.index, err
=======
	return witness, it.index, err
>>>>>>> db6ae7fa
}

func (bc *BlockChain) updateHighestVerifiedHeader(header *types.Header) {
	if header == nil || header.Number == nil {
		return
	}
	currentBlock := bc.CurrentBlock()
	reorg, err := bc.forker.ReorgNeededWithFastFinality(currentBlock, header)
	if err == nil && reorg {
		bc.highestVerifiedHeader.Store(types.CopyHeader(header))
		log.Trace("updateHighestVerifiedHeader", "number", header.Number.Uint64(), "hash", header.Hash())
	}
}

func (bc *BlockChain) GetHighestVerifiedHeader() *types.Header {
	return bc.highestVerifiedHeader.Load()
}

// blockProcessingResult is a summary of block processing
// used for updating the stats.
type blockProcessingResult struct {
	usedGas  uint64
	procTime time.Duration
	status   WriteStatus
}

// processBlock executes and validates the given block. If there was no error
// it writes the block and associated state to database.
func (bc *BlockChain) processBlock(block *types.Block, statedb *state.StateDB, start time.Time, setHead bool, interruptCh chan struct{}) (_ *blockProcessingResult, blockEndErr error) {
	statedb.SetExpectedStateRoot(block.Root())

	if bc.logger != nil && bc.logger.OnBlockStart != nil {
		td := bc.GetTd(block.ParentHash(), block.NumberU64()-1)
		bc.logger.OnBlockStart(tracing.BlockEvent{
			Block:     block,
			TD:        td,
			Finalized: bc.CurrentFinalBlock(),
			Safe:      bc.CurrentSafeBlock(),
		})
	}
	if bc.logger != nil && bc.logger.OnBlockEnd != nil {
		defer func() {
			bc.logger.OnBlockEnd(blockEndErr)
		}()
	}

	// Process block using the parent state as reference point
	pstart := time.Now()
	res, err := bc.processor.Process(block, statedb, bc.vmConfig)
	close(interruptCh) // state prefetch can be stopped
	if err != nil {
		bc.reportBlock(block, res, err)
		statedb.StopPrefetcher()
		return nil, err
	}
	ptime := time.Since(pstart)

	// Validate the state using the default validator
	vstart := time.Now()
	if err := bc.validator.ValidateState(block, statedb, res, false); err != nil {
		bc.reportBlock(block, res, err)
		statedb.StopPrefetcher()
		return nil, err
	}
	vtime := time.Since(vstart)

	// If witnesses was generated and stateless self-validation requested, do
	// that now. Self validation should *never* run in production, it's more of
	// a tight integration to enable running *all* consensus tests through the
	// witness builder/runner, which would otherwise be impossible due to the
	// various invalid chain states/behaviors being contained in those tests.
	xvstart := time.Now()
	if witness := statedb.Witness(); witness != nil && bc.vmConfig.StatelessSelfValidation {
		log.Warn("Running stateless self-validation", "block", block.Number(), "hash", block.Hash())

		// Remove critical computed fields from the block to force true recalculation
		context := block.Header()
		context.Root = common.Hash{}
		context.ReceiptHash = common.Hash{}

		task := types.NewBlockWithHeader(context).WithBody(*block.Body())

		// Run the stateless self-cross-validation
		crossStateRoot, crossReceiptRoot, err := ExecuteStateless(bc.chainConfig, task, witness)
		if err != nil {
			return nil, fmt.Errorf("stateless self-validation failed: %v", err)
		}
		if crossStateRoot != block.Root() {
			return nil, fmt.Errorf("stateless self-validation root mismatch (cross: %x local: %x)", crossStateRoot, block.Root())
		}
		if crossReceiptRoot != block.ReceiptHash() {
			return nil, fmt.Errorf("stateless self-validation receipt root mismatch (cross: %x local: %x)", crossReceiptRoot, block.ReceiptHash())
		}
	}
	xvtime := time.Since(xvstart)
	proctime := time.Since(start) // processing + validation + cross validation

	// Update the metrics touched during block processing and validation
	accountReadTimer.Update(statedb.AccountReads) // Account reads are complete(in processing)
	storageReadTimer.Update(statedb.StorageReads) // Storage reads are complete(in processing)
	if statedb.AccountLoaded != 0 {
		accountReadSingleTimer.Update(statedb.AccountReads / time.Duration(statedb.AccountLoaded))
	}
	if statedb.StorageLoaded != 0 {
		storageReadSingleTimer.Update(statedb.StorageReads / time.Duration(statedb.StorageLoaded))
	}
	accountUpdateTimer.Update(statedb.AccountUpdates)                                 // Account updates are complete(in validation)
	storageUpdateTimer.Update(statedb.StorageUpdates)                                 // Storage updates are complete(in validation)
	accountHashTimer.Update(statedb.AccountHashes)                                    // Account hashes are complete(in validation)
	triehash := statedb.AccountHashes                                                 // The time spent on tries hashing
	trieUpdate := statedb.AccountUpdates + statedb.StorageUpdates                     // The time spent on tries update
	blockExecutionTimer.Update(ptime - (statedb.AccountReads + statedb.StorageReads)) // The time spent on EVM processing
	blockValidationTimer.Update(vtime - (triehash + trieUpdate))                      // The time spent on block validation
	blockCrossValidationTimer.Update(xvtime)                                          // The time spent on stateless cross validation

	// Write the block to the chain and get the status.
	var (
		wstart = time.Now()
		status WriteStatus
	)
	if !setHead {
		// Don't set the head, only insert the block
		err = bc.writeBlockWithState(block, res.Receipts, statedb)
	} else {
		status, err = bc.writeBlockAndSetHead(block, res.Receipts, res.Logs, statedb, false)
	}
	if err != nil {
		return nil, err
	}
	// Update the metrics touched during block commit
	accountCommitTimer.Update(statedb.AccountCommits)   // Account commits are complete, we can mark them
	storageCommitTimer.Update(statedb.StorageCommits)   // Storage commits are complete, we can mark them
	snapshotCommitTimer.Update(statedb.SnapshotCommits) // Snapshot commits are complete, we can mark them
	triedbCommitTimer.Update(statedb.TrieDBCommits)     // Trie database commits are complete, we can mark them

	blockWriteTimer.Update(time.Since(wstart) - max(statedb.AccountCommits, statedb.StorageCommits) /* concurrent */ - statedb.SnapshotCommits - statedb.TrieDBCommits)
	blockInsertTimer.UpdateSince(start)

	return &blockProcessingResult{usedGas: res.GasUsed, procTime: proctime, status: status}, nil
}

// insertSideChain is called when an import batch hits upon a pruned ancestor
// error, which happens when a sidechain with a sufficiently old fork-block is
// found.
//
// The method writes all (header-and-body-valid) blocks to disk, then tries to
// switch over to the new chain if the TD exceeded the current chain.
// insertSideChain is only used pre-merge.
func (bc *BlockChain) insertSideChain(block *types.Block, it *insertIterator, makeWitness bool) (*stateless.Witness, int, error) {
	var (
		externTd  *big.Int
		lastBlock = block
		current   = bc.CurrentBlock()
	)
	// The first sidechain block error is already verified to be ErrPrunedAncestor.
	// Since we don't import them here, we expect ErrUnknownAncestor for the remaining
	// ones. Any other errors means that the block is invalid, and should not be written
	// to disk.
	err := consensus.ErrPrunedAncestor
	for ; block != nil && errors.Is(err, consensus.ErrPrunedAncestor); block, err = it.next() {
		// Check the canonical state root for that number
		if number := block.NumberU64(); current.Number.Uint64() >= number {
			canonical := bc.GetBlockByNumber(number)
			if canonical != nil && canonical.Hash() == block.Hash() {
				// Not a sidechain block, this is a re-import of a canon block which has it's state pruned

				// Collect the TD of the block. Since we know it's a canon one,
				// we can get it directly, and not (like further below) use
				// the parent and then add the block on top
				externTd = bc.GetTd(block.Hash(), block.NumberU64())
				continue
			}
			if canonical != nil && canonical.Root() == block.Root() {
				// This is most likely a shadow-state attack. When a fork is imported into the
				// database, and it eventually reaches a block height which is not pruned, we
				// just found that the state already exist! This means that the sidechain block
				// refers to a state which already exists in our canon chain.
				//
				// If left unchecked, we would now proceed importing the blocks, without actually
				// having verified the state of the previous blocks.
				log.Warn("Sidechain ghost-state attack detected", "number", block.NumberU64(), "sideroot", block.Root(), "canonroot", canonical.Root())

				// If someone legitimately side-mines blocks, they would still be imported as usual. However,
				// we cannot risk writing unverified blocks to disk when they obviously target the pruning
				// mechanism.
				return nil, it.index, errors.New("sidechain ghost-state attack")
			}
		}
		if externTd == nil {
			externTd = bc.GetTd(block.ParentHash(), block.NumberU64()-1)
		}
		externTd = new(big.Int).Add(externTd, block.Difficulty())

		if !bc.HasBlock(block.Hash(), block.NumberU64()) {
			start := time.Now()
			if err := bc.writeBlockWithoutState(block, externTd); err != nil {
				return nil, it.index, err
			}
			log.Debug("Injected sidechain block", "number", block.Number(), "hash", block.Hash(),
				"diff", block.Difficulty(), "elapsed", common.PrettyDuration(time.Since(start)),
				"txs", len(block.Transactions()), "gas", block.GasUsed(), "uncles", len(block.Uncles()),
				"root", block.Root())
		}
		lastBlock = block
	}
	// At this point, we've written all sidechain blocks to database. Loop ended
	// either on some other error or all were processed. If there was some other
	// error, we can ignore the rest of those blocks.
	//
	// If the externTd was larger than our local TD, we now need to reimport the previous
	// blocks to regenerate the required state
	reorg, err := bc.forker.ReorgNeededWithFastFinality(current, lastBlock.Header())
	if err != nil {
		return it.index, err
	}
	if !reorg {
		localTd := bc.GetTd(current.Hash(), current.Number.Uint64())
		log.Info("Sidechain written to disk", "start", it.first().NumberU64(), "end", it.previous().Number, "sidetd", externTd, "localtd", localTd)
		return it.index, err
	}
	// Gather all the sidechain hashes (full blocks may be memory heavy)
	var (
		hashes  []common.Hash
		numbers []uint64
	)
	parent := it.previous()
	for parent != nil && !bc.HasState(parent.Root) {
		if bc.stateRecoverable(parent.Root) {
			if err := bc.triedb.Recover(parent.Root); err != nil {
				return nil, 0, err
			}
			break
		}
		hashes = append(hashes, parent.Hash())
		numbers = append(numbers, parent.Number.Uint64())

		parent = bc.GetHeader(parent.ParentHash, parent.Number.Uint64()-1)
	}
	if parent == nil {
		return nil, it.index, errors.New("missing parent")
	}
	// Import all the pruned blocks to make the state available
	var (
		blocks []*types.Block
		memory uint64
	)
	for i := len(hashes) - 1; i >= 0; i-- {
		// Append the next block to our batch
		block := bc.GetBlock(hashes[i], numbers[i])
		if block == nil {
			log.Crit("Importing heavy sidechain block is nil", "hash", hashes[i], "number", numbers[i])
		}
		if bc.chainConfig.IsCancun(block.Number(), block.Time()) {
			block = block.WithSidecars(bc.GetSidecarsByHash(hashes[i]))
		}
		blocks = append(blocks, block)
		memory += block.Size()

		// If memory use grew too large, import and continue. Sadly we need to discard
		// all raised events and logs from notifications since we're too heavy on the
		// memory here.
		if len(blocks) >= 2048 || memory > 64*1024*1024 {
			log.Info("Importing heavy sidechain segment", "blocks", len(blocks), "start", blocks[0].NumberU64(), "end", block.NumberU64())
			if _, _, err := bc.insertChain(blocks, true, false); err != nil {
				return nil, 0, err
			}
			blocks, memory = blocks[:0], 0

			// If the chain is terminating, stop processing blocks
			if bc.insertStopped() {
				log.Debug("Abort during blocks processing")
				return nil, 0, nil
			}
		}
	}
	if len(blocks) > 0 {
		log.Info("Importing sidechain segment", "start", blocks[0].NumberU64(), "end", blocks[len(blocks)-1].NumberU64())
		return bc.insertChain(blocks, true, makeWitness)
	}
	return nil, 0, nil
}

// recoverAncestors finds the closest ancestor with available state and re-execute
// all the ancestor blocks since that.
// recoverAncestors is only used post-merge.
// We return the hash of the latest block that we could correctly validate.
func (bc *BlockChain) recoverAncestors(block *types.Block, makeWitness bool) (common.Hash, error) {
	// Gather all the sidechain hashes (full blocks may be memory heavy)
	var (
		hashes  []common.Hash
		numbers []uint64
		parent  = block
	)
	for parent != nil && !bc.HasState(parent.Root()) {
		if bc.stateRecoverable(parent.Root()) {
			if err := bc.triedb.Recover(parent.Root()); err != nil {
				return common.Hash{}, err
			}
			break
		}
		hashes = append(hashes, parent.Hash())
		numbers = append(numbers, parent.NumberU64())
		parent = bc.GetBlock(parent.ParentHash(), parent.NumberU64()-1)

		// If the chain is terminating, stop iteration
		if bc.insertStopped() {
			log.Debug("Abort during blocks iteration")
			return common.Hash{}, errInsertionInterrupted
		}
	}
	if parent == nil {
		return common.Hash{}, errors.New("missing parent")
	}
	// Import all the pruned blocks to make the state available
	for i := len(hashes) - 1; i >= 0; i-- {
		// If the chain is terminating, stop processing blocks
		if bc.insertStopped() {
			log.Debug("Abort during blocks processing")
			return common.Hash{}, errInsertionInterrupted
		}
		var b *types.Block
		if i == 0 {
			b = block
		} else {
			b = bc.GetBlock(hashes[i], numbers[i])
		}
<<<<<<< HEAD
		if bc.chainConfig.IsCancun(b.Number(), b.Time()) {
			b = b.WithSidecars(bc.GetSidecarsByHash(b.Hash()))
		}
		if _, err := bc.insertChain(types.Blocks{b}, false); err != nil {
=======
		if _, _, err := bc.insertChain(types.Blocks{b}, false, makeWitness && i == 0); err != nil {
>>>>>>> db6ae7fa
			return b.ParentHash(), err
		}
	}
	return block.Hash(), nil
}

// collectLogs collects the logs that were generated or removed during
// the processing of a block. These logs are later announced as deleted or reborn.
func (bc *BlockChain) collectLogs(b *types.Block, removed bool) []*types.Log {
	var blobGasPrice *big.Int
	excessBlobGas := b.ExcessBlobGas()
	if excessBlobGas != nil {
		blobGasPrice = eip4844.CalcBlobFee(*excessBlobGas)
	}
	receipts := rawdb.ReadRawReceipts(bc.db, b.Hash(), b.NumberU64())
	if err := receipts.DeriveFields(bc.chainConfig, b.Hash(), b.NumberU64(), b.Time(), b.BaseFee(), blobGasPrice, b.Transactions()); err != nil {
		log.Error("Failed to derive block receipts fields", "hash", b.Hash(), "number", b.NumberU64(), "err", err)
	}
	var logs []*types.Log
	for _, receipt := range receipts {
		for _, log := range receipt.Logs {
			if removed {
				log.Removed = true
			}
			logs = append(logs, log)
		}
	}
	return logs
}

// reorg takes two blocks, an old chain and a new chain and will reconstruct the
// blocks and inserts them to be part of the new canonical chain and accumulates
// potential missing transactions and post an event about them.
// Note the new head block won't be processed here, callers need to handle it
// externally.
func (bc *BlockChain) reorg(oldHead *types.Header, newHead *types.Block) error {
	var (
		newChain    types.Blocks
		oldChain    types.Blocks
		commonBlock *types.Block

		deletedTxs []common.Hash
		addedTxs   []common.Hash
	)
	oldBlock := bc.GetBlock(oldHead.Hash(), oldHead.Number.Uint64())
	if oldBlock == nil {
		return errors.New("current head block missing")
	}
	newBlock := newHead

	// Reduce the longer chain to the same number as the shorter one
	if oldBlock.NumberU64() > newBlock.NumberU64() {
		// Old chain is longer, gather all transactions and logs as deleted ones
		for ; oldBlock != nil && oldBlock.NumberU64() != newBlock.NumberU64(); oldBlock = bc.GetBlock(oldBlock.ParentHash(), oldBlock.NumberU64()-1) {
			oldChain = append(oldChain, oldBlock)
			for _, tx := range oldBlock.Transactions() {
				deletedTxs = append(deletedTxs, tx.Hash())
			}
		}
	} else {
		// New chain is longer, stash all blocks away for subsequent insertion
		for ; newBlock != nil && newBlock.NumberU64() != oldBlock.NumberU64(); newBlock = bc.GetBlock(newBlock.ParentHash(), newBlock.NumberU64()-1) {
			newChain = append(newChain, newBlock)
		}
	}
	if oldBlock == nil {
		return errInvalidOldChain
	}
	if newBlock == nil {
		return errInvalidNewChain
	}
	// Both sides of the reorg are at the same number, reduce both until the common
	// ancestor is found
	for {
		// If the common ancestor was found, bail out
		if oldBlock.Hash() == newBlock.Hash() {
			commonBlock = oldBlock
			break
		}
		// Remove an old block as well as stash away a new block
		oldChain = append(oldChain, oldBlock)
		for _, tx := range oldBlock.Transactions() {
			deletedTxs = append(deletedTxs, tx.Hash())
		}
		newChain = append(newChain, newBlock)

		// Step back with both chains
		oldBlock = bc.GetBlock(oldBlock.ParentHash(), oldBlock.NumberU64()-1)
		if oldBlock == nil {
			return errInvalidOldChain
		}
		newBlock = bc.GetBlock(newBlock.ParentHash(), newBlock.NumberU64()-1)
		if newBlock == nil {
			return errInvalidNewChain
		}
	}

	// Ensure the user sees large reorgs
	if len(oldChain) > 0 && len(newChain) > 0 {
		logFn := log.Info
		msg := "Chain reorg detected"
		if len(oldChain) > 63 {
			msg = "Large chain reorg detected"
			logFn = log.Warn
		}
		logFn(msg, "number", commonBlock.Number(), "hash", commonBlock.Hash(),
			"drop", len(oldChain), "dropfrom", oldChain[0].Hash(), "add", len(newChain), "addfrom", newChain[0].Hash())
		blockReorgAddMeter.Mark(int64(len(newChain)))
		blockReorgDropMeter.Mark(int64(len(oldChain)))
		blockReorgMeter.Mark(1)
	} else if len(newChain) > 0 {
		// Special case happens in the post merge stage that current head is
		// the ancestor of new head while these two blocks are not consecutive
		log.Info("Extend chain", "add", len(newChain), "number", newChain[0].Number(), "hash", newChain[0].Hash())
		blockReorgAddMeter.Mark(int64(len(newChain)))
	} else {
		// len(newChain) == 0 && len(oldChain) > 0
		// rewind the canonical chain to a lower point.
		log.Error("Impossible reorg, please file an issue", "oldnum", oldBlock.Number(), "oldhash", oldBlock.Hash(), "oldblocks", len(oldChain), "newnum", newBlock.Number(), "newhash", newBlock.Hash(), "newblocks", len(newChain))
	}
	// Acquire the tx-lookup lock before mutation. This step is essential
	// as the txlookups should be changed atomically, and all subsequent
	// reads should be blocked until the mutation is complete.
	bc.txLookupLock.Lock()

	// Insert the new chain segment in incremental order, from the old
	// to the new. The new chain head (newChain[0]) is not inserted here,
	// as it will be handled separately outside of this function
	for i := len(newChain) - 1; i >= 1; i-- {
		// Insert the block in the canonical way, re-writing history
		bc.writeHeadBlock(newChain[i])

		// Collect the new added transactions.
		for _, tx := range newChain[i].Transactions() {
			addedTxs = append(addedTxs, tx.Hash())
		}
	}

	// Delete useless indexes right now which includes the non-canonical
	// transaction indexes, canonical chain indexes which above the head.
	var (
		indexesBatch = bc.db.NewBatch()
		diffs        = types.HashDifference(deletedTxs, addedTxs)
		blockBatch   = bc.db.BlockStore().NewBatch()
	)
	for _, tx := range diffs {
		rawdb.DeleteTxLookupEntry(indexesBatch, tx)
	}
	// Delete all hash markers that are not part of the new canonical chain.
	// Because the reorg function does not handle new chain head, all hash
	// markers greater than or equal to new chain head should be deleted.
	number := commonBlock.NumberU64()
	if len(newChain) > 1 {
		number = newChain[1].NumberU64()
	}
	for i := number + 1; ; i++ {
		hash := rawdb.ReadCanonicalHash(bc.db, i)
		if hash == (common.Hash{}) {
			break
		}
		rawdb.DeleteCanonicalHash(blockBatch, i)
	}
	if err := indexesBatch.Write(); err != nil {
		log.Crit("Failed to delete useless indexes", "err", err)
	}
	if err := blockBatch.Write(); err != nil {
		log.Crit("Failed to delete useless indexes use block batch", "err", err)
	}
	// Reset the tx lookup cache to clear stale txlookup cache.
	bc.txLookupCache.Purge()

	// Release the tx-lookup lock after mutation.
	bc.txLookupLock.Unlock()

	// Send out events for logs from the old canon chain, and 'reborn'
	// logs from the new canon chain. The number of logs can be very
	// high, so the events are sent in batches of size around 512.

	// Deleted logs + blocks:
	var deletedLogs []*types.Log
	for i := len(oldChain) - 1; i >= 0; i-- {
		// Also send event for blocks removed from the canon chain.
		bc.chainSideFeed.Send(ChainSideEvent{Block: oldChain[i]})

		// Collect deleted logs for notification
		if logs := bc.collectLogs(oldChain[i], true); len(logs) > 0 {
			deletedLogs = append(deletedLogs, logs...)
		}
		if len(deletedLogs) > 512 {
			bc.rmLogsFeed.Send(RemovedLogsEvent{deletedLogs})
			deletedLogs = nil
		}
	}
	if len(deletedLogs) > 0 {
		bc.rmLogsFeed.Send(RemovedLogsEvent{deletedLogs})
	}

	// New logs:
	var rebirthLogs []*types.Log
	for i := len(newChain) - 1; i >= 1; i-- {
		if logs := bc.collectLogs(newChain[i], false); len(logs) > 0 {
			rebirthLogs = append(rebirthLogs, logs...)
		}
		if len(rebirthLogs) > 512 {
			bc.logsFeed.Send(rebirthLogs)
			rebirthLogs = nil
		}
	}
	if len(rebirthLogs) > 0 {
		bc.logsFeed.Send(rebirthLogs)
	}
	return nil
}

// InsertBlockWithoutSetHead executes the block, runs the necessary verification
// upon it and then persist the block and the associate state into the database.
// The key difference between the InsertChain is it won't do the canonical chain
// updating. It relies on the additional SetCanonical call to finalize the entire
// procedure.
func (bc *BlockChain) InsertBlockWithoutSetHead(block *types.Block, makeWitness bool) (*stateless.Witness, error) {
	if !bc.chainmu.TryLock() {
		return nil, errChainStopped
	}
	defer bc.chainmu.Unlock()

	witness, _, err := bc.insertChain(types.Blocks{block}, false, makeWitness)
	return witness, err
}

// SetCanonical rewinds the chain to set the new head block as the specified
// block. It's possible that the state of the new head is missing, and it will
// be recovered in this function as well.
func (bc *BlockChain) SetCanonical(head *types.Block) (common.Hash, error) {
	if !bc.chainmu.TryLock() {
		return common.Hash{}, errChainStopped
	}
	defer bc.chainmu.Unlock()

	// Re-execute the reorged chain in case the head state is missing.
	if !bc.HasState(head.Root()) {
		if latestValidHash, err := bc.recoverAncestors(head, false); err != nil {
			return latestValidHash, err
		}
		log.Info("Recovered head state", "number", head.Number(), "hash", head.Hash())
	}
	// Run the reorg if necessary and set the given block as new head.
	start := time.Now()
	if head.ParentHash() != bc.CurrentBlock().Hash() {
		if err := bc.reorg(bc.CurrentBlock(), head); err != nil {
			return common.Hash{}, err
		}
	}
	bc.writeHeadBlock(head)

	// Emit events
	logs := bc.collectLogs(head, false)
	bc.chainFeed.Send(ChainEvent{Block: head, Hash: head.Hash(), Logs: logs})
	if len(logs) > 0 {
		bc.logsFeed.Send(logs)
	}
	bc.chainHeadFeed.Send(ChainHeadEvent{Block: head})

	context := []interface{}{
		"number", head.Number(),
		"hash", head.Hash(),
		"root", head.Root(),
		"elapsed", time.Since(start),
	}
	if timestamp := time.Unix(int64(head.Time()), 0); time.Since(timestamp) > time.Minute {
		context = append(context, []interface{}{"age", common.PrettyAge(timestamp)}...)
	}
	log.Info("Chain head was updated", context...)
	return head.Hash(), nil
}

func (bc *BlockChain) updateFutureBlocks() {
	futureTimer := time.NewTicker(5 * time.Second)
	defer futureTimer.Stop()
	defer bc.wg.Done()
	for {
		select {
		case <-futureTimer.C:
			bc.procFutureBlocks()
		case <-bc.quit:
			return
		}
	}
}

func (bc *BlockChain) trustedDiffLayerLoop() {
	recheck := time.NewTicker(diffLayerFreezerRecheckInterval)
	defer func() {
		recheck.Stop()
		bc.wg.Done()
	}()
	for {
		select {
		case diff := <-bc.diffQueueBuffer:
			bc.diffQueue.Push(diff, -(int64(diff.Number)))
		case <-bc.quit:
			// Persist all diffLayers when shutdown, it will introduce redundant storage, but it is acceptable.
			// If the client been ungracefully shutdown, it will missing all cached diff layers, it is acceptable as well.
			var batch ethdb.Batch
			for !bc.diffQueue.Empty() {
				diffLayer, _ := bc.diffQueue.Pop()
				if batch == nil {
					batch = bc.db.DiffStore().NewBatch()
				}
				rawdb.WriteDiffLayer(batch, diffLayer.BlockHash, diffLayer)
				if batch.ValueSize() > ethdb.IdealBatchSize {
					if err := batch.Write(); err != nil {
						log.Error("Failed to write diff layer", "err", err)
						return
					}
					batch.Reset()
				}
			}
			if batch != nil {
				// flush data
				if err := batch.Write(); err != nil {
					log.Error("Failed to write diff layer", "err", err)
					return
				}
				batch.Reset()
			}
			return
		case <-recheck.C:
			currentHeight := bc.CurrentBlock().Number.Uint64()
			var batch ethdb.Batch
			for !bc.diffQueue.Empty() {
				diffLayer, prio := bc.diffQueue.Pop()

				// if the block not old enough
				if int64(currentHeight)+prio < int64(bc.triesInMemory) {
					bc.diffQueue.Push(diffLayer, prio)
					break
				}
				canonicalHash := bc.GetCanonicalHash(uint64(-prio))
				// on the canonical chain
				if canonicalHash == diffLayer.BlockHash {
					if batch == nil {
						batch = bc.db.DiffStore().NewBatch()
					}
					rawdb.WriteDiffLayer(batch, diffLayer.BlockHash, diffLayer)
					staleHash := bc.GetCanonicalHash(uint64(-prio) - bc.diffLayerFreezerBlockLimit)
					rawdb.DeleteDiffLayer(batch, staleHash)
				}
				if batch != nil && batch.ValueSize() > ethdb.IdealBatchSize {
					if err := batch.Write(); err != nil {
						panic(fmt.Sprintf("Failed to write diff layer, error %v", err))
					}
					batch.Reset()
				}
			}
			if batch != nil {
				if err := batch.Write(); err != nil {
					panic(fmt.Sprintf("Failed to write diff layer, error %v", err))
				}
				batch.Reset()
			}
		}
	}
}

func (bc *BlockChain) startDoubleSignMonitor() {
	eventChan := make(chan ChainHeadEvent, monitor.MaxCacheHeader)
	sub := bc.SubscribeChainHeadEvent(eventChan)
	defer func() {
		sub.Unsubscribe()
		close(eventChan)
		bc.wg.Done()
	}()

	for {
		select {
		case event := <-eventChan:
			if bc.doubleSignMonitor != nil {
				bc.doubleSignMonitor.Verify(event.Block.Header())
			}
		case <-bc.quit:
			return
		}
	}
}

// skipBlock returns 'true', if the block being imported can be skipped over, meaning
// that the block does not need to be processed but can be considered already fully 'done'.
func (bc *BlockChain) skipBlock(err error, it *insertIterator) bool {
	// We can only ever bypass processing if the only error returned by the validator
	// is ErrKnownBlock, which means all checks passed, but we already have the block
	// and state.
	if !errors.Is(err, ErrKnownBlock) {
		return false
	}
	// If we're not using snapshots, we can skip this, since we have both block
	// and (trie-) state
	if bc.snaps == nil {
		return true
	}
	var (
		header     = it.current() // header can't be nil
		parentRoot common.Hash
	)
	// If we also have the snapshot-state, we can skip the processing.
	if bc.snaps.Snapshot(header.Root) != nil {
		return true
	}
	// In this case, we have the trie-state but not snapshot-state. If the parent
	// snapshot-state exists, we need to process this in order to not get a gap
	// in the snapshot layers.
	// Resolve parent block
	if parent := it.previous(); parent != nil {
		parentRoot = parent.Root
	} else if parent = bc.GetHeaderByHash(header.ParentHash); parent != nil {
		parentRoot = parent.Root
	}
	if parentRoot == (common.Hash{}) {
		return false // Theoretically impossible case
	}
	// Parent is also missing snapshot: we can skip this. Otherwise process.
	if bc.snaps.Snapshot(parentRoot) == nil {
		return true
	}
	return false
}

// reportBlock logs a bad block error.
// bad block need not save receipts & sidecars.
func (bc *BlockChain) reportBlock(block *types.Block, res *ProcessResult, err error) {
	var receipts types.Receipts
	if res != nil {
		receipts = res.Receipts
	}
	rawdb.WriteBadBlock(bc.db, block)
	log.Error(summarizeBadBlock(block, receipts, bc.Config(), err))
}

// summarizeBadBlock returns a string summarizing the bad block and other
// relevant information.
func summarizeBadBlock(block *types.Block, receipts []*types.Receipt, config *params.ChainConfig, err error) string {
	var receiptString string
	for i, receipt := range receipts {
		receiptString += fmt.Sprintf("\n  %d: cumulative: %v gas: %v contract: %v status: %v tx: %v logs: %v bloom: %x state: %x",
			i, receipt.CumulativeGasUsed, receipt.GasUsed, receipt.ContractAddress.Hex(),
			receipt.Status, receipt.TxHash.Hex(), receipt.Logs, receipt.Bloom, receipt.PostState)
	}
	version, vcs := version.Info()
	platform := fmt.Sprintf("%s %s %s %s", version, runtime.Version(), runtime.GOARCH, runtime.GOOS)
	if vcs != "" {
		vcs = fmt.Sprintf("\nVCS: %s", vcs)
	}

	if badBlockRecords.Cardinality() < badBlockRecordslimit {
		badBlockRecords.Add(block.Hash())
		badBlockGauge.Update(int64(badBlockRecords.Cardinality()))
	}

	return fmt.Sprintf(`
########## BAD BLOCK #########
Block: %v (%#x)
Miner: %v
Error: %v
Platform: %v%v
Chain config: %#v
Receipts: %v
##############################
`, block.Number(), block.Hash(), block.Coinbase(), err, platform, vcs, config, receiptString)
}

// InsertHeaderChain attempts to insert the given header chain in to the local
// chain, possibly creating a reorg. If an error is returned, it will return the
// index number of the failing header as well an error describing what went wrong.
func (bc *BlockChain) InsertHeaderChain(chain []*types.Header) (int, error) {
	if len(chain) == 0 {
		return 0, nil
	}
	start := time.Now()
	if i, err := bc.hc.ValidateHeaderChain(chain); err != nil {
		return i, err
	}

	if !bc.chainmu.TryLock() {
		return 0, errChainStopped
	}
	defer bc.chainmu.Unlock()
	_, err := bc.hc.InsertHeaderChain(chain, start, bc.forker)
	return 0, err
}

func (bc *BlockChain) HeadChain() *HeaderChain {
	return bc.hc
}
func (bc *BlockChain) TriesInMemory() uint64 { return state.TriesInMemory }

func EnablePersistDiff(limit uint64) BlockChainOption {
	return func(chain *BlockChain) (*BlockChain, error) {
		chain.diffLayerFreezerBlockLimit = limit
		return chain, nil
	}
}

func EnableBlockValidator(chainConfig *params.ChainConfig, _ consensus.Engine, mode VerifyMode, peers verifyPeers) BlockChainOption {
	return func(bc *BlockChain) (*BlockChain, error) {
		if mode.NeedRemoteVerify() {
			vm, err := NewVerifyManager(bc, peers, mode == InsecureVerify)
			if err != nil {
				return nil, err
			}
			go vm.mainLoop()
			bc.validator = NewBlockValidator(chainConfig, bc, EnableRemoteVerifyManager(vm))
		}
		return bc, nil
	}
}

func EnableDoubleSignChecker(bc *BlockChain) (*BlockChain, error) {
	bc.doubleSignMonitor = monitor.NewDoubleSignMonitor()
	return bc, nil
}

func (bc *BlockChain) GetVerifyResult(blockNumber uint64, blockHash common.Hash, diffHash common.Hash) *VerifyResult {
	var res VerifyResult
	res.BlockNumber = blockNumber
	res.BlockHash = blockHash

	if blockNumber > bc.CurrentHeader().Number.Uint64()+maxDiffForkDist {
		res.Status = types.StatusBlockTooNew
		return &res
	} else if blockNumber > bc.CurrentHeader().Number.Uint64() {
		res.Status = types.StatusBlockNewer
		return &res
	}

	header := bc.GetHeaderByHash(blockHash)
	if header == nil {
		if blockNumber > bc.CurrentHeader().Number.Uint64()-maxDiffForkDist {
			res.Status = types.StatusPossibleFork
			return &res
		}

		res.Status = types.StatusImpossibleFork
		return &res
	}

	diff := bc.GetTrustedDiffLayer(blockHash)
	if diff != nil {
		if diff.DiffHash.Load() == nil {
			hash, err := CalculateDiffHash(diff)
			if err != nil {
				res.Status = types.StatusUnexpectedError
				return &res
			}

			diff.DiffHash.Store(hash)
		}

		if diffHash != diff.DiffHash.Load().(common.Hash) {
			res.Status = types.StatusDiffHashMismatch
			return &res
		}

		res.Status = types.StatusFullVerified
		res.Root = header.Root
		return &res
	}

	res.Status = types.StatusPartiallyVerified
	res.Root = header.Root
	return &res
}

func (bc *BlockChain) GetTrustedDiffLayer(blockHash common.Hash) *types.DiffLayer {
	var diff *types.DiffLayer
	if cached, ok := bc.diffLayerCache.Get(blockHash); ok {
		diff = cached.(*types.DiffLayer)
		return diff
	}

	diffStore := bc.db.DiffStore()
	if diffStore != nil {
		diff = rawdb.ReadDiffLayer(diffStore, blockHash)
	}
	return diff
}

func CalculateDiffHash(d *types.DiffLayer) (common.Hash, error) {
	if d == nil {
		return common.Hash{}, errors.New("nil diff layer")
	}

	diff := &types.ExtDiffLayer{
		BlockHash: d.BlockHash,
		Receipts:  make([]*types.ReceiptForStorage, 0),
		Number:    d.Number,
		Codes:     d.Codes,
		Destructs: d.Destructs,
		Accounts:  d.Accounts,
		Storages:  d.Storages,
	}

	for index, account := range diff.Accounts {
		full, err := types.FullAccount(account.Blob)
		if err != nil {
			return common.Hash{}, fmt.Errorf("decode full account error: %v", err)
		}
		// set account root to empty root
		full.Root = types.EmptyRootHash
		diff.Accounts[index].Blob = types.SlimAccountRLP(*full)
	}

	rawData, err := rlp.EncodeToBytes(diff)
	if err != nil {
		return common.Hash{}, fmt.Errorf("encode new diff error: %v", err)
	}

	hasher := sha3.NewLegacyKeccak256()
	_, err = hasher.Write(rawData)
	if err != nil {
		return common.Hash{}, fmt.Errorf("hasher write error: %v", err)
	}

	var hash common.Hash
	hasher.Sum(hash[:0])
	return hash, nil
}

// SetBlockValidatorAndProcessorForTesting sets the current validator and processor.
// This method can be used to force an invalid blockchain to be verified for tests.
// This method is unsafe and should only be used before block import starts.
func (bc *BlockChain) SetBlockValidatorAndProcessorForTesting(v Validator, p Processor) {
	bc.validator = v
	bc.processor = p
}

// SetTrieFlushInterval configures how often in-memory tries are persisted to disk.
// The interval is in terms of block processing time, not wall clock.
// It is thread-safe and can be called repeatedly without side effects.
func (bc *BlockChain) SetTrieFlushInterval(interval time.Duration) {
	bc.flushInterval.Store(int64(interval))
}

// GetTrieFlushInterval gets the in-memory tries flushAlloc interval
func (bc *BlockChain) GetTrieFlushInterval() time.Duration {
	return time.Duration(bc.flushInterval.Load())
}<|MERGE_RESOLUTION|>--- conflicted
+++ resolved
@@ -255,8 +255,7 @@
 	lastWrite     uint64                           // Last block when the state was flushed
 	flushInterval atomic.Int64                     // Time interval (processing time) after which to flush a state
 	triedb        *triedb.Database                 // The database handler for maintaining trie nodes.
-<<<<<<< HEAD
-	stateCache    state.Database                   // State database to reuse between imports (contains state cache)
+	statedb       *state.CachingDB                 // State database to reuse between imports (contains state cache)
 	triesInMemory uint64
 	txIndexer     *txIndexer // Transaction indexer, might be nil if not enabled
 
@@ -272,20 +271,6 @@
 	highestVerifiedBlockFeed event.Feed
 	scope                    event.SubscriptionScope
 	genesisBlock             *types.Block
-=======
-	statedb       *state.CachingDB                 // State database to reuse between imports (contains state cache)
-	txIndexer     *txIndexer                       // Transaction indexer, might be nil if not enabled
-
-	hc            *HeaderChain
-	rmLogsFeed    event.Feed
-	chainFeed     event.Feed
-	chainSideFeed event.Feed
-	chainHeadFeed event.Feed
-	logsFeed      event.Feed
-	blockProcFeed event.Feed
-	scope         event.SubscriptionScope
-	genesisBlock  *types.Block
->>>>>>> db6ae7fa
 
 	// This mutex synchronizes chain write operations.
 	// Readers don't need to take it, they can just read the database.
@@ -405,12 +390,8 @@
 		return nil, err
 	}
 	bc.flushInterval.Store(int64(cacheConfig.TrieTimeLimit))
-<<<<<<< HEAD
 	bc.forker = NewForkChoice(bc, shouldPreserve)
-	bc.stateCache = state.NewDatabaseWithNodeDB(bc.db, bc.triedb)
-=======
 	bc.statedb = state.NewDatabase(bc.triedb, nil)
->>>>>>> db6ae7fa
 	bc.validator = NewBlockValidator(chainConfig, bc)
 	bc.prefetcher = NewStatePrefetcher(chainConfig, bc.hc)
 	bc.processor = NewStateProcessor(chainConfig, bc.hc)
@@ -558,8 +539,10 @@
 			NoBuild:    bc.cacheConfig.SnapshotNoBuild,
 			AsyncBuild: !bc.cacheConfig.SnapshotWait,
 		}
-<<<<<<< HEAD
 		bc.snaps, _ = snapshot.New(snapconfig, bc.db, bc.triedb, head.Root, int(bc.cacheConfig.TriesInMemory), bc.NoTries())
+
+		// Re-initialize the state database with snapshot
+		bc.statedb = state.NewDatabase(bc.triedb, bc.snaps)
 	}
 	// do options before start any routine
 	for _, option := range options {
@@ -581,12 +564,6 @@
 	if bc.doubleSignMonitor != nil {
 		bc.wg.Add(1)
 		go bc.startDoubleSignMonitor()
-=======
-		bc.snaps, _ = snapshot.New(snapconfig, bc.db, bc.triedb, head.Root)
-
-		// Re-initialize the state database with snapshot
-		bc.statedb = state.NewDatabase(bc.triedb, bc.snaps)
->>>>>>> db6ae7fa
 	}
 
 	// Rewind the chain in case of an incompatible config upgrade.
@@ -613,7 +590,7 @@
 }
 
 func (bc *BlockChain) NoTries() bool {
-	return bc.stateCache.NoTries()
+	return bc.statedb.NoTries()
 }
 
 func (bc *BlockChain) cacheReceipts(hash common.Hash, receipts types.Receipts, block *types.Block) {
@@ -1826,7 +1803,7 @@
 			return nil
 		}
 
-		triedb := bc.stateCache.TrieDB()
+		triedb := bc.statedb.TrieDB()
 		// If we're running an archive node, always flush
 		if bc.cacheConfig.TrieDirtyDisabled {
 			return triedb.Commit(block.Root(), false)
@@ -2089,7 +2066,7 @@
 	// check block data available first
 	if bc.chainConfig.Parlia != nil {
 		if index, err := CheckDataAvailableInBatch(bc, chain); err != nil {
-			return index, err
+			return nil, index, err
 		}
 	}
 
@@ -2119,7 +2096,7 @@
 		for block != nil && bc.skipBlock(err, it) {
 			reorg, err = bc.forker.ReorgNeededWithFastFinality(current, block.Header())
 			if err != nil {
-				return it.index, err
+				return nil, it.index, err
 			}
 			if reorg {
 				// Switch to import mode if the forker says the reorg is necessary
@@ -2173,7 +2150,7 @@
 		for block != nil && (it.index == 0 || errors.Is(err, consensus.ErrUnknownAncestor)) {
 			log.Debug("Future block, postponing import", "number", block.Number(), "hash", block.Hash())
 			if err := bc.addFutureBlock(block); err != nil {
-				return it.index, err
+				return nil, it.index, err
 			}
 			block, err = it.next()
 		}
@@ -2181,7 +2158,7 @@
 		stats.ignored += it.remaining()
 
 		// If there are any still remaining, mark as ignored
-		return it.index, err
+		return nil, it.index, err
 
 	// Some other error(except ErrKnownBlock) occurred, abort.
 	// ErrKnownBlock is allowed here since some known blocks
@@ -2254,12 +2231,8 @@
 		if parent == nil {
 			parent = bc.GetHeader(block.ParentHash(), block.NumberU64()-1)
 		}
-<<<<<<< HEAD
-
-		statedb, err := state.NewWithSharedPool(parent.Root, bc.stateCache, bc.snaps)
-=======
-		statedb, err := state.New(parent.Root, bc.statedb)
->>>>>>> db6ae7fa
+
+		statedb, err := state.NewWithSharedPool(parent.Root, bc.statedb)
 		if err != nil {
 			return nil, it.index, err
 		}
@@ -2281,21 +2254,10 @@
 			}
 			statedb.StartPrefetcher("chain", witness)
 		}
-<<<<<<< HEAD
-=======
-		activeState = statedb
-
-		// If we have a followup block, run that against the current state to pre-cache
-		// transactions and probabilistically some of the account/storage trie nodes.
-		var followupInterrupt atomic.Bool
-		if !bc.cacheConfig.TrieCleanNoPrefetch {
-			if followup, err := it.peek(); followup != nil && err == nil {
-				throwaway, _ := state.New(parent.Root, bc.statedb)
->>>>>>> db6ae7fa
 
 		interruptCh := make(chan struct{})
 		// For diff sync, it may fallback to full sync, so we still do prefetch
-		if len(block.Transactions()) >= prefetchTxNumber {
+		if !bc.cacheConfig.TrieCleanNoPrefetch && len(block.Transactions()) >= prefetchTxNumber {
 			// do Prefetch in a separate goroutine to avoid blocking the critical path
 			// 1.do state prefetch for snapshot cache
 			throwaway := statedb.CopyDoPrefetch()
@@ -2364,24 +2326,19 @@
 	// Any blocks remaining here? The only ones we care about are the future ones
 	if block != nil && errors.Is(err, consensus.ErrFutureBlock) {
 		if err := bc.addFutureBlock(block); err != nil {
-			return it.index, err
+			return nil, it.index, err
 		}
 		block, err = it.next()
 
 		for ; block != nil && errors.Is(err, consensus.ErrUnknownAncestor); block, err = it.next() {
 			if err := bc.addFutureBlock(block); err != nil {
-				return it.index, err
+				return nil, it.index, err
 			}
 			stats.queued++
 		}
 	}
 	stats.ignored += it.remaining()
-<<<<<<< HEAD
-
-	return it.index, err
-=======
 	return witness, it.index, err
->>>>>>> db6ae7fa
 }
 
 func (bc *BlockChain) updateHighestVerifiedHeader(header *types.Header) {
@@ -2595,12 +2552,12 @@
 	// blocks to regenerate the required state
 	reorg, err := bc.forker.ReorgNeededWithFastFinality(current, lastBlock.Header())
 	if err != nil {
-		return it.index, err
+		return nil, it.index, err
 	}
 	if !reorg {
 		localTd := bc.GetTd(current.Hash(), current.Number.Uint64())
 		log.Info("Sidechain written to disk", "start", it.first().NumberU64(), "end", it.previous().Number, "sidetd", externTd, "localtd", localTd)
-		return it.index, err
+		return nil, it.index, err
 	}
 	// Gather all the sidechain hashes (full blocks may be memory heavy)
 	var (
@@ -2708,14 +2665,10 @@
 		} else {
 			b = bc.GetBlock(hashes[i], numbers[i])
 		}
-<<<<<<< HEAD
 		if bc.chainConfig.IsCancun(b.Number(), b.Time()) {
 			b = b.WithSidecars(bc.GetSidecarsByHash(b.Hash()))
 		}
-		if _, err := bc.insertChain(types.Blocks{b}, false); err != nil {
-=======
 		if _, _, err := bc.insertChain(types.Blocks{b}, false, makeWitness && i == 0); err != nil {
->>>>>>> db6ae7fa
 			return b.ParentHash(), err
 		}
 	}
