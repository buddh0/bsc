--- conflicted
+++ resolved
@@ -23,6 +23,7 @@
 	"io"
 	"math/big"
 	"runtime"
+	"sort"
 	"strings"
 	"sync"
 	"sync/atomic"
@@ -36,11 +37,8 @@
 	"github.com/ethereum/go-ethereum/common/mclock"
 	"github.com/ethereum/go-ethereum/common/prque"
 	"github.com/ethereum/go-ethereum/consensus"
-<<<<<<< HEAD
+	"github.com/ethereum/go-ethereum/consensus/misc/eip4844"
 	"github.com/ethereum/go-ethereum/core/monitor"
-=======
-	"github.com/ethereum/go-ethereum/consensus/misc/eip4844"
->>>>>>> bed84606
 	"github.com/ethereum/go-ethereum/core/rawdb"
 	"github.com/ethereum/go-ethereum/core/state"
 	"github.com/ethereum/go-ethereum/core/state/snapshot"
@@ -504,19 +502,6 @@
 	bc.wg.Add(1)
 	go bc.updateFutureBlocks()
 
-<<<<<<< HEAD
-	// If periodic cache journal is required, spin it up.
-	if bc.cacheConfig.TrieCleanRejournal > 0 {
-		if bc.cacheConfig.TrieCleanRejournal < time.Minute {
-			log.Warn("Sanitizing invalid trie cache journal time", "provided", bc.cacheConfig.TrieCleanRejournal, "updated", time.Minute)
-			bc.cacheConfig.TrieCleanRejournal = time.Minute
-		}
-		bc.wg.Add(1)
-		go func() {
-			defer bc.wg.Done()
-			bc.triedb.SaveCachePeriodically(bc.cacheConfig.TrieCleanJournal, bc.cacheConfig.TrieCleanRejournal, bc.quit)
-		}()
-	}
 	// Need persist and prune diff layer
 	if bc.db.DiffStore() != nil {
 		bc.wg.Add(1)
@@ -536,8 +521,6 @@
 
 	}
 
-=======
->>>>>>> bed84606
 	// Rewind the chain in case of an incompatible config upgrade.
 	if compat, ok := genesisErr.(*params.ConfigCompatError); ok {
 		log.Warn("Rewinding chain to upgrade configuration", "err", compat)
@@ -1164,9 +1147,9 @@
 	return rawData
 }
 
-func (bc *BlockChain) GetDiffAccounts(blockHash common.Hash) ([]common.Address, error) {
+func (bc *BlockChain) GetDiffAccounts(blockHash common.Hash) ([]common.Hash, error) {
 	var (
-		accounts  []common.Address
+		accounts  []common.Hash
 		diffLayer *types.DiffLayer
 	)
 
@@ -1729,11 +1712,7 @@
 		return nil
 	}
 	// Commit all cached state changes into underlying memory database.
-<<<<<<< HEAD
-	_, diffLayer, err := state.Commit(bc.tryRewindBadBlocks, tryCommitTrieDB)
-=======
-	root, err := state.Commit(block.NumberU64(), bc.chainConfig.IsEIP158(block.Number()))
->>>>>>> bed84606
+	_, diffLayer, err := state.Commit(block.NumberU64(), bc.tryRewindBadBlocks, tryCommitTrieDB)
 	if err != nil {
 		return err
 	}
@@ -3168,12 +3147,6 @@
 
 func (bc *BlockChain) TriesInMemory() uint64 { return bc.triesInMemory }
 
-// Options
-func EnableLightProcessor(bc *BlockChain) (*BlockChain, error) {
-	bc.processor = NewLightStateProcessor(bc.Config(), bc, bc.engine)
-	return bc, nil
-}
-
 func EnablePipelineCommit(bc *BlockChain) (*BlockChain, error) {
 	bc.pipeCommit = true
 	return bc, nil
