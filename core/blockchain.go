// Copyright 2014 The go-ethereum Authors
// This file is part of the go-ethereum library.
//
// The go-ethereum library is free software: you can redistribute it and/or modify
// it under the terms of the GNU Lesser General Public License as published by
// the Free Software Foundation, either version 3 of the License, or
// (at your option) any later version.
//
// The go-ethereum library is distributed in the hope that it will be useful,
// but WITHOUT ANY WARRANTY; without even the implied warranty of
// MERCHANTABILITY or FITNESS FOR A PARTICULAR PURPOSE. See the
// GNU Lesser General Public License for more details.
//
// You should have received a copy of the GNU Lesser General Public License
// along with the go-ethereum library. If not, see <http://www.gnu.org/licenses/>.

// Package core implements the Ethereum consensus protocol.
package core

import (
	"errors"
	"fmt"
	"io"
	"math/big"
	"runtime"
	"sort"
	"sync"
	"sync/atomic"
	"time"

	mapset "github.com/deckarep/golang-set/v2"
	exlru "github.com/hashicorp/golang-lru"
	"golang.org/x/crypto/sha3"

	"github.com/ethereum/go-ethereum/common"
	"github.com/ethereum/go-ethereum/common/lru"
	"github.com/ethereum/go-ethereum/common/mclock"
	"github.com/ethereum/go-ethereum/common/prque"
	"github.com/ethereum/go-ethereum/consensus"
	"github.com/ethereum/go-ethereum/consensus/misc/eip4844"
	"github.com/ethereum/go-ethereum/core/monitor"
	"github.com/ethereum/go-ethereum/core/rawdb"
	"github.com/ethereum/go-ethereum/core/state"
	"github.com/ethereum/go-ethereum/core/state/snapshot"
	"github.com/ethereum/go-ethereum/core/systemcontracts"
	"github.com/ethereum/go-ethereum/core/tracing"
	"github.com/ethereum/go-ethereum/core/types"
	"github.com/ethereum/go-ethereum/core/vm"
	"github.com/ethereum/go-ethereum/ethdb"
	"github.com/ethereum/go-ethereum/event"
	"github.com/ethereum/go-ethereum/internal/syncx"
	"github.com/ethereum/go-ethereum/internal/version"
	"github.com/ethereum/go-ethereum/log"
	"github.com/ethereum/go-ethereum/metrics"
	"github.com/ethereum/go-ethereum/params"
	"github.com/ethereum/go-ethereum/rlp"
	"github.com/ethereum/go-ethereum/triedb"
	"github.com/ethereum/go-ethereum/triedb/hashdb"
	"github.com/ethereum/go-ethereum/triedb/pathdb"
	"golang.org/x/exp/slices"
)

var (
	badBlockRecords      = mapset.NewSet[common.Hash]()
	badBlockRecordslimit = 1000
	badBlockGauge        = metrics.NewRegisteredGauge("chain/insert/badBlock", nil)

	headBlockGauge     = metrics.NewRegisteredGauge("chain/head/block", nil)
	headHeaderGauge    = metrics.NewRegisteredGauge("chain/head/header", nil)
	headFastBlockGauge = metrics.NewRegisteredGauge("chain/head/receipt", nil)

	justifiedBlockGauge = metrics.NewRegisteredGauge("chain/head/justified", nil)
	finalizedBlockGauge = metrics.NewRegisteredGauge("chain/head/finalized", nil)

	blockInsertMgaspsGauge = metrics.NewRegisteredGauge("chain/insert/mgasps", nil)

	chainInfoGauge = metrics.NewRegisteredGaugeInfo("chain/info", nil)

	accountReadTimer   = metrics.NewRegisteredResettingTimer("chain/account/reads", nil)
	accountHashTimer   = metrics.NewRegisteredResettingTimer("chain/account/hashes", nil)
	accountUpdateTimer = metrics.NewRegisteredResettingTimer("chain/account/updates", nil)
	accountCommitTimer = metrics.NewRegisteredResettingTimer("chain/account/commits", nil)

	storageReadTimer   = metrics.NewRegisteredResettingTimer("chain/storage/reads", nil)
	storageHashTimer   = metrics.NewRegisteredResettingTimer("chain/storage/hashes", nil)
	storageUpdateTimer = metrics.NewRegisteredResettingTimer("chain/storage/updates", nil)
	storageCommitTimer = metrics.NewRegisteredResettingTimer("chain/storage/commits", nil)

	snapshotAccountReadTimer = metrics.NewRegisteredResettingTimer("chain/snapshot/account/reads", nil)
	snapshotStorageReadTimer = metrics.NewRegisteredResettingTimer("chain/snapshot/storage/reads", nil)
	snapshotCommitTimer      = metrics.NewRegisteredResettingTimer("chain/snapshot/commits", nil)

	triedbCommitTimer = metrics.NewRegisteredResettingTimer("chain/triedb/commits", nil)

	blockInsertTimer     = metrics.NewRegisteredResettingTimer("chain/inserts", nil)
	blockValidationTimer = metrics.NewRegisteredResettingTimer("chain/validation", nil)
	blockExecutionTimer  = metrics.NewRegisteredResettingTimer("chain/execution", nil)
	blockWriteTimer      = metrics.NewRegisteredResettingTimer("chain/write", nil)

	blockReorgMeter     = metrics.NewRegisteredMeter("chain/reorg/executes", nil)
	blockReorgAddMeter  = metrics.NewRegisteredMeter("chain/reorg/add", nil)
	blockReorgDropMeter = metrics.NewRegisteredMeter("chain/reorg/drop", nil)

	blockRecvTimeDiffGauge = metrics.NewRegisteredGauge("chain/block/recvtimediff", nil)

	errInsertionInterrupted = errors.New("insertion is interrupted")
	errChainStopped         = errors.New("blockchain is stopped")
	errInvalidOldChain      = errors.New("invalid old chain")
	errInvalidNewChain      = errors.New("invalid new chain")
)

const (
	bodyCacheLimit      = 256
	blockCacheLimit     = 256
	diffLayerCacheLimit = 1024
	receiptsCacheLimit  = 10000
	sidecarsCacheLimit  = 1024
	txLookupCacheLimit  = 1024
	maxFutureBlocks     = 256
	maxTimeFutureBlocks = 30
	TriesInMemory       = 128
	maxBeyondBlocks     = 2048
	prefetchTxNumber    = 100

	diffLayerFreezerRecheckInterval = 3 * time.Second
	maxDiffForkDist                 = 11 // Maximum allowed backward distance from the chain head

	// BlockChainVersion ensures that an incompatible database forces a resync from scratch.
	//
	// Changelog:
	//
	// - Version 4
	//   The following incompatible database changes were added:
	//   * the `BlockNumber`, `TxHash`, `TxIndex`, `BlockHash` and `Index` fields of log are deleted
	//   * the `Bloom` field of receipt is deleted
	//   * the `BlockIndex` and `TxIndex` fields of txlookup are deleted
	// - Version 5
	//  The following incompatible database changes were added:
	//    * the `TxHash`, `GasCost`, and `ContractAddress` fields are no longer stored for a receipt
	//    * the `TxHash`, `GasCost`, and `ContractAddress` fields are computed by looking up the
	//      receipts' corresponding block
	// - Version 6
	//  The following incompatible database changes were added:
	//    * Transaction lookup information stores the corresponding block number instead of block hash
	// - Version 7
	//  The following incompatible database changes were added:
	//    * Use freezer as the ancient database to maintain all ancient data
	// - Version 8
	//  The following incompatible database changes were added:
	//    * New scheme for contract code in order to separate the codes and trie nodes
	BlockChainVersion uint64 = 8
)

// CacheConfig contains the configuration values for the trie database
// and state snapshot these are resident in a blockchain.
type CacheConfig struct {
	TrieCleanLimit      int           // Memory allowance (MB) to use for caching trie nodes in memory
	TrieCleanNoPrefetch bool          // Whether to disable heuristic state prefetching for followup blocks
	TrieDirtyLimit      int           // Memory limit (MB) at which to start flushing dirty trie nodes to disk
	TrieDirtyDisabled   bool          // Whether to disable trie write caching and GC altogether (archive node)
	TrieTimeLimit       time.Duration // Time limit after which to flush the current in-memory trie to disk
	SnapshotLimit       int           // Memory allowance (MB) to use for caching snapshot entries in memory
	Preimages           bool          // Whether to store preimage of trie key to the disk
	TriesInMemory       uint64        // How many tries keeps in memory
	NoTries             bool          // Insecure settings. Do not have any tries in databases if enabled.
	StateHistory        uint64        // Number of blocks from head whose state histories are reserved.
	StateScheme         string        // Scheme used to store ethereum states and merkle tree nodes on top
	PathSyncFlush       bool          // Whether sync flush the trienodebuffer of pathdb to disk.
	JournalFilePath     string
	JournalFile         bool

	SnapshotNoBuild bool // Whether the background generation is allowed
	SnapshotWait    bool // Wait for snapshot construction on startup. TODO(karalabe): This is a dirty hack for testing, nuke it
}

// triedbConfig derives the configures for trie database.
func (c *CacheConfig) triedbConfig(isVerkle bool) *triedb.Config {
	config := &triedb.Config{
		Cache:     c.TrieCleanLimit,
		Preimages: c.Preimages,
		NoTries:   c.NoTries,
		IsVerkle:  isVerkle,
	}
	if c.StateScheme == rawdb.HashScheme {
		config.HashDB = &hashdb.Config{
			CleanCacheSize: c.TrieCleanLimit * 1024 * 1024,
		}
	}
	if c.StateScheme == rawdb.PathScheme {
		config.PathDB = &pathdb.Config{
			SyncFlush:       c.PathSyncFlush,
			StateHistory:    c.StateHistory,
			CleanCacheSize:  c.TrieCleanLimit * 1024 * 1024,
			DirtyCacheSize:  c.TrieDirtyLimit * 1024 * 1024,
			JournalFilePath: c.JournalFilePath,
			JournalFile:     c.JournalFile,
		}
	}
	return config
}

// defaultCacheConfig are the default caching values if none are specified by the
// user (also used during testing).
var defaultCacheConfig = &CacheConfig{
	TrieCleanLimit: 256,
	TrieDirtyLimit: 256,
	TrieTimeLimit:  5 * time.Minute,
	SnapshotLimit:  256,
	TriesInMemory:  128,
	SnapshotWait:   true,
	StateScheme:    rawdb.HashScheme,
}

// DefaultCacheConfigWithScheme returns a deep copied default cache config with
// a provided trie node scheme.
func DefaultCacheConfigWithScheme(scheme string) *CacheConfig {
	config := *defaultCacheConfig
	config.StateScheme = scheme
	return &config
}

type BlockChainOption func(*BlockChain) (*BlockChain, error)

// txLookup is wrapper over transaction lookup along with the corresponding
// transaction object.

type txLookup struct {
	lookup      *rawdb.LegacyTxLookupEntry
	transaction *types.Transaction
}

// BlockChain represents the canonical chain given a database with a genesis
// block. The Blockchain manages chain imports, reverts, chain reorganisations.
//
// Importing blocks in to the block chain happens according to the set of rules
// defined by the two stage Validator. Processing of blocks is done using the
// Processor which processes the included transaction. The validation of the state
// is done in the second part of the Validator. Failing results in aborting of
// the import.
//
// The BlockChain also helps in returning blocks from **any** chain included
// in the database as well as blocks that represents the canonical chain. It's
// important to note that GetBlock can return any block and does not need to be
// included in the canonical one where as GetBlockByNumber always represents the
// canonical chain.
type BlockChain struct {
	chainConfig *params.ChainConfig // Chain & network configuration
	cacheConfig *CacheConfig        // Cache configuration for pruning

	db            ethdb.Database                   // Low level persistent database to store final content in
	snaps         *snapshot.Tree                   // Snapshot tree for fast trie leaf access
	triegc        *prque.Prque[int64, common.Hash] // Priority queue mapping block numbers to tries to gc
	gcproc        time.Duration                    // Accumulates canonical block processing for trie dumping
	commitLock    sync.Mutex                       // CommitLock is used to protect above field from being modified concurrently
	lastWrite     uint64                           // Last block when the state was flushed
	flushInterval atomic.Int64                     // Time interval (processing time) after which to flush a state
	triedb        *triedb.Database                 // The database handler for maintaining trie nodes.
	stateCache    state.Database                   // State database to reuse between imports (contains state cache)
	triesInMemory uint64
	txIndexer     *txIndexer // Transaction indexer, might be nil if not enabled

	hc                       *HeaderChain
	rmLogsFeed               event.Feed
	chainFeed                event.Feed
	chainSideFeed            event.Feed
	chainHeadFeed            event.Feed
	chainBlockFeed           event.Feed
	logsFeed                 event.Feed
	blockProcFeed            event.Feed
	finalizedHeaderFeed      event.Feed
	highestVerifiedBlockFeed event.Feed
	scope                    event.SubscriptionScope
	genesisBlock             *types.Block

	// This mutex synchronizes chain write operations.
	// Readers don't need to take it, they can just read the database.
	chainmu *syncx.ClosableMutex

	highestVerifiedHeader atomic.Pointer[types.Header]
	highestVerifiedBlock  atomic.Pointer[types.Header]
	currentBlock          atomic.Pointer[types.Header] // Current head of the chain
	currentSnapBlock      atomic.Pointer[types.Header] // Current head of snap-sync
	currentFinalBlock     atomic.Pointer[types.Header] // Latest (consensus) finalized block
	chasingHead           atomic.Pointer[types.Header]

	bodyCache     *lru.Cache[common.Hash, *types.Body]
	bodyRLPCache  *lru.Cache[common.Hash, rlp.RawValue]
	receiptsCache *lru.Cache[common.Hash, []*types.Receipt]
	blockCache    *lru.Cache[common.Hash, *types.Block]

	txLookupLock  sync.RWMutex
	txLookupCache *lru.Cache[common.Hash, txLookup]
	sidecarsCache *lru.Cache[common.Hash, types.BlobSidecars]

	// future blocks are blocks added for later processing
	futureBlocks *lru.Cache[common.Hash, *types.Block]

	// trusted diff layers
	diffLayerCache             *exlru.Cache                          // Cache for the diffLayers
	diffLayerChanCache         *exlru.Cache                          // Cache for the difflayer channel
	diffQueue                  *prque.Prque[int64, *types.DiffLayer] // A Priority queue to store recent diff layer
	diffQueueBuffer            chan *types.DiffLayer
	diffLayerFreezerBlockLimit uint64

	wg            sync.WaitGroup
	dbWg          sync.WaitGroup
	quit          chan struct{} // shutdown signal, closed in Stop.
	stopping      atomic.Bool   // false if chain is running, true when stopped
	procInterrupt atomic.Bool   // interrupt signaler for block processing

	engine     consensus.Engine
	prefetcher Prefetcher
	validator  Validator // Block and state validator interface
	processor  Processor // Block transaction processor interface
	forker     *ForkChoice
	vmConfig   vm.Config

	// monitor
	doubleSignMonitor *monitor.DoubleSignMonitor
	logger            *tracing.Hooks
}

// NewBlockChain returns a fully initialised block chain using information
// available in the database. It initialises the default Ethereum Validator and
// Processor.
func NewBlockChain(db ethdb.Database, cacheConfig *CacheConfig, genesis *Genesis, overrides *ChainOverrides, engine consensus.Engine,
	vmConfig vm.Config, shouldPreserve func(block *types.Header) bool, txLookupLimit *uint64,
	options ...BlockChainOption) (*BlockChain, error) {
	if cacheConfig == nil {
		cacheConfig = defaultCacheConfig
	}
	if cacheConfig.StateScheme == rawdb.HashScheme && cacheConfig.TriesInMemory != 128 {
		log.Warn("TriesInMemory isn't the default value (128), you need specify the same TriesInMemory when pruning data",
			"triesInMemory", cacheConfig.TriesInMemory, "scheme", cacheConfig.StateScheme)
	}

	diffLayerCache, _ := exlru.New(diffLayerCacheLimit)
	diffLayerChanCache, _ := exlru.New(diffLayerCacheLimit)

	// Open trie database with provided config
	triedb := triedb.NewDatabase(db, cacheConfig.triedbConfig(genesis != nil && genesis.IsVerkle()))

	// Setup the genesis block, commit the provided genesis specification
	// to database if the genesis block is not present yet, or load the
	// stored one from database.
	chainConfig, genesisHash, genesisErr := SetupGenesisBlockWithOverride(db, triedb, genesis, overrides)
	if _, ok := genesisErr.(*params.ConfigCompatError); genesisErr != nil && !ok {
		return nil, genesisErr
	}
	systemcontracts.GenesisHash = genesisHash
	log.Info("Initialised chain configuration", "config", chainConfig)
	// Description of chainConfig is empty now
	/*
		log.Info("")
		log.Info(strings.Repeat("-", 153))
		for _, line := range strings.Split(chainConfig.Description(), "\n") {
			log.Info(line)
		}
		log.Info(strings.Repeat("-", 153))
		log.Info("")
	*/

	bc := &BlockChain{
		chainConfig:        chainConfig,
		cacheConfig:        cacheConfig,
		db:                 db,
		triedb:             triedb,
		triegc:             prque.New[int64, common.Hash](nil),
		quit:               make(chan struct{}),
		triesInMemory:      cacheConfig.TriesInMemory,
		chainmu:            syncx.NewClosableMutex(),
		bodyCache:          lru.NewCache[common.Hash, *types.Body](bodyCacheLimit),
		bodyRLPCache:       lru.NewCache[common.Hash, rlp.RawValue](bodyCacheLimit),
		receiptsCache:      lru.NewCache[common.Hash, []*types.Receipt](receiptsCacheLimit),
		sidecarsCache:      lru.NewCache[common.Hash, types.BlobSidecars](sidecarsCacheLimit),
		blockCache:         lru.NewCache[common.Hash, *types.Block](blockCacheLimit),
		txLookupCache:      lru.NewCache[common.Hash, txLookup](txLookupCacheLimit),
		futureBlocks:       lru.NewCache[common.Hash, *types.Block](maxFutureBlocks),
		diffLayerCache:     diffLayerCache,
		diffLayerChanCache: diffLayerChanCache,
		engine:             engine,
		vmConfig:           vmConfig,
		diffQueue:          prque.New[int64, *types.DiffLayer](nil),
		diffQueueBuffer:    make(chan *types.DiffLayer),
		logger:             vmConfig.Tracer,
	}
	bc.flushInterval.Store(int64(cacheConfig.TrieTimeLimit))
	bc.forker = NewForkChoice(bc, shouldPreserve)
	bc.stateCache = state.NewDatabaseWithNodeDB(bc.db, bc.triedb)
	bc.validator = NewBlockValidator(chainConfig, bc, engine)
	bc.prefetcher = NewStatePrefetcher(chainConfig, bc, engine)
	bc.processor = NewStateProcessor(chainConfig, bc, engine)

	var err error
	bc.hc, err = NewHeaderChain(db, chainConfig, engine, bc.insertStopped)
	if err != nil {
		return nil, err
	}
	bc.genesisBlock = bc.GetBlockByNumber(0)
	if bc.genesisBlock == nil {
		return nil, ErrNoGenesis
	}

	bc.highestVerifiedHeader.Store(nil)
	bc.highestVerifiedBlock.Store(nil)
	bc.currentBlock.Store(nil)
	bc.currentSnapBlock.Store(nil)
	bc.chasingHead.Store(nil)

	// Update chain info data metrics
	chainInfoGauge.Update(metrics.GaugeInfoValue{"chain_id": bc.chainConfig.ChainID.String()})

	// If Geth is initialized with an external ancient store, re-initialize the
	// missing chain indexes and chain flags. This procedure can survive crash
	// and can be resumed in next restart since chain flags are updated in last step.
	if bc.empty() {
		rawdb.InitDatabaseFromFreezer(bc.db)
	}
	// Load blockchain states from disk
	if err := bc.loadLastState(); err != nil {
		return nil, err
	}
	// Make sure the state associated with the block is available, or log out
	// if there is no available state, waiting for state sync.
	head := bc.CurrentBlock()
	if !bc.HasState(head.Root) {
		if head.Number.Uint64() == 0 {
			// The genesis state is missing, which is only possible in the path-based
			// scheme. This situation occurs when the initial state sync is not finished
			// yet, or the chain head is rewound below the pivot point. In both scenarios,
			// there is no possible recovery approach except for rerunning a snap sync.
			// Do nothing here until the state syncer picks it up.
			log.Info("Genesis state is missing, wait state sync")
		} else {
			// Head state is missing, before the state recovery, find out the
			// disk layer point of snapshot(if it's enabled). Make sure the
			// rewound point is lower than disk layer.
			var diskRoot common.Hash
			if bc.cacheConfig.SnapshotLimit > 0 {
				diskRoot = rawdb.ReadSnapshotRoot(bc.db)
			}
			if bc.triedb.Scheme() == rawdb.PathScheme && !bc.NoTries() {
				recoverable, _ := bc.triedb.Recoverable(diskRoot)
				if !bc.HasState(diskRoot) && !recoverable {
					diskRoot = bc.triedb.Head()
				}
			}
			if diskRoot != (common.Hash{}) {
				log.Warn("Head state missing, repairing", "number", head.Number, "hash", head.Hash(), "diskRoot", diskRoot)

				snapDisk, err := bc.setHeadBeyondRoot(head.Number.Uint64(), 0, diskRoot, true)
				if err != nil {
					return nil, err
				}
				// Chain rewound, persist old snapshot number to indicate recovery procedure
				if snapDisk != 0 {
					rawdb.WriteSnapshotRecoveryNumber(bc.db, snapDisk)
				}
			} else {
				log.Warn("Head state missing, repairing", "number", head.Number, "hash", head.Hash())
				if _, err := bc.setHeadBeyondRoot(head.Number.Uint64(), 0, common.Hash{}, true); err != nil {
					return nil, err
				}
			}
		}
	}
	// Ensure that a previous crash in SetHead doesn't leave extra ancients
	if frozen, err := bc.db.BlockStore().ItemAmountInAncient(); err == nil && frozen > 0 {
		frozen, err = bc.db.BlockStore().Ancients()
		if err != nil {
			return nil, err
		}
		var (
			needRewind bool
			low        uint64
		)
		// The head full block may be rolled back to a very low height due to
		// blockchain repair. If the head full block is even lower than the ancient
		// chain, truncate the ancient store.
		fullBlock := bc.CurrentBlock()
		if fullBlock != nil && fullBlock.Hash() != bc.genesisBlock.Hash() && fullBlock.Number.Uint64() < frozen-1 {
			needRewind = true
			low = fullBlock.Number.Uint64()
		}
		// In snap sync, it may happen that ancient data has been written to the
		// ancient store, but the LastFastBlock has not been updated, truncate the
		// extra data here.
		snapBlock := bc.CurrentSnapBlock()
		if snapBlock != nil && snapBlock.Number.Uint64() < frozen-1 {
			needRewind = true
			if snapBlock.Number.Uint64() < low || low == 0 {
				low = snapBlock.Number.Uint64()
			}
		}
		if needRewind {
			log.Error("Truncating ancient chain", "from", bc.CurrentHeader().Number.Uint64(), "to", low)
			if err := bc.SetHead(low); err != nil {
				return nil, err
			}
		}
	}
	// The first thing the node will do is reconstruct the verification data for
	// the head block (ethash cache or clique voting snapshot). Might as well do
	// it in advance.
	bc.engine.VerifyHeader(bc, bc.CurrentHeader())

	if bc.logger != nil && bc.logger.OnBlockchainInit != nil {
		bc.logger.OnBlockchainInit(chainConfig)
	}
	if bc.logger != nil && bc.logger.OnGenesisBlock != nil {
		if block := bc.CurrentBlock(); block.Number.Uint64() == 0 {
			alloc, err := getGenesisState(bc.db, block.Hash())
			if err != nil {
				return nil, fmt.Errorf("failed to get genesis state: %w", err)
			}
			if alloc == nil {
				return nil, errors.New("live blockchain tracer requires genesis alloc to be set")
			}
			bc.logger.OnGenesisBlock(bc.genesisBlock, alloc)
		}
	}

	// Load any existing snapshot, regenerating it if loading failed
	if bc.cacheConfig.SnapshotLimit > 0 {
		// If the chain was rewound past the snapshot persistent layer (causing
		// a recovery block number to be persisted to disk), check if we're still
		// in recovery mode and in that case, don't invalidate the snapshot on a
		// head mismatch.
		var recover bool

		head := bc.CurrentBlock()
		if layer := rawdb.ReadSnapshotRecoveryNumber(bc.db); layer != nil && *layer >= head.Number.Uint64() {
			log.Warn("Enabling snapshot recovery", "chainhead", head.Number, "diskbase", *layer)
			recover = true
		}
		snapconfig := snapshot.Config{
			CacheSize:  bc.cacheConfig.SnapshotLimit,
			Recovery:   recover,
			NoBuild:    bc.cacheConfig.SnapshotNoBuild,
			AsyncBuild: !bc.cacheConfig.SnapshotWait,
		}
		bc.snaps, _ = snapshot.New(snapconfig, bc.db, bc.triedb, head.Root, int(bc.cacheConfig.TriesInMemory), bc.NoTries())
	}
	// do options before start any routine
	for _, option := range options {
		bc, err = option(bc)
		if err != nil {
			return nil, err
		}
	}
	// Start future block processor.
	bc.wg.Add(1)
	go bc.updateFutureBlocks()

	// Need persist and prune diff layer
	if bc.db.DiffStore() != nil {
		bc.wg.Add(1)
		go bc.trustedDiffLayerLoop()
	}

	if bc.doubleSignMonitor != nil {
		bc.wg.Add(1)
		go bc.startDoubleSignMonitor()
	}

	// Rewind the chain in case of an incompatible config upgrade.
	if compat, ok := genesisErr.(*params.ConfigCompatError); ok {
		log.Warn("Rewinding chain to upgrade configuration", "err", compat)
		if compat.RewindToTime > 0 {
			bc.SetHeadWithTimestamp(compat.RewindToTime)
		} else {
			bc.SetHead(compat.RewindToBlock)
		}
		rawdb.WriteChainConfig(db, genesisHash, chainConfig)
	}

	// Start tx indexer if it's enabled.
	if txLookupLimit != nil {
		bc.txIndexer = newTxIndexer(*txLookupLimit, bc)
	}
	return bc, nil
}

// GetVMConfig returns the block chain VM config.
func (bc *BlockChain) GetVMConfig() *vm.Config {
	return &bc.vmConfig
}

func (bc *BlockChain) NoTries() bool {
	return bc.stateCache.NoTries()
}

func (bc *BlockChain) cacheReceipts(hash common.Hash, receipts types.Receipts, block *types.Block) {
	// TODO, This is a hot fix for the block hash of logs is `0x0000000000000000000000000000000000000000000000000000000000000000` for system tx
	// Please check details in https://github.com/bnb-chain/bsc/issues/443
	// This is a temporary fix, the official fix should be a hard fork.
	const possibleSystemReceipts = 3 // One slash tx, two reward distribute txs.
	numOfReceipts := len(receipts)
	for i := numOfReceipts - 1; i >= 0 && i >= numOfReceipts-possibleSystemReceipts; i-- {
		for j := 0; j < len(receipts[i].Logs); j++ {
			receipts[i].Logs[j].BlockHash = hash
		}
	}

	txs := block.Transactions()
	if len(txs) != len(receipts) {
		log.Warn("transaction and receipt count mismatch")
		return
	}
	blockBaseFee := block.BaseFee()
	if blockBaseFee == nil {
		blockBaseFee = big.NewInt(0)
	}
	for i, receipt := range receipts {
		receipt.EffectiveGasPrice = big.NewInt(0).Add(blockBaseFee, txs[i].EffectiveGasTipValue(blockBaseFee))
		if receipt.Logs == nil {
			receipt.Logs = []*types.Log{}
		}
	}

	bc.receiptsCache.Add(hash, receipts)
}

func (bc *BlockChain) cacheDiffLayer(diffLayer *types.DiffLayer, diffLayerCh chan struct{}) {
	// The difflayer in the system is stored by the map structure,
	// so it will be out of order.
	// It must be sorted first and then cached,
	// otherwise the DiffHash calculated by different nodes will be inconsistent
	sort.SliceStable(diffLayer.Codes, func(i, j int) bool {
		return diffLayer.Codes[i].Hash.Hex() < diffLayer.Codes[j].Hash.Hex()
	})
	sort.SliceStable(diffLayer.Destructs, func(i, j int) bool {
		return diffLayer.Destructs[i].Hex() < (diffLayer.Destructs[j].Hex())
	})
	sort.SliceStable(diffLayer.Accounts, func(i, j int) bool {
		return diffLayer.Accounts[i].Account.Hex() < diffLayer.Accounts[j].Account.Hex()
	})
	sort.SliceStable(diffLayer.Storages, func(i, j int) bool {
		return diffLayer.Storages[i].Account.Hex() < diffLayer.Storages[j].Account.Hex()
	})
	for index := range diffLayer.Storages {
		// Sort keys and vals by key.
		sort.Sort(&diffLayer.Storages[index])
	}

	if bc.diffLayerCache.Len() >= diffLayerCacheLimit {
		bc.diffLayerCache.RemoveOldest()
	}

	bc.diffLayerCache.Add(diffLayer.BlockHash, diffLayer)
	close(diffLayerCh)

	if bc.db.DiffStore() != nil {
		// push to priority queue before persisting
		bc.diffQueueBuffer <- diffLayer
	}
}

// empty returns an indicator whether the blockchain is empty.
// Note, it's a special case that we connect a non-empty ancient
// database with an empty node, so that we can plugin the ancient
// into node seamlessly.
func (bc *BlockChain) empty() bool {
	genesis := bc.genesisBlock.Hash()
	for _, hash := range []common.Hash{rawdb.ReadHeadBlockHash(bc.db), rawdb.ReadHeadHeaderHash(bc.db), rawdb.ReadHeadFastBlockHash(bc.db)} {
		if hash != genesis {
			return false
		}
	}
	return true
}

// GetJustifiedNumber returns the highest justified blockNumber on the branch including and before `header`.
func (bc *BlockChain) GetJustifiedNumber(header *types.Header) uint64 {
	if p, ok := bc.engine.(consensus.PoSA); ok {
		justifiedBlockNumber, _, err := p.GetJustifiedNumberAndHash(bc, []*types.Header{header})
		if err == nil {
			return justifiedBlockNumber
		}
	}
	// return 0 when err!=nil
	// so the input `header` will at a disadvantage during reorg
	return 0
}

// getFinalizedNumber returns the highest finalized number before the specific block.
func (bc *BlockChain) getFinalizedNumber(header *types.Header) uint64 {
	if p, ok := bc.engine.(consensus.PoSA); ok {
		if finalizedHeader := p.GetFinalizedHeader(bc, header); finalizedHeader != nil {
			return finalizedHeader.Number.Uint64()
		}
	}

	return 0
}

// loadLastState loads the last known chain state from the database. This method
// assumes that the chain manager mutex is held.
func (bc *BlockChain) loadLastState() error {
	// Restore the last known head block
	head := rawdb.ReadHeadBlockHash(bc.db)
	if head == (common.Hash{}) {
		// Corrupt or empty database, init from scratch
		log.Warn("Empty database, resetting chain")
		return bc.Reset()
	}
	// Make sure the entire head block is available
	headBlock := bc.GetBlockByHash(head)
	if headBlock == nil {
		// Corrupt or empty database, init from scratch
		log.Warn("Head block missing, resetting chain", "hash", head)
		return bc.Reset()
	}

	// Everything seems to be fine, set as the head block
	bc.currentBlock.Store(headBlock.Header())
	headBlockGauge.Update(int64(headBlock.NumberU64()))
	justifiedBlockGauge.Update(int64(bc.GetJustifiedNumber(headBlock.Header())))
	finalizedBlockGauge.Update(int64(bc.getFinalizedNumber(headBlock.Header())))

	// Restore the last known head header
	headHeader := headBlock.Header()
	if head := rawdb.ReadHeadHeaderHash(bc.db); head != (common.Hash{}) {
		if header := bc.GetHeaderByHash(head); header != nil {
			headHeader = header
		}
	}
	bc.hc.SetCurrentHeader(headHeader)

	// Restore the last known head snap block
	bc.currentSnapBlock.Store(headBlock.Header())
	headFastBlockGauge.Update(int64(headBlock.NumberU64()))

	if head := rawdb.ReadHeadFastBlockHash(bc.db); head != (common.Hash{}) {
		if block := bc.GetBlockByHash(head); block != nil {
			bc.currentSnapBlock.Store(block.Header())
			headFastBlockGauge.Update(int64(block.NumberU64()))
		}
	}

	// Issue a status log for the user
	var (
		currentSnapBlock = bc.CurrentSnapBlock()

		headerTd = bc.GetTd(headHeader.Hash(), headHeader.Number.Uint64())
		blockTd  = bc.GetTd(headBlock.Hash(), headBlock.NumberU64())
	)
	if headHeader.Hash() != headBlock.Hash() {
		log.Info("Loaded most recent local header", "number", headHeader.Number, "hash", headHeader.Hash(), "hash", headHeader.Root, "td", headerTd, "age", common.PrettyAge(time.Unix(int64(headHeader.Time), 0)))
	}
	log.Info("Loaded most recent local block", "number", headBlock.Number(), "hash", headBlock.Hash(), "root", headBlock.Root(), "td", blockTd, "age", common.PrettyAge(time.Unix(int64(headBlock.Time()), 0)))
	if headBlock.Hash() != currentSnapBlock.Hash() {
		snapTd := bc.GetTd(currentSnapBlock.Hash(), currentSnapBlock.Number.Uint64())
		log.Info("Loaded most recent local snap block", "number", currentSnapBlock.Number, "hash", currentSnapBlock.Hash(), "root", currentSnapBlock.Root, "td", snapTd, "age", common.PrettyAge(time.Unix(int64(currentSnapBlock.Time), 0)))
	}
	if posa, ok := bc.engine.(consensus.PoSA); ok {
		if currentFinalizedHeader := posa.GetFinalizedHeader(bc, headHeader); currentFinalizedHeader != nil {
			if currentFinalizedBlock := bc.GetBlockByHash(currentFinalizedHeader.Hash()); currentFinalizedBlock != nil {
				finalTd := bc.GetTd(currentFinalizedBlock.Hash(), currentFinalizedBlock.NumberU64())
				log.Info("Loaded most recent local finalized block", "number", currentFinalizedBlock.Number(), "hash", currentFinalizedBlock.Hash(), "root", currentFinalizedBlock.Root(), "td", finalTd, "age", common.PrettyAge(time.Unix(int64(currentFinalizedBlock.Time()), 0)))
			}
		}
	}

	if pivot := rawdb.ReadLastPivotNumber(bc.db); pivot != nil {
		log.Info("Loaded last snap-sync pivot marker", "number", *pivot)
	}
	return nil
}

// SetHead rewinds the local chain to a new head. Depending on whether the node
// was snap synced or full synced and in which state, the method will try to
// delete minimal data from disk whilst retaining chain consistency.
func (bc *BlockChain) SetHead(head uint64) error {
	if _, err := bc.setHeadBeyondRoot(head, 0, common.Hash{}, false); err != nil {
		return err
	}
	// Send chain head event to update the transaction pool
	header := bc.CurrentBlock()
	block := bc.GetBlock(header.Hash(), header.Number.Uint64())
	if block == nil {
		// This should never happen. In practice, previously currentBlock
		// contained the entire block whereas now only a "marker", so there
		// is an ever so slight chance for a race we should handle.
		log.Error("Current block not found in database", "block", header.Number, "hash", header.Hash())
		return fmt.Errorf("current block missing: #%d [%x..]", header.Number, header.Hash().Bytes()[:4])
	}
	bc.chainHeadFeed.Send(ChainHeadEvent{Block: block})
	return nil
}

// SetHeadWithTimestamp rewinds the local chain to a new head that has at max
// the given timestamp. Depending on whether the node was snap synced or full
// synced and in which state, the method will try to delete minimal data from
// disk whilst retaining chain consistency.
func (bc *BlockChain) SetHeadWithTimestamp(timestamp uint64) error {
	if _, err := bc.setHeadBeyondRoot(0, timestamp, common.Hash{}, false); err != nil {
		return err
	}
	// Send chain head event to update the transaction pool
	header := bc.CurrentBlock()
	block := bc.GetBlock(header.Hash(), header.Number.Uint64())
	if block == nil {
		// This should never happen. In practice, previously currentBlock
		// contained the entire block whereas now only a "marker", so there
		// is an ever so slight chance for a race we should handle.
		log.Error("Current block not found in database", "block", header.Number, "hash", header.Hash())
		return fmt.Errorf("current block missing: #%d [%x..]", header.Number, header.Hash().Bytes()[:4])
	}
	bc.chainHeadFeed.Send(ChainHeadEvent{Block: block})
	return nil
}

// rewindHashHead implements the logic of rewindHead in the context of hash scheme.
func (bc *BlockChain) rewindHashHead(head *types.Header, root common.Hash) (*types.Header, uint64) {
	var (
		limit      uint64                             // The oldest block that will be searched for this rewinding
		beyondRoot = root == common.Hash{}            // Flag whether we're beyond the requested root (no root, always true)
		pivot      = rawdb.ReadLastPivotNumber(bc.db) // Associated block number of pivot point state
		rootNumber uint64                             // Associated block number of requested root

		start  = time.Now() // Timestamp the rewinding is restarted
		logged = time.Now() // Timestamp last progress log was printed
	)
	// The oldest block to be searched is determined by the pivot block or a constant
	// searching threshold. The rationale behind this is as follows:
	//
	// - Snap sync is selected if the pivot block is available. The earliest available
	//   state is the pivot block itself, so there is no sense in going further back.
	//
	// - Full sync is selected if the pivot block does not exist. The hash database
	//   periodically flushes the state to disk, and the used searching threshold is
	//   considered sufficient to find a persistent state, even for the testnet. It
	//   might be not enough for a chain that is nearly empty. In the worst case,
	//   the entire chain is reset to genesis, and snap sync is re-enabled on top,
	//   which is still acceptable.
	if pivot != nil {
		limit = *pivot
	} else if head.Number.Uint64() > params.FullImmutabilityThreshold {
		limit = head.Number.Uint64() - params.FullImmutabilityThreshold
	}
	for {
		logger := log.Trace
		if time.Since(logged) > time.Second*8 {
			logged = time.Now()
			logger = log.Info
		}
		logger("Block state missing, rewinding further", "number", head.Number, "hash", head.Hash(), "elapsed", common.PrettyDuration(time.Since(start)))

		// If a root threshold was requested but not yet crossed, check
		if !beyondRoot && head.Root == root {
			beyondRoot, rootNumber = true, head.Number.Uint64()
		}
		// If search limit is reached, return the genesis block as the
		// new chain head.
		if head.Number.Uint64() < limit {
			log.Info("Rewinding limit reached, resetting to genesis", "number", head.Number, "hash", head.Hash(), "limit", limit)
			return bc.genesisBlock.Header(), rootNumber
		}
		// If the associated state is not reachable, continue searching
		// backwards until an available state is found.
		if !bc.HasState(head.Root) {
			// If the chain is gapped in the middle, return the genesis
			// block as the new chain head.
			parent := bc.GetHeader(head.ParentHash, head.Number.Uint64()-1)
			if parent == nil {
				log.Error("Missing block in the middle, resetting to genesis", "number", head.Number.Uint64()-1, "hash", head.ParentHash)
				return bc.genesisBlock.Header(), rootNumber
			}
			head = parent

			// If the genesis block is reached, stop searching.
			if head.Number.Uint64() == 0 {
				log.Info("Genesis block reached", "number", head.Number, "hash", head.Hash())
				return head, rootNumber
			}
			continue // keep rewinding
		}
		// Once the available state is found, ensure that the requested root
		// has already been crossed. If not, continue rewinding.
		if beyondRoot || head.Number.Uint64() == 0 {
			log.Info("Rewound to block with state", "number", head.Number, "hash", head.Hash())
			return head, rootNumber
		}
		log.Debug("Skipping block with threshold state", "number", head.Number, "hash", head.Hash(), "root", head.Root)
		head = bc.GetHeader(head.ParentHash, head.Number.Uint64()-1) // Keep rewinding
	}
}

// rewindPathHead implements the logic of rewindHead in the context of path scheme.
func (bc *BlockChain) rewindPathHead(head *types.Header, root common.Hash) (*types.Header, uint64) {
	var (
		pivot      = rawdb.ReadLastPivotNumber(bc.db) // Associated block number of pivot block
		rootNumber uint64                             // Associated block number of requested root

		// BeyondRoot represents whether the requested root is already
		// crossed. The flag value is set to true if the root is empty.
		beyondRoot = root == common.Hash{}

		// noState represents if the target state requested for search
		// is unavailable and impossible to be recovered.
		noState = !bc.HasState(root) && !bc.stateRecoverable(root)

		start  = time.Now() // Timestamp the rewinding is restarted
		logged = time.Now() // Timestamp last progress log was printed
	)
	// Rewind the head block tag until an available state is found.
	for {
		logger := log.Trace
		if time.Since(logged) > time.Second*8 {
			logged = time.Now()
			logger = log.Info
		}
		logger("Block state missing, rewinding further", "number", head.Number, "hash", head.Hash(), "elapsed", common.PrettyDuration(time.Since(start)))

		// If a root threshold was requested but not yet crossed, check
		if !beyondRoot && head.Root == root {
			beyondRoot, rootNumber = true, head.Number.Uint64()
		}
		// If the root threshold hasn't been crossed but the available
		// state is reached, quickly determine if the target state is
		// possible to be reached or not.
		if !beyondRoot && noState && bc.HasState(head.Root) {
			beyondRoot = true
			log.Info("Disable the search for unattainable state", "root", root)
		}
		// Check if the associated state is available or recoverable if
		// the requested root has already been crossed.
		if beyondRoot && (bc.HasState(head.Root) || bc.stateRecoverable(head.Root)) {
			break
		}
		// If pivot block is reached, return the genesis block as the
		// new chain head. Theoretically there must be a persistent
		// state before or at the pivot block, prevent endless rewinding
		// towards the genesis just in case.
		if pivot != nil && *pivot >= head.Number.Uint64() {
			log.Info("Pivot block reached, resetting to genesis", "number", head.Number, "hash", head.Hash())
			return bc.genesisBlock.Header(), rootNumber
		}
		// If the chain is gapped in the middle, return the genesis
		// block as the new chain head
		parent := bc.GetHeader(head.ParentHash, head.Number.Uint64()-1) // Keep rewinding
		if parent == nil {
			log.Error("Missing block in the middle, resetting to genesis", "number", head.Number.Uint64()-1, "hash", head.ParentHash)
			return bc.genesisBlock.Header(), rootNumber
		}
		head = parent

		// If the genesis block is reached, stop searching.
		if head.Number.Uint64() == 0 {
			log.Info("Genesis block reached", "number", head.Number, "hash", head.Hash())
			return head, rootNumber
		}
	}
	// Recover if the target state if it's not available yet.
	if !bc.HasState(head.Root) {
		if err := bc.triedb.Recover(head.Root); err != nil {
			log.Crit("Failed to rollback state", "err", err)
		}
	}
	log.Info("Rewound to block with state", "number", head.Number, "hash", head.Hash())
	return head, rootNumber
}

// rewindHead searches the available states in the database and returns the associated
// block as the new head block.
//
// If the given root is not empty, then the rewind should attempt to pass the specified
// state root and return the associated block number as well. If the root, typically
// representing the state corresponding to snapshot disk layer, is deemed impassable,
// then block number zero is returned, indicating that snapshot recovery is disabled
// and the whole snapshot should be auto-generated in case of head mismatch.
func (bc *BlockChain) rewindHead(head *types.Header, root common.Hash) (*types.Header, uint64) {
	if bc.triedb.Scheme() == rawdb.PathScheme && !bc.NoTries() {
		return bc.rewindPathHead(head, root)
	}
	return bc.rewindHashHead(head, root)
}

// SetFinalized sets the finalized block.
// This function differs slightly from Ethereum; we fine-tune it through the outer-layer setting finalizedBlockGauge.
func (bc *BlockChain) SetFinalized(header *types.Header) {
	bc.currentFinalBlock.Store(header)
	if header != nil {
		rawdb.WriteFinalizedBlockHash(bc.db.BlockStore(), header.Hash())
	} else {
		rawdb.WriteFinalizedBlockHash(bc.db.BlockStore(), common.Hash{})
	}
}

// setHeadBeyondRoot rewinds the local chain to a new head with the extra condition
// that the rewind must pass the specified state root. This method is meant to be
// used when rewinding with snapshots enabled to ensure that we go back further than
// persistent disk layer. Depending on whether the node was snap synced or full, and
// in which state, the method will try to delete minimal data from disk whilst
// retaining chain consistency.
//
// The method also works in timestamp mode if `head == 0` but `time != 0`. In that
// case blocks are rolled back until the new head becomes older or equal to the
// requested time. If both `head` and `time` is 0, the chain is rewound to genesis.
//
// The method returns the block number where the requested root cap was found.
func (bc *BlockChain) setHeadBeyondRoot(head uint64, time uint64, root common.Hash, repair bool) (uint64, error) {
	if !bc.chainmu.TryLock() {
		return 0, errChainStopped
	}
	defer bc.chainmu.Unlock()

	var (
		// Track the block number of the requested root hash
		rootNumber uint64 // (no root == always 0)

		// Retrieve the last pivot block to short circuit rollbacks beyond it
		// and the current freezer limit to start nuking it's underflown.
		pivot = rawdb.ReadLastPivotNumber(bc.db)
	)
	updateFn := func(db ethdb.KeyValueWriter, header *types.Header) (*types.Header, bool) {
		// Rewind the blockchain, ensuring we don't end up with a stateless head
		// block. Note, depth equality is permitted to allow using SetHead as a
		// chain reparation mechanism without deleting any data!
		if currentBlock := bc.CurrentBlock(); currentBlock != nil && header.Number.Uint64() <= currentBlock.Number.Uint64() {
			// load bc.snaps for the judge `HasState`
			if bc.NoTries() {
				if bc.cacheConfig.SnapshotLimit > 0 {
					snapconfig := snapshot.Config{
						CacheSize:  bc.cacheConfig.SnapshotLimit,
						NoBuild:    bc.cacheConfig.SnapshotNoBuild,
						AsyncBuild: !bc.cacheConfig.SnapshotWait,
					}
					bc.snaps, _ = snapshot.New(snapconfig, bc.db, bc.triedb, header.Root, int(bc.cacheConfig.TriesInMemory), bc.NoTries())
				}
				defer func() { bc.snaps = nil }()
			}

			var newHeadBlock *types.Header
			newHeadBlock, rootNumber = bc.rewindHead(header, root)
			rawdb.WriteHeadBlockHash(db, newHeadBlock.Hash())

			// Degrade the chain markers if they are explicitly reverted.
			// In theory we should update all in-memory markers in the
			// last step, however the direction of SetHead is from high
			// to low, so it's safe to update in-memory markers directly.
			bc.currentBlock.Store(newHeadBlock)
			headBlockGauge.Update(int64(newHeadBlock.Number.Uint64()))

			// The head state is missing, which is only possible in the path-based
			// scheme. This situation occurs when the chain head is rewound below
			// the pivot point. In this scenario, there is no possible recovery
			// approach except for rerunning a snap sync. Do nothing here until the
			// state syncer picks it up.
			if !bc.HasState(newHeadBlock.Root) {
				if newHeadBlock.Number.Uint64() != 0 {
					log.Crit("Chain is stateless at a non-genesis block")
				}
				log.Info("Chain is stateless, wait state sync", "number", newHeadBlock.Number, "hash", newHeadBlock.Hash())
			}
		}
		// Rewind the snap block in a simpleton way to the target head
		if currentSnapBlock := bc.CurrentSnapBlock(); currentSnapBlock != nil && header.Number.Uint64() < currentSnapBlock.Number.Uint64() {
			newHeadSnapBlock := bc.GetBlock(header.Hash(), header.Number.Uint64())
			// If either blocks reached nil, reset to the genesis state
			if newHeadSnapBlock == nil {
				newHeadSnapBlock = bc.genesisBlock
			}
			rawdb.WriteHeadFastBlockHash(db, newHeadSnapBlock.Hash())

			// Degrade the chain markers if they are explicitly reverted.
			// In theory we should update all in-memory markers in the
			// last step, however the direction of SetHead is from high
			// to low, so it's safe the update in-memory markers directly.
			bc.currentSnapBlock.Store(newHeadSnapBlock.Header())
			headFastBlockGauge.Update(int64(newHeadSnapBlock.NumberU64()))
		}
		var (
			headHeader = bc.CurrentBlock()
			headNumber = headHeader.Number.Uint64()
		)
		// If setHead underflown the freezer threshold and the block processing
		// intent afterwards is full block importing, delete the chain segment
		// between the stateful-block and the sethead target.
		var wipe bool
		frozen, _ := bc.db.BlockStore().Ancients()
		if headNumber+1 < frozen {
			wipe = pivot == nil || headNumber >= *pivot
		}
		return headHeader, wipe // Only force wipe if full synced
	}
	// Rewind the header chain, deleting all block bodies until then
	delFn := func(db ethdb.KeyValueWriter, hash common.Hash, num uint64) {
		// Ignore the error here since light client won't hit this path
		frozen, _ := bc.db.BlockStore().Ancients()
		if num+1 <= frozen {
			// Truncate all relative data(header, total difficulty, body, receipt
			// and canonical hash) from ancient store.
			if _, err := bc.db.BlockStore().TruncateHead(num); err != nil {
				log.Crit("Failed to truncate ancient data", "number", num, "err", err)
			}
			// Remove the hash <-> number mapping from the active store.
			rawdb.DeleteHeaderNumber(db, hash)
		} else {
			// Remove relative body and receipts from the active store.
			// The header, total difficulty and canonical hash will be
			// removed in the hc.SetHead function.
			rawdb.DeleteBody(db, hash, num)
			rawdb.DeleteBlobSidecars(db, hash, num)
			rawdb.DeleteReceipts(db, hash, num)
		}
		// Todo(rjl493456442) txlookup, bloombits, etc
	}
	// If SetHead was only called as a chain reparation method, try to skip
	// touching the header chain altogether, unless the freezer is broken
	if repair {
		if target, force := updateFn(bc.db.BlockStore(), bc.CurrentBlock()); force {
			bc.hc.SetHead(target.Number.Uint64(), nil, delFn)
		}
	} else {
		// Rewind the chain to the requested head and keep going backwards until a
		// block with a state is found or snap sync pivot is passed
		if time > 0 {
			log.Warn("Rewinding blockchain to timestamp", "target", time)
			bc.hc.SetHeadWithTimestamp(time, updateFn, delFn)
		} else {
			log.Warn("Rewinding blockchain to block", "target", head)
			bc.hc.SetHead(head, updateFn, delFn)
		}
	}
	// Clear out any stale content from the caches
	bc.bodyCache.Purge()
	bc.bodyRLPCache.Purge()
	bc.receiptsCache.Purge()
	bc.sidecarsCache.Purge()
	bc.blockCache.Purge()
	bc.txLookupCache.Purge()
	bc.futureBlocks.Purge()

	if finalized := bc.CurrentFinalBlock(); finalized != nil && head < finalized.Number.Uint64() {
		log.Error("SetHead invalidated finalized block")
		bc.SetFinalized(nil)
	}

	return rootNumber, bc.loadLastState()
}

// SnapSyncCommitHead sets the current head block to the one defined by the hash
// irrelevant what the chain contents were prior.
func (bc *BlockChain) SnapSyncCommitHead(hash common.Hash) error {
	// Make sure that both the block as well at its state trie exists
	block := bc.GetBlockByHash(hash)
	if block == nil {
		return fmt.Errorf("non existent block [%x..]", hash[:4])
	}
	// Reset the trie database with the fresh snap synced state.
	root := block.Root()
	if bc.triedb.Scheme() == rawdb.PathScheme {
		if err := bc.triedb.Enable(root); err != nil {
			return err
		}
	}
	if !bc.NoTries() && !bc.HasState(root) {
		return fmt.Errorf("non existent state [%x..]", root[:4])
	}
	// If all checks out, manually set the head block.
	if !bc.chainmu.TryLock() {
		return errChainStopped
	}
	bc.currentBlock.Store(block.Header())
	headBlockGauge.Update(int64(block.NumberU64()))
	justifiedBlockGauge.Update(int64(bc.GetJustifiedNumber(block.Header())))
	finalizedBlockGauge.Update(int64(bc.getFinalizedNumber(block.Header())))
	bc.chainmu.Unlock()

	// Destroy any existing state snapshot and regenerate it in the background,
	// also resuming the normal maintenance of any previously paused snapshot.
	if bc.snaps != nil {
		bc.snaps.Rebuild(root)
	}
	log.Info("Committed new head block", "number", block.Number(), "hash", hash)
	return nil
}

// UpdateChasingHead update remote best chain head, used by DA check now.
func (bc *BlockChain) UpdateChasingHead(head *types.Header) {
	bc.chasingHead.Store(head)
}

// ChasingHead return the best chain head of peers.
func (bc *BlockChain) ChasingHead() *types.Header {
	return bc.chasingHead.Load()
}

// Reset purges the entire blockchain, restoring it to its genesis state.
func (bc *BlockChain) Reset() error {
	return bc.ResetWithGenesisBlock(bc.genesisBlock)
}

// ResetWithGenesisBlock purges the entire blockchain, restoring it to the
// specified genesis state.
func (bc *BlockChain) ResetWithGenesisBlock(genesis *types.Block) error {
	// Dump the entire block chain and purge the caches
	if err := bc.SetHead(0); err != nil {
		return err
	}
	if !bc.chainmu.TryLock() {
		return errChainStopped
	}
	defer bc.chainmu.Unlock()

	// Prepare the genesis block and reinitialise the chain
	blockBatch := bc.db.BlockStore().NewBatch()
	rawdb.WriteTd(blockBatch, genesis.Hash(), genesis.NumberU64(), genesis.Difficulty())
	rawdb.WriteBlock(blockBatch, genesis)
	if err := blockBatch.Write(); err != nil {
		log.Crit("Failed to write genesis block", "err", err)
	}
	bc.writeHeadBlock(genesis)

	// Last update all in-memory chain markers
	bc.genesisBlock = genesis
	bc.currentBlock.Store(bc.genesisBlock.Header())
	headBlockGauge.Update(int64(bc.genesisBlock.NumberU64()))
	justifiedBlockGauge.Update(int64(bc.genesisBlock.NumberU64()))
	finalizedBlockGauge.Update(int64(bc.genesisBlock.NumberU64()))
	bc.hc.SetGenesis(bc.genesisBlock.Header())
	bc.hc.SetCurrentHeader(bc.genesisBlock.Header())
	bc.currentSnapBlock.Store(bc.genesisBlock.Header())
	headFastBlockGauge.Update(int64(bc.genesisBlock.NumberU64()))
	return nil
}

// Export writes the active chain to the given writer.
func (bc *BlockChain) Export(w io.Writer) error {
	return bc.ExportN(w, uint64(0), bc.CurrentBlock().Number.Uint64())
}

// ExportN writes a subset of the active chain to the given writer.
func (bc *BlockChain) ExportN(w io.Writer, first uint64, last uint64) error {
	if first > last {
		return fmt.Errorf("export failed: first (%d) is greater than last (%d)", first, last)
	}
	log.Info("Exporting batch of blocks", "count", last-first+1)

	var (
		parentHash common.Hash
		start      = time.Now()
		reported   = time.Now()
	)
	for nr := first; nr <= last; nr++ {
		block := bc.GetBlockByNumber(nr)
		if block == nil {
			return fmt.Errorf("export failed on #%d: not found", nr)
		}
		if nr > first && block.ParentHash() != parentHash {
			return errors.New("export failed: chain reorg during export")
		}
		parentHash = block.Hash()
		if err := block.EncodeRLP(w); err != nil {
			return err
		}
		if time.Since(reported) >= statsReportLimit {
			log.Info("Exporting blocks", "exported", block.NumberU64()-first, "elapsed", common.PrettyDuration(time.Since(start)))
			reported = time.Now()
		}
	}
	return nil
}

// writeHeadBlock injects a new head block into the current block chain. This method
// assumes that the block is indeed a true head. It will also reset the head
// header and the head snap sync block to this very same block if they are older
// or if they are on a different side chain.
//
// Note, this function assumes that the `mu` mutex is held!
func (bc *BlockChain) writeHeadBlock(block *types.Block) {
	bc.dbWg.Add(2)
	defer bc.dbWg.Wait()
	go func() {
		defer bc.dbWg.Done()
		// Add the block to the canonical chain number scheme and mark as the head
		blockBatch := bc.db.BlockStore().NewBatch()
		rawdb.WriteCanonicalHash(blockBatch, block.Hash(), block.NumberU64())
		rawdb.WriteHeadHeaderHash(blockBatch, block.Hash())
		rawdb.WriteHeadBlockHash(blockBatch, block.Hash())
		rawdb.WriteHeadFastBlockHash(blockBatch, block.Hash())
		// Flush the whole batch into the disk, exit the node if failed
		if err := blockBatch.Write(); err != nil {
			log.Crit("Failed to update chain indexes and markers in block db", "err", err)
		}
	}()
	go func() {
		defer bc.dbWg.Done()

		batch := bc.db.NewBatch()
		rawdb.WriteTxLookupEntriesByBlock(batch, block)

		// Flush the whole batch into the disk, exit the node if failed
		if err := batch.Write(); err != nil {
			log.Crit("Failed to update chain indexes in chain db", "err", err)
		}
	}()

	// Update all in-memory chain markers in the last step
	bc.hc.SetCurrentHeader(block.Header())

	bc.currentSnapBlock.Store(block.Header())
	headFastBlockGauge.Update(int64(block.NumberU64()))

	bc.currentBlock.Store(block.Header())
	headBlockGauge.Update(int64(block.NumberU64()))
	justifiedBlockGauge.Update(int64(bc.GetJustifiedNumber(block.Header())))
	finalizedBlockGauge.Update(int64(bc.getFinalizedNumber(block.Header())))
}

// stopWithoutSaving stops the blockchain service. If any imports are currently in progress
// it will abort them using the procInterrupt. This method stops all running
// goroutines, but does not do all the post-stop work of persisting data.
// OBS! It is generally recommended to use the Stop method!
// This method has been exposed to allow tests to stop the blockchain while simulating
// a crash.
func (bc *BlockChain) stopWithoutSaving() {
	if !bc.stopping.CompareAndSwap(false, true) {
		return
	}
	// Signal shutdown tx indexer.
	if bc.txIndexer != nil {
		bc.txIndexer.close()
	}
	// Unsubscribe all subscriptions registered from blockchain.
	bc.scope.Close()

	// Signal shutdown to all goroutines.
	close(bc.quit)
	bc.StopInsert()

	// Now wait for all chain modifications to end and persistent goroutines to exit.
	//
	// Note: Close waits for the mutex to become available, i.e. any running chain
	// modification will have exited when Close returns. Since we also called StopInsert,
	// the mutex should become available quickly. It cannot be taken again after Close has
	// returned.
	bc.chainmu.Close()
	bc.wg.Wait()
}

// Stop stops the blockchain service. If any imports are currently in progress
// it will abort them using the procInterrupt.
func (bc *BlockChain) Stop() {
	bc.stopWithoutSaving()

	// Ensure that the entirety of the state snapshot is journaled to disk.
	var snapBase common.Hash
	if bc.snaps != nil {
		var err error
		if snapBase, err = bc.snaps.Journal(bc.CurrentBlock().Root); err != nil {
			log.Error("Failed to journal state snapshot", "err", err)
		}
		bc.snaps.Release()
	}
	if bc.triedb.Scheme() == rawdb.PathScheme {
		// Ensure that the in-memory trie nodes are journaled to disk properly.
		if err := bc.triedb.Journal(bc.CurrentBlock().Root); err != nil {
			log.Info("Failed to journal in-memory trie nodes", "err", err)
		}
	} else {
		// Ensure the state of a recent block is also stored to disk before exiting.
		// We're writing three different states to catch different restart scenarios:
		//  - HEAD:     So we don't need to reprocess any blocks in the general case
		//  - HEAD-1:   So we don't do large reorgs if our HEAD becomes an uncle
		//  - HEAD-127: So we have a hard limit on the number of blocks reexecuted
		if !bc.cacheConfig.TrieDirtyDisabled {
			triedb := bc.triedb
			var once sync.Once
			for _, offset := range []uint64{0, 1, bc.TriesInMemory() - 1} {
				if number := bc.CurrentBlock().Number.Uint64(); number > offset {
					recent := bc.GetBlockByNumber(number - offset)
					log.Info("Writing cached state to disk", "block", recent.Number(), "hash", recent.Hash(), "root", recent.Root())
					if err := triedb.Commit(recent.Root(), true); err != nil {
						log.Error("Failed to commit recent state trie", "err", err)
					} else {
						rawdb.WriteSafePointBlockNumber(bc.db, recent.NumberU64())
						once.Do(func() {
							rawdb.WriteHeadBlockHash(bc.db.BlockStore(), recent.Hash())
						})
					}
				}
			}

			if snapBase != (common.Hash{}) {
				log.Info("Writing snapshot state to disk", "root", snapBase)
				if err := triedb.Commit(snapBase, true); err != nil {
					log.Error("Failed to commit recent state trie", "err", err)
				} else {
					rawdb.WriteSafePointBlockNumber(bc.db, bc.CurrentBlock().Number.Uint64())
				}
			}
			for !bc.triegc.Empty() {
				triedb.Dereference(bc.triegc.PopItem())
			}
			if _, size, _, _ := triedb.Size(); size != 0 {
				log.Error("Dangling trie nodes after full cleanup")
			}
		}
	}
	// Allow tracers to clean-up and release resources.
	if bc.logger != nil && bc.logger.OnClose != nil {
		bc.logger.OnClose()
	}
	// Close the trie database, release all the held resources as the last step.
	if err := bc.triedb.Close(); err != nil {
		log.Error("Failed to close trie database", "err", err)
	}
	log.Info("Blockchain stopped")
}

// StopInsert interrupts all insertion methods, causing them to return
// errInsertionInterrupted as soon as possible. Insertion is permanently disabled after
// calling this method.
func (bc *BlockChain) StopInsert() {
	bc.procInterrupt.Store(true)
}

// insertStopped returns true after StopInsert has been called.
func (bc *BlockChain) insertStopped() bool {
	return bc.procInterrupt.Load()
}

func (bc *BlockChain) procFutureBlocks() {
	blocks := make([]*types.Block, 0, bc.futureBlocks.Len())
	for _, hash := range bc.futureBlocks.Keys() {
		if block, exist := bc.futureBlocks.Peek(hash); exist {
			blocks = append(blocks, block)
		}
	}
	if len(blocks) > 0 {
		slices.SortFunc(blocks, func(a, b *types.Block) int {
			return a.Number().Cmp(b.Number())
		})
		// Insert one by one as chain insertion needs contiguous ancestry between blocks
		for i := range blocks {
			bc.InsertChain(blocks[i : i+1])
		}
	}
}

// WriteStatus status of write
type WriteStatus byte

const (
	NonStatTy WriteStatus = iota
	CanonStatTy
	SideStatTy
)

// InsertReceiptChain attempts to complete an already existing header chain with
// transaction and receipt data.
func (bc *BlockChain) InsertReceiptChain(blockChain types.Blocks, receiptChain []types.Receipts, ancientLimit uint64) (int, error) {
	// We don't require the chainMu here since we want to maximize the
	// concurrency of header insertion and receipt insertion.
	bc.wg.Add(1)
	defer bc.wg.Done()

	var (
		ancientBlocks, liveBlocks     types.Blocks
		ancientReceipts, liveReceipts []types.Receipts
	)
	// Do a sanity check that the provided chain is actually ordered and linked
	for i, block := range blockChain {
		if i != 0 {
			prev := blockChain[i-1]
			if block.NumberU64() != prev.NumberU64()+1 || block.ParentHash() != prev.Hash() {
				log.Error("Non contiguous receipt insert",
					"number", block.Number(), "hash", block.Hash(), "parent", block.ParentHash(),
					"prevnumber", prev.Number(), "prevhash", prev.Hash())
				return 0, fmt.Errorf("non contiguous insert: item %d is #%d [%x..], item %d is #%d [%x..] (parent [%x..])",
					i-1, prev.NumberU64(), prev.Hash().Bytes()[:4],
					i, block.NumberU64(), block.Hash().Bytes()[:4], block.ParentHash().Bytes()[:4])
			}
		}
		if block.NumberU64() <= ancientLimit {
			ancientBlocks, ancientReceipts = append(ancientBlocks, block), append(ancientReceipts, receiptChain[i])
		} else {
			liveBlocks, liveReceipts = append(liveBlocks, block), append(liveReceipts, receiptChain[i])
		}

		// Here we also validate that blob transactions in the block do not contain a sidecar.
		// While the sidecar does not affect the block hash / tx hash, sending blobs within a block is not allowed.
		for txIndex, tx := range block.Transactions() {
			if tx.Type() == types.BlobTxType && tx.BlobTxSidecar() != nil {
				return 0, fmt.Errorf("block #%d contains unexpected blob sidecar in tx at index %d", block.NumberU64(), txIndex)
			}
		}
	}

	// check DA after cancun
	lastBlk := blockChain[len(blockChain)-1]
	if bc.chainConfig.Parlia != nil && bc.chainConfig.IsCancun(lastBlk.Number(), lastBlk.Time()) {
		if _, err := CheckDataAvailableInBatch(bc, blockChain); err != nil {
			log.Debug("CheckDataAvailableInBatch", "err", err)
			return 0, err
		}
	}

	var (
		stats = struct{ processed, ignored int32 }{}
		start = time.Now()
		size  = int64(0)
	)

	// updateHead updates the head snap sync block if the inserted blocks are better
	// and returns an indicator whether the inserted blocks are canonical.
	updateHead := func(head *types.Block) bool {
		if !bc.chainmu.TryLock() {
			return false
		}
		defer bc.chainmu.Unlock()

		// Rewind may have occurred, skip in that case.
		if bc.CurrentHeader().Number.Cmp(head.Number()) >= 0 {
			reorg, err := bc.forker.ReorgNeededWithFastFinality(bc.CurrentSnapBlock(), head.Header())
			if err != nil {
				log.Warn("Reorg failed", "err", err)
				return false
			} else if !reorg {
				return false
			}
			rawdb.WriteHeadFastBlockHash(bc.db.BlockStore(), head.Hash())
			bc.currentSnapBlock.Store(head.Header())
			headFastBlockGauge.Update(int64(head.NumberU64()))
			return true
		}
		return false
	}
	// writeAncient writes blockchain and corresponding receipt chain into ancient store.
	//
	// this function only accepts canonical chain data. All side chain will be reverted
	// eventually.
	writeAncient := func(blockChain types.Blocks, receiptChain []types.Receipts) (int, error) {
		first := blockChain[0]
		last := blockChain[len(blockChain)-1]

		// Ensure genesis is in ancients.
		if first.NumberU64() == 1 {
			if frozen, _ := bc.db.BlockStore().Ancients(); frozen == 0 {
				td := bc.genesisBlock.Difficulty()
				writeSize, err := rawdb.WriteAncientBlocks(bc.db.BlockStore(), []*types.Block{bc.genesisBlock}, []types.Receipts{nil}, td)
				if err != nil {
					log.Error("Error writing genesis to ancients", "err", err)
					return 0, err
				}
				size += writeSize
				log.Info("Wrote genesis to ancients")
			}
		}
		// Before writing the blocks to the ancients, we need to ensure that
		// they correspond to the what the headerchain 'expects'.
		// We only check the last block/header, since it's a contiguous chain.
		if !bc.HasHeader(last.Hash(), last.NumberU64()) {
			return 0, fmt.Errorf("containing header #%d [%x..] unknown", last.Number(), last.Hash().Bytes()[:4])
		}

		// Write all chain data to ancients.
		td := bc.GetTd(first.Hash(), first.NumberU64())
		writeSize, err := rawdb.WriteAncientBlocksWithBlobs(bc.db.BlockStore(), blockChain, receiptChain, td)
		if err != nil {
			log.Error("Error importing chain data to ancients", "err", err)
			return 0, err
		}
		size += writeSize

		// Sync the ancient store explicitly to ensure all data has been flushed to disk.
		if err := bc.db.BlockStore().Sync(); err != nil {
			return 0, err
		}
		// Update the current snap block because all block data is now present in DB.
		previousSnapBlock := bc.CurrentSnapBlock().Number.Uint64()
		if !updateHead(blockChain[len(blockChain)-1]) {
			// We end up here if the header chain has reorg'ed, and the blocks/receipts
			// don't match the canonical chain.
			if _, err := bc.db.BlockStore().TruncateHead(previousSnapBlock + 1); err != nil {
				log.Error("Can't truncate ancient store after failed insert", "err", err)
			}
			return 0, errSideChainReceipts
		}

		// Delete block data from the main database.
		var (
			canonHashes = make(map[common.Hash]struct{})
			blockBatch  = bc.db.BlockStore().NewBatch()
		)
		for _, block := range blockChain {
			canonHashes[block.Hash()] = struct{}{}
			if block.NumberU64() == 0 {
				continue
			}
			rawdb.DeleteCanonicalHash(blockBatch, block.NumberU64())
			rawdb.DeleteBlockWithoutNumber(blockBatch, block.Hash(), block.NumberU64())
		}
		// Delete side chain hash-to-number mappings.
		for _, nh := range rawdb.ReadAllHashesInRange(bc.db.BlockStore(), first.NumberU64(), last.NumberU64()) {
			if _, canon := canonHashes[nh.Hash]; !canon {
				rawdb.DeleteHeader(blockBatch, nh.Hash, nh.Number)
			}
		}
		if err := blockBatch.Write(); err != nil {
			return 0, err
		}
		stats.processed += int32(len(blockChain))
		return 0, nil
	}

	// writeLive writes blockchain and corresponding receipt chain into active store.
	writeLive := func(blockChain types.Blocks, receiptChain []types.Receipts) (int, error) {
		var (
			skipPresenceCheck = false
			batch             = bc.db.NewBatch()
			blockBatch        = bc.db.BlockStore().NewBatch()
		)
		for i, block := range blockChain {
			// Short circuit insertion if shutting down or processing failed
			if bc.insertStopped() {
				return 0, errInsertionInterrupted
			}
			// Short circuit if the owner header is unknown
			if !bc.HasHeader(block.Hash(), block.NumberU64()) {
				return i, fmt.Errorf("containing header #%d [%x..] unknown", block.Number(), block.Hash().Bytes()[:4])
			}
			if !skipPresenceCheck {
				// Ignore if the entire data is already known
				if bc.HasBlock(block.Hash(), block.NumberU64()) {
					stats.ignored++
					continue
				} else {
					// If block N is not present, neither are the later blocks.
					// This should be true, but if we are mistaken, the shortcut
					// here will only cause overwriting of some existing data
					skipPresenceCheck = true
				}
			}
			// Write all the data out into the database
			rawdb.WriteBody(blockBatch, block.Hash(), block.NumberU64(), block.Body())
			rawdb.WriteReceipts(blockBatch, block.Hash(), block.NumberU64(), receiptChain[i])
			if bc.chainConfig.IsCancun(block.Number(), block.Time()) {
				rawdb.WriteBlobSidecars(blockBatch, block.Hash(), block.NumberU64(), block.Sidecars())
			}

			// Write everything belongs to the blocks into the database. So that
			// we can ensure all components of body is completed(body, receipts)
			// except transaction indexes(will be created once sync is finished).
			if batch.ValueSize() >= ethdb.IdealBatchSize {
				if err := batch.Write(); err != nil {
					return 0, err
				}
				size += int64(batch.ValueSize())
				batch.Reset()
			}
			if blockBatch.ValueSize() >= ethdb.IdealBatchSize {
				if err := blockBatch.Write(); err != nil {
					return 0, err
				}
				size += int64(blockBatch.ValueSize())
				blockBatch.Reset()
			}
			stats.processed++
		}
		// Write everything belongs to the blocks into the database. So that
		// we can ensure all components of body is completed(body, receipts,
		// tx indexes)
		if batch.ValueSize() > 0 {
			size += int64(batch.ValueSize())
			if err := batch.Write(); err != nil {
				return 0, err
			}
		}
		if blockBatch.ValueSize() > 0 {
			size += int64(blockBatch.ValueSize())
			if err := blockBatch.Write(); err != nil {
				return 0, err
			}
		}
		updateHead(blockChain[len(blockChain)-1])
		return 0, nil
	}

	// Write downloaded chain data and corresponding receipt chain data
	if len(ancientBlocks) > 0 {
		if n, err := writeAncient(ancientBlocks, ancientReceipts); err != nil {
			if err == errInsertionInterrupted {
				return 0, nil
			}
			return n, err
		}
	}
	if len(liveBlocks) > 0 {
		if n, err := writeLive(liveBlocks, liveReceipts); err != nil {
			if err == errInsertionInterrupted {
				return 0, nil
			}
			return n, err
		}
	}
	var (
		head    = blockChain[len(blockChain)-1]
		context = []interface{}{
			"count", stats.processed, "elapsed", common.PrettyDuration(time.Since(start)),
			"number", head.Number(), "hash", head.Hash(), "age", common.PrettyAge(time.Unix(int64(head.Time()), 0)),
			"size", common.StorageSize(size),
		}
	)
	if stats.ignored > 0 {
		context = append(context, []interface{}{"ignored", stats.ignored}...)
	}
	log.Debug("Imported new block receipts", context...)

	return 0, nil
}

// writeBlockWithoutState writes only the block and its metadata to the database,
// but does not write any state. This is used to construct competing side forks
// up to the point where they exceed the canonical total difficulty.
func (bc *BlockChain) writeBlockWithoutState(block *types.Block, td *big.Int) (err error) {
	if bc.insertStopped() {
		return errInsertionInterrupted
	}
	blockBatch := bc.db.BlockStore().NewBatch()
	rawdb.WriteTd(blockBatch, block.Hash(), block.NumberU64(), td)
	rawdb.WriteBlock(blockBatch, block)
	// if cancun is enabled, here need to write sidecars too
	if bc.chainConfig.IsCancun(block.Number(), block.Time()) {
		rawdb.WriteBlobSidecars(blockBatch, block.Hash(), block.NumberU64(), block.Sidecars())
	}
	if err := blockBatch.Write(); err != nil {
		log.Crit("Failed to write block into disk", "err", err)
	}
	return nil
}

// writeKnownBlock updates the head block flag with a known block
// and introduces chain reorg if necessary.
func (bc *BlockChain) writeKnownBlock(block *types.Block) error {
	current := bc.CurrentBlock()
	if block.ParentHash() != current.Hash() {
		if err := bc.reorg(current, block); err != nil {
			return err
		}
	}
	bc.writeHeadBlock(block)
	return nil
}

// writeBlockWithState writes block, metadata and corresponding state data to the
// database.
func (bc *BlockChain) writeBlockWithState(block *types.Block, receipts []*types.Receipt, state *state.StateDB) error {
	// Calculate the total difficulty of the block
	ptd := bc.GetTd(block.ParentHash(), block.NumberU64()-1)
	if ptd == nil {
		state.StopPrefetcher()
		return consensus.ErrUnknownAncestor
	}
	// Make sure no inconsistent state is leaked during insertion
	externTd := new(big.Int).Add(block.Difficulty(), ptd)

	// Irrelevant of the canonical status, write the block itself to the database.
	//
	// Note all the components of block(td, hash->number map, header, body, receipts)
	// should be written atomically. BlockBatch is used for containing all components.
	wg := sync.WaitGroup{}
	wg.Add(1)
	go func() {
		blockBatch := bc.db.BlockStore().NewBatch()
		rawdb.WriteTd(blockBatch, block.Hash(), block.NumberU64(), externTd)
		rawdb.WriteBlock(blockBatch, block)
		rawdb.WriteReceipts(blockBatch, block.Hash(), block.NumberU64(), receipts)
		// if cancun is enabled, here need to write sidecars too
		if bc.chainConfig.IsCancun(block.Number(), block.Time()) {
			rawdb.WriteBlobSidecars(blockBatch, block.Hash(), block.NumberU64(), block.Sidecars())
		}
		if bc.db.StateStore() != nil {
			rawdb.WritePreimages(bc.db.StateStore(), state.Preimages())
		} else {
			rawdb.WritePreimages(blockBatch, state.Preimages())
		}
		if err := blockBatch.Write(); err != nil {
			log.Crit("Failed to write block into disk", "err", err)
		}
		bc.hc.tdCache.Add(block.Hash(), externTd)
		bc.blockCache.Add(block.Hash(), block)
		bc.cacheReceipts(block.Hash(), receipts, block)
		if bc.chainConfig.IsCancun(block.Number(), block.Time()) {
			bc.sidecarsCache.Add(block.Hash(), block.Sidecars())
		}
		wg.Done()
	}()

	tryCommitTrieDB := func() error {
		bc.commitLock.Lock()
		defer bc.commitLock.Unlock()

		// If node is running in path mode, skip explicit gc operation
		// which is unnecessary in this mode.
		if bc.triedb.Scheme() == rawdb.PathScheme {
			return nil
		}

		triedb := bc.stateCache.TrieDB()
		// If we're running an archive node, always flush
		if bc.cacheConfig.TrieDirtyDisabled {
			return triedb.Commit(block.Root(), false)
		}
		// Full but not archive node, do proper garbage collection
		triedb.Reference(block.Root(), common.Hash{}) // metadata reference to keep trie alive
		bc.triegc.Push(block.Root(), -int64(block.NumberU64()))

		// Flush limits are not considered for the first TriesInMemory blocks.
		current := block.NumberU64()
		if current <= bc.TriesInMemory() {
			return nil
		}
		// If we exceeded our memory allowance, flush matured singleton nodes to disk
		var (
			_, nodes, _, imgs = triedb.Size()
			limit             = common.StorageSize(bc.cacheConfig.TrieDirtyLimit) * 1024 * 1024
		)
		if nodes > limit || imgs > 4*1024*1024 {
			triedb.Cap(limit - ethdb.IdealBatchSize)
		}
		// Find the next state trie we need to commit
		chosen := current - bc.triesInMemory
		flushInterval := time.Duration(bc.flushInterval.Load())
		// If we exceeded out time allowance, flush an entire trie to disk
		if bc.gcproc > flushInterval {
			canWrite := true
			if posa, ok := bc.engine.(consensus.PoSA); ok {
				if !posa.EnoughDistance(bc, block.Header()) {
					canWrite = false
				}
			}
			if canWrite {
				// If the header is missing (canonical chain behind), we're reorging a low
				// diff sidechain. Suspend committing until this operation is completed.
				header := bc.GetHeaderByNumber(chosen)
				if header == nil {
					log.Warn("Reorg in progress, trie commit postponed", "number", chosen)
				} else {
					// If we're exceeding limits but haven't reached a large enough memory gap,
					// warn the user that the system is becoming unstable.
					if chosen < bc.lastWrite+bc.triesInMemory && bc.gcproc >= 2*flushInterval {
						log.Info("State in memory for too long, committing", "time", bc.gcproc, "allowance", flushInterval, "optimum", float64(chosen-bc.lastWrite)/float64(bc.triesInMemory))
					}
					// Flush an entire trie and restart the counters
					triedb.Commit(header.Root, true)
					rawdb.WriteSafePointBlockNumber(bc.db, chosen)
					bc.lastWrite = chosen
					bc.gcproc = 0
				}
			}
		}
		// Garbage collect anything below our required write retention
		wg2 := sync.WaitGroup{}
		for !bc.triegc.Empty() {
			root, number := bc.triegc.Pop()
			if uint64(-number) > chosen {
				bc.triegc.Push(root, number)
				break
			}
			wg2.Add(1)
			go func() {
				triedb.Dereference(root)
				wg2.Done()
			}()
		}
		wg2.Wait()
		return nil
	}
	// Commit all cached state changes into underlying memory database.
	_, diffLayer, err := state.Commit(block.NumberU64(), tryCommitTrieDB)
	if err != nil {
		return err
	}

	// Ensure no empty block body
	if diffLayer != nil && block.Header().TxHash != types.EmptyRootHash {
		// Filling necessary field
		diffLayer.Receipts = receipts
		diffLayer.BlockHash = block.Hash()
		diffLayer.Number = block.NumberU64()

		diffLayerCh := make(chan struct{})
		if bc.diffLayerChanCache.Len() >= diffLayerCacheLimit {
			bc.diffLayerChanCache.RemoveOldest()
		}
		bc.diffLayerChanCache.Add(diffLayer.BlockHash, diffLayerCh)

		go bc.cacheDiffLayer(diffLayer, diffLayerCh)
	}
	wg.Wait()
	return nil
}

// WriteBlockAndSetHead writes the given block and all associated state to the database,
// and applies the block as the new chain head.
func (bc *BlockChain) WriteBlockAndSetHead(block *types.Block, receipts []*types.Receipt, logs []*types.Log, state *state.StateDB, emitHeadEvent bool) (status WriteStatus, err error) {
	if !bc.chainmu.TryLock() {
		return NonStatTy, errChainStopped
	}
	defer bc.chainmu.Unlock()

	return bc.writeBlockAndSetHead(block, receipts, logs, state, emitHeadEvent)
}

// writeBlockAndSetHead is the internal implementation of WriteBlockAndSetHead.
// This function expects the chain mutex to be held.
func (bc *BlockChain) writeBlockAndSetHead(block *types.Block, receipts []*types.Receipt, logs []*types.Log, state *state.StateDB, emitHeadEvent bool) (status WriteStatus, err error) {
	currentBlock := bc.CurrentBlock()
	reorg, err := bc.forker.ReorgNeededWithFastFinality(currentBlock, block.Header())
	if err != nil {
		return NonStatTy, err
	}
	if reorg {
		bc.highestVerifiedBlock.Store(types.CopyHeader(block.Header()))
		bc.highestVerifiedBlockFeed.Send(HighestVerifiedBlockEvent{Header: block.Header()})
	}

	if err := bc.writeBlockWithState(block, receipts, state); err != nil {
		return NonStatTy, err
	}
	if reorg {
		// Reorganise the chain if the parent is not the head block
		if block.ParentHash() != currentBlock.Hash() {
			if err := bc.reorg(currentBlock, block); err != nil {
				return NonStatTy, err
			}
		}
		status = CanonStatTy
	} else {
		status = SideStatTy
	}
	// Set new head.
	if status == CanonStatTy {
		bc.writeHeadBlock(block)
	}
	bc.futureBlocks.Remove(block.Hash())

	if status == CanonStatTy {
		bc.chainFeed.Send(ChainEvent{Block: block, Hash: block.Hash(), Logs: logs})
		if len(logs) > 0 {
			bc.logsFeed.Send(logs)
		}
		// In theory, we should fire a ChainHeadEvent when we inject
		// a canonical block, but sometimes we can insert a batch of
		// canonical blocks. Avoid firing too many ChainHeadEvents,
		// we will fire an accumulated ChainHeadEvent and disable fire
		// event here.
		var finalizedHeader *types.Header
		if posa, ok := bc.Engine().(consensus.PoSA); ok {
			if finalizedHeader = posa.GetFinalizedHeader(bc, block.Header()); finalizedHeader != nil {
				bc.SetFinalized(finalizedHeader)
			}
		}
		if emitHeadEvent {
			bc.chainHeadFeed.Send(ChainHeadEvent{Block: block})
			if finalizedHeader != nil {
				bc.finalizedHeaderFeed.Send(FinalizedHeaderEvent{finalizedHeader})
			}
		}
	} else {
		bc.chainSideFeed.Send(ChainSideEvent{Block: block})
	}
	return status, nil
}

// addFutureBlock checks if the block is within the max allowed window to get
// accepted for future processing, and returns an error if the block is too far
// ahead and was not added.
//
// TODO after the transition, the future block shouldn't be kept. Because
// it's not checked in the Geth side anymore.
func (bc *BlockChain) addFutureBlock(block *types.Block) error {
	max := uint64(time.Now().Unix() + maxTimeFutureBlocks)
	if block.Time() > max {
		return fmt.Errorf("future block timestamp %v > allowed %v", block.Time(), max)
	}
	if block.Difficulty().Cmp(common.Big0) == 0 {
		// Never add PoS blocks into the future queue
		return nil
	}
	bc.futureBlocks.Add(block.Hash(), block)
	return nil
}

// InsertChain attempts to insert the given batch of blocks in to the canonical
// chain or, otherwise, create a fork. If an error is returned it will return
// the index number of the failing block as well an error describing what went
// wrong. After insertion is done, all accumulated events will be fired.
func (bc *BlockChain) InsertChain(chain types.Blocks) (int, error) {
	// Sanity check that we have something meaningful to import
	if len(chain) == 0 {
		return 0, nil
	}
	bc.blockProcFeed.Send(true)
	defer bc.blockProcFeed.Send(false)

	// Do a sanity check that the provided chain is actually ordered and linked.
	for i := 1; i < len(chain); i++ {
		block, prev := chain[i], chain[i-1]
		if block.NumberU64() != prev.NumberU64()+1 || block.ParentHash() != prev.Hash() {
			log.Error("Non contiguous block insert",
				"number", block.Number(),
				"hash", block.Hash(),
				"parent", block.ParentHash(),
				"prevnumber", prev.Number(),
				"prevhash", prev.Hash(),
			)
			return 0, fmt.Errorf("non contiguous insert: item %d is #%d [%x..], item %d is #%d [%x..] (parent [%x..])", i-1, prev.NumberU64(),
				prev.Hash().Bytes()[:4], i, block.NumberU64(), block.Hash().Bytes()[:4], block.ParentHash().Bytes()[:4])
		}
	}
	// Pre-checks passed, start the full block imports
	if !bc.chainmu.TryLock() {
		return 0, errChainStopped
	}
	defer bc.chainmu.Unlock()
	return bc.insertChain(chain, true)
}

// insertChain is the internal implementation of InsertChain, which assumes that
// 1) chains are contiguous, and 2) The chain mutex is held.
//
// This method is split out so that import batches that require re-injecting
// historical blocks can do so without releasing the lock, which could lead to
// racey behaviour. If a sidechain import is in progress, and the historic state
// is imported, but then new canon-head is added before the actual sidechain
// completes, then the historic state could be pruned again
func (bc *BlockChain) insertChain(chain types.Blocks, setHead bool) (int, error) {
	// If the chain is terminating, don't even bother starting up.
	if bc.insertStopped() {
		return 0, nil
	}

	if len(chain) > 0 {
		blockRecvTimeDiffGauge.Update(time.Now().Unix() - int64(chain[0].Time()))
	}
	// Start a parallel signature recovery (signer will fluke on fork transition, minimal perf loss)
	signer := types.MakeSigner(bc.chainConfig, chain[0].Number(), chain[0].Time())
	go SenderCacher.RecoverFromBlocks(signer, chain)

	var (
		stats     = insertStats{startTime: mclock.Now()}
		lastCanon *types.Block
	)
	// Fire a single chain head event if we've progressed the chain
	defer func() {
		if lastCanon != nil && bc.CurrentBlock().Hash() == lastCanon.Hash() {
			bc.chainHeadFeed.Send(ChainHeadEvent{lastCanon})
			if posa, ok := bc.Engine().(consensus.PoSA); ok {
				if finalizedHeader := posa.GetFinalizedHeader(bc, lastCanon.Header()); finalizedHeader != nil {
					bc.finalizedHeaderFeed.Send(FinalizedHeaderEvent{finalizedHeader})
				}
			}
		}
	}()

	// check block data available first
	if bc.chainConfig.Parlia != nil {
		if index, err := CheckDataAvailableInBatch(bc, chain); err != nil {
			return index, err
		}
	}

	// Start the parallel header verifier
	headers := make([]*types.Header, len(chain))
	for i, block := range chain {
		headers[i] = block.Header()
	}
	abort, results := bc.engine.VerifyHeaders(bc, headers)
	defer close(abort)

	// Peek the error for the first block to decide the directing import logic
	it := newInsertIterator(chain, results, bc.validator)
	block, err := it.next()

	// Left-trim all the known blocks that don't need to build snapshot
	if bc.skipBlock(err, it) {
		// First block (and state) is known
		//   1. We did a roll-back, and should now do a re-import
		//   2. The block is stored as a sidechain, and is lying about it's stateroot, and passes a stateroot
		//      from the canonical chain, which has not been verified.
		// Skip all known blocks that are behind us.
		var (
			reorg   bool
			current = bc.CurrentBlock()
		)
		for block != nil && bc.skipBlock(err, it) {
			reorg, err = bc.forker.ReorgNeededWithFastFinality(current, block.Header())
			if err != nil {
				return it.index, err
			}
			if reorg {
				// Switch to import mode if the forker says the reorg is necessary
				// and also the block is not on the canonical chain.
				// In eth2 the forker always returns true for reorg decision (blindly trusting
				// the external consensus engine), but in order to prevent the unnecessary
				// reorgs when importing known blocks, the special case is handled here.
				if block.NumberU64() > current.Number.Uint64() || bc.GetCanonicalHash(block.NumberU64()) != block.Hash() {
					break
				}
			}
			log.Debug("Ignoring already known block", "number", block.Number(), "hash", block.Hash())
			stats.ignored++

			block, err = it.next()
		}
		// The remaining blocks are still known blocks, the only scenario here is:
		// During the snap sync, the pivot point is already submitted but rollback
		// happens. Then node resets the head full block to a lower height via `rollback`
		// and leaves a few known blocks in the database.
		//
		// When node runs a snap sync again, it can re-import a batch of known blocks via
		// `insertChain` while a part of them have higher total difficulty than current
		// head full block(new pivot point).
		for block != nil && bc.skipBlock(err, it) {
			log.Debug("Writing previously known block", "number", block.Number(), "hash", block.Hash())
			if err := bc.writeKnownBlock(block); err != nil {
				return it.index, err
			}
			lastCanon = block

			block, err = it.next()
		}
		// Falls through to the block import
	}
	switch {
	// First block is pruned
	case errors.Is(err, consensus.ErrPrunedAncestor):
		if setHead {
			// First block is pruned, insert as sidechain and reorg only if TD grows enough
			log.Debug("Pruned ancestor, inserting as sidechain", "number", block.Number(), "hash", block.Hash())
			return bc.insertSideChain(block, it)
		} else {
			// We're post-merge and the parent is pruned, try to recover the parent state
			log.Debug("Pruned ancestor", "number", block.Number(), "hash", block.Hash())
			_, err := bc.recoverAncestors(block)
			return it.index, err
		}
	// First block is future, shove it (and all children) to the future queue (unknown ancestor)
	case errors.Is(err, consensus.ErrFutureBlock) || (errors.Is(err, consensus.ErrUnknownAncestor) && bc.futureBlocks.Contains(it.first().ParentHash())):
		for block != nil && (it.index == 0 || errors.Is(err, consensus.ErrUnknownAncestor)) {
			log.Debug("Future block, postponing import", "number", block.Number(), "hash", block.Hash())
			if err := bc.addFutureBlock(block); err != nil {
				return it.index, err
			}
			block, err = it.next()
		}
		stats.queued += it.processed()
		stats.ignored += it.remaining()

		// If there are any still remaining, mark as ignored
		return it.index, err

	// Some other error(except ErrKnownBlock) occurred, abort.
	// ErrKnownBlock is allowed here since some known blocks
	// still need re-execution to generate snapshots that are missing
	case err != nil && !errors.Is(err, ErrKnownBlock):
		bc.futureBlocks.Remove(block.Hash())
		stats.ignored += len(it.chain)
		bc.reportBlock(block, nil, err)
		return it.index, err
	}

	for ; block != nil && err == nil || errors.Is(err, ErrKnownBlock); block, err = it.next() {
		// If the chain is terminating, stop processing blocks
		if bc.insertStopped() {
			log.Debug("Abort during block processing")
			break
		}
		// If the block is known (in the middle of the chain), it's a special case for
		// Clique blocks where they can share state among each other, so importing an
		// older block might complete the state of the subsequent one. In this case,
		// just skip the block (we already validated it once fully (and crashed), since
		// its header and body was already in the database). But if the corresponding
		// snapshot layer is missing, forcibly rerun the execution to build it.
		if bc.skipBlock(err, it) {
			logger := log.Debug
			if bc.chainConfig.Clique == nil {
				logger = log.Warn
			}
			logger("Inserted known block", "number", block.Number(), "hash", block.Hash(),
				"uncles", len(block.Uncles()), "txs", len(block.Transactions()), "gas", block.GasUsed(),
				"root", block.Root())

			// Special case. Commit the empty receipt slice if we meet the known
			// block in the middle. It can only happen in the clique chain. Whenever
			// we insert blocks via `insertSideChain`, we only commit `td`, `header`
			// and `body` if it's non-existent. Since we don't have receipts without
			// reexecution, so nothing to commit. But if the sidechain will be adopted
			// as the canonical chain eventually, it needs to be reexecuted for missing
			// state, but if it's this special case here(skip reexecution) we will lose
			// the empty receipt entry.
			if len(block.Transactions()) == 0 {
				rawdb.WriteReceipts(bc.db.BlockStore(), block.Hash(), block.NumberU64(), nil)
			} else {
				log.Error("Please file an issue, skip known block execution without receipt",
					"hash", block.Hash(), "number", block.NumberU64())
			}
			if err := bc.writeKnownBlock(block); err != nil {
				return it.index, err
			}
			stats.processed++
			if bc.logger != nil && bc.logger.OnSkippedBlock != nil {
				bc.logger.OnSkippedBlock(tracing.BlockEvent{
					Block:     block,
					TD:        bc.GetTd(block.ParentHash(), block.NumberU64()-1),
					Finalized: bc.CurrentFinalBlock(),
					Safe:      bc.CurrentSafeBlock(),
				})
			}

			// We can assume that logs are empty here, since the only way for consecutive
			// Clique blocks to have the same state is if there are no transactions.
			lastCanon = block
			continue
		}

		// Retrieve the parent block and it's state to execute on top
		start := time.Now()
		parent := it.previous()
		if parent == nil {
			parent = bc.GetHeader(block.ParentHash(), block.NumberU64()-1)
		}

		statedb, err := state.NewWithSharedPool(parent.Root, bc.stateCache, bc.snaps)
		if err != nil {
			return it.index, err
		}
		bc.updateHighestVerifiedHeader(block.Header())
		statedb.SetLogger(bc.logger)

		// Enable prefetching to pull in trie node paths while processing transactions
		statedb.StartPrefetcher("chain")
		interruptCh := make(chan struct{})
		// For diff sync, it may fallback to full sync, so we still do prefetch
		if len(block.Transactions()) >= prefetchTxNumber {
			// do Prefetch in a separate goroutine to avoid blocking the critical path

			// 1.do state prefetch for snapshot cache
			throwaway := statedb.CopyDoPrefetch()
			// Disable tracing for prefetcher executions.
			vmCfg := bc.vmConfig
			vmCfg.Tracer = nil
			go bc.prefetcher.Prefetch(block, throwaway, &vmCfg, interruptCh)

			// 2.do trie prefetch for MPT trie node cache
			// it is for the big state trie tree, prefetch based on transaction's From/To address.
			// trie prefetcher is thread safe now, ok to prefetch in a separate routine
			go throwaway.TriePrefetchInAdvance(block, signer)
		}

<<<<<<< HEAD
		// The traced section of block import.
		res, err := bc.processBlock(block, statedb, start, setHead, interruptCh)
=======
		// Process block using the parent state as reference point
		statedb.SetExpectedStateRoot(block.Root())
		pstart := time.Now()
		statedb, receipts, logs, usedGas, err := bc.processor.Process(block, statedb, bc.vmConfig)
		close(interruptCh) // state prefetch can be stopped
		if err != nil {
			bc.reportBlock(block, receipts, err)
			statedb.StopPrefetcher()
			return it.index, err
		}
		ptime := time.Since(pstart)

		// Validate the state using the default validator
		vstart := time.Now()
		if err := bc.validator.ValidateState(block, statedb, receipts, usedGas); err != nil {
			log.Error("validate state failed", "error", err)
			bc.reportBlock(block, receipts, err)
			statedb.StopPrefetcher()
			return it.index, err
		}
		vtime := time.Since(vstart)
		proctime := time.Since(start) // processing + validation

		// Update the metrics touched during block processing and validation
		accountReadTimer.Update(statedb.AccountReads)                   // Account reads are complete(in processing)
		storageReadTimer.Update(statedb.StorageReads)                   // Storage reads are complete(in processing)
		snapshotAccountReadTimer.Update(statedb.SnapshotAccountReads)   // Account reads are complete(in processing)
		snapshotStorageReadTimer.Update(statedb.SnapshotStorageReads)   // Storage reads are complete(in processing)
		accountUpdateTimer.Update(statedb.AccountUpdates)               // Account updates are complete(in validation)
		storageUpdateTimer.Update(statedb.StorageUpdates)               // Storage updates are complete(in validation)
		accountHashTimer.Update(statedb.AccountHashes)                  // Account hashes are complete(in validation)
		storageHashTimer.Update(statedb.StorageHashes)                  // Storage hashes are complete(in validation)
		triehash := statedb.AccountHashes + statedb.StorageHashes       // The time spent on tries hashing
		trieUpdate := statedb.AccountUpdates + statedb.StorageUpdates   // The time spent on tries update
		trieRead := statedb.SnapshotAccountReads + statedb.AccountReads // The time spent on account read
		trieRead += statedb.SnapshotStorageReads + statedb.StorageReads // The time spent on storage read
		blockExecutionTimer.Update(ptime - trieRead)                    // The time spent on EVM processing
		blockValidationTimer.Update(vtime - (triehash + trieUpdate))    // The time spent on block validation

		// Write the block to the chain and get the status.
		var (
			wstart = time.Now()
			status WriteStatus
		)
		if !setHead {
			// Don't set the head, only insert the block
			err = bc.writeBlockWithState(block, receipts, statedb)
		} else {
			status, err = bc.writeBlockAndSetHead(block, receipts, logs, statedb, false)
		}
>>>>>>> caa9e799
		if err != nil {
			return it.index, err
		}
		// Report the import stats before returning the various results
		stats.processed++
		stats.usedGas += res.usedGas

		var snapDiffItems, snapBufItems common.StorageSize
		if bc.snaps != nil {
			snapDiffItems, snapBufItems, _ = bc.snaps.Size()
		}
		trieDiffNodes, trieBufNodes, trieImmutableBufNodes, _ := bc.triedb.Size()
		stats.report(chain, it.index, snapDiffItems, snapBufItems, trieDiffNodes, trieBufNodes, trieImmutableBufNodes, res.status == CanonStatTy)

		if !setHead {
			// After merge we expect few side chains. Simply count
			// all blocks the CL gives us for GC processing time
			bc.gcproc += res.procTime
			return it.index, nil // Direct block insertion of a single block
		}
		switch res.status {
		case CanonStatTy:
			log.Debug("Inserted new block", "number", block.Number(), "hash", block.Hash(),
				"uncles", len(block.Uncles()), "txs", len(block.Transactions()), "gas", block.GasUsed(),
				"elapsed", common.PrettyDuration(time.Since(start)),
				"root", block.Root())

			lastCanon = block

			// Only count canonical blocks for GC processing time
			bc.gcproc += res.procTime

		case SideStatTy:
			log.Debug("Inserted forked block", "number", block.Number(), "hash", block.Hash(),
				"diff", block.Difficulty(), "elapsed", common.PrettyDuration(time.Since(start)),
				"txs", len(block.Transactions()), "gas", block.GasUsed(), "uncles", len(block.Uncles()),
				"root", block.Root())

		default:
			// This in theory is impossible, but lets be nice to our future selves and leave
			// a log, instead of trying to track down blocks imports that don't emit logs.
			log.Warn("Inserted block with unknown status", "number", block.Number(), "hash", block.Hash(),
				"diff", block.Difficulty(), "elapsed", common.PrettyDuration(time.Since(start)),
				"txs", len(block.Transactions()), "gas", block.GasUsed(), "uncles", len(block.Uncles()),
				"root", block.Root())
		}
		bc.chainBlockFeed.Send(ChainHeadEvent{block})
	}

	// Any blocks remaining here? The only ones we care about are the future ones
	if block != nil && errors.Is(err, consensus.ErrFutureBlock) {
		if err := bc.addFutureBlock(block); err != nil {
			return it.index, err
		}
		block, err = it.next()

		for ; block != nil && errors.Is(err, consensus.ErrUnknownAncestor); block, err = it.next() {
			if err := bc.addFutureBlock(block); err != nil {
				return it.index, err
			}
			stats.queued++
		}
	}
	stats.ignored += it.remaining()

	return it.index, err
}

func (bc *BlockChain) updateHighestVerifiedHeader(header *types.Header) {
	if header == nil || header.Number == nil {
		return
	}
	currentBlock := bc.CurrentBlock()
	reorg, err := bc.forker.ReorgNeededWithFastFinality(currentBlock, header)
	if err == nil && reorg {
		bc.highestVerifiedHeader.Store(types.CopyHeader(header))
		log.Trace("updateHighestVerifiedHeader", "number", header.Number.Uint64(), "hash", header.Hash())
	}
}

func (bc *BlockChain) GetHighestVerifiedHeader() *types.Header {
	return bc.highestVerifiedHeader.Load()
}

// blockProcessingResult is a summary of block processing
// used for updating the stats.
type blockProcessingResult struct {
	usedGas  uint64
	procTime time.Duration
	status   WriteStatus
}

// processBlock executes and validates the given block. If there was no error
// it writes the block and associated state to database.
func (bc *BlockChain) processBlock(block *types.Block, statedb *state.StateDB, start time.Time, setHead bool, interruptCh chan struct{}) (_ *blockProcessingResult, blockEndErr error) {
	if bc.pipeCommit {
		statedb.EnablePipeCommit()
	}
	statedb.SetExpectedStateRoot(block.Root())

	if bc.logger != nil && bc.logger.OnBlockStart != nil {
		td := bc.GetTd(block.ParentHash(), block.NumberU64()-1)
		bc.logger.OnBlockStart(tracing.BlockEvent{
			Block:     block,
			TD:        td,
			Finalized: bc.CurrentFinalBlock(),
			Safe:      bc.CurrentSafeBlock(),
		})
	}
	if bc.logger != nil && bc.logger.OnBlockEnd != nil {
		defer func() {
			bc.logger.OnBlockEnd(blockEndErr)
		}()
	}

	// Process block using the parent state as reference point
	pstart := time.Now()
	statedb, receipts, logs, usedGas, err := bc.processor.Process(block, statedb, bc.vmConfig)
	close(interruptCh) // state prefetch can be stopped
	if err != nil {
		bc.reportBlock(block, receipts, err)
		statedb.StopPrefetcher()
		return nil, err
	}
	ptime := time.Since(pstart)

	// Validate the state using the default validator
	vstart := time.Now()
	if err := bc.validator.ValidateState(block, statedb, receipts, usedGas); err != nil {
		bc.reportBlock(block, receipts, err)
		statedb.StopPrefetcher()
		return nil, err
	}
	vtime := time.Since(vstart)
	proctime := time.Since(start) // processing + validation

	// Update the metrics touched during block processing and validation
	accountReadTimer.Update(statedb.AccountReads)                   // Account reads are complete(in processing)
	storageReadTimer.Update(statedb.StorageReads)                   // Storage reads are complete(in processing)
	snapshotAccountReadTimer.Update(statedb.SnapshotAccountReads)   // Account reads are complete(in processing)
	snapshotStorageReadTimer.Update(statedb.SnapshotStorageReads)   // Storage reads are complete(in processing)
	accountUpdateTimer.Update(statedb.AccountUpdates)               // Account updates are complete(in validation)
	storageUpdateTimer.Update(statedb.StorageUpdates)               // Storage updates are complete(in validation)
	accountHashTimer.Update(statedb.AccountHashes)                  // Account hashes are complete(in validation)
	storageHashTimer.Update(statedb.StorageHashes)                  // Storage hashes are complete(in validation)
	triehash := statedb.AccountHashes + statedb.StorageHashes       // The time spent on tries hashing
	trieUpdate := statedb.AccountUpdates + statedb.StorageUpdates   // The time spent on tries update
	trieRead := statedb.SnapshotAccountReads + statedb.AccountReads // The time spent on account read
	trieRead += statedb.SnapshotStorageReads + statedb.StorageReads // The time spent on storage read
	blockExecutionTimer.Update(ptime - trieRead)                    // The time spent on EVM processing
	blockValidationTimer.Update(vtime - (triehash + trieUpdate))    // The time spent on block validation

	// Write the block to the chain and get the status.
	var (
		wstart = time.Now()
		status WriteStatus
	)
	if !setHead {
		// Don't set the head, only insert the block
		err = bc.writeBlockWithState(block, receipts, statedb)
	} else {
		status, err = bc.writeBlockAndSetHead(block, receipts, logs, statedb, false)
	}
	if err != nil {
		return nil, err
	}
	// Update the metrics touched during block commit
	accountCommitTimer.Update(statedb.AccountCommits)   // Account commits are complete, we can mark them
	storageCommitTimer.Update(statedb.StorageCommits)   // Storage commits are complete, we can mark them
	snapshotCommitTimer.Update(statedb.SnapshotCommits) // Snapshot commits are complete, we can mark them
	triedbCommitTimer.Update(statedb.TrieDBCommits)     // Trie database commits are complete, we can mark them

	blockWriteTimer.Update(time.Since(wstart) - statedb.AccountCommits - statedb.StorageCommits - statedb.SnapshotCommits - statedb.TrieDBCommits)
	blockInsertTimer.UpdateSince(start)

	return &blockProcessingResult{usedGas: usedGas, procTime: proctime, status: status}, nil
}

// insertSideChain is called when an import batch hits upon a pruned ancestor
// error, which happens when a sidechain with a sufficiently old fork-block is
// found.
//
// The method writes all (header-and-body-valid) blocks to disk, then tries to
// switch over to the new chain if the TD exceeded the current chain.
// insertSideChain is only used pre-merge.
func (bc *BlockChain) insertSideChain(block *types.Block, it *insertIterator) (int, error) {
	var (
		externTd  *big.Int
		lastBlock = block
		current   = bc.CurrentBlock()
	)
	// The first sidechain block error is already verified to be ErrPrunedAncestor.
	// Since we don't import them here, we expect ErrUnknownAncestor for the remaining
	// ones. Any other errors means that the block is invalid, and should not be written
	// to disk.
	err := consensus.ErrPrunedAncestor
	for ; block != nil && errors.Is(err, consensus.ErrPrunedAncestor); block, err = it.next() {
		// Check the canonical state root for that number
		if number := block.NumberU64(); current.Number.Uint64() >= number {
			canonical := bc.GetBlockByNumber(number)
			if canonical != nil && canonical.Hash() == block.Hash() {
				// Not a sidechain block, this is a re-import of a canon block which has it's state pruned

				// Collect the TD of the block. Since we know it's a canon one,
				// we can get it directly, and not (like further below) use
				// the parent and then add the block on top
				externTd = bc.GetTd(block.Hash(), block.NumberU64())
				continue
			}
			if canonical != nil && canonical.Root() == block.Root() {
				// This is most likely a shadow-state attack. When a fork is imported into the
				// database, and it eventually reaches a block height which is not pruned, we
				// just found that the state already exist! This means that the sidechain block
				// refers to a state which already exists in our canon chain.
				//
				// If left unchecked, we would now proceed importing the blocks, without actually
				// having verified the state of the previous blocks.
				log.Warn("Sidechain ghost-state attack detected", "number", block.NumberU64(), "sideroot", block.Root(), "canonroot", canonical.Root())

				// If someone legitimately side-mines blocks, they would still be imported as usual. However,
				// we cannot risk writing unverified blocks to disk when they obviously target the pruning
				// mechanism.
				return it.index, errors.New("sidechain ghost-state attack")
			}
		}
		if externTd == nil {
			externTd = bc.GetTd(block.ParentHash(), block.NumberU64()-1)
		}
		externTd = new(big.Int).Add(externTd, block.Difficulty())

		if !bc.HasBlock(block.Hash(), block.NumberU64()) {
			start := time.Now()
			if err := bc.writeBlockWithoutState(block, externTd); err != nil {
				return it.index, err
			}
			log.Debug("Injected sidechain block", "number", block.Number(), "hash", block.Hash(),
				"diff", block.Difficulty(), "elapsed", common.PrettyDuration(time.Since(start)),
				"txs", len(block.Transactions()), "gas", block.GasUsed(), "uncles", len(block.Uncles()),
				"root", block.Root())
		}
		lastBlock = block
	}
	// At this point, we've written all sidechain blocks to database. Loop ended
	// either on some other error or all were processed. If there was some other
	// error, we can ignore the rest of those blocks.
	//
	// If the externTd was larger than our local TD, we now need to reimport the previous
	// blocks to regenerate the required state
	reorg, err := bc.forker.ReorgNeededWithFastFinality(current, lastBlock.Header())
	if err != nil {
		return it.index, err
	}
	if !reorg {
		localTd := bc.GetTd(current.Hash(), current.Number.Uint64())
		log.Info("Sidechain written to disk", "start", it.first().NumberU64(), "end", it.previous().Number, "sidetd", externTd, "localtd", localTd)
		return it.index, err
	}
	// Gather all the sidechain hashes (full blocks may be memory heavy)
	var (
		hashes  []common.Hash
		numbers []uint64
	)
	parent := it.previous()
	for parent != nil && !bc.HasState(parent.Root) {
		if bc.stateRecoverable(parent.Root) {
			if err := bc.triedb.Recover(parent.Root); err != nil {
				return 0, err
			}
			break
		}
		hashes = append(hashes, parent.Hash())
		numbers = append(numbers, parent.Number.Uint64())

		parent = bc.GetHeader(parent.ParentHash, parent.Number.Uint64()-1)
	}
	if parent == nil {
		return it.index, errors.New("missing parent")
	}
	// Import all the pruned blocks to make the state available
	var (
		blocks []*types.Block
		memory uint64
	)
	for i := len(hashes) - 1; i >= 0; i-- {
		// Append the next block to our batch
		block := bc.GetBlock(hashes[i], numbers[i])
		if block == nil {
			log.Crit("Importing heavy sidechain block is nil", "hash", hashes[i], "number", numbers[i])
		}
		if bc.chainConfig.IsCancun(block.Number(), block.Time()) {
			block = block.WithSidecars(bc.GetSidecarsByHash(hashes[i]))
		}
		blocks = append(blocks, block)
		memory += block.Size()

		// If memory use grew too large, import and continue. Sadly we need to discard
		// all raised events and logs from notifications since we're too heavy on the
		// memory here.
		if len(blocks) >= 2048 || memory > 64*1024*1024 {
			log.Info("Importing heavy sidechain segment", "blocks", len(blocks), "start", blocks[0].NumberU64(), "end", block.NumberU64())
			if _, err := bc.insertChain(blocks, true); err != nil {
				return 0, err
			}
			blocks, memory = blocks[:0], 0

			// If the chain is terminating, stop processing blocks
			if bc.insertStopped() {
				log.Debug("Abort during blocks processing")
				return 0, nil
			}
		}
	}
	if len(blocks) > 0 {
		log.Info("Importing sidechain segment", "start", blocks[0].NumberU64(), "end", blocks[len(blocks)-1].NumberU64())
		return bc.insertChain(blocks, true)
	}
	return 0, nil
}

// recoverAncestors finds the closest ancestor with available state and re-execute
// all the ancestor blocks since that.
// recoverAncestors is only used post-merge.
// We return the hash of the latest block that we could correctly validate.
func (bc *BlockChain) recoverAncestors(block *types.Block) (common.Hash, error) {
	// Gather all the sidechain hashes (full blocks may be memory heavy)
	var (
		hashes  []common.Hash
		numbers []uint64
		parent  = block
	)
	for parent != nil && !bc.HasState(parent.Root()) {
		if bc.stateRecoverable(parent.Root()) {
			if err := bc.triedb.Recover(parent.Root()); err != nil {
				return common.Hash{}, err
			}
			break
		}
		hashes = append(hashes, parent.Hash())
		numbers = append(numbers, parent.NumberU64())
		parent = bc.GetBlock(parent.ParentHash(), parent.NumberU64()-1)

		// If the chain is terminating, stop iteration
		if bc.insertStopped() {
			log.Debug("Abort during blocks iteration")
			return common.Hash{}, errInsertionInterrupted
		}
	}
	if parent == nil {
		return common.Hash{}, errors.New("missing parent")
	}
	// Import all the pruned blocks to make the state available
	for i := len(hashes) - 1; i >= 0; i-- {
		// If the chain is terminating, stop processing blocks
		if bc.insertStopped() {
			log.Debug("Abort during blocks processing")
			return common.Hash{}, errInsertionInterrupted
		}
		var b *types.Block
		if i == 0 {
			b = block
		} else {
			b = bc.GetBlock(hashes[i], numbers[i])
		}
		if bc.chainConfig.IsCancun(b.Number(), b.Time()) {
			b = b.WithSidecars(bc.GetSidecarsByHash(b.Hash()))
		}
		if _, err := bc.insertChain(types.Blocks{b}, false); err != nil {
			return b.ParentHash(), err
		}
	}
	return block.Hash(), nil
}

// collectLogs collects the logs that were generated or removed during
// the processing of a block. These logs are later announced as deleted or reborn.
func (bc *BlockChain) collectLogs(b *types.Block, removed bool) []*types.Log {
	var blobGasPrice *big.Int
	excessBlobGas := b.ExcessBlobGas()
	if excessBlobGas != nil {
		blobGasPrice = eip4844.CalcBlobFee(*excessBlobGas)
	}
	receipts := rawdb.ReadRawReceipts(bc.db, b.Hash(), b.NumberU64())
	if err := receipts.DeriveFields(bc.chainConfig, b.Hash(), b.NumberU64(), b.Time(), b.BaseFee(), blobGasPrice, b.Transactions()); err != nil {
		log.Error("Failed to derive block receipts fields", "hash", b.Hash(), "number", b.NumberU64(), "err", err)
	}
	var logs []*types.Log
	for _, receipt := range receipts {
		for _, log := range receipt.Logs {
			if removed {
				log.Removed = true
			}
			logs = append(logs, log)
		}
	}
	return logs
}

// reorg takes two blocks, an old chain and a new chain and will reconstruct the
// blocks and inserts them to be part of the new canonical chain and accumulates
// potential missing transactions and post an event about them.
// Note the new head block won't be processed here, callers need to handle it
// externally.
func (bc *BlockChain) reorg(oldHead *types.Header, newHead *types.Block) error {
	var (
		newChain    types.Blocks
		oldChain    types.Blocks
		commonBlock *types.Block

		deletedTxs []common.Hash
		addedTxs   []common.Hash
	)
	oldBlock := bc.GetBlock(oldHead.Hash(), oldHead.Number.Uint64())
	if oldBlock == nil {
		return errors.New("current head block missing")
	}
	newBlock := newHead

	// Reduce the longer chain to the same number as the shorter one
	if oldBlock.NumberU64() > newBlock.NumberU64() {
		// Old chain is longer, gather all transactions and logs as deleted ones
		for ; oldBlock != nil && oldBlock.NumberU64() != newBlock.NumberU64(); oldBlock = bc.GetBlock(oldBlock.ParentHash(), oldBlock.NumberU64()-1) {
			oldChain = append(oldChain, oldBlock)
			for _, tx := range oldBlock.Transactions() {
				deletedTxs = append(deletedTxs, tx.Hash())
			}
		}
	} else {
		// New chain is longer, stash all blocks away for subsequent insertion
		for ; newBlock != nil && newBlock.NumberU64() != oldBlock.NumberU64(); newBlock = bc.GetBlock(newBlock.ParentHash(), newBlock.NumberU64()-1) {
			newChain = append(newChain, newBlock)
		}
	}
	if oldBlock == nil {
		return errInvalidOldChain
	}
	if newBlock == nil {
		return errInvalidNewChain
	}
	// Both sides of the reorg are at the same number, reduce both until the common
	// ancestor is found
	for {
		// If the common ancestor was found, bail out
		if oldBlock.Hash() == newBlock.Hash() {
			commonBlock = oldBlock
			break
		}
		// Remove an old block as well as stash away a new block
		oldChain = append(oldChain, oldBlock)
		for _, tx := range oldBlock.Transactions() {
			deletedTxs = append(deletedTxs, tx.Hash())
		}
		newChain = append(newChain, newBlock)

		// Step back with both chains
		oldBlock = bc.GetBlock(oldBlock.ParentHash(), oldBlock.NumberU64()-1)
		if oldBlock == nil {
			return errInvalidOldChain
		}
		newBlock = bc.GetBlock(newBlock.ParentHash(), newBlock.NumberU64()-1)
		if newBlock == nil {
			return errInvalidNewChain
		}
	}

	// Ensure the user sees large reorgs
	if len(oldChain) > 0 && len(newChain) > 0 {
		logFn := log.Info
		msg := "Chain reorg detected"
		if len(oldChain) > 63 {
			msg = "Large chain reorg detected"
			logFn = log.Warn
		}
		logFn(msg, "number", commonBlock.Number(), "hash", commonBlock.Hash(),
			"drop", len(oldChain), "dropfrom", oldChain[0].Hash(), "add", len(newChain), "addfrom", newChain[0].Hash())
		blockReorgAddMeter.Mark(int64(len(newChain)))
		blockReorgDropMeter.Mark(int64(len(oldChain)))
		blockReorgMeter.Mark(1)
	} else if len(newChain) > 0 {
		// Special case happens in the post merge stage that current head is
		// the ancestor of new head while these two blocks are not consecutive
		log.Info("Extend chain", "add", len(newChain), "number", newChain[0].Number(), "hash", newChain[0].Hash())
		blockReorgAddMeter.Mark(int64(len(newChain)))
	} else {
		// len(newChain) == 0 && len(oldChain) > 0
		// rewind the canonical chain to a lower point.
		log.Error("Impossible reorg, please file an issue", "oldnum", oldBlock.Number(), "oldhash", oldBlock.Hash(), "oldblocks", len(oldChain), "newnum", newBlock.Number(), "newhash", newBlock.Hash(), "newblocks", len(newChain))
	}
	// Acquire the tx-lookup lock before mutation. This step is essential
	// as the txlookups should be changed atomically, and all subsequent
	// reads should be blocked until the mutation is complete.
	bc.txLookupLock.Lock()

	// Insert the new chain segment in incremental order, from the old
	// to the new. The new chain head (newChain[0]) is not inserted here,
	// as it will be handled separately outside of this function
	for i := len(newChain) - 1; i >= 1; i-- {
		// Insert the block in the canonical way, re-writing history
		bc.writeHeadBlock(newChain[i])

		// Collect the new added transactions.
		for _, tx := range newChain[i].Transactions() {
			addedTxs = append(addedTxs, tx.Hash())
		}
	}

	// Delete useless indexes right now which includes the non-canonical
	// transaction indexes, canonical chain indexes which above the head.
	var (
		indexesBatch = bc.db.NewBatch()
		diffs        = types.HashDifference(deletedTxs, addedTxs)
		blockBatch   = bc.db.BlockStore().NewBatch()
	)
	for _, tx := range diffs {
		rawdb.DeleteTxLookupEntry(indexesBatch, tx)
	}
	// Delete all hash markers that are not part of the new canonical chain.
	// Because the reorg function does not handle new chain head, all hash
	// markers greater than or equal to new chain head should be deleted.
	number := commonBlock.NumberU64()
	if len(newChain) > 1 {
		number = newChain[1].NumberU64()
	}
	for i := number + 1; ; i++ {
		hash := rawdb.ReadCanonicalHash(bc.db, i)
		if hash == (common.Hash{}) {
			break
		}
		rawdb.DeleteCanonicalHash(blockBatch, i)
	}
	if err := indexesBatch.Write(); err != nil {
		log.Crit("Failed to delete useless indexes", "err", err)
	}
	if err := blockBatch.Write(); err != nil {
		log.Crit("Failed to delete useless indexes use block batch", "err", err)
	}
	// Reset the tx lookup cache to clear stale txlookup cache.
	bc.txLookupCache.Purge()

	// Release the tx-lookup lock after mutation.
	bc.txLookupLock.Unlock()

	// Send out events for logs from the old canon chain, and 'reborn'
	// logs from the new canon chain. The number of logs can be very
	// high, so the events are sent in batches of size around 512.

	// Deleted logs + blocks:
	var deletedLogs []*types.Log
	for i := len(oldChain) - 1; i >= 0; i-- {
		// Also send event for blocks removed from the canon chain.
		bc.chainSideFeed.Send(ChainSideEvent{Block: oldChain[i]})

		// Collect deleted logs for notification
		if logs := bc.collectLogs(oldChain[i], true); len(logs) > 0 {
			deletedLogs = append(deletedLogs, logs...)
		}
		if len(deletedLogs) > 512 {
			bc.rmLogsFeed.Send(RemovedLogsEvent{deletedLogs})
			deletedLogs = nil
		}
	}
	if len(deletedLogs) > 0 {
		bc.rmLogsFeed.Send(RemovedLogsEvent{deletedLogs})
	}

	// New logs:
	var rebirthLogs []*types.Log
	for i := len(newChain) - 1; i >= 1; i-- {
		if logs := bc.collectLogs(newChain[i], false); len(logs) > 0 {
			rebirthLogs = append(rebirthLogs, logs...)
		}
		if len(rebirthLogs) > 512 {
			bc.logsFeed.Send(rebirthLogs)
			rebirthLogs = nil
		}
	}
	if len(rebirthLogs) > 0 {
		bc.logsFeed.Send(rebirthLogs)
	}
	return nil
}

// InsertBlockWithoutSetHead executes the block, runs the necessary verification
// upon it and then persist the block and the associate state into the database.
// The key difference between the InsertChain is it won't do the canonical chain
// updating. It relies on the additional SetCanonical call to finalize the entire
// procedure.
func (bc *BlockChain) InsertBlockWithoutSetHead(block *types.Block) error {
	if !bc.chainmu.TryLock() {
		return errChainStopped
	}
	defer bc.chainmu.Unlock()

	_, err := bc.insertChain(types.Blocks{block}, false)
	return err
}

// SetCanonical rewinds the chain to set the new head block as the specified
// block. It's possible that the state of the new head is missing, and it will
// be recovered in this function as well.
func (bc *BlockChain) SetCanonical(head *types.Block) (common.Hash, error) {
	if !bc.chainmu.TryLock() {
		return common.Hash{}, errChainStopped
	}
	defer bc.chainmu.Unlock()

	// Re-execute the reorged chain in case the head state is missing.
	if !bc.HasState(head.Root()) {
		if latestValidHash, err := bc.recoverAncestors(head); err != nil {
			return latestValidHash, err
		}
		log.Info("Recovered head state", "number", head.Number(), "hash", head.Hash())
	}
	// Run the reorg if necessary and set the given block as new head.
	start := time.Now()
	if head.ParentHash() != bc.CurrentBlock().Hash() {
		if err := bc.reorg(bc.CurrentBlock(), head); err != nil {
			return common.Hash{}, err
		}
	}
	bc.writeHeadBlock(head)

	// Emit events
	logs := bc.collectLogs(head, false)
	bc.chainFeed.Send(ChainEvent{Block: head, Hash: head.Hash(), Logs: logs})
	if len(logs) > 0 {
		bc.logsFeed.Send(logs)
	}
	bc.chainHeadFeed.Send(ChainHeadEvent{Block: head})

	context := []interface{}{
		"number", head.Number(),
		"hash", head.Hash(),
		"root", head.Root(),
		"elapsed", time.Since(start),
	}
	if timestamp := time.Unix(int64(head.Time()), 0); time.Since(timestamp) > time.Minute {
		context = append(context, []interface{}{"age", common.PrettyAge(timestamp)}...)
	}
	log.Info("Chain head was updated", context...)
	return head.Hash(), nil
}

func (bc *BlockChain) updateFutureBlocks() {
	futureTimer := time.NewTicker(5 * time.Second)
	defer futureTimer.Stop()
	defer bc.wg.Done()
	for {
		select {
		case <-futureTimer.C:
			bc.procFutureBlocks()
		case <-bc.quit:
			return
		}
	}
}

func (bc *BlockChain) trustedDiffLayerLoop() {
	recheck := time.NewTicker(diffLayerFreezerRecheckInterval)
	defer func() {
		recheck.Stop()
		bc.wg.Done()
	}()
	for {
		select {
		case diff := <-bc.diffQueueBuffer:
			bc.diffQueue.Push(diff, -(int64(diff.Number)))
		case <-bc.quit:
			// Persist all diffLayers when shutdown, it will introduce redundant storage, but it is acceptable.
			// If the client been ungracefully shutdown, it will missing all cached diff layers, it is acceptable as well.
			var batch ethdb.Batch
			for !bc.diffQueue.Empty() {
				diffLayer, _ := bc.diffQueue.Pop()
				if batch == nil {
					batch = bc.db.DiffStore().NewBatch()
				}
				rawdb.WriteDiffLayer(batch, diffLayer.BlockHash, diffLayer)
				if batch.ValueSize() > ethdb.IdealBatchSize {
					if err := batch.Write(); err != nil {
						log.Error("Failed to write diff layer", "err", err)
						return
					}
					batch.Reset()
				}
			}
			if batch != nil {
				// flush data
				if err := batch.Write(); err != nil {
					log.Error("Failed to write diff layer", "err", err)
					return
				}
				batch.Reset()
			}
			return
		case <-recheck.C:
			currentHeight := bc.CurrentBlock().Number.Uint64()
			var batch ethdb.Batch
			for !bc.diffQueue.Empty() {
				diffLayer, prio := bc.diffQueue.Pop()

				// if the block not old enough
				if int64(currentHeight)+prio < int64(bc.triesInMemory) {
					bc.diffQueue.Push(diffLayer, prio)
					break
				}
				canonicalHash := bc.GetCanonicalHash(uint64(-prio))
				// on the canonical chain
				if canonicalHash == diffLayer.BlockHash {
					if batch == nil {
						batch = bc.db.DiffStore().NewBatch()
					}
					rawdb.WriteDiffLayer(batch, diffLayer.BlockHash, diffLayer)
					staleHash := bc.GetCanonicalHash(uint64(-prio) - bc.diffLayerFreezerBlockLimit)
					rawdb.DeleteDiffLayer(batch, staleHash)
				}
				if batch != nil && batch.ValueSize() > ethdb.IdealBatchSize {
					if err := batch.Write(); err != nil {
						panic(fmt.Sprintf("Failed to write diff layer, error %v", err))
					}
					batch.Reset()
				}
			}
			if batch != nil {
				if err := batch.Write(); err != nil {
					panic(fmt.Sprintf("Failed to write diff layer, error %v", err))
				}
				batch.Reset()
			}
		}
	}
}

func (bc *BlockChain) startDoubleSignMonitor() {
	eventChan := make(chan ChainHeadEvent, monitor.MaxCacheHeader)
	sub := bc.SubscribeChainHeadEvent(eventChan)
	defer func() {
		sub.Unsubscribe()
		close(eventChan)
		bc.wg.Done()
	}()

	for {
		select {
		case event := <-eventChan:
			if bc.doubleSignMonitor != nil {
				bc.doubleSignMonitor.Verify(event.Block.Header())
			}
		case <-bc.quit:
			return
		}
	}
}

// skipBlock returns 'true', if the block being imported can be skipped over, meaning
// that the block does not need to be processed but can be considered already fully 'done'.
func (bc *BlockChain) skipBlock(err error, it *insertIterator) bool {
	// We can only ever bypass processing if the only error returned by the validator
	// is ErrKnownBlock, which means all checks passed, but we already have the block
	// and state.
	if !errors.Is(err, ErrKnownBlock) {
		return false
	}
	// If we're not using snapshots, we can skip this, since we have both block
	// and (trie-) state
	if bc.snaps == nil {
		return true
	}
	var (
		header     = it.current() // header can't be nil
		parentRoot common.Hash
	)
	// If we also have the snapshot-state, we can skip the processing.
	if bc.snaps.Snapshot(header.Root) != nil {
		return true
	}
	// In this case, we have the trie-state but not snapshot-state. If the parent
	// snapshot-state exists, we need to process this in order to not get a gap
	// in the snapshot layers.
	// Resolve parent block
	if parent := it.previous(); parent != nil {
		parentRoot = parent.Root
	} else if parent = bc.GetHeaderByHash(header.ParentHash); parent != nil {
		parentRoot = parent.Root
	}
	if parentRoot == (common.Hash{}) {
		return false // Theoretically impossible case
	}
	// Parent is also missing snapshot: we can skip this. Otherwise process.
	if bc.snaps.Snapshot(parentRoot) == nil {
		return true
	}
	return false
}

// reportBlock logs a bad block error.
// bad block need not save receipts & sidecars.
func (bc *BlockChain) reportBlock(block *types.Block, receipts types.Receipts, err error) {
	rawdb.WriteBadBlock(bc.db, block)
	log.Error(summarizeBadBlock(block, receipts, bc.Config(), err))
}

// summarizeBadBlock returns a string summarizing the bad block and other
// relevant information.
func summarizeBadBlock(block *types.Block, receipts []*types.Receipt, config *params.ChainConfig, err error) string {
	var receiptString string
	for i, receipt := range receipts {
		receiptString += fmt.Sprintf("\n  %d: cumulative: %v gas: %v contract: %v status: %v tx: %v logs: %v bloom: %x state: %x",
			i, receipt.CumulativeGasUsed, receipt.GasUsed, receipt.ContractAddress.Hex(),
			receipt.Status, receipt.TxHash.Hex(), receipt.Logs, receipt.Bloom, receipt.PostState)
	}
	version, vcs := version.Info()
	platform := fmt.Sprintf("%s %s %s %s", version, runtime.Version(), runtime.GOARCH, runtime.GOOS)
	if vcs != "" {
		vcs = fmt.Sprintf("\nVCS: %s", vcs)
	}

	if badBlockRecords.Cardinality() < badBlockRecordslimit {
		badBlockRecords.Add(block.Hash())
		badBlockGauge.Update(int64(badBlockRecords.Cardinality()))
	}

	return fmt.Sprintf(`
########## BAD BLOCK #########
Block: %v (%#x)
Miner: %v
Error: %v
Platform: %v%v
Chain config: %#v
Receipts: %v
##############################
`, block.Number(), block.Hash(), block.Coinbase(), err, platform, vcs, config, receiptString)
}

// InsertHeaderChain attempts to insert the given header chain in to the local
// chain, possibly creating a reorg. If an error is returned, it will return the
// index number of the failing header as well an error describing what went wrong.
func (bc *BlockChain) InsertHeaderChain(chain []*types.Header) (int, error) {
	if len(chain) == 0 {
		return 0, nil
	}
	start := time.Now()
	if i, err := bc.hc.ValidateHeaderChain(chain); err != nil {
		return i, err
	}

	if !bc.chainmu.TryLock() {
		return 0, errChainStopped
	}
	defer bc.chainmu.Unlock()
	_, err := bc.hc.InsertHeaderChain(chain, start, bc.forker)
	return 0, err
}

func (bc *BlockChain) TriesInMemory() uint64 { return bc.triesInMemory }

func EnablePersistDiff(limit uint64) BlockChainOption {
	return func(chain *BlockChain) (*BlockChain, error) {
		chain.diffLayerFreezerBlockLimit = limit
		return chain, nil
	}
}

func EnableBlockValidator(chainConfig *params.ChainConfig, engine consensus.Engine, mode VerifyMode, peers verifyPeers) BlockChainOption {
	return func(bc *BlockChain) (*BlockChain, error) {
		if mode.NeedRemoteVerify() {
			vm, err := NewVerifyManager(bc, peers, mode == InsecureVerify)
			if err != nil {
				return nil, err
			}
			go vm.mainLoop()
			bc.validator = NewBlockValidator(chainConfig, bc, engine, EnableRemoteVerifyManager(vm))
		}
		return bc, nil
	}
}

func EnableDoubleSignChecker(bc *BlockChain) (*BlockChain, error) {
	bc.doubleSignMonitor = monitor.NewDoubleSignMonitor()
	return bc, nil
}

func (bc *BlockChain) GetVerifyResult(blockNumber uint64, blockHash common.Hash, diffHash common.Hash) *VerifyResult {
	var res VerifyResult
	res.BlockNumber = blockNumber
	res.BlockHash = blockHash

	if blockNumber > bc.CurrentHeader().Number.Uint64()+maxDiffForkDist {
		res.Status = types.StatusBlockTooNew
		return &res
	} else if blockNumber > bc.CurrentHeader().Number.Uint64() {
		res.Status = types.StatusBlockNewer
		return &res
	}

	header := bc.GetHeaderByHash(blockHash)
	if header == nil {
		if blockNumber > bc.CurrentHeader().Number.Uint64()-maxDiffForkDist {
			res.Status = types.StatusPossibleFork
			return &res
		}

		res.Status = types.StatusImpossibleFork
		return &res
	}

	diff := bc.GetTrustedDiffLayer(blockHash)
	if diff != nil {
		if diff.DiffHash.Load() == nil {
			hash, err := CalculateDiffHash(diff)
			if err != nil {
				res.Status = types.StatusUnexpectedError
				return &res
			}

			diff.DiffHash.Store(hash)
		}

		if diffHash != diff.DiffHash.Load().(common.Hash) {
			res.Status = types.StatusDiffHashMismatch
			return &res
		}

		res.Status = types.StatusFullVerified
		res.Root = header.Root
		return &res
	}

	res.Status = types.StatusPartiallyVerified
	res.Root = header.Root
	return &res
}

func (bc *BlockChain) GetTrustedDiffLayer(blockHash common.Hash) *types.DiffLayer {
	var diff *types.DiffLayer
	if cached, ok := bc.diffLayerCache.Get(blockHash); ok {
		diff = cached.(*types.DiffLayer)
		return diff
	}

	diffStore := bc.db.DiffStore()
	if diffStore != nil {
		diff = rawdb.ReadDiffLayer(diffStore, blockHash)
	}
	return diff
}

func CalculateDiffHash(d *types.DiffLayer) (common.Hash, error) {
	if d == nil {
		return common.Hash{}, errors.New("nil diff layer")
	}

	diff := &types.ExtDiffLayer{
		BlockHash: d.BlockHash,
		Receipts:  make([]*types.ReceiptForStorage, 0),
		Number:    d.Number,
		Codes:     d.Codes,
		Destructs: d.Destructs,
		Accounts:  d.Accounts,
		Storages:  d.Storages,
	}

	for index, account := range diff.Accounts {
		full, err := types.FullAccount(account.Blob)
		if err != nil {
			return common.Hash{}, fmt.Errorf("decode full account error: %v", err)
		}
		// set account root to empty root
		full.Root = types.EmptyRootHash
		diff.Accounts[index].Blob = types.SlimAccountRLP(*full)
	}

	rawData, err := rlp.EncodeToBytes(diff)
	if err != nil {
		return common.Hash{}, fmt.Errorf("encode new diff error: %v", err)
	}

	hasher := sha3.NewLegacyKeccak256()
	_, err = hasher.Write(rawData)
	if err != nil {
		return common.Hash{}, fmt.Errorf("hasher write error: %v", err)
	}

	var hash common.Hash
	hasher.Sum(hash[:0])
	return hash, nil
}

// SetBlockValidatorAndProcessorForTesting sets the current validator and processor.
// This method can be used to force an invalid blockchain to be verified for tests.
// This method is unsafe and should only be used before block import starts.
func (bc *BlockChain) SetBlockValidatorAndProcessorForTesting(v Validator, p Processor) {
	bc.validator = v
	bc.processor = p
}

// SetTrieFlushInterval configures how often in-memory tries are persisted to disk.
// The interval is in terms of block processing time, not wall clock.
// It is thread-safe and can be called repeatedly without side effects.
func (bc *BlockChain) SetTrieFlushInterval(interval time.Duration) {
	bc.flushInterval.Store(int64(interval))
}

// GetTrieFlushInterval gets the in-memory tries flushAlloc interval
func (bc *BlockChain) GetTrieFlushInterval() time.Duration {
	return time.Duration(bc.flushInterval.Load())
}<|MERGE_RESOLUTION|>--- conflicted
+++ resolved
@@ -2253,61 +2253,8 @@
 			go throwaway.TriePrefetchInAdvance(block, signer)
 		}
 
-<<<<<<< HEAD
 		// The traced section of block import.
 		res, err := bc.processBlock(block, statedb, start, setHead, interruptCh)
-=======
-		// Process block using the parent state as reference point
-		statedb.SetExpectedStateRoot(block.Root())
-		pstart := time.Now()
-		statedb, receipts, logs, usedGas, err := bc.processor.Process(block, statedb, bc.vmConfig)
-		close(interruptCh) // state prefetch can be stopped
-		if err != nil {
-			bc.reportBlock(block, receipts, err)
-			statedb.StopPrefetcher()
-			return it.index, err
-		}
-		ptime := time.Since(pstart)
-
-		// Validate the state using the default validator
-		vstart := time.Now()
-		if err := bc.validator.ValidateState(block, statedb, receipts, usedGas); err != nil {
-			log.Error("validate state failed", "error", err)
-			bc.reportBlock(block, receipts, err)
-			statedb.StopPrefetcher()
-			return it.index, err
-		}
-		vtime := time.Since(vstart)
-		proctime := time.Since(start) // processing + validation
-
-		// Update the metrics touched during block processing and validation
-		accountReadTimer.Update(statedb.AccountReads)                   // Account reads are complete(in processing)
-		storageReadTimer.Update(statedb.StorageReads)                   // Storage reads are complete(in processing)
-		snapshotAccountReadTimer.Update(statedb.SnapshotAccountReads)   // Account reads are complete(in processing)
-		snapshotStorageReadTimer.Update(statedb.SnapshotStorageReads)   // Storage reads are complete(in processing)
-		accountUpdateTimer.Update(statedb.AccountUpdates)               // Account updates are complete(in validation)
-		storageUpdateTimer.Update(statedb.StorageUpdates)               // Storage updates are complete(in validation)
-		accountHashTimer.Update(statedb.AccountHashes)                  // Account hashes are complete(in validation)
-		storageHashTimer.Update(statedb.StorageHashes)                  // Storage hashes are complete(in validation)
-		triehash := statedb.AccountHashes + statedb.StorageHashes       // The time spent on tries hashing
-		trieUpdate := statedb.AccountUpdates + statedb.StorageUpdates   // The time spent on tries update
-		trieRead := statedb.SnapshotAccountReads + statedb.AccountReads // The time spent on account read
-		trieRead += statedb.SnapshotStorageReads + statedb.StorageReads // The time spent on storage read
-		blockExecutionTimer.Update(ptime - trieRead)                    // The time spent on EVM processing
-		blockValidationTimer.Update(vtime - (triehash + trieUpdate))    // The time spent on block validation
-
-		// Write the block to the chain and get the status.
-		var (
-			wstart = time.Now()
-			status WriteStatus
-		)
-		if !setHead {
-			// Don't set the head, only insert the block
-			err = bc.writeBlockWithState(block, receipts, statedb)
-		} else {
-			status, err = bc.writeBlockAndSetHead(block, receipts, logs, statedb, false)
-		}
->>>>>>> caa9e799
 		if err != nil {
 			return it.index, err
 		}
@@ -2403,9 +2350,6 @@
 // processBlock executes and validates the given block. If there was no error
 // it writes the block and associated state to database.
 func (bc *BlockChain) processBlock(block *types.Block, statedb *state.StateDB, start time.Time, setHead bool, interruptCh chan struct{}) (_ *blockProcessingResult, blockEndErr error) {
-	if bc.pipeCommit {
-		statedb.EnablePipeCommit()
-	}
 	statedb.SetExpectedStateRoot(block.Root())
 
 	if bc.logger != nil && bc.logger.OnBlockStart != nil {
