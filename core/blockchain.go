// Copyright 2014 The go-ethereum Authors
// This file is part of the go-ethereum library.
//
// The go-ethereum library is free software: you can redistribute it and/or modify
// it under the terms of the GNU Lesser General Public License as published by
// the Free Software Foundation, either version 3 of the License, or
// (at your option) any later version.
//
// The go-ethereum library is distributed in the hope that it will be useful,
// but WITHOUT ANY WARRANTY; without even the implied warranty of
// MERCHANTABILITY or FITNESS FOR A PARTICULAR PURPOSE. See the
// GNU Lesser General Public License for more details.
//
// You should have received a copy of the GNU Lesser General Public License
// along with the go-ethereum library. If not, see <http://www.gnu.org/licenses/>.

// Package core implements the Ethereum consensus protocol.
package core

import (
	"errors"
	"fmt"
	"io"
	"math/big"
	"runtime"
	"sort"
	"sync"
	"sync/atomic"
	"time"

	mapset "github.com/deckarep/golang-set/v2"
	exlru "github.com/hashicorp/golang-lru"
	"golang.org/x/crypto/sha3"

	"github.com/ethereum/go-ethereum/common"
	"github.com/ethereum/go-ethereum/common/lru"
	"github.com/ethereum/go-ethereum/common/mclock"
	"github.com/ethereum/go-ethereum/common/prque"
	"github.com/ethereum/go-ethereum/consensus"
	"github.com/ethereum/go-ethereum/consensus/misc/eip4844"
	"github.com/ethereum/go-ethereum/core/monitor"
	"github.com/ethereum/go-ethereum/core/rawdb"
	"github.com/ethereum/go-ethereum/core/state"
	"github.com/ethereum/go-ethereum/core/state/snapshot"
	"github.com/ethereum/go-ethereum/core/systemcontracts"
	"github.com/ethereum/go-ethereum/core/types"
	"github.com/ethereum/go-ethereum/core/vm"
	"github.com/ethereum/go-ethereum/ethdb"
	"github.com/ethereum/go-ethereum/event"
	"github.com/ethereum/go-ethereum/internal/syncx"
	"github.com/ethereum/go-ethereum/internal/version"
	"github.com/ethereum/go-ethereum/log"
	"github.com/ethereum/go-ethereum/metrics"
	"github.com/ethereum/go-ethereum/params"
	"github.com/ethereum/go-ethereum/rlp"
	"github.com/ethereum/go-ethereum/trie"
	"github.com/ethereum/go-ethereum/trie/triedb/hashdb"
	"github.com/ethereum/go-ethereum/trie/triedb/pathdb"
	"golang.org/x/exp/slices"
)

var (
	badBlockRecords      = mapset.NewSet[common.Hash]()
	badBlockRecordslimit = 1000
	badBlockGauge        = metrics.NewRegisteredGauge("chain/insert/badBlock", nil)

	headBlockGauge     = metrics.NewRegisteredGauge("chain/head/block", nil)
	headHeaderGauge    = metrics.NewRegisteredGauge("chain/head/header", nil)
	headFastBlockGauge = metrics.NewRegisteredGauge("chain/head/receipt", nil)

	justifiedBlockGauge = metrics.NewRegisteredGauge("chain/head/justified", nil)
	finalizedBlockGauge = metrics.NewRegisteredGauge("chain/head/finalized", nil)

	chainInfoGauge = metrics.NewRegisteredGaugeInfo("chain/info", nil)

	accountReadTimer   = metrics.NewRegisteredTimer("chain/account/reads", nil)
	accountHashTimer   = metrics.NewRegisteredTimer("chain/account/hashes", nil)
	accountUpdateTimer = metrics.NewRegisteredTimer("chain/account/updates", nil)
	accountCommitTimer = metrics.NewRegisteredTimer("chain/account/commits", nil)

	storageReadTimer   = metrics.NewRegisteredTimer("chain/storage/reads", nil)
	storageHashTimer   = metrics.NewRegisteredTimer("chain/storage/hashes", nil)
	storageUpdateTimer = metrics.NewRegisteredTimer("chain/storage/updates", nil)
	storageCommitTimer = metrics.NewRegisteredTimer("chain/storage/commits", nil)

	snapshotAccountReadTimer = metrics.NewRegisteredTimer("chain/snapshot/account/reads", nil)
	snapshotStorageReadTimer = metrics.NewRegisteredTimer("chain/snapshot/storage/reads", nil)
	snapshotCommitTimer      = metrics.NewRegisteredTimer("chain/snapshot/commits", nil)

	triedbCommitTimer = metrics.NewRegisteredTimer("chain/triedb/commits", nil)

	blockInsertTimer     = metrics.NewRegisteredTimer("chain/inserts", nil)
	blockValidationTimer = metrics.NewRegisteredTimer("chain/validation", nil)
	blockExecutionTimer  = metrics.NewRegisteredTimer("chain/execution", nil)
	blockWriteTimer      = metrics.NewRegisteredTimer("chain/write", nil)

	blockReorgMeter     = metrics.NewRegisteredMeter("chain/reorg/executes", nil)
	blockReorgAddMeter  = metrics.NewRegisteredMeter("chain/reorg/add", nil)
	blockReorgDropMeter = metrics.NewRegisteredMeter("chain/reorg/drop", nil)

	errStateRootVerificationFailed = errors.New("state root verification failed")
	errInsertionInterrupted        = errors.New("insertion is interrupted")
	errChainStopped                = errors.New("blockchain is stopped")
	errInvalidOldChain             = errors.New("invalid old chain")
	errInvalidNewChain             = errors.New("invalid new chain")
)

const (
	bodyCacheLimit      = 256
	blockCacheLimit     = 256
	diffLayerCacheLimit = 1024
	receiptsCacheLimit  = 10000
	txLookupCacheLimit  = 1024
	maxBadBlockLimit    = 16
	maxFutureBlocks     = 256
	maxTimeFutureBlocks = 30
	TriesInMemory       = 128
	maxBeyondBlocks     = 2048
	prefetchTxNumber    = 100

	diffLayerFreezerRecheckInterval = 3 * time.Second
	maxDiffForkDist                 = 11 // Maximum allowed backward distance from the chain head

	rewindBadBlockInterval = 1 * time.Second

	// BlockChainVersion ensures that an incompatible database forces a resync from scratch.
	//
	// Changelog:
	//
	// - Version 4
	//   The following incompatible database changes were added:
	//   * the `BlockNumber`, `TxHash`, `TxIndex`, `BlockHash` and `Index` fields of log are deleted
	//   * the `Bloom` field of receipt is deleted
	//   * the `BlockIndex` and `TxIndex` fields of txlookup are deleted
	// - Version 5
	//  The following incompatible database changes were added:
	//    * the `TxHash`, `GasCost`, and `ContractAddress` fields are no longer stored for a receipt
	//    * the `TxHash`, `GasCost`, and `ContractAddress` fields are computed by looking up the
	//      receipts' corresponding block
	// - Version 6
	//  The following incompatible database changes were added:
	//    * Transaction lookup information stores the corresponding block number instead of block hash
	// - Version 7
	//  The following incompatible database changes were added:
	//    * Use freezer as the ancient database to maintain all ancient data
	// - Version 8
	//  The following incompatible database changes were added:
	//    * New scheme for contract code in order to separate the codes and trie nodes
	BlockChainVersion uint64 = 8
)

// CacheConfig contains the configuration values for the trie database
// and state snapshot these are resident in a blockchain.
type CacheConfig struct {
	TrieCleanLimit      int           // Memory allowance (MB) to use for caching trie nodes in memory
	TrieCleanNoPrefetch bool          // Whether to disable heuristic state prefetching for followup blocks
	TrieDirtyLimit      int           // Memory limit (MB) at which to start flushing dirty trie nodes to disk
	TrieDirtyDisabled   bool          // Whether to disable trie write caching and GC altogether (archive node)
	TrieTimeLimit       time.Duration // Time limit after which to flush the current in-memory trie to disk
	SnapshotLimit       int           // Memory allowance (MB) to use for caching snapshot entries in memory
	Preimages           bool          // Whether to store preimage of trie key to the disk
	TriesInMemory       uint64        // How many tries keeps in memory
	NoTries             bool          // Insecure settings. Do not have any tries in databases if enabled.
	StateHistory        uint64        // Number of blocks from head whose state histories are reserved.
	StateScheme         string        // Scheme used to store ethereum states and merkle tree nodes on top
	PathSyncFlush       bool          // Whether sync flush the trienodebuffer of pathdb to disk.

	SnapshotNoBuild bool // Whether the background generation is allowed
	SnapshotWait    bool // Wait for snapshot construction on startup. TODO(karalabe): This is a dirty hack for testing, nuke it
}

// triedbConfig derives the configures for trie database.
func (c *CacheConfig) triedbConfig() *trie.Config {
	config := &trie.Config{
		Cache:     c.TrieCleanLimit,
		Preimages: c.Preimages,
		NoTries:   c.NoTries,
	}
	if c.StateScheme == rawdb.HashScheme {
		config.HashDB = &hashdb.Config{
			CleanCacheSize: c.TrieCleanLimit * 1024 * 1024,
		}
	}
	if c.StateScheme == rawdb.PathScheme {
		config.PathDB = &pathdb.Config{
			SyncFlush:      c.PathSyncFlush,
			StateHistory:   c.StateHistory,
			CleanCacheSize: c.TrieCleanLimit * 1024 * 1024,
			DirtyCacheSize: c.TrieDirtyLimit * 1024 * 1024,
		}
	}
	return config
}

// defaultCacheConfig are the default caching values if none are specified by the
// user (also used during testing).
var defaultCacheConfig = &CacheConfig{
	TrieCleanLimit: 256,
	TrieDirtyLimit: 256,
	TrieTimeLimit:  5 * time.Minute,
	SnapshotLimit:  256,
	TriesInMemory:  128,
	SnapshotWait:   true,
	StateScheme:    rawdb.HashScheme,
}

// DefaultCacheConfigWithScheme returns a deep copied default cache config with
// a provided trie node scheme.
func DefaultCacheConfigWithScheme(scheme string) *CacheConfig {
	config := *defaultCacheConfig
	config.StateScheme = scheme
	return &config
}

type BlockChainOption func(*BlockChain) (*BlockChain, error)

// BlockChain represents the canonical chain given a database with a genesis
// block. The Blockchain manages chain imports, reverts, chain reorganisations.
//
// Importing blocks in to the block chain happens according to the set of rules
// defined by the two stage Validator. Processing of blocks is done using the
// Processor which processes the included transaction. The validation of the state
// is done in the second part of the Validator. Failing results in aborting of
// the import.
//
// The BlockChain also helps in returning blocks from **any** chain included
// in the database as well as blocks that represents the canonical chain. It's
// important to note that GetBlock can return any block and does not need to be
// included in the canonical one where as GetBlockByNumber always represents the
// canonical chain.
type BlockChain struct {
	chainConfig *params.ChainConfig // Chain & network configuration
	cacheConfig *CacheConfig        // Cache configuration for pruning

	db            ethdb.Database                   // Low level persistent database to store final content in
	snaps         *snapshot.Tree                   // Snapshot tree for fast trie leaf access
	triegc        *prque.Prque[int64, common.Hash] // Priority queue mapping block numbers to tries to gc
	gcproc        time.Duration                    // Accumulates canonical block processing for trie dumping
	commitLock    sync.Mutex                       // CommitLock is used to protect above field from being modified concurrently
	lastWrite     uint64                           // Last block when the state was flushed
	flushInterval atomic.Int64                     // Time interval (processing time) after which to flush a state
	triedb        *trie.Database                   // The database handler for maintaining trie nodes.
	stateCache    state.Database                   // State database to reuse between imports (contains state cache)

	// txLookupLimit is the maximum number of blocks from head whose tx indices
	// are reserved:
	//  * 0:   means no limit and regenerate any missing indexes
	//  * N:   means N block limit [HEAD-N+1, HEAD] and delete extra indexes
	//  * nil: disable tx reindexer/deleter, but still index new blocks
	txLookupLimit uint64
	triesInMemory uint64

	hc                  *HeaderChain
	rmLogsFeed          event.Feed
	chainFeed           event.Feed
	chainSideFeed       event.Feed
	chainHeadFeed       event.Feed
	chainBlockFeed      event.Feed
	logsFeed            event.Feed
	blockProcFeed       event.Feed
	finalizedHeaderFeed event.Feed
	scope               event.SubscriptionScope
	genesisBlock        *types.Block

	// This mutex synchronizes chain write operations.
	// Readers don't need to take it, they can just read the database.
	chainmu *syncx.ClosableMutex

	highestVerifiedHeader atomic.Pointer[types.Header]
	currentBlock          atomic.Pointer[types.Header] // Current head of the chain
	currentSnapBlock      atomic.Pointer[types.Header] // Current head of snap-sync

	bodyCache     *lru.Cache[common.Hash, *types.Body]
	bodyRLPCache  *lru.Cache[common.Hash, rlp.RawValue]
	receiptsCache *lru.Cache[common.Hash, []*types.Receipt]
	blockCache    *lru.Cache[common.Hash, *types.Block]
	txLookupCache *lru.Cache[common.Hash, *rawdb.LegacyTxLookupEntry]

	// future blocks are blocks added for later processing
	futureBlocks *lru.Cache[common.Hash, *types.Block]
	// Cache for the blocks that failed to pass MPT root verification
	badBlockCache *lru.Cache[common.Hash, time.Time]

	// trusted diff layers
	diffLayerCache             *exlru.Cache                          // Cache for the diffLayers
	diffLayerChanCache         *exlru.Cache                          // Cache for the difflayer channel
	diffQueue                  *prque.Prque[int64, *types.DiffLayer] // A Priority queue to store recent diff layer
	diffQueueBuffer            chan *types.DiffLayer
	diffLayerFreezerBlockLimit uint64

	wg            sync.WaitGroup //
	quit          chan struct{}  // shutdown signal, closed in Stop.
	stopping      atomic.Bool    // false if chain is running, true when stopped
	procInterrupt atomic.Bool    // interrupt signaler for block processing

	engine     consensus.Engine
	prefetcher Prefetcher
	validator  Validator // Block and state validator interface
	processor  Processor // Block transaction processor interface
	forker     *ForkChoice
	vmConfig   vm.Config
	pipeCommit bool

	// monitor
	doubleSignMonitor *monitor.DoubleSignMonitor
}

// NewBlockChain returns a fully initialised block chain using information
// available in the database. It initialises the default Ethereum Validator and
// Processor.
func NewBlockChain(db ethdb.Database, cacheConfig *CacheConfig, genesis *Genesis, overrides *ChainOverrides, engine consensus.Engine,
	vmConfig vm.Config, shouldPreserve func(block *types.Header) bool, txLookupLimit *uint64,
	options ...BlockChainOption) (*BlockChain, error) {
	if cacheConfig == nil {
		cacheConfig = defaultCacheConfig
	}
	if cacheConfig.TriesInMemory != 128 {
		log.Warn("TriesInMemory isn't the default value(128), you need specify exact same TriesInMemory when prune data",
			"triesInMemory", cacheConfig.TriesInMemory)
	}

	diffLayerCache, _ := exlru.New(diffLayerCacheLimit)
	diffLayerChanCache, _ := exlru.New(diffLayerCacheLimit)

	// Open trie database with provided config
	triedb := trie.NewDatabase(db, cacheConfig.triedbConfig())
	// Setup the genesis block, commit the provided genesis specification
	// to database if the genesis block is not present yet, or load the
	// stored one from database.
	chainConfig, genesisHash, genesisErr := SetupGenesisBlockWithOverride(db, triedb, genesis, overrides)
	if _, ok := genesisErr.(*params.ConfigCompatError); genesisErr != nil && !ok {
		return nil, genesisErr
	}
	systemcontracts.GenesisHash = genesisHash
	log.Info("Initialised chain configuration", "config", chainConfig)
	// Description of chainConfig is empty now
	/*
		log.Info("")
		log.Info(strings.Repeat("-", 153))
		for _, line := range strings.Split(chainConfig.Description(), "\n") {
			log.Info(line)
		}
		log.Info(strings.Repeat("-", 153))
		log.Info("")
	*/

	bc := &BlockChain{
		chainConfig:        chainConfig,
		cacheConfig:        cacheConfig,
		db:                 db,
		triedb:             triedb,
		triegc:             prque.New[int64, common.Hash](nil),
		quit:               make(chan struct{}),
		triesInMemory:      cacheConfig.TriesInMemory,
		chainmu:            syncx.NewClosableMutex(),
		bodyCache:          lru.NewCache[common.Hash, *types.Body](bodyCacheLimit),
		bodyRLPCache:       lru.NewCache[common.Hash, rlp.RawValue](bodyCacheLimit),
		receiptsCache:      lru.NewCache[common.Hash, []*types.Receipt](receiptsCacheLimit),
		blockCache:         lru.NewCache[common.Hash, *types.Block](blockCacheLimit),
		txLookupCache:      lru.NewCache[common.Hash, *rawdb.LegacyTxLookupEntry](txLookupCacheLimit),
		futureBlocks:       lru.NewCache[common.Hash, *types.Block](maxFutureBlocks),
		badBlockCache:      lru.NewCache[common.Hash, time.Time](maxBadBlockLimit),
		diffLayerCache:     diffLayerCache,
		diffLayerChanCache: diffLayerChanCache,
		engine:             engine,
		vmConfig:           vmConfig,
		diffQueue:          prque.New[int64, *types.DiffLayer](nil),
		diffQueueBuffer:    make(chan *types.DiffLayer),
	}
	bc.flushInterval.Store(int64(cacheConfig.TrieTimeLimit))
	bc.forker = NewForkChoice(bc, shouldPreserve)
	bc.stateCache = state.NewDatabaseWithNodeDB(bc.db, bc.triedb)
	bc.validator = NewBlockValidator(chainConfig, bc, engine)
	bc.prefetcher = NewStatePrefetcher(chainConfig, bc, engine)
	bc.processor = NewStateProcessor(chainConfig, bc, engine)

	var err error
	bc.hc, err = NewHeaderChain(db, chainConfig, engine, bc.insertStopped)
	if err != nil {
		return nil, err
	}
	bc.genesisBlock = bc.GetBlockByNumber(0)
	if bc.genesisBlock == nil {
		return nil, ErrNoGenesis
	}

	bc.highestVerifiedHeader.Store(nil)
	bc.currentBlock.Store(nil)
	bc.currentSnapBlock.Store(nil)

	// Update chain info data metrics
	chainInfoGauge.Update(metrics.GaugeInfoValue{"chain_id": bc.chainConfig.ChainID.String()})

	// If Geth is initialized with an external ancient store, re-initialize the
	// missing chain indexes and chain flags. This procedure can survive crash
	// and can be resumed in next restart since chain flags are updated in last step.
	if bc.empty() {
		rawdb.InitDatabaseFromFreezer(bc.db)
	}
	// Load blockchain states from disk
	if err := bc.loadLastState(); err != nil {
		return nil, err
	}
	// Make sure the state associated with the block is available, or log out
	// if there is no available state, waiting for state sync.
	head := bc.CurrentBlock()
<<<<<<< HEAD
	if !bc.stateCache.NoTries() && !bc.HasState(head.Root) {
		// Head state is missing, before the state recovery, find out the
		// disk layer point of snapshot(if it's enabled). Make sure the
		// rewound point is lower than disk layer.
		var diskRoot common.Hash
		if bc.cacheConfig.SnapshotLimit > 0 {
			diskRoot = rawdb.ReadSnapshotRoot(bc.db)
		}
		if bc.triedb.Scheme() == rawdb.PathScheme {
			recoverable, _ := bc.triedb.Recoverable(diskRoot)
			if !bc.HasState(diskRoot) && !recoverable {
				diskRoot = bc.triedb.Head()
=======
	if !bc.HasState(head.Root) {
		if head.Number.Uint64() == 0 {
			// The genesis state is missing, which is only possible in the path-based
			// scheme. This situation occurs when the initial state sync is not finished
			// yet, or the chain head is rewound below the pivot point. In both scenarios,
			// there is no possible recovery approach except for rerunning a snap sync.
			// Do nothing here until the state syncer picks it up.
			log.Info("Genesis state is missing, wait state sync")
		} else {
			// Head state is missing, before the state recovery, find out the
			// disk layer point of snapshot(if it's enabled). Make sure the
			// rewound point is lower than disk layer.
			var diskRoot common.Hash
			if bc.cacheConfig.SnapshotLimit > 0 {
				diskRoot = rawdb.ReadSnapshotRoot(bc.db)
>>>>>>> 916d6a44
			}
		}
		if diskRoot != (common.Hash{}) {
			log.Warn("Head state missing, repairing", "number", head.Number, "hash", head.Hash(), "diskRoot", diskRoot)

			snapDisk, err := bc.setHeadBeyondRoot(head.Number.Uint64(), 0, diskRoot, true)
			if err != nil {
				return nil, err
			}
			// Chain rewound, persist old snapshot number to indicate recovery procedure
			if snapDisk != 0 {
				rawdb.WriteSnapshotRecoveryNumber(bc.db, snapDisk)
			}
		} else {
			log.Warn("Head state missing, repairing", "number", head.Number, "hash", head.Hash())
			if _, err := bc.setHeadBeyondRoot(head.Number.Uint64(), 0, common.Hash{}, true); err != nil {
				return nil, err
			}
		}
	}
	// Ensure that a previous crash in SetHead doesn't leave extra ancients
	if frozen, err := bc.db.ItemAmountInAncient(); err == nil && frozen > 0 {
		frozen, err = bc.db.Ancients()
		if err != nil {
			return nil, err
		}
		var (
			needRewind bool
			low        uint64
		)
		// The head full block may be rolled back to a very low height due to
		// blockchain repair. If the head full block is even lower than the ancient
		// chain, truncate the ancient store.
		fullBlock := bc.CurrentBlock()
		if fullBlock != nil && fullBlock.Hash() != bc.genesisBlock.Hash() && fullBlock.Number.Uint64() < frozen-1 {
			needRewind = true
			low = fullBlock.Number.Uint64()
		}
		// In snap sync, it may happen that ancient data has been written to the
		// ancient store, but the LastFastBlock has not been updated, truncate the
		// extra data here.
		snapBlock := bc.CurrentSnapBlock()
		if snapBlock != nil && snapBlock.Number.Uint64() < frozen-1 {
			needRewind = true
			if snapBlock.Number.Uint64() < low || low == 0 {
				low = snapBlock.Number.Uint64()
			}
		}
		if needRewind {
			log.Error("Truncating ancient chain", "from", bc.CurrentHeader().Number.Uint64(), "to", low)
			if err := bc.SetHead(low); err != nil {
				return nil, err
			}
		}
	}
	// The first thing the node will do is reconstruct the verification data for
	// the head block (ethash cache or clique voting snapshot). Might as well do
	// it in advance.
	bc.engine.VerifyHeader(bc, bc.CurrentHeader())

	// Check the current state of the block hashes and make sure that we do not have any of the bad blocks in our chain
	for hash := range BadHashes {
		if header := bc.GetHeaderByHash(hash); header != nil {
			// get the canonical block corresponding to the offending header's number
			headerByNumber := bc.GetHeaderByNumber(header.Number.Uint64())
			// make sure the headerByNumber (if present) is in our current canonical chain
			if headerByNumber != nil && headerByNumber.Hash() == header.Hash() {
				log.Error("Found bad hash, rewinding chain", "number", header.Number, "hash", header.ParentHash)
				if err := bc.SetHead(header.Number.Uint64() - 1); err != nil {
					return nil, err
				}
				log.Error("Chain rewind was successful, resuming normal operation")
			}
		}
	}

	// Load any existing snapshot, regenerating it if loading failed
	if bc.cacheConfig.SnapshotLimit > 0 {
		// If the chain was rewound past the snapshot persistent layer (causing
		// a recovery block number to be persisted to disk), check if we're still
		// in recovery mode and in that case, don't invalidate the snapshot on a
		// head mismatch.
		var recover bool

		head := bc.CurrentBlock()
		if layer := rawdb.ReadSnapshotRecoveryNumber(bc.db); layer != nil && *layer >= head.Number.Uint64() {
			log.Warn("Enabling snapshot recovery", "chainhead", head.Number, "diskbase", *layer)
			recover = true
		}
		snapconfig := snapshot.Config{
			CacheSize:  bc.cacheConfig.SnapshotLimit,
			Recovery:   recover,
			NoBuild:    bc.cacheConfig.SnapshotNoBuild,
			AsyncBuild: !bc.cacheConfig.SnapshotWait,
		}
		bc.snaps, _ = snapshot.New(snapconfig, bc.db, bc.triedb, head.Root, int(bc.cacheConfig.TriesInMemory), bc.stateCache.NoTries())
	}
	// do options before start any routine
	for _, option := range options {
		bc, err = option(bc)
		if err != nil {
			return nil, err
		}
	}
	// Start future block processor.
	bc.wg.Add(1)
	go bc.updateFutureBlocks()

	// Need persist and prune diff layer
	if bc.db.DiffStore() != nil {
		bc.wg.Add(1)
		go bc.trustedDiffLayerLoop()
	}
	if bc.pipeCommit {
		// check current block and rewind invalid one
		bc.wg.Add(1)
		go bc.rewindInvalidHeaderBlockLoop()
	}

	if bc.doubleSignMonitor != nil {
		bc.wg.Add(1)
		go bc.startDoubleSignMonitor()
	}

	// Rewind the chain in case of an incompatible config upgrade.
	if compat, ok := genesisErr.(*params.ConfigCompatError); ok {
		log.Warn("Rewinding chain to upgrade configuration", "err", compat)
		if compat.RewindToTime > 0 {
			bc.SetHeadWithTimestamp(compat.RewindToTime)
		} else {
			bc.SetHead(compat.RewindToBlock)
		}
		rawdb.WriteChainConfig(db, genesisHash, chainConfig)
	}
	// Start tx indexer/unindexer if required.
	if txLookupLimit != nil {
		bc.txLookupLimit = *txLookupLimit

		bc.wg.Add(1)
		go bc.maintainTxIndex()
	}
	return bc, nil
}

// GetVMConfig returns the block chain VM config.
func (bc *BlockChain) GetVMConfig() *vm.Config {
	return &bc.vmConfig
}

func (bc *BlockChain) cacheReceipts(hash common.Hash, receipts types.Receipts, block *types.Block) {
	// TODO, This is a hot fix for the block hash of logs is `0x0000000000000000000000000000000000000000000000000000000000000000` for system tx
	// Please check details in https://github.com/bnb-chain/bsc/issues/443
	// This is a temporary fix, the official fix should be a hard fork.
	const possibleSystemReceipts = 3 // One slash tx, two reward distribute txs.
	numOfReceipts := len(receipts)
	for i := numOfReceipts - 1; i >= 0 && i >= numOfReceipts-possibleSystemReceipts; i-- {
		for j := 0; j < len(receipts[i].Logs); j++ {
			receipts[i].Logs[j].BlockHash = hash
		}
	}

	txs := block.Transactions()
	if len(txs) != len(receipts) {
		log.Warn("transaction and receipt count mismatch")
		return
	}
	for i, receipt := range receipts {
		receipt.EffectiveGasPrice = txs[i].EffectiveGasTipValue(block.BaseFee()) // basefee is supposed to be nil or zero
	}

	bc.receiptsCache.Add(hash, receipts)
}

func (bc *BlockChain) cacheDiffLayer(diffLayer *types.DiffLayer, diffLayerCh chan struct{}) {
	// The difflayer in the system is stored by the map structure,
	// so it will be out of order.
	// It must be sorted first and then cached,
	// otherwise the DiffHash calculated by different nodes will be inconsistent
	sort.SliceStable(diffLayer.Codes, func(i, j int) bool {
		return diffLayer.Codes[i].Hash.Hex() < diffLayer.Codes[j].Hash.Hex()
	})
	sort.SliceStable(diffLayer.Destructs, func(i, j int) bool {
		return diffLayer.Destructs[i].Hex() < (diffLayer.Destructs[j].Hex())
	})
	sort.SliceStable(diffLayer.Accounts, func(i, j int) bool {
		return diffLayer.Accounts[i].Account.Hex() < diffLayer.Accounts[j].Account.Hex()
	})
	sort.SliceStable(diffLayer.Storages, func(i, j int) bool {
		return diffLayer.Storages[i].Account.Hex() < diffLayer.Storages[j].Account.Hex()
	})
	for index := range diffLayer.Storages {
		// Sort keys and vals by key.
		sort.Sort(&diffLayer.Storages[index])
	}

	if bc.diffLayerCache.Len() >= diffLayerCacheLimit {
		bc.diffLayerCache.RemoveOldest()
	}

	bc.diffLayerCache.Add(diffLayer.BlockHash, diffLayer)
	close(diffLayerCh)

	if bc.db.DiffStore() != nil {
		// push to priority queue before persisting
		bc.diffQueueBuffer <- diffLayer
	}
}

func (bc *BlockChain) cacheBlock(hash common.Hash, block *types.Block) {
	bc.blockCache.Add(hash, block)
}

// empty returns an indicator whether the blockchain is empty.
// Note, it's a special case that we connect a non-empty ancient
// database with an empty node, so that we can plugin the ancient
// into node seamlessly.
func (bc *BlockChain) empty() bool {
	genesis := bc.genesisBlock.Hash()
	for _, hash := range []common.Hash{rawdb.ReadHeadBlockHash(bc.db), rawdb.ReadHeadHeaderHash(bc.db), rawdb.ReadHeadFastBlockHash(bc.db)} {
		if hash != genesis {
			return false
		}
	}
	return true
}

// GetJustifiedNumber returns the highest justified blockNumber on the branch including and before `header`.
func (bc *BlockChain) GetJustifiedNumber(header *types.Header) uint64 {
	if p, ok := bc.engine.(consensus.PoSA); ok {
		justifiedBlockNumber, _, err := p.GetJustifiedNumberAndHash(bc, []*types.Header{header})
		if err == nil {
			return justifiedBlockNumber
		}
	}
	// return 0 when err!=nil
	// so the input `header` will at a disadvantage during reorg
	return 0
}

// getFinalizedNumber returns the highest finalized number before the specific block.
func (bc *BlockChain) getFinalizedNumber(header *types.Header) uint64 {
	if p, ok := bc.engine.(consensus.PoSA); ok {
		if finalizedHeader := p.GetFinalizedHeader(bc, header); finalizedHeader != nil {
			return finalizedHeader.Number.Uint64()
		}
	}

	return 0
}

// loadLastState loads the last known chain state from the database. This method
// assumes that the chain manager mutex is held.
func (bc *BlockChain) loadLastState() error {
	// Restore the last known head block
	head := rawdb.ReadHeadBlockHash(bc.db)
	if head == (common.Hash{}) {
		// Corrupt or empty database, init from scratch
		log.Warn("Empty database, resetting chain")
		return bc.Reset()
	}
	// Make sure the entire head block is available
	headBlock := bc.GetBlockByHash(head)
	if headBlock == nil {
		// Corrupt or empty database, init from scratch
		log.Warn("Head block missing, resetting chain", "hash", head)
		return bc.Reset()
	}

	// Everything seems to be fine, set as the head block
	bc.currentBlock.Store(headBlock.Header())
	headBlockGauge.Update(int64(headBlock.NumberU64()))
	justifiedBlockGauge.Update(int64(bc.GetJustifiedNumber(headBlock.Header())))
	finalizedBlockGauge.Update(int64(bc.getFinalizedNumber(headBlock.Header())))

	// Restore the last known head header
	headHeader := headBlock.Header()
	if head := rawdb.ReadHeadHeaderHash(bc.db); head != (common.Hash{}) {
		if header := bc.GetHeaderByHash(head); header != nil {
			headHeader = header
		}
	}
	bc.hc.SetCurrentHeader(headHeader)

	// Restore the last known head snap block
	bc.currentSnapBlock.Store(headBlock.Header())
	headFastBlockGauge.Update(int64(headBlock.NumberU64()))

	if head := rawdb.ReadHeadFastBlockHash(bc.db); head != (common.Hash{}) {
		if block := bc.GetBlockByHash(head); block != nil {
			bc.currentSnapBlock.Store(block.Header())
			headFastBlockGauge.Update(int64(block.NumberU64()))
		}
	}

	// Issue a status log for the user
	var (
		currentSnapBlock = bc.CurrentSnapBlock()

		headerTd = bc.GetTd(headHeader.Hash(), headHeader.Number.Uint64())
		blockTd  = bc.GetTd(headBlock.Hash(), headBlock.NumberU64())
	)
	if headHeader.Hash() != headBlock.Hash() {
		log.Info("Loaded most recent local header", "number", headHeader.Number, "hash", headHeader.Hash(), "hash", headHeader.Root, "td", headerTd, "age", common.PrettyAge(time.Unix(int64(headHeader.Time), 0)))
	}
	log.Info("Loaded most recent local block", "number", headBlock.Number(), "hash", headBlock.Hash(), "root", headBlock.Root(), "td", blockTd, "age", common.PrettyAge(time.Unix(int64(headBlock.Time()), 0)))
	if headBlock.Hash() != currentSnapBlock.Hash() {
		snapTd := bc.GetTd(currentSnapBlock.Hash(), currentSnapBlock.Number.Uint64())
		log.Info("Loaded most recent local snap block", "number", currentSnapBlock.Number, "hash", currentSnapBlock.Hash(), "root", currentSnapBlock.Root, "td", snapTd, "age", common.PrettyAge(time.Unix(int64(currentSnapBlock.Time), 0)))
	}
	if posa, ok := bc.engine.(consensus.PoSA); ok {
		if currentFinalizedHeader := posa.GetFinalizedHeader(bc, headHeader); currentFinalizedHeader != nil {
			if currentFinalizedBlock := bc.GetBlockByHash(currentFinalizedHeader.Hash()); currentFinalizedBlock != nil {
				finalTd := bc.GetTd(currentFinalizedBlock.Hash(), currentFinalizedBlock.NumberU64())
				log.Info("Loaded most recent local finalized block", "number", currentFinalizedBlock.Number(), "hash", currentFinalizedBlock.Hash(), "root", currentFinalizedBlock.Root(), "td", finalTd, "age", common.PrettyAge(time.Unix(int64(currentFinalizedBlock.Time()), 0)))
			}
		}
	}

	if pivot := rawdb.ReadLastPivotNumber(bc.db); pivot != nil {
		log.Info("Loaded last snap-sync pivot marker", "number", *pivot)
	}
	return nil
}

// SetHead rewinds the local chain to a new head. Depending on whether the node
// was snap synced or full synced and in which state, the method will try to
// delete minimal data from disk whilst retaining chain consistency.
func (bc *BlockChain) SetHead(head uint64) error {
	if _, err := bc.setHeadBeyondRoot(head, 0, common.Hash{}, false); err != nil {
		return err
	}
	// Send chain head event to update the transaction pool
	header := bc.CurrentBlock()
	block := bc.GetBlock(header.Hash(), header.Number.Uint64())
	if block == nil {
		// This should never happen. In practice, previously currentBlock
		// contained the entire block whereas now only a "marker", so there
		// is an ever so slight chance for a race we should handle.
		log.Error("Current block not found in database", "block", header.Number, "hash", header.Hash())
		return fmt.Errorf("current block missing: #%d [%x..]", header.Number, header.Hash().Bytes()[:4])
	}
	bc.chainHeadFeed.Send(ChainHeadEvent{Block: block})
	return nil
}

// SetHeadWithTimestamp rewinds the local chain to a new head that has at max
// the given timestamp. Depending on whether the node was snap synced or full
// synced and in which state, the method will try to delete minimal data from
// disk whilst retaining chain consistency.
func (bc *BlockChain) SetHeadWithTimestamp(timestamp uint64) error {
	if _, err := bc.setHeadBeyondRoot(0, timestamp, common.Hash{}, false); err != nil {
		return err
	}
	// Send chain head event to update the transaction pool
	header := bc.CurrentBlock()
	block := bc.GetBlock(header.Hash(), header.Number.Uint64())
	if block == nil {
		// This should never happen. In practice, previously currentBlock
		// contained the entire block whereas now only a "marker", so there
		// is an ever so slight chance for a race we should handle.
		log.Error("Current block not found in database", "block", header.Number, "hash", header.Hash())
		return fmt.Errorf("current block missing: #%d [%x..]", header.Number, header.Hash().Bytes()[:4])
	}
	bc.chainHeadFeed.Send(ChainHeadEvent{Block: block})
	return nil
}

func (bc *BlockChain) tryRewindBadBlocks() {
	if !bc.chainmu.TryLock() {
		return
	}
	defer bc.chainmu.Unlock()
	block := bc.CurrentBlock()
	snaps := bc.snaps
	// Verified and Result is false
	if snaps != nil && snaps.Snapshot(block.Root) != nil &&
		snaps.Snapshot(block.Root).Verified() && !snaps.Snapshot(block.Root).WaitAndGetVerifyRes() {
		// Rewind by one block
		log.Warn("current block verified failed, rewind to its parent", "height", block.Number.Uint64(), "hash", block.Hash())
		bc.futureBlocks.Remove(block.Hash())
		bc.badBlockCache.Add(block.Hash(), time.Now())
		bc.diffLayerCache.Remove(block.Hash())
		bc.reportBlock(bc.GetBlockByHash(block.Hash()), nil, errStateRootVerificationFailed)
		bc.setHeadBeyondRoot(block.Number.Uint64()-1, 0, common.Hash{}, false)
	}
}

// setHeadBeyondRoot rewinds the local chain to a new head with the extra condition
// that the rewind must pass the specified state root. This method is meant to be
// used when rewinding with snapshots enabled to ensure that we go back further than
// persistent disk layer. Depending on whether the node was snap synced or full, and
// in which state, the method will try to delete minimal data from disk whilst
// retaining chain consistency.
//
// The method also works in timestamp mode if `head == 0` but `time != 0`. In that
// case blocks are rolled back until the new head becomes older or equal to the
// requested time. If both `head` and `time` is 0, the chain is rewound to genesis.
//
// The method returns the block number where the requested root cap was found.
func (bc *BlockChain) setHeadBeyondRoot(head uint64, time uint64, root common.Hash, repair bool) (uint64, error) {
	if !bc.chainmu.TryLock() {
		return 0, errChainStopped
	}
	defer bc.chainmu.Unlock()

	// Track the block number of the requested root hash
	var rootNumber uint64 // (no root == always 0)

	// Retrieve the last pivot block to short circuit rollbacks beyond it and the
	// current freezer limit to start nuking id underflown
	pivot := rawdb.ReadLastPivotNumber(bc.db)
	frozen, _ := bc.db.Ancients()

	updateFn := func(db ethdb.KeyValueWriter, header *types.Header) (*types.Header, bool) {
		// Rewind the blockchain, ensuring we don't end up with a stateless head
		// block. Note, depth equality is permitted to allow using SetHead as a
		// chain reparation mechanism without deleting any data!
		if currentBlock := bc.CurrentBlock(); currentBlock != nil && header.Number.Uint64() <= currentBlock.Number.Uint64() {
			newHeadBlock := bc.GetBlock(header.Hash(), header.Number.Uint64())
			if newHeadBlock == nil {
				log.Error("Gap in the chain, rewinding to genesis", "number", header.Number, "hash", header.Hash())
				newHeadBlock = bc.genesisBlock
			} else {
				// Block exists. Keep rewinding until either we find one with state
				// or until we exceed the optional threshold root hash
				beyondRoot := (root == common.Hash{}) // Flag whether we're beyond the requested root (no root, always true)

				for {
					// If a root threshold was requested but not yet crossed, check
					if root != (common.Hash{}) && !beyondRoot && newHeadBlock.Root() == root {
						beyondRoot, rootNumber = true, newHeadBlock.NumberU64()
					}
					if !bc.HasState(newHeadBlock.Root()) && !bc.stateRecoverable(newHeadBlock.Root()) {
						log.Trace("Block state missing, rewinding further", "number", newHeadBlock.NumberU64(), "hash", newHeadBlock.Hash())
						if pivot == nil || newHeadBlock.NumberU64() > *pivot {
							parent := bc.GetBlock(newHeadBlock.ParentHash(), newHeadBlock.NumberU64()-1)
							if parent != nil {
								newHeadBlock = parent
								continue
							}
							log.Error("Missing block in the middle, aiming genesis", "number", newHeadBlock.NumberU64()-1, "hash", newHeadBlock.ParentHash())
							newHeadBlock = bc.genesisBlock
						} else {
							log.Info("Rewind passed pivot, aiming genesis", "number", newHeadBlock.NumberU64(), "hash", newHeadBlock.Hash(), "pivot", *pivot)
							newHeadBlock = bc.genesisBlock
						}
					}
					if beyondRoot || newHeadBlock.NumberU64() == 0 {
						if !bc.HasState(newHeadBlock.Root()) && bc.stateRecoverable(newHeadBlock.Root()) {
							// Rewind to a block with recoverable state. If the state is
							// missing, run the state recovery here.
							if err := bc.triedb.Recover(newHeadBlock.Root()); err != nil {
								log.Crit("Failed to rollback state", "err", err) // Shouldn't happen
							}
							log.Debug("Rewound to block with state", "number", newHeadBlock.NumberU64(), "hash", newHeadBlock.Hash())
						}
<<<<<<< HEAD
						log.Info("Rewound to block with state", "number", newHeadBlock.NumberU64(), "hash", newHeadBlock.Hash())
=======
>>>>>>> 916d6a44
						break
					}
					log.Debug("Skipping block with threshold state", "number", newHeadBlock.NumberU64(), "hash", newHeadBlock.Hash(), "root", newHeadBlock.Root())
					newHeadBlock = bc.GetBlock(newHeadBlock.ParentHash(), newHeadBlock.NumberU64()-1) // Keep rewinding
				}
			}
			rawdb.WriteHeadBlockHash(db, newHeadBlock.Hash())

			// Degrade the chain markers if they are explicitly reverted.
			// In theory we should update all in-memory markers in the
			// last step, however the direction of SetHead is from high
			// to low, so it's safe to update in-memory markers directly.
			bc.currentBlock.Store(newHeadBlock.Header())
			headBlockGauge.Update(int64(newHeadBlock.NumberU64()))
<<<<<<< HEAD
			justifiedBlockGauge.Update(int64(bc.GetJustifiedNumber(newHeadBlock.Header())))
			finalizedBlockGauge.Update(int64(bc.getFinalizedNumber(newHeadBlock.Header())))
=======

			// The head state is missing, which is only possible in the path-based
			// scheme. This situation occurs when the chain head is rewound below
			// the pivot point. In this scenario, there is no possible recovery
			// approach except for rerunning a snap sync. Do nothing here until the
			// state syncer picks it up.
			if !bc.HasState(newHeadBlock.Root()) {
				log.Info("Chain is stateless, wait state sync", "number", newHeadBlock.Number(), "hash", newHeadBlock.Hash())
			}
>>>>>>> 916d6a44
		}
		// Rewind the snap block in a simpleton way to the target head
		if currentSnapBlock := bc.CurrentSnapBlock(); currentSnapBlock != nil && header.Number.Uint64() < currentSnapBlock.Number.Uint64() {
			newHeadSnapBlock := bc.GetBlock(header.Hash(), header.Number.Uint64())
			// If either blocks reached nil, reset to the genesis state
			if newHeadSnapBlock == nil {
				newHeadSnapBlock = bc.genesisBlock
			}
			rawdb.WriteHeadFastBlockHash(db, newHeadSnapBlock.Hash())

			// Degrade the chain markers if they are explicitly reverted.
			// In theory we should update all in-memory markers in the
			// last step, however the direction of SetHead is from high
			// to low, so it's safe the update in-memory markers directly.
			bc.currentSnapBlock.Store(newHeadSnapBlock.Header())
			headFastBlockGauge.Update(int64(newHeadSnapBlock.NumberU64()))
		}
		var (
			headHeader = bc.CurrentBlock()
			headNumber = headHeader.Number.Uint64()
		)
		// If setHead underflown the freezer threshold and the block processing
		// intent afterwards is full block importing, delete the chain segment
		// between the stateful-block and the sethead target.
		var wipe bool
		if headNumber+1 < frozen {
			wipe = pivot == nil || headNumber >= *pivot
		}
		return headHeader, wipe // Only force wipe if full synced
	}
	// Rewind the header chain, deleting all block bodies until then
	delFn := func(db ethdb.KeyValueWriter, hash common.Hash, num uint64) {
		// Ignore the error here since light client won't hit this path
		frozen, _ := bc.db.Ancients()
		if num+1 <= frozen {
			// Truncate all relative data(header, total difficulty, body, receipt
			// and canonical hash) from ancient store.
			if _, err := bc.db.TruncateHead(num); err != nil {
				log.Crit("Failed to truncate ancient data", "number", num, "err", err)
			}
			// Remove the hash <-> number mapping from the active store.
			rawdb.DeleteHeaderNumber(db, hash)
		} else {
			// Remove relative body and receipts from the active store.
			// The header, total difficulty and canonical hash will be
			// removed in the hc.SetHead function.
			rawdb.DeleteBody(db, hash, num)
			rawdb.DeleteReceipts(db, hash, num)
		}
		// Todo(rjl493456442) txlookup, bloombits, etc
	}
	// If SetHead was only called as a chain reparation method, try to skip
	// touching the header chain altogether, unless the freezer is broken
	if repair {
		if target, force := updateFn(bc.db, bc.CurrentBlock()); force {
			bc.hc.SetHead(target.Number.Uint64(), updateFn, delFn)
		}
	} else {
		// Rewind the chain to the requested head and keep going backwards until a
		// block with a state is found or snap sync pivot is passed
		if time > 0 {
			log.Warn("Rewinding blockchain to timestamp", "target", time)
			bc.hc.SetHeadWithTimestamp(time, updateFn, delFn)
		} else {
			log.Warn("Rewinding blockchain to block", "target", head)
			bc.hc.SetHead(head, updateFn, delFn)
		}
	}
	// Clear out any stale content from the caches
	bc.bodyCache.Purge()
	bc.bodyRLPCache.Purge()
	bc.receiptsCache.Purge()
	bc.blockCache.Purge()
	bc.txLookupCache.Purge()
	bc.futureBlocks.Purge()

	return rootNumber, bc.loadLastState()
}

// SnapSyncCommitHead sets the current head block to the one defined by the hash
// irrelevant what the chain contents were prior.
func (bc *BlockChain) SnapSyncCommitHead(hash common.Hash) error {
	// Make sure that both the block as well at its state trie exists
	block := bc.GetBlockByHash(hash)
	if block == nil {
		return fmt.Errorf("non existent block [%x..]", hash[:4])
	}
	// Reset the trie database with the fresh snap synced state.
	root := block.Root()
	if bc.triedb.Scheme() == rawdb.PathScheme {
		if err := bc.triedb.Enable(root); err != nil {
			return err
		}
	}
	if !bc.HasState(root) {
		return fmt.Errorf("non existent state [%x..]", root[:4])
	}
	// If all checks out, manually set the head block.
	if !bc.chainmu.TryLock() {
		return errChainStopped
	}
	bc.currentBlock.Store(block.Header())
	headBlockGauge.Update(int64(block.NumberU64()))
	justifiedBlockGauge.Update(int64(bc.GetJustifiedNumber(block.Header())))
	finalizedBlockGauge.Update(int64(bc.getFinalizedNumber(block.Header())))
	bc.chainmu.Unlock()

	// Destroy any existing state snapshot and regenerate it in the background,
	// also resuming the normal maintenance of any previously paused snapshot.
	if bc.snaps != nil {
		bc.snaps.Rebuild(root)
	}
	log.Info("Committed new head block", "number", block.Number(), "hash", hash)
	return nil
}

// StateAtWithSharedPool returns a new mutable state based on a particular point in time with sharedStorage
func (bc *BlockChain) StateAtWithSharedPool(root common.Hash) (*state.StateDB, error) {
	return state.NewWithSharedPool(root, bc.stateCache, bc.snaps)
}

// Reset purges the entire blockchain, restoring it to its genesis state.
func (bc *BlockChain) Reset() error {
	return bc.ResetWithGenesisBlock(bc.genesisBlock)
}

// ResetWithGenesisBlock purges the entire blockchain, restoring it to the
// specified genesis state.
func (bc *BlockChain) ResetWithGenesisBlock(genesis *types.Block) error {
	// Dump the entire block chain and purge the caches
	if err := bc.SetHead(0); err != nil {
		return err
	}
	if !bc.chainmu.TryLock() {
		return errChainStopped
	}
	defer bc.chainmu.Unlock()

	// Prepare the genesis block and reinitialise the chain
	batch := bc.db.NewBatch()
	rawdb.WriteTd(batch, genesis.Hash(), genesis.NumberU64(), genesis.Difficulty())
	rawdb.WriteBlock(batch, genesis)
	if err := batch.Write(); err != nil {
		log.Crit("Failed to write genesis block", "err", err)
	}
	bc.writeHeadBlock(genesis)

	// Last update all in-memory chain markers
	bc.genesisBlock = genesis
	bc.currentBlock.Store(bc.genesisBlock.Header())
	headBlockGauge.Update(int64(bc.genesisBlock.NumberU64()))
	justifiedBlockGauge.Update(int64(bc.genesisBlock.NumberU64()))
	finalizedBlockGauge.Update(int64(bc.genesisBlock.NumberU64()))
	bc.hc.SetGenesis(bc.genesisBlock.Header())
	bc.hc.SetCurrentHeader(bc.genesisBlock.Header())
	bc.currentSnapBlock.Store(bc.genesisBlock.Header())
	headFastBlockGauge.Update(int64(bc.genesisBlock.NumberU64()))
	return nil
}

// Export writes the active chain to the given writer.
func (bc *BlockChain) Export(w io.Writer) error {
	return bc.ExportN(w, uint64(0), bc.CurrentBlock().Number.Uint64())
}

// ExportN writes a subset of the active chain to the given writer.
func (bc *BlockChain) ExportN(w io.Writer, first uint64, last uint64) error {
	if first > last {
		return fmt.Errorf("export failed: first (%d) is greater than last (%d)", first, last)
	}
	log.Info("Exporting batch of blocks", "count", last-first+1)

	var (
		parentHash common.Hash
		start      = time.Now()
		reported   = time.Now()
	)
	for nr := first; nr <= last; nr++ {
		block := bc.GetBlockByNumber(nr)
		if block == nil {
			return fmt.Errorf("export failed on #%d: not found", nr)
		}
		if nr > first && block.ParentHash() != parentHash {
			return errors.New("export failed: chain reorg during export")
		}
		parentHash = block.Hash()
		if err := block.EncodeRLP(w); err != nil {
			return err
		}
		if time.Since(reported) >= statsReportLimit {
			log.Info("Exporting blocks", "exported", block.NumberU64()-first, "elapsed", common.PrettyDuration(time.Since(start)))
			reported = time.Now()
		}
	}
	return nil
}

// writeHeadBlock injects a new head block into the current block chain. This method
// assumes that the block is indeed a true head. It will also reset the head
// header and the head snap sync block to this very same block if they are older
// or if they are on a different side chain.
//
// Note, this function assumes that the `mu` mutex is held!
func (bc *BlockChain) writeHeadBlock(block *types.Block) {
	// Add the block to the canonical chain number scheme and mark as the head
	batch := bc.db.NewBatch()
	rawdb.WriteHeadHeaderHash(batch, block.Hash())
	rawdb.WriteHeadFastBlockHash(batch, block.Hash())
	rawdb.WriteCanonicalHash(batch, block.Hash(), block.NumberU64())
	rawdb.WriteTxLookupEntriesByBlock(batch, block)
	rawdb.WriteHeadBlockHash(batch, block.Hash())

	// Flush the whole batch into the disk, exit the node if failed
	if err := batch.Write(); err != nil {
		log.Crit("Failed to update chain indexes and markers", "err", err)
	}
	// Update all in-memory chain markers in the last step
	bc.hc.SetCurrentHeader(block.Header())

	bc.currentSnapBlock.Store(block.Header())
	headFastBlockGauge.Update(int64(block.NumberU64()))

	bc.currentBlock.Store(block.Header())
	headBlockGauge.Update(int64(block.NumberU64()))
	justifiedBlockGauge.Update(int64(bc.GetJustifiedNumber(block.Header())))
	finalizedBlockGauge.Update(int64(bc.getFinalizedNumber(block.Header())))
}

// stopWithoutSaving stops the blockchain service. If any imports are currently in progress
// it will abort them using the procInterrupt. This method stops all running
// goroutines, but does not do all the post-stop work of persisting data.
// OBS! It is generally recommended to use the Stop method!
// This method has been exposed to allow tests to stop the blockchain while simulating
// a crash.
func (bc *BlockChain) stopWithoutSaving() {
	if !bc.stopping.CompareAndSwap(false, true) {
		return
	}

	// Unsubscribe all subscriptions registered from blockchain.
	bc.scope.Close()

	// Signal shutdown to all goroutines.
	close(bc.quit)
	bc.StopInsert()

	// Now wait for all chain modifications to end and persistent goroutines to exit.
	//
	// Note: Close waits for the mutex to become available, i.e. any running chain
	// modification will have exited when Close returns. Since we also called StopInsert,
	// the mutex should become available quickly. It cannot be taken again after Close has
	// returned.
	bc.chainmu.Close()
	bc.wg.Wait()
}

// Stop stops the blockchain service. If any imports are currently in progress
// it will abort them using the procInterrupt.
func (bc *BlockChain) Stop() {
	bc.stopWithoutSaving()

	// Ensure that the entirety of the state snapshot is journaled to disk.
	var snapBase common.Hash
	if bc.snaps != nil {
		var err error
		if snapBase, err = bc.snaps.Journal(bc.CurrentBlock().Root); err != nil {
			log.Error("Failed to journal state snapshot", "err", err)
		}
		bc.snaps.Release()
	}
	if bc.triedb.Scheme() == rawdb.PathScheme {
		// Ensure that the in-memory trie nodes are journaled to disk properly.
		if err := bc.triedb.Journal(bc.CurrentBlock().Root); err != nil {
			log.Info("Failed to journal in-memory trie nodes", "err", err)
		}
	} else {
		// Ensure the state of a recent block is also stored to disk before exiting.
		// We're writing three different states to catch different restart scenarios:
		//  - HEAD:     So we don't need to reprocess any blocks in the general case
		//  - HEAD-1:   So we don't do large reorgs if our HEAD becomes an uncle
		//  - HEAD-127: So we have a hard limit on the number of blocks reexecuted
		if !bc.cacheConfig.TrieDirtyDisabled {
			triedb := bc.triedb
			var once sync.Once
			for _, offset := range []uint64{0, 1, TriesInMemory - 1} {
				if number := bc.CurrentBlock().Number.Uint64(); number > offset {
					recent := bc.GetBlockByNumber(number - offset)
					log.Info("Writing cached state to disk", "block", recent.Number(), "hash", recent.Hash(), "root", recent.Root())
					if err := triedb.Commit(recent.Root(), true); err != nil {
						log.Error("Failed to commit recent state trie", "err", err)
					} else {
						rawdb.WriteSafePointBlockNumber(bc.db, recent.NumberU64())
						once.Do(func() {
							rawdb.WriteHeadBlockHash(bc.db, recent.Hash())
						})
					}
				}
			}

			if snapBase != (common.Hash{}) {
				log.Info("Writing snapshot state to disk", "root", snapBase)
				if err := bc.triedb.Commit(snapBase, true); err != nil {
					log.Error("Failed to commit recent state trie", "err", err)
				} else {
					rawdb.WriteSafePointBlockNumber(bc.db, bc.CurrentBlock().Number.Uint64())
				}
			}
			for !bc.triegc.Empty() {
				triedb.Dereference(bc.triegc.PopItem())
			}
			if _, size, _, _ := triedb.Size(); size != 0 {
				log.Error("Dangling trie nodes after full cleanup")
			}
		}
	}
	// Close the trie database, release all the held resources as the last step.
	if err := bc.triedb.Close(); err != nil {
		log.Error("Failed to close trie database", "err", err)
	}
	log.Info("Blockchain stopped")
}

// StopInsert interrupts all insertion methods, causing them to return
// errInsertionInterrupted as soon as possible. Insertion is permanently disabled after
// calling this method.
func (bc *BlockChain) StopInsert() {
	bc.procInterrupt.Store(true)
}

// insertStopped returns true after StopInsert has been called.
func (bc *BlockChain) insertStopped() bool {
	return bc.procInterrupt.Load()
}

func (bc *BlockChain) procFutureBlocks() {
	blocks := make([]*types.Block, 0, bc.futureBlocks.Len())
	for _, hash := range bc.futureBlocks.Keys() {
		if block, exist := bc.futureBlocks.Peek(hash); exist {
			blocks = append(blocks, block)
		}
	}
	if len(blocks) > 0 {
		slices.SortFunc(blocks, func(a, b *types.Block) int {
			return a.Number().Cmp(b.Number())
		})
		// Insert one by one as chain insertion needs contiguous ancestry between blocks
		for i := range blocks {
			bc.InsertChain(blocks[i : i+1])
		}
	}
}

// WriteStatus status of write
type WriteStatus byte

const (
	NonStatTy WriteStatus = iota
	CanonStatTy
	SideStatTy
)

// InsertReceiptChain attempts to complete an already existing header chain with
// transaction and receipt data.
func (bc *BlockChain) InsertReceiptChain(blockChain types.Blocks, receiptChain []types.Receipts, ancientLimit uint64) (int, error) {
	// We don't require the chainMu here since we want to maximize the
	// concurrency of header insertion and receipt insertion.
	bc.wg.Add(1)
	defer bc.wg.Done()

	var (
		ancientBlocks, liveBlocks     types.Blocks
		ancientReceipts, liveReceipts []types.Receipts
	)
	// Do a sanity check that the provided chain is actually ordered and linked
	for i, block := range blockChain {
		if i != 0 {
			prev := blockChain[i-1]
			if block.NumberU64() != prev.NumberU64()+1 || block.ParentHash() != prev.Hash() {
				log.Error("Non contiguous receipt insert",
					"number", block.Number(), "hash", block.Hash(), "parent", block.ParentHash(),
					"prevnumber", prev.Number(), "prevhash", prev.Hash())
				return 0, fmt.Errorf("non contiguous insert: item %d is #%d [%x..], item %d is #%d [%x..] (parent [%x..])",
					i-1, prev.NumberU64(), prev.Hash().Bytes()[:4],
					i, block.NumberU64(), block.Hash().Bytes()[:4], block.ParentHash().Bytes()[:4])
			}
		}
		if block.NumberU64() <= ancientLimit {
			ancientBlocks, ancientReceipts = append(ancientBlocks, block), append(ancientReceipts, receiptChain[i])
		} else {
			liveBlocks, liveReceipts = append(liveBlocks, block), append(liveReceipts, receiptChain[i])
		}

		// Here we also validate that blob transactions in the block do not contain a sidecar.
		// While the sidecar does not affect the block hash / tx hash, sending blobs within a block is not allowed.
		for txIndex, tx := range block.Transactions() {
			if tx.Type() == types.BlobTxType && tx.BlobTxSidecar() != nil {
				return 0, fmt.Errorf("block #%d contains unexpected blob sidecar in tx at index %d", block.NumberU64(), txIndex)
			}
		}
	}

	var (
		stats = struct{ processed, ignored int32 }{}
		start = time.Now()
		size  = int64(0)
	)

	// updateHead updates the head snap sync block if the inserted blocks are better
	// and returns an indicator whether the inserted blocks are canonical.
	updateHead := func(head *types.Block) bool {
		if !bc.chainmu.TryLock() {
			return false
		}
		defer bc.chainmu.Unlock()

		// Rewind may have occurred, skip in that case.
		if bc.CurrentHeader().Number.Cmp(head.Number()) >= 0 {
			reorg, err := bc.forker.ReorgNeededWithFastFinality(bc.CurrentSnapBlock(), head.Header())
			if err != nil {
				log.Warn("Reorg failed", "err", err)
				return false
			} else if !reorg {
				return false
			}
			rawdb.WriteHeadFastBlockHash(bc.db, head.Hash())
			bc.currentSnapBlock.Store(head.Header())
			headFastBlockGauge.Update(int64(head.NumberU64()))
			return true
		}
		return false
	}
	// writeAncient writes blockchain and corresponding receipt chain into ancient store.
	//
	// this function only accepts canonical chain data. All side chain will be reverted
	// eventually.
	writeAncient := func(blockChain types.Blocks, receiptChain []types.Receipts) (int, error) {
		first := blockChain[0]
		last := blockChain[len(blockChain)-1]

		// Ensure genesis is in ancients.
		if first.NumberU64() == 1 {
			if frozen, _ := bc.db.Ancients(); frozen == 0 {
				b := bc.genesisBlock
				td := bc.genesisBlock.Difficulty()
				writeSize, err := rawdb.WriteAncientBlocks(bc.db, []*types.Block{b}, []types.Receipts{nil}, td)
				size += writeSize
				if err != nil {
					log.Error("Error writing genesis to ancients", "err", err)
					return 0, err
				}
				log.Info("Wrote genesis to ancients")
			}
		}
		// Before writing the blocks to the ancients, we need to ensure that
		// they correspond to the what the headerchain 'expects'.
		// We only check the last block/header, since it's a contiguous chain.
		if !bc.HasHeader(last.Hash(), last.NumberU64()) {
			return 0, fmt.Errorf("containing header #%d [%x..] unknown", last.Number(), last.Hash().Bytes()[:4])
		}

		// Write all chain data to ancients.
		td := bc.GetTd(first.Hash(), first.NumberU64())
		writeSize, err := rawdb.WriteAncientBlocks(bc.db, blockChain, receiptChain, td)
		size += writeSize
		if err != nil {
			log.Error("Error importing chain data to ancients", "err", err)
			return 0, err
		}

		// Write tx indices if any condition is satisfied:
		// * If user requires to reserve all tx indices(txlookuplimit=0)
		// * If all ancient tx indices are required to be reserved(txlookuplimit is even higher than ancientlimit)
		// * If block number is large enough to be regarded as a recent block
		// It means blocks below the ancientLimit-txlookupLimit won't be indexed.
		//
		// But if the `TxIndexTail` is not nil, e.g. Geth is initialized with
		// an external ancient database, during the setup, blockchain will start
		// a background routine to re-indexed all indices in [ancients - txlookupLimit, ancients)
		// range. In this case, all tx indices of newly imported blocks should be
		// generated.
		batch := bc.db.NewBatch()
		for i, block := range blockChain {
			if bc.txLookupLimit == 0 || ancientLimit <= bc.txLookupLimit || block.NumberU64() >= ancientLimit-bc.txLookupLimit {
				rawdb.WriteTxLookupEntriesByBlock(batch, block)
			} else if rawdb.ReadTxIndexTail(bc.db) != nil {
				rawdb.WriteTxLookupEntriesByBlock(batch, block)
			}
			stats.processed++

			if batch.ValueSize() > ethdb.IdealBatchSize || i == len(blockChain)-1 {
				size += int64(batch.ValueSize())
				if err = batch.Write(); err != nil {
					snapBlock := bc.CurrentSnapBlock().Number.Uint64()
					if _, err := bc.db.TruncateHead(snapBlock + 1); err != nil {
						log.Error("Can't truncate ancient store after failed insert", "err", err)
					}
					return 0, err
				}
				batch.Reset()
			}
		}

		// Sync the ancient store explicitly to ensure all data has been flushed to disk.
		if err := bc.db.Sync(); err != nil {
			return 0, err
		}
		// Update the current snap block because all block data is now present in DB.
		previousSnapBlock := bc.CurrentSnapBlock().Number.Uint64()
		if !updateHead(blockChain[len(blockChain)-1]) {
			// We end up here if the header chain has reorg'ed, and the blocks/receipts
			// don't match the canonical chain.
			if _, err := bc.db.TruncateHead(previousSnapBlock + 1); err != nil {
				log.Error("Can't truncate ancient store after failed insert", "err", err)
			}
			return 0, errSideChainReceipts
		}

		// Delete block data from the main database.
		batch.Reset()
		canonHashes := make(map[common.Hash]struct{})
		for _, block := range blockChain {
			canonHashes[block.Hash()] = struct{}{}
			if block.NumberU64() == 0 {
				continue
			}
			rawdb.DeleteCanonicalHash(batch, block.NumberU64())
			rawdb.DeleteBlockWithoutNumber(batch, block.Hash(), block.NumberU64())
		}
		// Delete side chain hash-to-number mappings.
		for _, nh := range rawdb.ReadAllHashesInRange(bc.db, first.NumberU64(), last.NumberU64()) {
			if _, canon := canonHashes[nh.Hash]; !canon {
				rawdb.DeleteHeader(batch, nh.Hash, nh.Number)
			}
		}
		if err := batch.Write(); err != nil {
			return 0, err
		}
		return 0, nil
	}

	// writeLive writes blockchain and corresponding receipt chain into active store.
	writeLive := func(blockChain types.Blocks, receiptChain []types.Receipts) (int, error) {
		skipPresenceCheck := false
		batch := bc.db.NewBatch()
		for i, block := range blockChain {
			// Short circuit insertion if shutting down or processing failed
			if bc.insertStopped() {
				return 0, errInsertionInterrupted
			}
			// Short circuit if the owner header is unknown
			if !bc.HasHeader(block.Hash(), block.NumberU64()) {
				return i, fmt.Errorf("containing header #%d [%x..] unknown", block.Number(), block.Hash().Bytes()[:4])
			}
			if !skipPresenceCheck {
				// Ignore if the entire data is already known
				if bc.HasBlock(block.Hash(), block.NumberU64()) {
					stats.ignored++
					continue
				} else {
					// If block N is not present, neither are the later blocks.
					// This should be true, but if we are mistaken, the shortcut
					// here will only cause overwriting of some existing data
					skipPresenceCheck = true
				}
			}
			// Write all the data out into the database
			rawdb.WriteBody(batch, block.Hash(), block.NumberU64(), block.Body())
			rawdb.WriteReceipts(batch, block.Hash(), block.NumberU64(), receiptChain[i])
			rawdb.WriteTxLookupEntriesByBlock(batch, block) // Always write tx indices for live blocks, we assume they are needed

			// Write everything belongs to the blocks into the database. So that
			// we can ensure all components of body is completed(body, receipts,
			// tx indexes)
			if batch.ValueSize() >= ethdb.IdealBatchSize {
				if err := batch.Write(); err != nil {
					return 0, err
				}
				size += int64(batch.ValueSize())
				batch.Reset()
			}
			stats.processed++
		}
		// Write everything belongs to the blocks into the database. So that
		// we can ensure all components of body is completed(body, receipts,
		// tx indexes)
		if batch.ValueSize() > 0 {
			size += int64(batch.ValueSize())
			if err := batch.Write(); err != nil {
				return 0, err
			}
		}
		updateHead(blockChain[len(blockChain)-1])
		return 0, nil
	}

	// Write downloaded chain data and corresponding receipt chain data
	if len(ancientBlocks) > 0 {
		if n, err := writeAncient(ancientBlocks, ancientReceipts); err != nil {
			if err == errInsertionInterrupted {
				return 0, nil
			}
			return n, err
		}
	}
	// Write the tx index tail (block number from where we index) before write any live blocks
	if len(liveBlocks) > 0 && liveBlocks[0].NumberU64() == ancientLimit+1 {
		// The tx index tail can only be one of the following two options:
		// * 0: all ancient blocks have been indexed
		// * ancient-limit: the indices of blocks before ancient-limit are ignored
		if tail := rawdb.ReadTxIndexTail(bc.db); tail == nil {
			if bc.txLookupLimit == 0 || ancientLimit <= bc.txLookupLimit {
				rawdb.WriteTxIndexTail(bc.db, 0)
			} else {
				rawdb.WriteTxIndexTail(bc.db, ancientLimit-bc.txLookupLimit)
			}
		}
	}
	if len(liveBlocks) > 0 {
		if n, err := writeLive(liveBlocks, liveReceipts); err != nil {
			if err == errInsertionInterrupted {
				return 0, nil
			}
			return n, err
		}
	}

	head := blockChain[len(blockChain)-1]
	context := []interface{}{
		"count", stats.processed, "elapsed", common.PrettyDuration(time.Since(start)),
		"number", head.Number(), "hash", head.Hash(), "age", common.PrettyAge(time.Unix(int64(head.Time()), 0)),
		"size", common.StorageSize(size),
	}
	if stats.ignored > 0 {
		context = append(context, []interface{}{"ignored", stats.ignored}...)
	}
	log.Debug("Imported new block receipts", context...)

	return 0, nil
}

// writeBlockWithoutState writes only the block and its metadata to the database,
// but does not write any state. This is used to construct competing side forks
// up to the point where they exceed the canonical total difficulty.
func (bc *BlockChain) writeBlockWithoutState(block *types.Block, td *big.Int) (err error) {
	if bc.insertStopped() {
		return errInsertionInterrupted
	}

	batch := bc.db.NewBatch()
	rawdb.WriteTd(batch, block.Hash(), block.NumberU64(), td)
	rawdb.WriteBlock(batch, block)
	if err := batch.Write(); err != nil {
		log.Crit("Failed to write block into disk", "err", err)
	}
	return nil
}

// writeKnownBlock updates the head block flag with a known block
// and introduces chain reorg if necessary.
func (bc *BlockChain) writeKnownBlock(block *types.Block) error {
	current := bc.CurrentBlock()
	if block.ParentHash() != current.Hash() {
		if err := bc.reorg(current, block); err != nil {
			return err
		}
	}
	bc.writeHeadBlock(block)
	return nil
}

// writeBlockWithState writes block, metadata and corresponding state data to the
// database.
func (bc *BlockChain) writeBlockWithState(block *types.Block, receipts []*types.Receipt, state *state.StateDB) error {
	// Calculate the total difficulty of the block
	ptd := bc.GetTd(block.ParentHash(), block.NumberU64()-1)
	if ptd == nil {
		state.StopPrefetcher()
		return consensus.ErrUnknownAncestor
	}
	// Make sure no inconsistent state is leaked during insertion
	externTd := new(big.Int).Add(block.Difficulty(), ptd)

	// Irrelevant of the canonical status, write the block itself to the database.
	//
	// Note all the components of block(td, hash->number map, header, body, receipts)
	// should be written atomically. BlockBatch is used for containing all components.
	wg := sync.WaitGroup{}
	wg.Add(1)
	go func() {
		blockBatch := bc.db.NewBatch()
		rawdb.WriteTd(blockBatch, block.Hash(), block.NumberU64(), externTd)
		rawdb.WriteBlock(blockBatch, block)
		rawdb.WriteReceipts(blockBatch, block.Hash(), block.NumberU64(), receipts)
		rawdb.WritePreimages(blockBatch, state.Preimages())
		if err := blockBatch.Write(); err != nil {
			log.Crit("Failed to write block into disk", "err", err)
		}
		wg.Done()
	}()

	tryCommitTrieDB := func() error {
		bc.commitLock.Lock()
		defer bc.commitLock.Unlock()

		// If node is running in path mode, skip explicit gc operation
		// which is unnecessary in this mode.
		if bc.triedb.Scheme() == rawdb.PathScheme {
			return nil
		}

		triedb := bc.stateCache.TrieDB()
		// If we're running an archive node, always flush
		if bc.cacheConfig.TrieDirtyDisabled {
			return triedb.Commit(block.Root(), false)
		}
		// Full but not archive node, do proper garbage collection
		triedb.Reference(block.Root(), common.Hash{}) // metadata reference to keep trie alive
		bc.triegc.Push(block.Root(), -int64(block.NumberU64()))

		// Flush limits are not considered for the first TriesInMemory blocks.
		current := block.NumberU64()
		if current <= TriesInMemory {
			return nil
		}
		// If we exceeded our memory allowance, flush matured singleton nodes to disk
		var (
			_, nodes, _, imgs = triedb.Size()
			limit             = common.StorageSize(bc.cacheConfig.TrieDirtyLimit) * 1024 * 1024
		)
		if nodes > limit || imgs > 4*1024*1024 {
			triedb.Cap(limit - ethdb.IdealBatchSize)
		}
		// Find the next state trie we need to commit
		chosen := current - bc.triesInMemory
		flushInterval := time.Duration(bc.flushInterval.Load())
		// If we exceeded out time allowance, flush an entire trie to disk
		if bc.gcproc > flushInterval {
			canWrite := true
			if posa, ok := bc.engine.(consensus.PoSA); ok {
				if !posa.EnoughDistance(bc, block.Header()) {
					canWrite = false
				}
			}
			if canWrite {
				// If the header is missing (canonical chain behind), we're reorging a low
				// diff sidechain. Suspend committing until this operation is completed.
				header := bc.GetHeaderByNumber(chosen)
				if header == nil {
					log.Warn("Reorg in progress, trie commit postponed", "number", chosen)
				} else {
					// If we're exceeding limits but haven't reached a large enough memory gap,
					// warn the user that the system is becoming unstable.
					if chosen < bc.lastWrite+bc.triesInMemory && bc.gcproc >= 2*flushInterval {
						log.Info("State in memory for too long, committing", "time", bc.gcproc, "allowance", flushInterval, "optimum", float64(chosen-bc.lastWrite)/float64(bc.triesInMemory))
					}
					// Flush an entire trie and restart the counters
					triedb.Commit(header.Root, true)
					rawdb.WriteSafePointBlockNumber(bc.db, chosen)
					bc.lastWrite = chosen
					bc.gcproc = 0
				}
			}
		}
		// Garbage collect anything below our required write retention
		wg2 := sync.WaitGroup{}
		for !bc.triegc.Empty() {
			root, number := bc.triegc.Pop()
			if uint64(-number) > chosen {
				bc.triegc.Push(root, number)
				break
			}
			wg2.Add(1)
			go func() {
				triedb.Dereference(root)
				wg2.Done()
			}()
		}
		wg2.Wait()
		return nil
	}
	// Commit all cached state changes into underlying memory database.
	_, diffLayer, err := state.Commit(block.NumberU64(), bc.tryRewindBadBlocks, tryCommitTrieDB)
	if err != nil {
		return err
	}

	// Ensure no empty block body
	if diffLayer != nil && block.Header().TxHash != types.EmptyRootHash {
		// Filling necessary field
		diffLayer.Receipts = receipts
		diffLayer.BlockHash = block.Hash()
		diffLayer.Number = block.NumberU64()

		diffLayerCh := make(chan struct{})
		if bc.diffLayerChanCache.Len() >= diffLayerCacheLimit {
			bc.diffLayerChanCache.RemoveOldest()
		}
		bc.diffLayerChanCache.Add(diffLayer.BlockHash, diffLayerCh)

		go bc.cacheDiffLayer(diffLayer, diffLayerCh)
	}
	wg.Wait()
	return nil
}

// WriteBlockAndSetHead writes the given block and all associated state to the database,
// and applies the block as the new chain head.
func (bc *BlockChain) WriteBlockAndSetHead(block *types.Block, receipts []*types.Receipt, logs []*types.Log, state *state.StateDB, emitHeadEvent bool) (status WriteStatus, err error) {
	if !bc.chainmu.TryLock() {
		return NonStatTy, errChainStopped
	}
	defer bc.chainmu.Unlock()

	return bc.writeBlockAndSetHead(block, receipts, logs, state, emitHeadEvent)
}

// writeBlockAndSetHead is the internal implementation of WriteBlockAndSetHead.
// This function expects the chain mutex to be held.
func (bc *BlockChain) writeBlockAndSetHead(block *types.Block, receipts []*types.Receipt, logs []*types.Log, state *state.StateDB, emitHeadEvent bool) (status WriteStatus, err error) {
	if err := bc.writeBlockWithState(block, receipts, state); err != nil {
		return NonStatTy, err
	}
	currentBlock := bc.CurrentBlock()
	reorg, err := bc.forker.ReorgNeededWithFastFinality(currentBlock, block.Header())
	if err != nil {
		return NonStatTy, err
	}
	if reorg {
		// Reorganise the chain if the parent is not the head block
		if block.ParentHash() != currentBlock.Hash() {
			if err := bc.reorg(currentBlock, block); err != nil {
				return NonStatTy, err
			}
		}
		status = CanonStatTy
	} else {
		status = SideStatTy
	}
	// Set new head.
	if status == CanonStatTy {
		bc.writeHeadBlock(block)
	}
	bc.futureBlocks.Remove(block.Hash())

	if status == CanonStatTy {
		bc.chainFeed.Send(ChainEvent{Block: block, Hash: block.Hash(), Logs: logs})
		if len(logs) > 0 {
			bc.logsFeed.Send(logs)
		}
		// In theory, we should fire a ChainHeadEvent when we inject
		// a canonical block, but sometimes we can insert a batch of
		// canonical blocks. Avoid firing too many ChainHeadEvents,
		// we will fire an accumulated ChainHeadEvent and disable fire
		// event here.
		if emitHeadEvent {
			bc.chainHeadFeed.Send(ChainHeadEvent{Block: block})
			if posa, ok := bc.Engine().(consensus.PoSA); ok {
				if finalizedHeader := posa.GetFinalizedHeader(bc, block.Header()); finalizedHeader != nil {
					bc.finalizedHeaderFeed.Send(FinalizedHeaderEvent{finalizedHeader})
				}
			}
		}
	} else {
		bc.chainSideFeed.Send(ChainSideEvent{Block: block})
	}
	return status, nil
}

// addFutureBlock checks if the block is within the max allowed window to get
// accepted for future processing, and returns an error if the block is too far
// ahead and was not added.
//
// TODO after the transition, the future block shouldn't be kept. Because
// it's not checked in the Geth side anymore.
func (bc *BlockChain) addFutureBlock(block *types.Block) error {
	max := uint64(time.Now().Unix() + maxTimeFutureBlocks)
	if block.Time() > max {
		return fmt.Errorf("future block timestamp %v > allowed %v", block.Time(), max)
	}
	if block.Difficulty().Cmp(common.Big0) == 0 {
		// Never add PoS blocks into the future queue
		return nil
	}
	bc.futureBlocks.Add(block.Hash(), block)
	return nil
}

// InsertChain attempts to insert the given batch of blocks in to the canonical
// chain or, otherwise, create a fork. If an error is returned it will return
// the index number of the failing block as well an error describing what went
// wrong. After insertion is done, all accumulated events will be fired.
func (bc *BlockChain) InsertChain(chain types.Blocks) (int, error) {
	// Sanity check that we have something meaningful to import
	if len(chain) == 0 {
		return 0, nil
	}
	bc.blockProcFeed.Send(true)
	defer bc.blockProcFeed.Send(false)

	// Do a sanity check that the provided chain is actually ordered and linked.
	for i := 1; i < len(chain); i++ {
		block, prev := chain[i], chain[i-1]
		if block.NumberU64() != prev.NumberU64()+1 || block.ParentHash() != prev.Hash() {
			log.Error("Non contiguous block insert",
				"number", block.Number(),
				"hash", block.Hash(),
				"parent", block.ParentHash(),
				"prevnumber", prev.Number(),
				"prevhash", prev.Hash(),
			)
			return 0, fmt.Errorf("non contiguous insert: item %d is #%d [%x..], item %d is #%d [%x..] (parent [%x..])", i-1, prev.NumberU64(),
				prev.Hash().Bytes()[:4], i, block.NumberU64(), block.Hash().Bytes()[:4], block.ParentHash().Bytes()[:4])
		}
	}
	// Pre-checks passed, start the full block imports
	if !bc.chainmu.TryLock() {
		return 0, errChainStopped
	}
	defer bc.chainmu.Unlock()
	return bc.insertChain(chain, true)
}

// insertChain is the internal implementation of InsertChain, which assumes that
// 1) chains are contiguous, and 2) The chain mutex is held.
//
// This method is split out so that import batches that require re-injecting
// historical blocks can do so without releasing the lock, which could lead to
// racey behaviour. If a sidechain import is in progress, and the historic state
// is imported, but then new canon-head is added before the actual sidechain
// completes, then the historic state could be pruned again
func (bc *BlockChain) insertChain(chain types.Blocks, setHead bool) (int, error) {
	// If the chain is terminating, don't even bother starting up.
	if bc.insertStopped() {
		return 0, nil
	}

	// Start a parallel signature recovery (signer will fluke on fork transition, minimal perf loss)
	signer := types.MakeSigner(bc.chainConfig, chain[0].Number(), chain[0].Time())
	go SenderCacher.RecoverFromBlocks(signer, chain)

	var (
		stats     = insertStats{startTime: mclock.Now()}
		lastCanon *types.Block
	)
	// Fire a single chain head event if we've progressed the chain
	defer func() {
		if lastCanon != nil && bc.CurrentBlock().Hash() == lastCanon.Hash() {
			bc.chainHeadFeed.Send(ChainHeadEvent{lastCanon})
			if posa, ok := bc.Engine().(consensus.PoSA); ok {
				if finalizedHeader := posa.GetFinalizedHeader(bc, lastCanon.Header()); finalizedHeader != nil {
					bc.finalizedHeaderFeed.Send(FinalizedHeaderEvent{finalizedHeader})
				}
			}
		}
	}()
	// Start the parallel header verifier
	headers := make([]*types.Header, len(chain))
	for i, block := range chain {
		headers[i] = block.Header()
	}
	abort, results := bc.engine.VerifyHeaders(bc, headers)
	defer close(abort)

	// Peek the error for the first block to decide the directing import logic
	it := newInsertIterator(chain, results, bc.validator)
	block, err := it.next()

	// Left-trim all the known blocks that don't need to build snapshot
	if bc.skipBlock(err, it) {
		// First block (and state) is known
		//   1. We did a roll-back, and should now do a re-import
		//   2. The block is stored as a sidechain, and is lying about it's stateroot, and passes a stateroot
		//      from the canonical chain, which has not been verified.
		// Skip all known blocks that are behind us.
		var (
			reorg   bool
			current = bc.CurrentBlock()
		)
		for block != nil && bc.skipBlock(err, it) {
			reorg, err = bc.forker.ReorgNeededWithFastFinality(current, block.Header())
			if err != nil {
				return it.index, err
			}
			if reorg {
				// Switch to import mode if the forker says the reorg is necessary
				// and also the block is not on the canonical chain.
				// In eth2 the forker always returns true for reorg decision (blindly trusting
				// the external consensus engine), but in order to prevent the unnecessary
				// reorgs when importing known blocks, the special case is handled here.
				if block.NumberU64() > current.Number.Uint64() || bc.GetCanonicalHash(block.NumberU64()) != block.Hash() {
					break
				}
			}
			log.Debug("Ignoring already known block", "number", block.Number(), "hash", block.Hash())
			stats.ignored++

			block, err = it.next()
		}
		// The remaining blocks are still known blocks, the only scenario here is:
		// During the snap sync, the pivot point is already submitted but rollback
		// happens. Then node resets the head full block to a lower height via `rollback`
		// and leaves a few known blocks in the database.
		//
		// When node runs a snap sync again, it can re-import a batch of known blocks via
		// `insertChain` while a part of them have higher total difficulty than current
		// head full block(new pivot point).
		for block != nil && bc.skipBlock(err, it) {
			log.Debug("Writing previously known block", "number", block.Number(), "hash", block.Hash())
			if err := bc.writeKnownBlock(block); err != nil {
				return it.index, err
			}
			lastCanon = block

			block, err = it.next()
		}
		// Falls through to the block import
	}
	switch {
	// First block is pruned
	case errors.Is(err, consensus.ErrPrunedAncestor):
		if setHead {
			// First block is pruned, insert as sidechain and reorg only if TD grows enough
			log.Debug("Pruned ancestor, inserting as sidechain", "number", block.Number(), "hash", block.Hash())
			return bc.insertSideChain(block, it)
		} else {
			// We're post-merge and the parent is pruned, try to recover the parent state
			log.Debug("Pruned ancestor", "number", block.Number(), "hash", block.Hash())
			_, err := bc.recoverAncestors(block)
			return it.index, err
		}
	// First block is future, shove it (and all children) to the future queue (unknown ancestor)
	case errors.Is(err, consensus.ErrFutureBlock) || (errors.Is(err, consensus.ErrUnknownAncestor) && bc.futureBlocks.Contains(it.first().ParentHash())):
		for block != nil && (it.index == 0 || errors.Is(err, consensus.ErrUnknownAncestor)) {
			log.Debug("Future block, postponing import", "number", block.Number(), "hash", block.Hash())
			if err := bc.addFutureBlock(block); err != nil {
				return it.index, err
			}
			block, err = it.next()
		}
		stats.queued += it.processed()
		stats.ignored += it.remaining()

		// If there are any still remaining, mark as ignored
		return it.index, err

	// Some other error(except ErrKnownBlock) occurred, abort.
	// ErrKnownBlock is allowed here since some known blocks
	// still need re-execution to generate snapshots that are missing
	case err != nil && !errors.Is(err, ErrKnownBlock):
		bc.futureBlocks.Remove(block.Hash())
		stats.ignored += len(it.chain)
		bc.reportBlock(block, nil, err)
		return it.index, err
	}

	for ; block != nil && err == nil || errors.Is(err, ErrKnownBlock); block, err = it.next() {
		// If the chain is terminating, stop processing blocks
		if bc.insertStopped() {
			log.Debug("Abort during block processing")
			break
		}
		// If the header is a banned one, straight out abort
		if BadHashes[block.Hash()] {
			bc.reportBlock(block, nil, ErrBannedHash)
			return it.index, ErrBannedHash
		}
		// If the block is known (in the middle of the chain), it's a special case for
		// Clique blocks where they can share state among each other, so importing an
		// older block might complete the state of the subsequent one. In this case,
		// just skip the block (we already validated it once fully (and crashed), since
		// its header and body was already in the database). But if the corresponding
		// snapshot layer is missing, forcibly rerun the execution to build it.
		if bc.skipBlock(err, it) {
			logger := log.Debug
			if bc.chainConfig.Clique == nil {
				logger = log.Warn
			}
			logger("Inserted known block", "number", block.Number(), "hash", block.Hash(),
				"uncles", len(block.Uncles()), "txs", len(block.Transactions()), "gas", block.GasUsed(),
				"root", block.Root())

			// Special case. Commit the empty receipt slice if we meet the known
			// block in the middle. It can only happen in the clique chain. Whenever
			// we insert blocks via `insertSideChain`, we only commit `td`, `header`
			// and `body` if it's non-existent. Since we don't have receipts without
			// reexecution, so nothing to commit. But if the sidechain will be adopted
			// as the canonical chain eventually, it needs to be reexecuted for missing
			// state, but if it's this special case here(skip reexecution) we will lose
			// the empty receipt entry.
			if len(block.Transactions()) == 0 {
				rawdb.WriteReceipts(bc.db, block.Hash(), block.NumberU64(), nil)
			} else {
				log.Error("Please file an issue, skip known block execution without receipt",
					"hash", block.Hash(), "number", block.NumberU64())
			}
			if err := bc.writeKnownBlock(block); err != nil {
				return it.index, err
			}
			stats.processed++

			// We can assume that logs are empty here, since the only way for consecutive
			// Clique blocks to have the same state is if there are no transactions.
			lastCanon = block
			continue
		}

		// Retrieve the parent block and it's state to execute on top
		start := time.Now()
		parent := it.previous()
		if parent == nil {
			parent = bc.GetHeader(block.ParentHash(), block.NumberU64()-1)
		}
		statedb, err := state.NewWithSharedPool(parent.Root, bc.stateCache, bc.snaps)
		if err != nil {
			return it.index, err
		}
		bc.updateHighestVerifiedHeader(block.Header())

		// Enable prefetching to pull in trie node paths while processing transactions
		statedb.StartPrefetcher("chain")
		interruptCh := make(chan struct{})
		// For diff sync, it may fallback to full sync, so we still do prefetch
		if len(block.Transactions()) >= prefetchTxNumber {
			// do Prefetch in a separate goroutine to avoid blocking the critical path

			// 1.do state prefetch for snapshot cache
			throwaway := statedb.CopyDoPrefetch()
			go bc.prefetcher.Prefetch(block, throwaway, &bc.vmConfig, interruptCh)

			// 2.do trie prefetch for MPT trie node cache
			// it is for the big state trie tree, prefetch based on transaction's From/To address.
			// trie prefetcher is thread safe now, ok to prefetch in a separate routine
			go throwaway.TriePrefetchInAdvance(block, signer)
		}

		//Process block using the parent state as reference point
		if bc.pipeCommit {
			statedb.EnablePipeCommit()
		}
		statedb.SetExpectedStateRoot(block.Root())
		pstart := time.Now()
		statedb, receipts, logs, usedGas, err := bc.processor.Process(block, statedb, bc.vmConfig)
		close(interruptCh) // state prefetch can be stopped
		if err != nil {
			bc.reportBlock(block, receipts, err)
			statedb.StopPrefetcher()
			return it.index, err
		}
		ptime := time.Since(pstart)

		// Validate the state using the default validator
		vstart := time.Now()
		if err := bc.validator.ValidateState(block, statedb, receipts, usedGas); err != nil {
			log.Error("validate state failed", "error", err)
			bc.reportBlock(block, receipts, err)
			statedb.StopPrefetcher()
			return it.index, err
		}
		vtime := time.Since(vstart)
		proctime := time.Since(start) // processing + validation

		bc.cacheBlock(block.Hash(), block)

		// Update the metrics touched during block processing and validation
		accountReadTimer.Update(statedb.AccountReads)                   // Account reads are complete(in processing)
		storageReadTimer.Update(statedb.StorageReads)                   // Storage reads are complete(in processing)
		snapshotAccountReadTimer.Update(statedb.SnapshotAccountReads)   // Account reads are complete(in processing)
		snapshotStorageReadTimer.Update(statedb.SnapshotStorageReads)   // Storage reads are complete(in processing)
		accountUpdateTimer.Update(statedb.AccountUpdates)               // Account updates are complete(in validation)
		storageUpdateTimer.Update(statedb.StorageUpdates)               // Storage updates are complete(in validation)
		accountHashTimer.Update(statedb.AccountHashes)                  // Account hashes are complete(in validation)
		storageHashTimer.Update(statedb.StorageHashes)                  // Storage hashes are complete(in validation)
		triehash := statedb.AccountHashes + statedb.StorageHashes       // The time spent on tries hashing
		trieUpdate := statedb.AccountUpdates + statedb.StorageUpdates   // The time spent on tries update
		trieRead := statedb.SnapshotAccountReads + statedb.AccountReads // The time spent on account read
		trieRead += statedb.SnapshotStorageReads + statedb.StorageReads // The time spent on storage read
		blockExecutionTimer.Update(ptime - trieRead)                    // The time spent on EVM processing
		blockValidationTimer.Update(vtime - (triehash + trieUpdate))    // The time spent on block validation

		// Write the block to the chain and get the status.
		var (
			wstart = time.Now()
			status WriteStatus
		)
		if !setHead {
			// Don't set the head, only insert the block
			err = bc.writeBlockWithState(block, receipts, statedb)
		} else {
			status, err = bc.writeBlockAndSetHead(block, receipts, logs, statedb, false)
		}
		if err != nil {
			return it.index, err
		}

		bc.cacheReceipts(block.Hash(), receipts, block)

		// Update the metrics touched during block commit
		accountCommitTimer.Update(statedb.AccountCommits)   // Account commits are complete, we can mark them
		storageCommitTimer.Update(statedb.StorageCommits)   // Storage commits are complete, we can mark them
		snapshotCommitTimer.Update(statedb.SnapshotCommits) // Snapshot commits are complete, we can mark them
		triedbCommitTimer.Update(statedb.TrieDBCommits)     // Trie database commits are complete, we can mark them

		blockWriteTimer.Update(time.Since(wstart) - statedb.AccountCommits - statedb.StorageCommits - statedb.SnapshotCommits - statedb.TrieDBCommits)
		blockInsertTimer.UpdateSince(start)

		// Report the import stats before returning the various results
		stats.processed++
		stats.usedGas += usedGas

		var snapDiffItems, snapBufItems common.StorageSize
		if bc.snaps != nil {
			snapDiffItems, snapBufItems, _ = bc.snaps.Size()
		}
		trieDiffNodes, trieBufNodes, trieImmutableBufNodes, _ := bc.triedb.Size()
		stats.report(chain, it.index, snapDiffItems, snapBufItems, trieDiffNodes, trieBufNodes, trieImmutableBufNodes, setHead)

		if !setHead {
			// After merge we expect few side chains. Simply count
			// all blocks the CL gives us for GC processing time
			bc.gcproc += proctime

			return it.index, nil // Direct block insertion of a single block
		}
		switch status {
		case CanonStatTy:
			log.Debug("Inserted new block", "number", block.Number(), "hash", block.Hash(),
				"uncles", len(block.Uncles()), "txs", len(block.Transactions()), "gas", block.GasUsed(),
				"elapsed", common.PrettyDuration(time.Since(start)),
				"root", block.Root())

			lastCanon = block

			// Only count canonical blocks for GC processing time
			bc.gcproc += proctime

		case SideStatTy:
			log.Debug("Inserted forked block", "number", block.Number(), "hash", block.Hash(),
				"diff", block.Difficulty(), "elapsed", common.PrettyDuration(time.Since(start)),
				"txs", len(block.Transactions()), "gas", block.GasUsed(), "uncles", len(block.Uncles()),
				"root", block.Root())

		default:
			// This in theory is impossible, but lets be nice to our future selves and leave
			// a log, instead of trying to track down blocks imports that don't emit logs.
			log.Warn("Inserted block with unknown status", "number", block.Number(), "hash", block.Hash(),
				"diff", block.Difficulty(), "elapsed", common.PrettyDuration(time.Since(start)),
				"txs", len(block.Transactions()), "gas", block.GasUsed(), "uncles", len(block.Uncles()),
				"root", block.Root())
		}
		bc.chainBlockFeed.Send(ChainHeadEvent{block})
	}

	// Any blocks remaining here? The only ones we care about are the future ones
	if block != nil && errors.Is(err, consensus.ErrFutureBlock) {
		if err := bc.addFutureBlock(block); err != nil {
			return it.index, err
		}
		block, err = it.next()

		for ; block != nil && errors.Is(err, consensus.ErrUnknownAncestor); block, err = it.next() {
			if err := bc.addFutureBlock(block); err != nil {
				return it.index, err
			}
			stats.queued++
		}
	}
	stats.ignored += it.remaining()

	return it.index, err
}

func (bc *BlockChain) updateHighestVerifiedHeader(header *types.Header) {
	if header == nil || header.Number == nil {
		return
	}
	currentHeader := bc.highestVerifiedHeader.Load()
	if currentHeader == nil {
		bc.highestVerifiedHeader.Store(types.CopyHeader(header))
		return
	}

	newParentTD := bc.GetTd(header.ParentHash, header.Number.Uint64()-1)
	if newParentTD == nil {
		newParentTD = big.NewInt(0)
	}
	oldParentTD := bc.GetTd(currentHeader.ParentHash, currentHeader.Number.Uint64()-1)
	if oldParentTD == nil {
		oldParentTD = big.NewInt(0)
	}
	newTD := big.NewInt(0).Add(newParentTD, header.Difficulty)
	oldTD := big.NewInt(0).Add(oldParentTD, currentHeader.Difficulty)

	if newTD.Cmp(oldTD) > 0 {
		bc.highestVerifiedHeader.Store(types.CopyHeader(header))
		return
	}
}

func (bc *BlockChain) GetHighestVerifiedHeader() *types.Header {
	return bc.highestVerifiedHeader.Load()
}

// insertSideChain is called when an import batch hits upon a pruned ancestor
// error, which happens when a sidechain with a sufficiently old fork-block is
// found.
//
// The method writes all (header-and-body-valid) blocks to disk, then tries to
// switch over to the new chain if the TD exceeded the current chain.
// insertSideChain is only used pre-merge.
func (bc *BlockChain) insertSideChain(block *types.Block, it *insertIterator) (int, error) {
	var (
		externTd  *big.Int
		lastBlock = block
		current   = bc.CurrentBlock()
	)
	// The first sidechain block error is already verified to be ErrPrunedAncestor.
	// Since we don't import them here, we expect ErrUnknownAncestor for the remaining
	// ones. Any other errors means that the block is invalid, and should not be written
	// to disk.
	err := consensus.ErrPrunedAncestor
	for ; block != nil && errors.Is(err, consensus.ErrPrunedAncestor); block, err = it.next() {
		// Check the canonical state root for that number
		if number := block.NumberU64(); current.Number.Uint64() >= number {
			canonical := bc.GetBlockByNumber(number)
			if canonical != nil && canonical.Hash() == block.Hash() {
				// Not a sidechain block, this is a re-import of a canon block which has it's state pruned

				// Collect the TD of the block. Since we know it's a canon one,
				// we can get it directly, and not (like further below) use
				// the parent and then add the block on top
				externTd = bc.GetTd(block.Hash(), block.NumberU64())
				continue
			}
			if canonical != nil && canonical.Root() == block.Root() {
				// This is most likely a shadow-state attack. When a fork is imported into the
				// database, and it eventually reaches a block height which is not pruned, we
				// just found that the state already exist! This means that the sidechain block
				// refers to a state which already exists in our canon chain.
				//
				// If left unchecked, we would now proceed importing the blocks, without actually
				// having verified the state of the previous blocks.
				log.Warn("Sidechain ghost-state attack detected", "number", block.NumberU64(), "sideroot", block.Root(), "canonroot", canonical.Root())

				// If someone legitimately side-mines blocks, they would still be imported as usual. However,
				// we cannot risk writing unverified blocks to disk when they obviously target the pruning
				// mechanism.
				return it.index, errors.New("sidechain ghost-state attack")
			}
		}
		if externTd == nil {
			externTd = bc.GetTd(block.ParentHash(), block.NumberU64()-1)
		}
		externTd = new(big.Int).Add(externTd, block.Difficulty())

		if !bc.HasBlock(block.Hash(), block.NumberU64()) {
			start := time.Now()
			if err := bc.writeBlockWithoutState(block, externTd); err != nil {
				return it.index, err
			}
			log.Debug("Injected sidechain block", "number", block.Number(), "hash", block.Hash(),
				"diff", block.Difficulty(), "elapsed", common.PrettyDuration(time.Since(start)),
				"txs", len(block.Transactions()), "gas", block.GasUsed(), "uncles", len(block.Uncles()),
				"root", block.Root())
		}
		lastBlock = block
	}
	// At this point, we've written all sidechain blocks to database. Loop ended
	// either on some other error or all were processed. If there was some other
	// error, we can ignore the rest of those blocks.
	//
	// If the externTd was larger than our local TD, we now need to reimport the previous
	// blocks to regenerate the required state
	reorg, err := bc.forker.ReorgNeededWithFastFinality(current, lastBlock.Header())
	if err != nil {
		return it.index, err
	}
	if !reorg {
		localTd := bc.GetTd(current.Hash(), current.Number.Uint64())
		log.Info("Sidechain written to disk", "start", it.first().NumberU64(), "end", it.previous().Number, "sidetd", externTd, "localtd", localTd)
		return it.index, err
	}
	// Gather all the sidechain hashes (full blocks may be memory heavy)
	var (
		hashes  []common.Hash
		numbers []uint64
	)
	parent := it.previous()
	for parent != nil && !bc.HasState(parent.Root) {
		if bc.stateRecoverable(parent.Root) {
			if err := bc.triedb.Recover(parent.Root); err != nil {
				return 0, err
			}
			break
		}
		hashes = append(hashes, parent.Hash())
		numbers = append(numbers, parent.Number.Uint64())

		parent = bc.GetHeader(parent.ParentHash, parent.Number.Uint64()-1)
	}
	if parent == nil {
		return it.index, errors.New("missing parent")
	}
	// Import all the pruned blocks to make the state available
	var (
		blocks []*types.Block
		memory uint64
	)
	for i := len(hashes) - 1; i >= 0; i-- {
		// Append the next block to our batch
		block := bc.GetBlock(hashes[i], numbers[i])
		if block == nil {
			log.Crit("Importing heavy sidechain block is nil", "hash", hashes[i], "number", numbers[i])
		}

		blocks = append(blocks, block)
		memory += block.Size()

		// If memory use grew too large, import and continue. Sadly we need to discard
		// all raised events and logs from notifications since we're too heavy on the
		// memory here.
		if len(blocks) >= 2048 || memory > 64*1024*1024 {
			log.Info("Importing heavy sidechain segment", "blocks", len(blocks), "start", blocks[0].NumberU64(), "end", block.NumberU64())
			if _, err := bc.insertChain(blocks, true); err != nil {
				return 0, err
			}
			blocks, memory = blocks[:0], 0

			// If the chain is terminating, stop processing blocks
			if bc.insertStopped() {
				log.Debug("Abort during blocks processing")
				return 0, nil
			}
		}
	}
	if len(blocks) > 0 {
		log.Info("Importing sidechain segment", "start", blocks[0].NumberU64(), "end", blocks[len(blocks)-1].NumberU64())
		return bc.insertChain(blocks, true)
	}
	return 0, nil
}

// recoverAncestors finds the closest ancestor with available state and re-execute
// all the ancestor blocks since that.
// recoverAncestors is only used post-merge.
// We return the hash of the latest block that we could correctly validate.
func (bc *BlockChain) recoverAncestors(block *types.Block) (common.Hash, error) {
	// Gather all the sidechain hashes (full blocks may be memory heavy)
	var (
		hashes  []common.Hash
		numbers []uint64
		parent  = block
	)
	for parent != nil && !bc.HasState(parent.Root()) {
		if bc.stateRecoverable(parent.Root()) {
			if err := bc.triedb.Recover(parent.Root()); err != nil {
				return common.Hash{}, err
			}
			break
		}
		hashes = append(hashes, parent.Hash())
		numbers = append(numbers, parent.NumberU64())
		parent = bc.GetBlock(parent.ParentHash(), parent.NumberU64()-1)

		// If the chain is terminating, stop iteration
		if bc.insertStopped() {
			log.Debug("Abort during blocks iteration")
			return common.Hash{}, errInsertionInterrupted
		}
	}
	if parent == nil {
		return common.Hash{}, errors.New("missing parent")
	}
	// Import all the pruned blocks to make the state available
	for i := len(hashes) - 1; i >= 0; i-- {
		// If the chain is terminating, stop processing blocks
		if bc.insertStopped() {
			log.Debug("Abort during blocks processing")
			return common.Hash{}, errInsertionInterrupted
		}
		var b *types.Block
		if i == 0 {
			b = block
		} else {
			b = bc.GetBlock(hashes[i], numbers[i])
		}
		if _, err := bc.insertChain(types.Blocks{b}, false); err != nil {
			return b.ParentHash(), err
		}
	}
	return block.Hash(), nil
}

// collectLogs collects the logs that were generated or removed during
// the processing of a block. These logs are later announced as deleted or reborn.
func (bc *BlockChain) collectLogs(b *types.Block, removed bool) []*types.Log {
	var blobGasPrice *big.Int
	excessBlobGas := b.ExcessBlobGas()
	if excessBlobGas != nil {
		blobGasPrice = eip4844.CalcBlobFee(*excessBlobGas)
	}
	receipts := rawdb.ReadRawReceipts(bc.db, b.Hash(), b.NumberU64())
	if err := receipts.DeriveFields(bc.chainConfig, b.Hash(), b.NumberU64(), b.Time(), b.BaseFee(), blobGasPrice, b.Transactions()); err != nil {
		log.Error("Failed to derive block receipts fields", "hash", b.Hash(), "number", b.NumberU64(), "err", err)
	}
	var logs []*types.Log
	for _, receipt := range receipts {
		for _, log := range receipt.Logs {
			if removed {
				log.Removed = true
			}
			logs = append(logs, log)
		}
	}
	return logs
}

// reorg takes two blocks, an old chain and a new chain and will reconstruct the
// blocks and inserts them to be part of the new canonical chain and accumulates
// potential missing transactions and post an event about them.
// Note the new head block won't be processed here, callers need to handle it
// externally.
func (bc *BlockChain) reorg(oldHead *types.Header, newHead *types.Block) error {
	var (
		newChain    types.Blocks
		oldChain    types.Blocks
		commonBlock *types.Block

		deletedTxs []common.Hash
		addedTxs   []common.Hash
	)
	oldBlock := bc.GetBlock(oldHead.Hash(), oldHead.Number.Uint64())
	if oldBlock == nil {
		return errors.New("current head block missing")
	}
	newBlock := newHead

	// Reduce the longer chain to the same number as the shorter one
	if oldBlock.NumberU64() > newBlock.NumberU64() {
		// Old chain is longer, gather all transactions and logs as deleted ones
		for ; oldBlock != nil && oldBlock.NumberU64() != newBlock.NumberU64(); oldBlock = bc.GetBlock(oldBlock.ParentHash(), oldBlock.NumberU64()-1) {
			oldChain = append(oldChain, oldBlock)
			for _, tx := range oldBlock.Transactions() {
				deletedTxs = append(deletedTxs, tx.Hash())
			}
		}
	} else {
		// New chain is longer, stash all blocks away for subsequent insertion
		for ; newBlock != nil && newBlock.NumberU64() != oldBlock.NumberU64(); newBlock = bc.GetBlock(newBlock.ParentHash(), newBlock.NumberU64()-1) {
			newChain = append(newChain, newBlock)
		}
	}
	if oldBlock == nil {
		return errInvalidOldChain
	}
	if newBlock == nil {
		return errInvalidNewChain
	}
	// Both sides of the reorg are at the same number, reduce both until the common
	// ancestor is found
	for {
		// If the common ancestor was found, bail out
		if oldBlock.Hash() == newBlock.Hash() {
			commonBlock = oldBlock
			break
		}
		// Remove an old block as well as stash away a new block
		oldChain = append(oldChain, oldBlock)
		for _, tx := range oldBlock.Transactions() {
			deletedTxs = append(deletedTxs, tx.Hash())
		}
		newChain = append(newChain, newBlock)

		// Step back with both chains
		oldBlock = bc.GetBlock(oldBlock.ParentHash(), oldBlock.NumberU64()-1)
		if oldBlock == nil {
			return errInvalidOldChain
		}
		newBlock = bc.GetBlock(newBlock.ParentHash(), newBlock.NumberU64()-1)
		if newBlock == nil {
			return errInvalidNewChain
		}
	}

	// Ensure the user sees large reorgs
	if len(oldChain) > 0 && len(newChain) > 0 {
		logFn := log.Info
		msg := "Chain reorg detected"
		if len(oldChain) > 63 {
			msg = "Large chain reorg detected"
			logFn = log.Warn
		}
		logFn(msg, "number", commonBlock.Number(), "hash", commonBlock.Hash(),
			"drop", len(oldChain), "dropfrom", oldChain[0].Hash(), "add", len(newChain), "addfrom", newChain[0].Hash())
		blockReorgAddMeter.Mark(int64(len(newChain)))
		blockReorgDropMeter.Mark(int64(len(oldChain)))
		blockReorgMeter.Mark(1)
	} else if len(newChain) > 0 {
		// Special case happens in the post merge stage that current head is
		// the ancestor of new head while these two blocks are not consecutive
		log.Info("Extend chain", "add", len(newChain), "number", newChain[0].Number(), "hash", newChain[0].Hash())
		blockReorgAddMeter.Mark(int64(len(newChain)))
	} else {
		// len(newChain) == 0 && len(oldChain) > 0
		// rewind the canonical chain to a lower point.
		log.Error("Impossible reorg, please file an issue", "oldnum", oldBlock.Number(), "oldhash", oldBlock.Hash(), "oldblocks", len(oldChain), "newnum", newBlock.Number(), "newhash", newBlock.Hash(), "newblocks", len(newChain))
	}
	// Insert the new chain(except the head block(reverse order)),
	// taking care of the proper incremental order.
	for i := len(newChain) - 1; i >= 1; i-- {
		// Insert the block in the canonical way, re-writing history
		bc.writeHeadBlock(newChain[i])

		// Collect the new added transactions.
		for _, tx := range newChain[i].Transactions() {
			addedTxs = append(addedTxs, tx.Hash())
		}
	}

	// Delete useless indexes right now which includes the non-canonical
	// transaction indexes, canonical chain indexes which above the head.
	indexesBatch := bc.db.NewBatch()
	for _, tx := range types.HashDifference(deletedTxs, addedTxs) {
		rawdb.DeleteTxLookupEntry(indexesBatch, tx)
	}

	// Delete all hash markers that are not part of the new canonical chain.
	// Because the reorg function does not handle new chain head, all hash
	// markers greater than or equal to new chain head should be deleted.
	number := commonBlock.NumberU64()
	if len(newChain) > 1 {
		number = newChain[1].NumberU64()
	}
	for i := number + 1; ; i++ {
		hash := rawdb.ReadCanonicalHash(bc.db, i)
		if hash == (common.Hash{}) {
			break
		}
		rawdb.DeleteCanonicalHash(indexesBatch, i)
	}
	if err := indexesBatch.Write(); err != nil {
		log.Crit("Failed to delete useless indexes", "err", err)
	}

	// Send out events for logs from the old canon chain, and 'reborn'
	// logs from the new canon chain. The number of logs can be very
	// high, so the events are sent in batches of size around 512.

	// Deleted logs + blocks:
	var deletedLogs []*types.Log
	for i := len(oldChain) - 1; i >= 0; i-- {
		// Also send event for blocks removed from the canon chain.
		bc.chainSideFeed.Send(ChainSideEvent{Block: oldChain[i]})

		// Collect deleted logs for notification
		if logs := bc.collectLogs(oldChain[i], true); len(logs) > 0 {
			deletedLogs = append(deletedLogs, logs...)
		}
		if len(deletedLogs) > 512 {
			bc.rmLogsFeed.Send(RemovedLogsEvent{deletedLogs})
			deletedLogs = nil
		}
	}
	if len(deletedLogs) > 0 {
		bc.rmLogsFeed.Send(RemovedLogsEvent{deletedLogs})
	}

	// New logs:
	var rebirthLogs []*types.Log
	for i := len(newChain) - 1; i >= 1; i-- {
		if logs := bc.collectLogs(newChain[i], false); len(logs) > 0 {
			rebirthLogs = append(rebirthLogs, logs...)
		}
		if len(rebirthLogs) > 512 {
			bc.logsFeed.Send(rebirthLogs)
			rebirthLogs = nil
		}
	}
	if len(rebirthLogs) > 0 {
		bc.logsFeed.Send(rebirthLogs)
	}
	return nil
}

// InsertBlockWithoutSetHead executes the block, runs the necessary verification
// upon it and then persist the block and the associate state into the database.
// The key difference between the InsertChain is it won't do the canonical chain
// updating. It relies on the additional SetCanonical call to finalize the entire
// procedure.
func (bc *BlockChain) InsertBlockWithoutSetHead(block *types.Block) error {
	if !bc.chainmu.TryLock() {
		return errChainStopped
	}
	defer bc.chainmu.Unlock()

	_, err := bc.insertChain(types.Blocks{block}, false)
	return err
}

// SetCanonical rewinds the chain to set the new head block as the specified
// block. It's possible that the state of the new head is missing, and it will
// be recovered in this function as well.
func (bc *BlockChain) SetCanonical(head *types.Block) (common.Hash, error) {
	if !bc.chainmu.TryLock() {
		return common.Hash{}, errChainStopped
	}
	defer bc.chainmu.Unlock()

	// Re-execute the reorged chain in case the head state is missing.
	if !bc.HasState(head.Root()) {
		if latestValidHash, err := bc.recoverAncestors(head); err != nil {
			return latestValidHash, err
		}
		log.Info("Recovered head state", "number", head.Number(), "hash", head.Hash())
	}
	// Run the reorg if necessary and set the given block as new head.
	start := time.Now()
	if head.ParentHash() != bc.CurrentBlock().Hash() {
		if err := bc.reorg(bc.CurrentBlock(), head); err != nil {
			return common.Hash{}, err
		}
	}
	bc.writeHeadBlock(head)

	// Emit events
	logs := bc.collectLogs(head, false)
	bc.chainFeed.Send(ChainEvent{Block: head, Hash: head.Hash(), Logs: logs})
	if len(logs) > 0 {
		bc.logsFeed.Send(logs)
	}
	bc.chainHeadFeed.Send(ChainHeadEvent{Block: head})

	context := []interface{}{
		"number", head.Number(),
		"hash", head.Hash(),
		"root", head.Root(),
		"elapsed", time.Since(start),
	}
	if timestamp := time.Unix(int64(head.Time()), 0); time.Since(timestamp) > time.Minute {
		context = append(context, []interface{}{"age", common.PrettyAge(timestamp)}...)
	}
	log.Info("Chain head was updated", context...)
	return head.Hash(), nil
}

func (bc *BlockChain) updateFutureBlocks() {
	futureTimer := time.NewTicker(5 * time.Second)
	defer futureTimer.Stop()
	defer bc.wg.Done()
	for {
		select {
		case <-futureTimer.C:
			bc.procFutureBlocks()
		case <-bc.quit:
			return
		}
	}
}

func (bc *BlockChain) rewindInvalidHeaderBlockLoop() {
	recheck := time.NewTicker(rewindBadBlockInterval)
	defer func() {
		recheck.Stop()
		bc.wg.Done()
	}()
	for {
		select {
		case <-recheck.C:
			bc.tryRewindBadBlocks()
		case <-bc.quit:
			return
		}
	}
}

func (bc *BlockChain) trustedDiffLayerLoop() {
	recheck := time.NewTicker(diffLayerFreezerRecheckInterval)
	defer func() {
		recheck.Stop()
		bc.wg.Done()
	}()
	for {
		select {
		case diff := <-bc.diffQueueBuffer:
			bc.diffQueue.Push(diff, -(int64(diff.Number)))
		case <-bc.quit:
			// Persist all diffLayers when shutdown, it will introduce redundant storage, but it is acceptable.
			// If the client been ungracefully shutdown, it will missing all cached diff layers, it is acceptable as well.
			var batch ethdb.Batch
			for !bc.diffQueue.Empty() {
				diffLayer, _ := bc.diffQueue.Pop()
				if batch == nil {
					batch = bc.db.DiffStore().NewBatch()
				}
				rawdb.WriteDiffLayer(batch, diffLayer.BlockHash, diffLayer)
				if batch.ValueSize() > ethdb.IdealBatchSize {
					if err := batch.Write(); err != nil {
						log.Error("Failed to write diff layer", "err", err)
						return
					}
					batch.Reset()
				}
			}
			if batch != nil {
				// flush data
				if err := batch.Write(); err != nil {
					log.Error("Failed to write diff layer", "err", err)
					return
				}
				batch.Reset()
			}
			return
		case <-recheck.C:
			currentHeight := bc.CurrentBlock().Number.Uint64()
			var batch ethdb.Batch
			for !bc.diffQueue.Empty() {
				diffLayer, prio := bc.diffQueue.Pop()

				// if the block not old enough
				if int64(currentHeight)+prio < int64(bc.triesInMemory) {
					bc.diffQueue.Push(diffLayer, prio)
					break
				}
				canonicalHash := bc.GetCanonicalHash(uint64(-prio))
				// on the canonical chain
				if canonicalHash == diffLayer.BlockHash {
					if batch == nil {
						batch = bc.db.DiffStore().NewBatch()
					}
					rawdb.WriteDiffLayer(batch, diffLayer.BlockHash, diffLayer)
					staleHash := bc.GetCanonicalHash(uint64(-prio) - bc.diffLayerFreezerBlockLimit)
					rawdb.DeleteDiffLayer(batch, staleHash)
				}
				if batch != nil && batch.ValueSize() > ethdb.IdealBatchSize {
					if err := batch.Write(); err != nil {
						panic(fmt.Sprintf("Failed to write diff layer, error %v", err))
					}
					batch.Reset()
				}
			}
			if batch != nil {
				if err := batch.Write(); err != nil {
					panic(fmt.Sprintf("Failed to write diff layer, error %v", err))
				}
				batch.Reset()
			}
		}
	}
}

func (bc *BlockChain) startDoubleSignMonitor() {
	eventChan := make(chan ChainHeadEvent, monitor.MaxCacheHeader)
	sub := bc.SubscribeChainHeadEvent(eventChan)
	defer func() {
		sub.Unsubscribe()
		close(eventChan)
		bc.wg.Done()
	}()

	for {
		select {
		case event := <-eventChan:
			if bc.doubleSignMonitor != nil {
				bc.doubleSignMonitor.Verify(event.Block.Header())
			}
		case <-bc.quit:
			return
		}
	}
}

// skipBlock returns 'true', if the block being imported can be skipped over, meaning
// that the block does not need to be processed but can be considered already fully 'done'.
func (bc *BlockChain) skipBlock(err error, it *insertIterator) bool {
	// We can only ever bypass processing if the only error returned by the validator
	// is ErrKnownBlock, which means all checks passed, but we already have the block
	// and state.
	if !errors.Is(err, ErrKnownBlock) {
		return false
	}
	// If we're not using snapshots, we can skip this, since we have both block
	// and (trie-) state
	if bc.snaps == nil {
		return true
	}
	var (
		header     = it.current() // header can't be nil
		parentRoot common.Hash
	)
	// If we also have the snapshot-state, we can skip the processing.
	if bc.snaps.Snapshot(header.Root) != nil {
		return true
	}
	// In this case, we have the trie-state but not snapshot-state. If the parent
	// snapshot-state exists, we need to process this in order to not get a gap
	// in the snapshot layers.
	// Resolve parent block
	if parent := it.previous(); parent != nil {
		parentRoot = parent.Root
	} else if parent = bc.GetHeaderByHash(header.ParentHash); parent != nil {
		parentRoot = parent.Root
	}
	if parentRoot == (common.Hash{}) {
		return false // Theoretically impossible case
	}
	// Parent is also missing snapshot: we can skip this. Otherwise process.
	if bc.snaps.Snapshot(parentRoot) == nil {
		return true
	}
	return false
}

// indexBlocks reindexes or unindexes transactions depending on user configuration
func (bc *BlockChain) indexBlocks(tail *uint64, head uint64, done chan struct{}) {
	defer func() { close(done) }()

	// If head is 0, it means the chain is just initialized and no blocks are inserted,
	// so don't need to indexing anything.
	if head == 0 {
		return
	}

	// The tail flag is not existent, it means the node is just initialized
	// and all blocks(may from ancient store) are not indexed yet.
	if tail == nil {
		from := uint64(0)
		if bc.txLookupLimit != 0 && head >= bc.txLookupLimit {
			from = head - bc.txLookupLimit + 1
		}
		rawdb.IndexTransactions(bc.db, from, head+1, bc.quit)
		return
	}
	// The tail flag is existent, but the whole chain is required to be indexed.
	if bc.txLookupLimit == 0 || head < bc.txLookupLimit {
		if *tail > 0 {
			// It can happen when chain is rewound to a historical point which
			// is even lower than the indexes tail, recap the indexing target
			// to new head to avoid reading non-existent block bodies.
			end := *tail
			if end > head+1 {
				end = head + 1
			}
			rawdb.IndexTransactions(bc.db, 0, end, bc.quit)
		}
		return
	}
	// Update the transaction index to the new chain state
	if head-bc.txLookupLimit+1 < *tail {
		// Reindex a part of missing indices and rewind index tail to HEAD-limit
		rawdb.IndexTransactions(bc.db, head-bc.txLookupLimit+1, *tail, bc.quit)
	} else {
		// Unindex a part of stale indices and forward index tail to HEAD-limit
		rawdb.UnindexTransactions(bc.db, *tail, head-bc.txLookupLimit+1, bc.quit)
	}
}

// maintainTxIndex is responsible for the construction and deletion of the
// transaction index.
//
// User can use flag `txlookuplimit` to specify a "recentness" block, below
// which ancient tx indices get deleted. If `txlookuplimit` is 0, it means
// all tx indices will be reserved.
//
// The user can adjust the txlookuplimit value for each launch after sync,
// Geth will automatically construct the missing indices or delete the extra
// indices.
func (bc *BlockChain) maintainTxIndex() {
	defer bc.wg.Done()

	// Listening to chain events and manipulate the transaction indexes.
	var (
		done   chan struct{}                  // Non-nil if background unindexing or reindexing routine is active.
		headCh = make(chan ChainHeadEvent, 1) // Buffered to avoid locking up the event feed
	)
	sub := bc.SubscribeChainHeadEvent(headCh)
	if sub == nil {
		return
	}
	defer sub.Unsubscribe()
	log.Info("Initialized transaction indexer", "limit", bc.TxLookupLimit())

	// Launch the initial processing if chain is not empty. This step is
	// useful in these scenarios that chain has no progress and indexer
	// is never triggered.
	if head := rawdb.ReadHeadBlock(bc.db); head != nil {
		done = make(chan struct{})
		go bc.indexBlocks(rawdb.ReadTxIndexTail(bc.db), head.NumberU64(), done)
	}

	for {
		select {
		case head := <-headCh:
			if done == nil {
				done = make(chan struct{})
				go bc.indexBlocks(rawdb.ReadTxIndexTail(bc.db), head.Block.NumberU64(), done)
			}
		case <-done:
			done = nil
		case <-bc.quit:
			if done != nil {
				log.Info("Waiting background transaction indexer to exit")
				<-done
			}
			return
		}
	}
}

func (bc *BlockChain) isCachedBadBlock(block *types.Block) bool {
	if timeAt, exist := bc.badBlockCache.Get(block.Hash()); exist {
		if time.Since(timeAt) >= badBlockCacheExpire {
			bc.badBlockCache.Remove(block.Hash())
			return false
		}
		return true
	}
	return false
}

// reportBlock logs a bad block error.
func (bc *BlockChain) reportBlock(block *types.Block, receipts types.Receipts, err error) {
	rawdb.WriteBadBlock(bc.db, block)
	log.Error(summarizeBadBlock(block, receipts, bc.Config(), err))
}

// summarizeBadBlock returns a string summarizing the bad block and other
// relevant information.
func summarizeBadBlock(block *types.Block, receipts []*types.Receipt, config *params.ChainConfig, err error) string {
	var receiptString string
	for i, receipt := range receipts {
		receiptString += fmt.Sprintf("\n  %d: cumulative: %v gas: %v contract: %v status: %v tx: %v logs: %v bloom: %x state: %x",
			i, receipt.CumulativeGasUsed, receipt.GasUsed, receipt.ContractAddress.Hex(),
			receipt.Status, receipt.TxHash.Hex(), receipt.Logs, receipt.Bloom, receipt.PostState)
	}
	version, vcs := version.Info()
	platform := fmt.Sprintf("%s %s %s %s", version, runtime.Version(), runtime.GOARCH, runtime.GOOS)
	if vcs != "" {
		vcs = fmt.Sprintf("\nVCS: %s", vcs)
	}

	if badBlockRecords.Cardinality() < badBlockRecordslimit {
		badBlockRecords.Add(block.Hash())
		badBlockGauge.Update(int64(badBlockRecords.Cardinality()))
	}

	return fmt.Sprintf(`
########## BAD BLOCK #########
Block: %v (%#x)
Miner: %v
Error: %v
Platform: %v%v
Chain config: %#v
Receipts: %v
##############################
`, block.Number(), block.Hash(), block.Coinbase(), err, platform, vcs, config, receiptString)
}

// InsertHeaderChain attempts to insert the given header chain in to the local
// chain, possibly creating a reorg. If an error is returned, it will return the
// index number of the failing header as well an error describing what went wrong.
func (bc *BlockChain) InsertHeaderChain(chain []*types.Header) (int, error) {
	if len(chain) == 0 {
		return 0, nil
	}
	start := time.Now()
	if i, err := bc.hc.ValidateHeaderChain(chain); err != nil {
		return i, err
	}

	if !bc.chainmu.TryLock() {
		return 0, errChainStopped
	}
	defer bc.chainmu.Unlock()
	_, err := bc.hc.InsertHeaderChain(chain, start, bc.forker)
	return 0, err
}

func (bc *BlockChain) TriesInMemory() uint64 { return bc.triesInMemory }

func EnablePipelineCommit(bc *BlockChain) (*BlockChain, error) {
	bc.pipeCommit = false
	return bc, nil
}

func EnablePersistDiff(limit uint64) BlockChainOption {
	return func(chain *BlockChain) (*BlockChain, error) {
		chain.diffLayerFreezerBlockLimit = limit
		return chain, nil
	}
}

func EnableBlockValidator(chainConfig *params.ChainConfig, engine consensus.Engine, mode VerifyMode, peers verifyPeers) BlockChainOption {
	return func(bc *BlockChain) (*BlockChain, error) {
		if mode.NeedRemoteVerify() {
			vm, err := NewVerifyManager(bc, peers, mode == InsecureVerify)
			if err != nil {
				return nil, err
			}
			go vm.mainLoop()
			bc.validator = NewBlockValidator(chainConfig, bc, engine, EnableRemoteVerifyManager(vm))
		}
		return bc, nil
	}
}

func EnableDoubleSignChecker(bc *BlockChain) (*BlockChain, error) {
	bc.doubleSignMonitor = monitor.NewDoubleSignMonitor()
	return bc, nil
}

func (bc *BlockChain) GetVerifyResult(blockNumber uint64, blockHash common.Hash, diffHash common.Hash) *VerifyResult {
	var res VerifyResult
	res.BlockNumber = blockNumber
	res.BlockHash = blockHash

	if blockNumber > bc.CurrentHeader().Number.Uint64()+maxDiffForkDist {
		res.Status = types.StatusBlockTooNew
		return &res
	} else if blockNumber > bc.CurrentHeader().Number.Uint64() {
		res.Status = types.StatusBlockNewer
		return &res
	}

	header := bc.GetHeaderByHash(blockHash)
	if header == nil {
		if blockNumber > bc.CurrentHeader().Number.Uint64()-maxDiffForkDist {
			res.Status = types.StatusPossibleFork
			return &res
		}

		res.Status = types.StatusImpossibleFork
		return &res
	}

	diff := bc.GetTrustedDiffLayer(blockHash)
	if diff != nil {
		if diff.DiffHash.Load() == nil {
			hash, err := CalculateDiffHash(diff)
			if err != nil {
				res.Status = types.StatusUnexpectedError
				return &res
			}

			diff.DiffHash.Store(hash)
		}

		if diffHash != diff.DiffHash.Load().(common.Hash) {
			res.Status = types.StatusDiffHashMismatch
			return &res
		}

		res.Status = types.StatusFullVerified
		res.Root = header.Root
		return &res
	}

	res.Status = types.StatusPartiallyVerified
	res.Root = header.Root
	return &res
}

func (bc *BlockChain) GetTrustedDiffLayer(blockHash common.Hash) *types.DiffLayer {
	var diff *types.DiffLayer
	if cached, ok := bc.diffLayerCache.Get(blockHash); ok {
		diff = cached.(*types.DiffLayer)
		return diff
	}

	diffStore := bc.db.DiffStore()
	if diffStore != nil {
		diff = rawdb.ReadDiffLayer(diffStore, blockHash)
	}
	return diff
}

func CalculateDiffHash(d *types.DiffLayer) (common.Hash, error) {
	if d == nil {
		return common.Hash{}, fmt.Errorf("nil diff layer")
	}

	diff := &types.ExtDiffLayer{
		BlockHash: d.BlockHash,
		Receipts:  make([]*types.ReceiptForStorage, 0),
		Number:    d.Number,
		Codes:     d.Codes,
		Destructs: d.Destructs,
		Accounts:  d.Accounts,
		Storages:  d.Storages,
	}

	for index, account := range diff.Accounts {
		full, err := types.FullAccount(account.Blob)
		if err != nil {
			return common.Hash{}, fmt.Errorf("decode full account error: %v", err)
		}
		// set account root to empty root
		full.Root = types.EmptyRootHash
		diff.Accounts[index].Blob = types.SlimAccountRLP(*full)
	}

	rawData, err := rlp.EncodeToBytes(diff)
	if err != nil {
		return common.Hash{}, fmt.Errorf("encode new diff error: %v", err)
	}

	hasher := sha3.NewLegacyKeccak256()
	_, err = hasher.Write(rawData)
	if err != nil {
		return common.Hash{}, fmt.Errorf("hasher write error: %v", err)
	}

	var hash common.Hash
	hasher.Sum(hash[:0])
	return hash, nil
}

// SetBlockValidatorAndProcessorForTesting sets the current validator and processor.
// This method can be used to force an invalid blockchain to be verified for tests.
// This method is unsafe and should only be used before block import starts.
func (bc *BlockChain) SetBlockValidatorAndProcessorForTesting(v Validator, p Processor) {
	bc.validator = v
	bc.processor = p
}

// SetTrieFlushInterval configures how often in-memory tries are persisted to disk.
// The interval is in terms of block processing time, not wall clock.
// It is thread-safe and can be called repeatedly without side effects.
func (bc *BlockChain) SetTrieFlushInterval(interval time.Duration) {
	bc.flushInterval.Store(int64(interval))
}

// GetTrieFlushInterval gets the in-memory tries flush interval
func (bc *BlockChain) GetTrieFlushInterval() time.Duration {
	return time.Duration(bc.flushInterval.Load())
}<|MERGE_RESOLUTION|>--- conflicted
+++ resolved
@@ -404,21 +404,7 @@
 	// Make sure the state associated with the block is available, or log out
 	// if there is no available state, waiting for state sync.
 	head := bc.CurrentBlock()
-<<<<<<< HEAD
 	if !bc.stateCache.NoTries() && !bc.HasState(head.Root) {
-		// Head state is missing, before the state recovery, find out the
-		// disk layer point of snapshot(if it's enabled). Make sure the
-		// rewound point is lower than disk layer.
-		var diskRoot common.Hash
-		if bc.cacheConfig.SnapshotLimit > 0 {
-			diskRoot = rawdb.ReadSnapshotRoot(bc.db)
-		}
-		if bc.triedb.Scheme() == rawdb.PathScheme {
-			recoverable, _ := bc.triedb.Recoverable(diskRoot)
-			if !bc.HasState(diskRoot) && !recoverable {
-				diskRoot = bc.triedb.Head()
-=======
-	if !bc.HasState(head.Root) {
 		if head.Number.Uint64() == 0 {
 			// The genesis state is missing, which is only possible in the path-based
 			// scheme. This situation occurs when the initial state sync is not finished
@@ -433,24 +419,29 @@
 			var diskRoot common.Hash
 			if bc.cacheConfig.SnapshotLimit > 0 {
 				diskRoot = rawdb.ReadSnapshotRoot(bc.db)
->>>>>>> 916d6a44
-			}
-		}
-		if diskRoot != (common.Hash{}) {
-			log.Warn("Head state missing, repairing", "number", head.Number, "hash", head.Hash(), "diskRoot", diskRoot)
-
-			snapDisk, err := bc.setHeadBeyondRoot(head.Number.Uint64(), 0, diskRoot, true)
-			if err != nil {
-				return nil, err
-			}
-			// Chain rewound, persist old snapshot number to indicate recovery procedure
-			if snapDisk != 0 {
-				rawdb.WriteSnapshotRecoveryNumber(bc.db, snapDisk)
-			}
-		} else {
-			log.Warn("Head state missing, repairing", "number", head.Number, "hash", head.Hash())
-			if _, err := bc.setHeadBeyondRoot(head.Number.Uint64(), 0, common.Hash{}, true); err != nil {
-				return nil, err
+			}
+			if bc.triedb.Scheme() == rawdb.PathScheme {
+				recoverable, _ := bc.triedb.Recoverable(diskRoot)
+				if !bc.HasState(diskRoot) && !recoverable {
+					diskRoot = bc.triedb.Head()
+				}
+			}
+			if diskRoot != (common.Hash{}) {
+				log.Warn("Head state missing, repairing", "number", head.Number, "hash", head.Hash(), "diskRoot", diskRoot)
+
+				snapDisk, err := bc.setHeadBeyondRoot(head.Number.Uint64(), 0, diskRoot, true)
+				if err != nil {
+					return nil, err
+				}
+				// Chain rewound, persist old snapshot number to indicate recovery procedure
+				if snapDisk != 0 {
+					rawdb.WriteSnapshotRecoveryNumber(bc.db, snapDisk)
+				}
+			} else {
+				log.Warn("Head state missing, repairing", "number", head.Number, "hash", head.Hash())
+				if _, err := bc.setHeadBeyondRoot(head.Number.Uint64(), 0, common.Hash{}, true); err != nil {
+					return nil, err
+				}
 			}
 		}
 	}
@@ -581,6 +572,10 @@
 // GetVMConfig returns the block chain VM config.
 func (bc *BlockChain) GetVMConfig() *vm.Config {
 	return &bc.vmConfig
+}
+
+func (bc *BlockChain) NoTries() bool {
+	return bc.stateCache.NoTries()
 }
 
 func (bc *BlockChain) cacheReceipts(hash common.Hash, receipts types.Receipts, block *types.Block) {
@@ -890,10 +885,7 @@
 							}
 							log.Debug("Rewound to block with state", "number", newHeadBlock.NumberU64(), "hash", newHeadBlock.Hash())
 						}
-<<<<<<< HEAD
 						log.Info("Rewound to block with state", "number", newHeadBlock.NumberU64(), "hash", newHeadBlock.Hash())
-=======
->>>>>>> 916d6a44
 						break
 					}
 					log.Debug("Skipping block with threshold state", "number", newHeadBlock.NumberU64(), "hash", newHeadBlock.Hash(), "root", newHeadBlock.Root())
@@ -908,20 +900,17 @@
 			// to low, so it's safe to update in-memory markers directly.
 			bc.currentBlock.Store(newHeadBlock.Header())
 			headBlockGauge.Update(int64(newHeadBlock.NumberU64()))
-<<<<<<< HEAD
 			justifiedBlockGauge.Update(int64(bc.GetJustifiedNumber(newHeadBlock.Header())))
 			finalizedBlockGauge.Update(int64(bc.getFinalizedNumber(newHeadBlock.Header())))
-=======
 
 			// The head state is missing, which is only possible in the path-based
 			// scheme. This situation occurs when the chain head is rewound below
 			// the pivot point. In this scenario, there is no possible recovery
 			// approach except for rerunning a snap sync. Do nothing here until the
 			// state syncer picks it up.
-			if !bc.HasState(newHeadBlock.Root()) {
+			if !bc.stateCache.NoTries() && !bc.HasState(newHeadBlock.Root()) {
 				log.Info("Chain is stateless, wait state sync", "number", newHeadBlock.Number(), "hash", newHeadBlock.Hash())
 			}
->>>>>>> 916d6a44
 		}
 		// Rewind the snap block in a simpleton way to the target head
 		if currentSnapBlock := bc.CurrentSnapBlock(); currentSnapBlock != nil && header.Number.Uint64() < currentSnapBlock.Number.Uint64() {
@@ -1148,6 +1137,7 @@
 	headBlockGauge.Update(int64(block.NumberU64()))
 	justifiedBlockGauge.Update(int64(bc.GetJustifiedNumber(block.Header())))
 	finalizedBlockGauge.Update(int64(bc.getFinalizedNumber(block.Header())))
+
 }
 
 // stopWithoutSaving stops the blockchain service. If any imports are currently in progress
