--- conflicted
+++ resolved
@@ -20,11 +20,7 @@
 	"bytes"
 	"fmt"
 	"io"
-<<<<<<< HEAD
-	"math/big"
 	"sync"
-=======
->>>>>>> 8f7eb9cc
 	"time"
 
 	"github.com/ethereum/go-ethereum/common"
@@ -118,7 +114,6 @@
 	}
 
 	return &stateObject{
-<<<<<<< HEAD
 		db:                  db,
 		address:             address,
 		addrHash:            crypto.Keccak256Hash(address[:]),
@@ -128,17 +123,7 @@
 		originStorage:       make(Storage),
 		pendingStorage:      make(Storage),
 		dirtyStorage:        make(Storage),
-=======
-		db:             db,
-		address:        address,
-		addrHash:       crypto.Keccak256Hash(address[:]),
-		origin:         origin,
-		data:           *acct,
-		originStorage:  make(Storage),
-		pendingStorage: make(Storage),
-		dirtyStorage:   make(Storage),
-		created:        created,
->>>>>>> 8f7eb9cc
+		created:             created,
 	}
 }
 
@@ -168,27 +153,14 @@
 func (s *stateObject) getTrie() (Trie, error) {
 	if s.trie == nil {
 		// Try fetching from prefetcher first
-<<<<<<< HEAD
 		// if s.data.Root != types.EmptyRootHash && s.db.prefetcher != nil {
 		// When the miner is creating the pending state, there is no prefetcher
 		//	s.trie = s.db.prefetcher.trie(s.addrHash, s.data.Root)
 		// }
 		// if s.trie == nil {
-		tr, err := s.db.db.OpenStorageTrie(s.db.originalRoot, s.address, s.data.Root)
+		tr, err := s.db.db.OpenStorageTrie(s.db.originalRoot, s.address, s.data.Root, s.db.trie)
 		if err != nil {
 			return nil, err
-=======
-		if s.data.Root != types.EmptyRootHash && s.db.prefetcher != nil {
-			// When the miner is creating the pending state, there is no prefetcher
-			s.trie = s.db.prefetcher.trie(s.addrHash, s.data.Root)
-		}
-		if s.trie == nil {
-			tr, err := s.db.db.OpenStorageTrie(s.db.originalRoot, s.address, s.data.Root, s.db.trie)
-			if err != nil {
-				return nil, err
-			}
-			s.trie = tr
->>>>>>> 8f7eb9cc
 		}
 		s.trie = tr
 		// }
