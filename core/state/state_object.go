--- conflicted
+++ resolved
@@ -331,11 +331,10 @@
 			continue
 		}
 		s.originStorage[key] = value
-<<<<<<< HEAD
 		var v []byte
 		if value != (common.Hash{}) {
 			// Encoding []byte cannot fail, ok to ignore the error.
-			v, _ = rlp.EncodeToBytes(common.TrimLeftZeroes(value[:]))
+			v = common.TrimLeftZeroes(value[:])
 		}
 		dirtyStorage[key] = v
 	}
@@ -354,24 +353,6 @@
 					s.db.setError(err)
 				}
 				s.db.StorageUpdated += 1
-=======
-
-		// rlp-encoded value to be used by the snapshot
-		var snapshotVal []byte
-		if (value == common.Hash{}) {
-			if err := tr.DeleteStorage(s.address, key[:]); err != nil {
-				s.db.setError(err)
-				return nil, err
-			}
-			s.db.StorageDeleted += 1
-		} else {
-			trimmedVal := common.TrimLeftZeroes(value[:])
-			// Encoding []byte cannot fail, ok to ignore the error.
-			snapshotVal, _ = rlp.EncodeToBytes(trimmedVal)
-			if err := tr.UpdateStorage(s.address, key[:], trimmedVal); err != nil {
-				s.db.setError(err)
-				return nil, err
->>>>>>> 604da5c8
 			}
 			usedStorage = append(usedStorage, common.CopyBytes(key[:]))
 		}
@@ -385,20 +366,20 @@
 			// The snapshot storage map for the object
 			storage := s.db.snapStorage[s.address]
 			if storage == nil {
-				storage = make(map[string][]byte, len(dirtyStorage))
+				storage = make(map[common.Hash][]byte, len(dirtyStorage))
 				s.db.snapStorage[s.address] = storage
 			}
-<<<<<<< HEAD
 			s.db.snapStorageMux.Unlock()
 			for key, value := range dirtyStorage {
-				storage[string(key[:])] = value
+				khash := crypto.HashData(s.db.hasher, key[:])
+				// rlp-encoded value to be used by the snapshot
+				var snapshotVal []byte
+				if len(value) != 0 {
+					snapshotVal, _ = rlp.EncodeToBytes(value)
+				}
+				storage[khash] = snapshotVal // snapshotVal will be nil if it's deleted
 			}
 		}()
-=======
-			storage[crypto.HashData(hasher, key[:])] = snapshotVal // will be nil if it's deleted
-		}
-		usedStorage = append(usedStorage, common.CopyBytes(key[:])) // Copy needed for closure
->>>>>>> 604da5c8
 	}
 	wg.Wait()
 
