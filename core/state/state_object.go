// Copyright 2014 The go-ethereum Authors
// This file is part of the go-ethereum library.
//
// The go-ethereum library is free software: you can redistribute it and/or modify
// it under the terms of the GNU Lesser General Public License as published by
// the Free Software Foundation, either version 3 of the License, or
// (at your option) any later version.
//
// The go-ethereum library is distributed in the hope that it will be useful,
// but WITHOUT ANY WARRANTY; without even the implied warranty of
// MERCHANTABILITY or FITNESS FOR A PARTICULAR PURPOSE. See the
// GNU Lesser General Public License for more details.
//
// You should have received a copy of the GNU Lesser General Public License
// along with the go-ethereum library. If not, see <http://www.gnu.org/licenses/>.

package state

import (
	"bytes"
	"fmt"
	"io"
	"math/big"
	"sync"
	"time"

	"github.com/ethereum/go-ethereum/common"
	"github.com/ethereum/go-ethereum/core/types"
	"github.com/ethereum/go-ethereum/crypto"
	"github.com/ethereum/go-ethereum/metrics"
	"github.com/ethereum/go-ethereum/rlp"
	"github.com/ethereum/go-ethereum/trie"
)

type Code []byte

func (c Code) String() string {
	return string(c) //strings.Join(Disassemble(c), " ")
}

type Storage map[common.Hash]common.Hash

func (s Storage) String() (str string) {
	for key, value := range s {
		str += fmt.Sprintf("%X : %X\n", key, value)
	}
	return
}

func (s Storage) Copy() Storage {
	cpy := make(Storage, len(s))
	for key, value := range s {
		cpy[key] = value
	}
	return cpy
}

// StateObject represents an Ethereum account which is being modified.
//
// The usage pattern is as follows:
// First you need to obtain a state object.
// Account values can be accessed and modified through the object.
// Finally, call CommitTrie to write the modified storage trie into a database.
type stateObject struct {
	address       common.Address
	addrHash      common.Hash // hash of ethereum address of the account
	data          types.StateAccount
	db            *StateDB
	rootCorrected bool // To indicate whether the root has been corrected in pipecommit mode

	// Write caches.
	trie Trie // storage trie, which becomes non-nil on first access
	code Code // contract bytecode, which gets set when code is loaded

	sharedOriginStorage *sync.Map // Point to the entry of the stateObject in sharedPool
	originStorage       Storage   // Storage cache of original entries to dedup rewrites, reset for every transaction

	pendingStorage Storage // Storage entries that need to be flushed to disk, at the end of an entire block
	dirtyStorage   Storage // Storage entries that have been modified in the current transaction execution

	// Cache flags.
	// When an object is marked suicided it will be deleted from the trie
	// during the "update" phase of the state transition.
	dirtyCode bool // true if the code was updated
	suicided  bool
	deleted   bool

	//encode
	encodeData []byte
}

// empty returns whether the account is considered empty.
func (s *stateObject) empty() bool {
	return s.data.Nonce == 0 && s.data.Balance.Sign() == 0 && bytes.Equal(s.data.CodeHash, types.EmptyCodeHash.Bytes())
}

// newObject creates a state object.
func newObject(db *StateDB, address common.Address, data types.StateAccount) *stateObject {
	if data.Balance == nil {
		data.Balance = new(big.Int)
	}
	if data.CodeHash == nil {
		data.CodeHash = types.EmptyCodeHash.Bytes()
	}
	if data.Root == (common.Hash{}) {
		data.Root = types.EmptyRootHash
	}
	var storageMap *sync.Map
	// Check whether the storage exist in pool, new originStorage if not exist
	if db != nil && db.storagePool != nil {
		storageMap = db.GetStorage(address)
	}

	return &stateObject{
		db:                  db,
		address:             address,
		addrHash:            crypto.Keccak256Hash(address[:]),
		data:                data,
		sharedOriginStorage: storageMap,
		originStorage:       make(Storage),
		pendingStorage:      make(Storage),
		dirtyStorage:        make(Storage),
	}
}

// EncodeRLP implements rlp.Encoder.
func (s *stateObject) EncodeRLP(w io.Writer) error {
	return rlp.Encode(w, &s.data)
}

func (s *stateObject) markSuicided() {
	s.suicided = true
}

func (s *stateObject) touch() {
	s.db.journal.append(touchChange{
		account: &s.address,
	})
	if s.address == ripemd {
		// Explicitly put it in the dirty-cache, which is otherwise generated from
		// flattened journals.
		s.db.journal.dirty(s.address)
	}
}

// getTrie returns the associated storage trie. The trie will be opened
// if it's not loaded previously. An error will be returned if trie can't
// be loaded.
func (s *stateObject) getTrie(db Database) (Trie, error) {
	if s.trie == nil {
		// Try fetching from prefetcher first
		// We don't prefetch empty tries
		if s.data.Root != types.EmptyRootHash && s.db.prefetcher != nil {
			// When the miner is creating the pending state, there is no
			// prefetcher
			s.trie = s.db.prefetcher.trie(s.addrHash, s.data.Root)
		}
		if s.trie == nil {
			tr, err := db.OpenStorageTrie(s.db.originalRoot, s.addrHash, s.data.Root)
			if err != nil {
				return nil, err
			}
			s.trie = tr
		}
	}
	return s.trie, nil
}

// GetState retrieves a value from the account storage trie.
func (s *stateObject) GetState(db Database, key common.Hash) common.Hash {
	// If we have a dirty value for this state entry, return it
	value, dirty := s.dirtyStorage[key]
	if dirty {
		return value
	}
	// Otherwise return the entry's original value
	return s.GetCommittedState(db, key)
}

func (s *stateObject) getOriginStorage(key common.Hash) (common.Hash, bool) {
	if value, cached := s.originStorage[key]; cached {
		return value, true
	}
	// if L1 cache miss, try to get it from shared pool
	if s.sharedOriginStorage != nil {
		val, ok := s.sharedOriginStorage.Load(key)
		if !ok {
			return common.Hash{}, false
		}
		storage := val.(common.Hash)
		s.originStorage[key] = storage
		return storage, true
	}
	return common.Hash{}, false
}

func (s *stateObject) setOriginStorage(key common.Hash, value common.Hash) {
	if s.db.writeOnSharedStorage && s.sharedOriginStorage != nil {
		s.sharedOriginStorage.Store(key, value)
	}
	s.originStorage[key] = value
}

// GetCommittedState retrieves a value from the committed account storage trie.
func (s *stateObject) GetCommittedState(db Database, key common.Hash) common.Hash {
	// If we have a pending write or clean cached, return that
	if value, pending := s.pendingStorage[key]; pending {
		return value
	}

	if value, cached := s.getOriginStorage(key); cached {
		return value
	}
	// If the object was destructed in *this* block (and potentially resurrected),
	// the storage has been cleared out, and we should *not* consult the previous
	// database about any storage values. The only possible alternatives are:
	//   1) resurrect happened, and new slot values were set -- those should
	//      have been handles via pendingStorage above.
	//   2) we don't have new values, and can deliver empty response back
	if _, destructed := s.db.stateObjectsDestruct[s.address]; destructed {
		return common.Hash{}
	}
	// If no live objects are available, attempt to use snapshots
	var (
		enc []byte
		err error
	)
	if s.db.snap != nil {
		start := time.Now()
		enc, err = s.db.snap.Storage(s.addrHash, crypto.Keccak256Hash(key.Bytes()))
		if metrics.EnabledExpensive {
			s.db.SnapshotStorageReads += time.Since(start)
		}
	}
	// If the snapshot is unavailable or reading from it fails, load from the database.
	if s.db.snap == nil || err != nil {
		start := time.Now()
		tr, err := s.getTrie(db)
		if err != nil {
			s.db.setError(err)
			return common.Hash{}
		}
		enc, err = tr.GetStorage(s.address, key.Bytes())
		if metrics.EnabledExpensive {
			s.db.StorageReads += time.Since(start)
		}
		if err != nil {
			s.db.setError(err)
			return common.Hash{}
		}
	}
	var value common.Hash
	if len(enc) > 0 {
		_, content, _, err := rlp.Split(enc)
		if err != nil {
			s.db.setError(err)
		}
		value.SetBytes(content)
	}
	s.setOriginStorage(key, value)
	return value
}

// SetState updates a value in account storage.
func (s *stateObject) SetState(db Database, key, value common.Hash) {
	// If the new value is the same as old, don't set
	prev := s.GetState(db, key)
	if prev == value {
		return
	}
	// New value is different, update and journal the change
	s.db.journal.append(storageChange{
		account:  &s.address,
		key:      key,
		prevalue: prev,
	})
	s.setState(key, value)
}

func (s *stateObject) setState(key, value common.Hash) {
	s.dirtyStorage[key] = value
}

// finalise moves all dirty storage slots into the pending area to be hashed or
// committed later. It is invoked at the end of every transaction.
func (s *stateObject) finalise(prefetch bool) {
	slotsToPrefetch := make([][]byte, 0, len(s.dirtyStorage))
	for key, value := range s.dirtyStorage {
		s.pendingStorage[key] = value
		if value != s.originStorage[key] {
			slotsToPrefetch = append(slotsToPrefetch, common.CopyBytes(key[:])) // Copy needed for closure
		}
	}
	if s.db.prefetcher != nil && prefetch && len(slotsToPrefetch) > 0 && s.data.Root != types.EmptyRootHash {
		s.db.prefetcher.prefetch(s.addrHash, s.data.Root, s.address, slotsToPrefetch)
	}
	if len(s.dirtyStorage) > 0 {
		s.dirtyStorage = make(Storage)
	}
}

// updateTrie writes cached storage modifications into the object's storage trie.
// It will return nil if the trie has not been loaded and no changes have been
// made. An error will be returned if the trie can't be loaded/updated correctly.
func (s *stateObject) updateTrie(db Database) (Trie, error) {
	// Make sure all dirty slots are finalized into the pending storage area
	s.finalise(false) // Don't prefetch anymore, pull directly if need be
	if len(s.pendingStorage) == 0 {
		return s.trie, nil
	}
	// Track the amount of time wasted on updating the storage trie
	if metrics.EnabledExpensive {
		defer func(start time.Time) {
			s.db.MetricsMux.Lock()
			s.db.StorageUpdates += time.Since(start)
			s.db.MetricsMux.Unlock()
		}(time.Now())
	}
	tr, err := s.getTrie(db)
	if err != nil {
		s.db.setError(err)
		return nil, err
	}
	// Insert all the pending updates into the trie
	usedStorage := make([][]byte, 0, len(s.pendingStorage))
	dirtyStorage := make(map[common.Hash][]byte)
	for key, value := range s.pendingStorage {
		// Skip noop changes, persist actual changes
		if value == s.originStorage[key] {
			continue
		}
		s.originStorage[key] = value
		var v []byte
<<<<<<< HEAD
		if value != (common.Hash{}) {
			// Encoding []byte cannot fail, ok to ignore the error.
			v, _ = rlp.EncodeToBytes(common.TrimLeftZeroes(value[:]))
		}
		dirtyStorage[key] = v
	}
	var wg sync.WaitGroup
	wg.Add(1)
	go func() {
		defer wg.Done()
		for key, value := range dirtyStorage {
			if len(value) == 0 {
				s.setError(tr.TryDelete(key[:]))
			} else {
				s.setError(tr.TryUpdate(key[:], value))
=======
		if (value == common.Hash{}) {
			if err := tr.DeleteStorage(s.address, key[:]); err != nil {
				s.db.setError(err)
				return nil, err
			}
			s.db.StorageDeleted += 1
		} else {
			// Encoding []byte cannot fail, ok to ignore the error.
			v, _ = rlp.EncodeToBytes(common.TrimLeftZeroes(value[:]))
			if err := tr.UpdateStorage(s.address, key[:], v); err != nil {
				s.db.setError(err)
				return nil, err
>>>>>>> ea9e62ca
			}
			usedStorage = append(usedStorage, common.CopyBytes(key[:]))
		}
	}()
	if s.db.snap != nil {
		// If state snapshotting is active, cache the data til commit
		wg.Add(1)
		go func() {
			defer wg.Done()
			s.db.snapStorageMux.Lock()
			// The snapshot storage map for the object
			storage := s.db.snapStorage[s.address]
			if storage == nil {
				storage = make(map[string][]byte, len(dirtyStorage))
				s.db.snapStorage[s.address] = storage
			}
			s.db.snapStorageMux.Unlock()
			for key, value := range dirtyStorage {
				storage[string(key[:])] = value
			}
		}()
	}
	wg.Wait()

	if s.db.prefetcher != nil {
		s.db.prefetcher.used(s.addrHash, s.data.Root, usedStorage)
	}

	if len(s.pendingStorage) > 0 {
		s.pendingStorage = make(Storage)
	}
	return tr, nil
}

// UpdateRoot sets the trie root to the current root hash of. An error
// will be returned if trie root hash is not computed correctly.
func (s *stateObject) updateRoot(db Database) {
	// If node runs in no trie mode, set root to empty.
	defer func() {
		if db.NoTries() {
			s.data.Root = common.Hash{}
		}
	}()

	tr, err := s.updateTrie(db)
	if err != nil {
		return
	}
	// If nothing changed, don't bother with hashing anything
	if tr == nil {
		return
	}
	// Track the amount of time wasted on hashing the storage trie
	if metrics.EnabledExpensive {
		defer func(start time.Time) {
			s.db.MetricsMux.Lock()
			s.db.StorageHashes += time.Since(start)
			s.db.MetricsMux.Unlock()
		}(time.Now())
	}
	s.data.Root = tr.Hash()
}

// commitTrie submits the storage changes into the storage trie and re-computes
// the root. Besides, all trie changes will be collected in a nodeset and returned.
func (s *stateObject) commitTrie(db Database) (*trie.NodeSet, error) {
	tr, err := s.updateTrie(db)
	if err != nil {
		return nil, err
	}
	// If nothing changed, don't bother with committing anything
	if tr == nil {
		return nil, nil
	}
	// Track the amount of time wasted on committing the storage trie
	if metrics.EnabledExpensive {
		defer func(start time.Time) { s.db.StorageCommits += time.Since(start) }(time.Now())
	}
	root, nodes := tr.Commit(false)
	s.data.Root = root
<<<<<<< HEAD
	if s.data.Root != types.EmptyRootHash {
		db.CacheStorage(s.addrHash, s.data.Root, s.trie)
	}
	return nodes, err
=======
	return nodes, nil
>>>>>>> ea9e62ca
}

// AddBalance adds amount to s's balance.
// It is used to add funds to the destination account of a transfer.
func (s *stateObject) AddBalance(amount *big.Int) {
	// EIP161: We must check emptiness for the objects such that the account
	// clearing (0,0,0 objects) can take effect.
	if amount.Sign() == 0 {
		if s.empty() {
			s.touch()
		}
		return
	}
	s.SetBalance(new(big.Int).Add(s.Balance(), amount))
}

// SubBalance removes amount from s's balance.
// It is used to remove funds from the origin account of a transfer.
func (s *stateObject) SubBalance(amount *big.Int) {
	if amount.Sign() == 0 {
		return
	}
	s.SetBalance(new(big.Int).Sub(s.Balance(), amount))
}

func (s *stateObject) SetBalance(amount *big.Int) {
	s.db.journal.append(balanceChange{
		account: &s.address,
		prev:    new(big.Int).Set(s.data.Balance),
	})
	s.setBalance(amount)
}

func (s *stateObject) setBalance(amount *big.Int) {
	s.data.Balance = amount
}

func (s *stateObject) deepCopy(db *StateDB) *stateObject {
	stateObject := newObject(db, s.address, s.data)
	if s.trie != nil {
		stateObject.trie = db.db.CopyTrie(s.trie)
	}
	stateObject.code = s.code
	stateObject.dirtyStorage = s.dirtyStorage.Copy()
	stateObject.originStorage = s.originStorage.Copy()
	stateObject.pendingStorage = s.pendingStorage.Copy()
	stateObject.suicided = s.suicided
	stateObject.dirtyCode = s.dirtyCode
	stateObject.deleted = s.deleted
	return stateObject
}

//
// Attribute accessors
//

// Address returns the address of the contract/account
func (s *stateObject) Address() common.Address {
	return s.address
}

// Code returns the contract code associated with this object, if any.
func (s *stateObject) Code(db Database) []byte {
	if s.code != nil {
		return s.code
	}
	if bytes.Equal(s.CodeHash(), types.EmptyCodeHash.Bytes()) {
		return nil
	}
	code, err := db.ContractCode(s.addrHash, common.BytesToHash(s.CodeHash()))
	if err != nil {
		s.db.setError(fmt.Errorf("can't load code hash %x: %v", s.CodeHash(), err))
	}
	s.code = code
	return code
}

// CodeSize returns the size of the contract code associated with this object,
// or zero if none. This method is an almost mirror of Code, but uses a cache
// inside the database to avoid loading codes seen recently.
func (s *stateObject) CodeSize(db Database) int {
	if s.code != nil {
		return len(s.code)
	}
	if bytes.Equal(s.CodeHash(), types.EmptyCodeHash.Bytes()) {
		return 0
	}
	size, err := db.ContractCodeSize(s.addrHash, common.BytesToHash(s.CodeHash()))
	if err != nil {
		s.db.setError(fmt.Errorf("can't load code size %x: %v", s.CodeHash(), err))
	}
	return size
}

func (s *stateObject) SetCode(codeHash common.Hash, code []byte) {
	prevcode := s.Code(s.db.db)
	s.db.journal.append(codeChange{
		account:  &s.address,
		prevhash: s.CodeHash(),
		prevcode: prevcode,
	})
	s.setCode(codeHash, code)
}

func (s *stateObject) setCode(codeHash common.Hash, code []byte) {
	s.code = code
	s.data.CodeHash = codeHash[:]
	s.dirtyCode = true
}

func (s *stateObject) SetNonce(nonce uint64) {
	s.db.journal.append(nonceChange{
		account: &s.address,
		prev:    s.data.Nonce,
	})
	s.setNonce(nonce)
}

func (s *stateObject) setNonce(nonce uint64) {
	s.data.Nonce = nonce
}

func (s *stateObject) CodeHash() []byte {
	return s.data.CodeHash
}

func (s *stateObject) Balance() *big.Int {
	return s.data.Balance
}

func (s *stateObject) Nonce() uint64 {
	return s.data.Nonce
<<<<<<< HEAD
}

// Value is never called, but must be present to allow stateObject to be used
// as a vm.Account interface that also satisfies the vm.ContractRef
// interface. Interfaces are awesome.
func (s *stateObject) Value() *big.Int {
	panic("Value on StateObject should never be called")
=======
>>>>>>> ea9e62ca
}<|MERGE_RESOLUTION|>--- conflicted
+++ resolved
@@ -331,7 +331,6 @@
 		}
 		s.originStorage[key] = value
 		var v []byte
-<<<<<<< HEAD
 		if value != (common.Hash{}) {
 			// Encoding []byte cannot fail, ok to ignore the error.
 			v, _ = rlp.EncodeToBytes(common.TrimLeftZeroes(value[:]))
@@ -344,23 +343,15 @@
 		defer wg.Done()
 		for key, value := range dirtyStorage {
 			if len(value) == 0 {
-				s.setError(tr.TryDelete(key[:]))
+				if err := tr.DeleteStorage(s.address, key[:]); err != nil {
+					s.db.setError(err)
+				}
+				s.db.StorageDeleted += 1
 			} else {
-				s.setError(tr.TryUpdate(key[:], value))
-=======
-		if (value == common.Hash{}) {
-			if err := tr.DeleteStorage(s.address, key[:]); err != nil {
-				s.db.setError(err)
-				return nil, err
-			}
-			s.db.StorageDeleted += 1
-		} else {
-			// Encoding []byte cannot fail, ok to ignore the error.
-			v, _ = rlp.EncodeToBytes(common.TrimLeftZeroes(value[:]))
-			if err := tr.UpdateStorage(s.address, key[:], v); err != nil {
-				s.db.setError(err)
-				return nil, err
->>>>>>> ea9e62ca
+				if err := tr.UpdateStorage(s.address, key[:], value); err != nil {
+					s.db.setError(err)
+				}
+				s.db.StorageUpdated += 1
 			}
 			usedStorage = append(usedStorage, common.CopyBytes(key[:]))
 		}
@@ -441,14 +432,10 @@
 	}
 	root, nodes := tr.Commit(false)
 	s.data.Root = root
-<<<<<<< HEAD
 	if s.data.Root != types.EmptyRootHash {
 		db.CacheStorage(s.addrHash, s.data.Root, s.trie)
 	}
-	return nodes, err
-=======
 	return nodes, nil
->>>>>>> ea9e62ca
 }
 
 // AddBalance adds amount to s's balance.
@@ -581,14 +568,4 @@
 
 func (s *stateObject) Nonce() uint64 {
 	return s.data.Nonce
-<<<<<<< HEAD
-}
-
-// Value is never called, but must be present to allow stateObject to be used
-// as a vm.Account interface that also satisfies the vm.ContractRef
-// interface. Interfaces are awesome.
-func (s *stateObject) Value() *big.Int {
-	panic("Value on StateObject should never be called")
-=======
->>>>>>> ea9e62ca
 }