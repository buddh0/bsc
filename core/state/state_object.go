// Copyright 2014 The go-ethereum Authors
// This file is part of the go-ethereum library.
//
// The go-ethereum library is free software: you can redistribute it and/or modify
// it under the terms of the GNU Lesser General Public License as published by
// the Free Software Foundation, either version 3 of the License, or
// (at your option) any later version.
//
// The go-ethereum library is distributed in the hope that it will be useful,
// but WITHOUT ANY WARRANTY; without even the implied warranty of
// MERCHANTABILITY or FITNESS FOR A PARTICULAR PURPOSE. See the
// GNU Lesser General Public License for more details.
//
// You should have received a copy of the GNU Lesser General Public License
// along with the go-ethereum library. If not, see <http://www.gnu.org/licenses/>.

package state

import (
	"bytes"
	"fmt"
	"maps"
	"sync"
	"time"

	"github.com/ethereum/go-ethereum/common"
	"github.com/ethereum/go-ethereum/core/tracing"
	"github.com/ethereum/go-ethereum/core/types"
	"github.com/ethereum/go-ethereum/crypto"
	"github.com/ethereum/go-ethereum/log"
	"github.com/ethereum/go-ethereum/rlp"
	"github.com/ethereum/go-ethereum/trie/trienode"
	"github.com/holiman/uint256"
)

type Storage map[common.Hash]common.Hash

func (s Storage) Copy() Storage {
	return maps.Clone(s)
}

// StateObject represents an Ethereum account which is being modified.
//
// The usage pattern is as follows:
// - First you need to obtain a state object.
// - Account values as well as storages can be accessed and modified through the object.
// - Finally, call commit to return the changes of storage trie and update account data.
type stateObject struct {
	db       *StateDB
	address  common.Address      // address of ethereum account
	addrHash common.Hash         // hash of ethereum address of the account
	origin   *types.StateAccount // Account original data without any change applied, nil means it was not existent
	data     types.StateAccount  // Account data with all mutations applied in the scope of block

	// Write caches.
	trie Trie   // storage trie, which becomes non-nil on first access
	code []byte // contract bytecode, which gets set when code is loaded

	sharedOriginStorage *sync.Map // Point to the entry of the stateObject in sharedPool
	originStorage       Storage   // Storage entries that have been accessed within the current block
	dirtyStorage        Storage   // Storage entries that have been modified within the current transaction
	pendingStorage      Storage   // Storage entries that have been modified within the current block

	// uncommittedStorage tracks a set of storage entries that have been modified
	// but not yet committed since the "last commit operation", along with their
	// original values before mutation.
	//
	// Specifically, the commit will be performed after each transaction before
	// the byzantium fork, therefore the map is already reset at the transaction
	// boundary; however post the byzantium fork, the commit will only be performed
	// at the end of block, this set essentially tracks all the modifications
	// made within the block.
	uncommittedStorage Storage

	// Cache flags.
	dirtyCode bool // true if the code was updated

	// Flag whether the account was marked as self-destructed. The self-destructed
	// account is still accessible in the scope of same transaction.
	selfDestructed bool

	// This is an EIP-6780 flag indicating whether the object is eligible for
	// self-destruct according to EIP-6780. The flag could be set either when
	// the contract is just created within the current transaction, or when the
	// object was previously existent and is being deployed as a contract within
	// the current transaction.
	newContract bool
}

// empty returns whether the account is considered empty.
func (s *stateObject) empty() bool {
	return s.data.Nonce == 0 && s.data.Balance.IsZero() && bytes.Equal(s.data.CodeHash, types.EmptyCodeHash.Bytes())
}

// newObject creates a state object.
func newObject(db *StateDB, address common.Address, acct *types.StateAccount) *stateObject {
	origin := acct
	if acct == nil {
		acct = types.NewEmptyStateAccount()
	}
	var storageMap *sync.Map
	// Check whether the storage exist in pool, new originStorage if not exist
	if db != nil && db.storagePool != nil {
		storageMap = db.GetStorage(address)
	}

	return &stateObject{
		db:                  db,
		address:             address,
		addrHash:            crypto.Keccak256Hash(address[:]),
		origin:              origin,
		data:                *acct,
		sharedOriginStorage: storageMap,
		originStorage:       make(Storage),
		pendingStorage:      make(Storage),
		dirtyStorage:        make(Storage),
		uncommittedStorage:  make(Storage),
	}
}

func (s *stateObject) markSelfdestructed() {
	s.selfDestructed = true
}

func (s *stateObject) touch() {
	s.db.journal.touchChange(s.address)
}

// getTrie returns the associated storage trie. The trie will be opened if it's
// not loaded previously. An error will be returned if trie can't be loaded.
//
// If a new trie is opened, it will be cached within the state object to allow
// subsequent reads to expand the same trie instead of reloading from disk.
func (s *stateObject) getTrie() (Trie, error) {
	if s.trie == nil {
		tr, err := s.db.db.OpenStorageTrie(s.db.originalRoot, s.address, s.data.Root, s.db.trie)
		if err != nil {
			return nil, err
		}
		s.trie = tr
	}
	return s.trie, nil
}

// getPrefetchedTrie returns the associated trie, as populated by the prefetcher
// if it's available.
//
// Note, opposed to getTrie, this method will *NOT* blindly cache the resulting
// trie in the state object. The caller might want to do that, but it's cleaner
// to break the hidden interdependency between retrieving tries from the db or
// from the prefetcher.
func (s *stateObject) getPrefetchedTrie() Trie {
	// If there's nothing to meaningfully return, let the user figure it out by
	// pulling the trie from disk.
	if (s.data.Root == types.EmptyRootHash && !s.db.db.TrieDB().IsVerkle()) || s.db.prefetcher == nil {
		return nil
	}
	// Attempt to retrieve the trie from the prefetcher
	return s.db.prefetcher.trie(s.addrHash, s.data.Root)
}

func (s *stateObject) getOriginStorage(key common.Hash) (common.Hash, bool) {
	if value, cached := s.originStorage[key]; cached {
		return value, true
	}
	// if L1 cache miss, try to get it from shared pool
	if s.sharedOriginStorage != nil {
		val, ok := s.sharedOriginStorage.Load(key)
		if !ok {
			return common.Hash{}, false
		}
		storage := val.(common.Hash)
		s.originStorage[key] = storage
		return storage, true
	}
	return common.Hash{}, false
}

func (s *stateObject) setOriginStorage(key common.Hash, value common.Hash) {
	if s.db.writeOnSharedStorage && s.sharedOriginStorage != nil {
		s.sharedOriginStorage.Store(key, value)
	}
	s.originStorage[key] = value
}

// GetCommittedState retrieves a value from the committed account storage trie.
// GetState retrieves a value associated with the given storage key.
func (s *stateObject) GetState(key common.Hash) common.Hash {
	value, _ := s.getState(key)
	return value
}

// getState retrieves a value associated with the given storage key, along with
// its original value.
func (s *stateObject) getState(key common.Hash) (common.Hash, common.Hash) {
	origin := s.GetCommittedState(key)
	value, dirty := s.dirtyStorage[key]
	if dirty {
		return value, origin
	}
	return origin, origin
}

// GetCommittedState retrieves the value associated with the specific key
// without any mutations caused in the current execution.
func (s *stateObject) GetCommittedState(key common.Hash) common.Hash {
	// If we have a pending write or clean cached, return that
	if value, pending := s.pendingStorage[key]; pending {
		return value
	}

	if value, cached := s.getOriginStorage(key); cached {
		return value
	}
	// If the object was destructed in *this* block (and potentially resurrected),
	// the storage has been cleared out, and we should *not* consult the previous
	// database about any storage values. The only possible alternatives are:
	//   1) resurrect happened, and new slot values were set -- those should
	//      have been handles via pendingStorage above.
	//   2) we don't have new values, and can deliver empty response back
	if _, destructed := s.db.stateObjectsDestruct[s.address]; destructed {
		s.originStorage[key] = common.Hash{} // track the empty slot as origin value
		return common.Hash{}
	}
	// If no live objects are available, attempt to use snapshots
	var (
		enc   []byte
		err   error
		value common.Hash
	)
	if s.db.snap != nil {
		start := time.Now()
		enc, err = s.db.snap.Storage(s.addrHash, crypto.Keccak256Hash(key.Bytes()))
		s.db.SnapshotStorageReads += time.Since(start)

		if len(enc) > 0 {
			_, content, _, err := rlp.Split(enc)
			if err != nil {
				s.db.setError(err)
			}
			value.SetBytes(content)
		}
	}
	// If the snapshot is unavailable or reading from it fails, load from the database.
	if s.db.snap == nil || err != nil {
		start := time.Now()
		tr, err := s.getTrie()
		if err != nil {
			s.db.setError(err)
			return common.Hash{}
		}
		val, err := tr.GetStorage(s.address, key.Bytes())
		s.db.StorageReads += time.Since(start)

		if err != nil {
			s.db.setError(err)
			return common.Hash{}
		}
		value.SetBytes(val)
	}
	// Independent of where we loaded the data from, add it to the prefetcher.
	// Whilst this would be a bit weird if snapshots are disabled, but we still
	// want the trie nodes to end up in the prefetcher too, so just push through.
	if s.db.prefetcher != nil && s.data.Root != types.EmptyRootHash {
		if err = s.db.prefetcher.prefetch(s.addrHash, s.origin.Root, s.address, [][]byte{key[:]}, true); err != nil {
			log.Error("Failed to prefetch storage slot", "addr", s.address, "key", key, "err", err)
		}
	}
<<<<<<< HEAD
	s.setOriginStorage(key, value)
=======
	s.originStorage[key] = value
	s.db.StorageLoaded++
>>>>>>> dfd33c77
	return value
}

// SetState updates a value in account storage.
func (s *stateObject) SetState(key, value common.Hash) {
	// If the new value is the same as old, don't set. Otherwise, track only the
	// dirty changes, supporting reverting all of it back to no change.
	prev, origin := s.getState(key)
	if prev == value {
		return
	}
	// New value is different, update and journal the change
	s.db.journal.storageChange(s.address, key, prev, origin)
	s.setState(key, value, origin)
	if s.db.logger != nil && s.db.logger.OnStorageChange != nil {
		s.db.logger.OnStorageChange(s.address, key, prev, value)
	}
}

// setState updates a value in account dirty storage. The dirtiness will be
// removed if the value being set equals to the original value.
func (s *stateObject) setState(key common.Hash, value common.Hash, origin common.Hash) {
	// Storage slot is set back to its original value, undo the dirty marker
	if value == origin {
		delete(s.dirtyStorage, key)
		return
	}
	s.dirtyStorage[key] = value
}

// finalise moves all dirty storage slots into the pending area to be hashed or
// committed later. It is invoked at the end of every transaction.
func (s *stateObject) finalise() {
	slotsToPrefetch := make([][]byte, 0, len(s.dirtyStorage))
	for key, value := range s.dirtyStorage {
		if origin, exist := s.uncommittedStorage[key]; exist && origin == value {
			// The slot is reverted to its original value, delete the entry
			// to avoid thrashing the data structures.
			delete(s.uncommittedStorage, key)
		} else if exist {
			// The slot is modified to another value and the slot has been
			// tracked for commit, do nothing here.
		} else {
			// The slot is different from its original value and hasn't been
			// tracked for commit yet.
			s.uncommittedStorage[key] = s.GetCommittedState(key)
			slotsToPrefetch = append(slotsToPrefetch, common.CopyBytes(key[:])) // Copy needed for closure
		}
		// Aggregate the dirty storage slots into the pending area. It might
		// be possible that the value of tracked slot here is same with the
		// one in originStorage (e.g. the slot was modified in tx_a and then
		// modified back in tx_b). We can't blindly remove it from pending
		// map as the dirty slot might have been committed already (before the
		// byzantium fork) and entry is necessary to modify the value back.
		s.pendingStorage[key] = value
	}
	if s.db.prefetcher != nil && len(slotsToPrefetch) > 0 && s.data.Root != types.EmptyRootHash {
		if err := s.db.prefetcher.prefetch(s.addrHash, s.data.Root, s.address, slotsToPrefetch, false); err != nil {
			log.Error("Failed to prefetch slots", "addr", s.address, "slots", len(slotsToPrefetch), "err", err)
		}
	}
	if len(s.dirtyStorage) > 0 {
		s.dirtyStorage = make(Storage)
	}
	// Revoke the flag at the end of the transaction. It finalizes the status
	// of the newly-created object as it's no longer eligible for self-destruct
	// by EIP-6780. For non-newly-created objects, it's a no-op.
	s.newContract = false
}

// updateTrie is responsible for persisting cached storage changes into the
// object's storage trie. In case the storage trie is not yet loaded, this
// function will load the trie automatically. If any issues arise during the
// loading or updating of the trie, an error will be returned. Furthermore,
// this function will return the mutated storage trie, or nil if there is no
// storage change at all.
//
// It assumes all the dirty storage slots have been finalized before.
func (s *stateObject) updateTrie() (Trie, error) {
	// Short circuit if nothing was accessed, don't trigger a prefetcher warning
	if len(s.uncommittedStorage) == 0 {
		// Nothing was written, so we could stop early. Unless we have both reads
		// and witness collection enabled, in which case we need to fetch the trie.
		if s.db.witness == nil || len(s.originStorage) == 0 {
			return s.trie, nil
		}
	}
	// Retrieve a pretecher populated trie, or fall back to the database. This will
	// block until all prefetch tasks are done, which are needed for witnesses even
	// for unmodified state objects.
	tr := s.getPrefetchedTrie()
	if tr != nil {
		// Prefetcher returned a live trie, swap it out for the current one
		s.trie = tr
	} else {
		// Fetcher not running or empty trie, fallback to the database trie
		var err error
		tr, err = s.getTrie()
		if err != nil {
			s.db.setError(err)
			return nil, err
		}
	}
	// Short circuit if nothing changed, don't bother with hashing anything
	if len(s.uncommittedStorage) == 0 {
		return s.trie, nil
	}
	// Perform trie updates before deletions. This prevents resolution of unnecessary trie nodes
	// in circumstances similar to the following:
	//
	// Consider nodes `A` and `B` who share the same full node parent `P` and have no other siblings.
	// During the execution of a block:
	// - `A` is deleted,
	// - `C` is created, and also shares the parent `P`.
	// If the deletion is handled first, then `P` would be left with only one child, thus collapsed
	// into a shortnode. This requires `B` to be resolved from disk.
	// Whereas if the created node is handled first, then the collapse is avoided, and `B` is not resolved.
	var (
		deletions []common.Hash
		used      = make([][]byte, 0, len(s.uncommittedStorage))
	)
	for key, origin := range s.uncommittedStorage {
		// Skip noop changes, persist actual changes
		value, exist := s.pendingStorage[key]
		if value == origin {
			log.Error("Storage update was noop", "address", s.address, "slot", key)
			continue
		}
		if !exist {
			log.Error("Storage slot is not found in pending area", s.address, "slot", key)
			continue
		}
		if (value != common.Hash{}) {
			if err := tr.UpdateStorage(s.address, key[:], common.TrimLeftZeroes(value[:])); err != nil {
				s.db.setError(err)
				return nil, err
			}
			s.db.StorageUpdated.Add(1)
		} else {
			deletions = append(deletions, key)
		}
		// Cache the items for preloading
		used = append(used, common.CopyBytes(key[:])) // Copy needed for closure
	}
	for _, key := range deletions {
		if err := tr.DeleteStorage(s.address, key[:]); err != nil {
			s.db.setError(err)
			return nil, err
		}
		s.db.StorageDeleted.Add(1)
	}
	if s.db.prefetcher != nil {
		s.db.prefetcher.used(s.addrHash, s.data.Root, used)
	}
	s.uncommittedStorage = make(Storage) // empties the commit markers
	return tr, nil
}

// updateRoot flushes all cached storage mutations to trie, recalculating the
// new storage trie root.
func (s *stateObject) updateRoot() {
	// If node runs in no trie mode, set root to empty.
	defer func() {
		if s.db.db.NoTries() {
			s.data.Root = types.EmptyRootHash
		}
	}()

	// Flush cached storage mutations into trie, short circuit if any error
	// is occurred or there is no change in the trie.
	tr, err := s.updateTrie()
	if err != nil || tr == nil {
		return
	}
	s.data.Root = tr.Hash()
}

// commitStorage overwrites the clean storage with the storage changes and
// fulfills the storage diffs into the given accountUpdate struct.
func (s *stateObject) commitStorage(op *accountUpdate) {
	var (
		buf    = crypto.NewKeccakState()
		encode = func(val common.Hash) []byte {
			if val == (common.Hash{}) {
				return nil
			}
			blob, _ := rlp.EncodeToBytes(common.TrimLeftZeroes(val[:]))
			return blob
		}
	)
	for key, val := range s.pendingStorage {
		// Skip the noop storage changes, it might be possible the value
		// of tracked slot is same in originStorage and pendingStorage
		// map, e.g. the storage slot is modified in tx_a and then reset
		// back in tx_b.
		if val == s.originStorage[key] {
			continue
		}
		hash := crypto.HashData(buf, key[:])
		if op.storages == nil {
			op.storages = make(map[common.Hash][]byte)
		}
		op.storages[hash] = encode(val)
		if op.storagesOrigin == nil {
			op.storagesOrigin = make(map[common.Hash][]byte)
		}
		op.storagesOrigin[hash] = encode(s.originStorage[key])

		// Overwrite the clean value of storage slots
		s.originStorage[key] = val
	}
	s.pendingStorage = make(Storage)
}

// commit obtains the account changes (metadata, storage slots, code) caused by
// state execution along with the dirty storage trie nodes.
//
// Note, commit may run concurrently across all the state objects. Do not assume
// thread-safe access to the statedb.
func (s *stateObject) commit() (*accountUpdate, *trienode.NodeSet, error) {
	// commit the account metadata changes
	op := &accountUpdate{
		address: s.address,
		data:    types.SlimAccountRLP(s.data),
	}
	if s.origin != nil {
		op.origin = types.SlimAccountRLP(*s.origin)
	}
	// commit the contract code if it's modified
	if s.dirtyCode {
		op.code = &contractCode{
			hash: common.BytesToHash(s.CodeHash()),
			blob: s.code,
		}
		s.dirtyCode = false // reset the dirty flag
	}
	// Commit storage changes and the associated storage trie
	s.commitStorage(op)
	if len(op.storages) == 0 {
		// nothing changed, don't bother to commit the trie
		s.origin = s.data.Copy()
		return op, nil, nil
	}
	root, nodes := s.trie.Commit(false)
	s.data.Root = root
	s.origin = s.data.Copy()
	return op, nodes, nil
}

// AddBalance adds amount to s's balance.
// It is used to add funds to the destination account of a transfer.
func (s *stateObject) AddBalance(amount *uint256.Int, reason tracing.BalanceChangeReason) {
	// EIP161: We must check emptiness for the objects such that the account
	// clearing (0,0,0 objects) can take effect.
	if amount.IsZero() {
		if s.empty() {
			s.touch()
		}
		return
	}
	s.SetBalance(new(uint256.Int).Add(s.Balance(), amount), reason)
}

// SubBalance removes amount from s's balance.
// It is used to remove funds from the origin account of a transfer.
func (s *stateObject) SubBalance(amount *uint256.Int, reason tracing.BalanceChangeReason) {
	if amount.IsZero() {
		return
	}
	s.SetBalance(new(uint256.Int).Sub(s.Balance(), amount), reason)
}

func (s *stateObject) SetBalance(amount *uint256.Int, reason tracing.BalanceChangeReason) {
	s.db.journal.balanceChange(s.address, s.data.Balance)
	if s.db.logger != nil && s.db.logger.OnBalanceChange != nil {
		s.db.logger.OnBalanceChange(s.address, s.Balance().ToBig(), amount.ToBig(), reason)
	}
	s.setBalance(amount)
}

func (s *stateObject) setBalance(amount *uint256.Int) {
	s.data.Balance = amount
}

func (s *stateObject) deepCopy(db *StateDB) *stateObject {
	obj := &stateObject{
		db:                 db,
		address:            s.address,
		addrHash:           s.addrHash,
		origin:             s.origin,
		data:               s.data,
		code:               s.code,
		originStorage:      s.originStorage.Copy(),
		pendingStorage:     s.pendingStorage.Copy(),
		dirtyStorage:       s.dirtyStorage.Copy(),
		uncommittedStorage: s.uncommittedStorage.Copy(),
		dirtyCode:          s.dirtyCode,
		selfDestructed:     s.selfDestructed,
		newContract:        s.newContract,
	}
	if s.trie != nil {
		obj.trie = db.db.CopyTrie(s.trie)
	}
	return obj
}

//
// Attribute accessors
//

// Address returns the address of the contract/account
func (s *stateObject) Address() common.Address {
	return s.address
}

// Code returns the contract code associated with this object, if any.
func (s *stateObject) Code() []byte {
	if len(s.code) != 0 {
		return s.code
	}
	if bytes.Equal(s.CodeHash(), types.EmptyCodeHash.Bytes()) {
		return nil
	}
	code, err := s.db.db.ContractCode(s.address, common.BytesToHash(s.CodeHash()))
	if err != nil {
		s.db.setError(fmt.Errorf("can't load code hash %x: %v", s.CodeHash(), err))
	}
	s.code = code
	return code
}

// CodeSize returns the size of the contract code associated with this object,
// or zero if none. This method is an almost mirror of Code, but uses a cache
// inside the database to avoid loading codes seen recently.
func (s *stateObject) CodeSize() int {
	if len(s.code) != 0 {
		return len(s.code)
	}
	if bytes.Equal(s.CodeHash(), types.EmptyCodeHash.Bytes()) {
		return 0
	}
	size, err := s.db.db.ContractCodeSize(s.address, common.BytesToHash(s.CodeHash()))
	if err != nil {
		s.db.setError(fmt.Errorf("can't load code size %x: %v", s.CodeHash(), err))
	}
	return size
}

func (s *stateObject) SetCode(codeHash common.Hash, code []byte) {
	s.db.journal.setCode(s.address)
	if s.db.logger != nil && s.db.logger.OnCodeChange != nil {
		// TODO remove prevcode from this callback
		s.db.logger.OnCodeChange(s.address, common.BytesToHash(s.CodeHash()), nil, codeHash, code)
	}
	s.setCode(codeHash, code)
}

func (s *stateObject) setCode(codeHash common.Hash, code []byte) {
	s.code = code
	s.data.CodeHash = codeHash[:]
	s.dirtyCode = true
}

func (s *stateObject) SetNonce(nonce uint64) {
	s.db.journal.nonceChange(s.address, s.data.Nonce)
	if s.db.logger != nil && s.db.logger.OnNonceChange != nil {
		s.db.logger.OnNonceChange(s.address, s.data.Nonce, nonce)
	}
	s.setNonce(nonce)
}

func (s *stateObject) setNonce(nonce uint64) {
	s.data.Nonce = nonce
}

func (s *stateObject) CodeHash() []byte {
	return s.data.CodeHash
}

func (s *stateObject) Balance() *uint256.Int {
	return s.data.Balance
}

func (s *stateObject) Nonce() uint64 {
	return s.data.Nonce
}

func (s *stateObject) Root() common.Hash {
	return s.data.Root
}<|MERGE_RESOLUTION|>--- conflicted
+++ resolved
@@ -266,12 +266,8 @@
 			log.Error("Failed to prefetch storage slot", "addr", s.address, "key", key, "err", err)
 		}
 	}
-<<<<<<< HEAD
 	s.setOriginStorage(key, value)
-=======
-	s.originStorage[key] = value
 	s.db.StorageLoaded++
->>>>>>> dfd33c77
 	return value
 }
 
