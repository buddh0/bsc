// Copyright 2014 The go-ethereum Authors
// This file is part of the go-ethereum library.
//
// The go-ethereum library is free software: you can redistribute it and/or modify
// it under the terms of the GNU Lesser General Public License as published by
// the Free Software Foundation, either version 3 of the License, or
// (at your option) any later version.
//
// The go-ethereum library is distributed in the hope that it will be useful,
// but WITHOUT ANY WARRANTY; without even the implied warranty of
// MERCHANTABILITY or FITNESS FOR A PARTICULAR PURPOSE. See the
// GNU Lesser General Public License for more details.
//
// You should have received a copy of the GNU Lesser General Public License
// along with the go-ethereum library. If not, see <http://www.gnu.org/licenses/>.

package state

import (
	"bytes"
	"fmt"
	"io"
	"math/big"
	"sync"
	"time"

	"github.com/ethereum/go-ethereum/common"
	"github.com/ethereum/go-ethereum/core/types"
	"github.com/ethereum/go-ethereum/crypto"
	"github.com/ethereum/go-ethereum/metrics"
	"github.com/ethereum/go-ethereum/rlp"
	"github.com/ethereum/go-ethereum/trie"
)

type Code []byte

func (c Code) String() string {
	return string(c) //strings.Join(Disassemble(c), " ")
}

type Storage map[common.Hash]common.Hash

func (s Storage) String() (str string) {
	for key, value := range s {
		str += fmt.Sprintf("%X : %X\n", key, value)
	}

	return
}

func (s Storage) Copy() Storage {
	cpy := make(Storage, len(s))
	for key, value := range s {
		cpy[key] = value
	}

	return cpy
}

// StateObject represents an Ethereum account which is being modified.
//
// The usage pattern is as follows:
// First you need to obtain a state object.
// Account values can be accessed and modified through the object.
// Finally, call CommitTrie to write the modified storage trie into a database.
type stateObject struct {
	address       common.Address
	addrHash      common.Hash // hash of ethereum address of the account
	data          types.StateAccount
	db            *StateDB
	rootCorrected bool // To indicate whether the root has been corrected in pipecommit mode

	// DB error.
	// State objects are used by the consensus core and VM which are
	// unable to deal with database-level errors. Any error that occurs
	// during a database read is memoized here and will eventually be returned
	// by StateDB.Commit.
	dbErr error

	// Write caches.
	trie Trie // storage trie, which becomes non-nil on first access
	code Code // contract bytecode, which gets set when code is loaded

	sharedOriginStorage *sync.Map // Point to the entry of the stateObject in sharedPool
	originStorage       Storage   // Storage cache of original entries to dedup rewrites, reset for every transaction

	pendingStorage Storage // Storage entries that need to be flushed to disk, at the end of an entire block
	dirtyStorage   Storage // Storage entries that have been modified in the current transaction execution

	// Cache flags.
	// When an object is marked suicided it will be delete from the trie
	// during the "update" phase of the state transition.
	dirtyCode bool // true if the code was updated
	suicided  bool
	deleted   bool

	//encode
	encodeData []byte
}

// empty returns whether the account is considered empty.
func (s *stateObject) empty() bool {
	return s.data.Nonce == 0 && s.data.Balance.Sign() == 0 && bytes.Equal(s.data.CodeHash, types.EmptyCodeHash.Bytes())
}

// newObject creates a state object.
func newObject(db *StateDB, address common.Address, data types.StateAccount) *stateObject {
	if data.Balance == nil {
		data.Balance = new(big.Int)
	}
	if data.CodeHash == nil {
		data.CodeHash = types.EmptyCodeHash.Bytes()
	}
	if data.Root == (common.Hash{}) {
		data.Root = types.EmptyRootHash
	}
	var storageMap *sync.Map
	// Check whether the storage exist in pool, new originStorage if not exist
	if db != nil && db.storagePool != nil {
		storageMap = db.GetStorage(address)
	}

	return &stateObject{
		db:                  db,
		address:             address,
		addrHash:            crypto.Keccak256Hash(address[:]),
		data:                data,
		sharedOriginStorage: storageMap,
		originStorage:       make(Storage),
		pendingStorage:      make(Storage),
		dirtyStorage:        make(Storage),
	}
}

// EncodeRLP implements rlp.Encoder.
func (s *stateObject) EncodeRLP(w io.Writer) error {
	return rlp.Encode(w, &s.data)
}

// setError remembers the first non-nil error it is called with.
func (s *stateObject) setError(err error) {
	if s.dbErr == nil {
		s.dbErr = err
	}
}

func (s *stateObject) markSuicided() {
	s.suicided = true
}

func (s *stateObject) touch() {
	s.db.journal.append(touchChange{
		account: &s.address,
	})
	if s.address == ripemd {
		// Explicitly put it in the dirty-cache, which is otherwise generated from
		// flattened journals.
		s.db.journal.dirty(s.address)
	}
}

// getTrie returns the associated storage trie. The trie will be opened
// if it's not loaded previously. An error will be returned if trie can't
// be loaded.
func (s *stateObject) getTrie(db Database) (Trie, error) {
	if s.trie == nil {
		// Try fetching from prefetcher first
		// We don't prefetch empty tries
<<<<<<< HEAD
		prefetcher := s.db.prefetcher
		if s.data.Root != emptyRoot && prefetcher != nil {
=======
		if s.data.Root != types.EmptyRootHash && s.db.prefetcher != nil {
>>>>>>> 5ed08c47
			// When the miner is creating the pending state, there is no
			// prefetcher
			s.trie = s.db.prefetcher.trie(s.addrHash, s.data.Root)
		}
		if s.trie == nil {
			tr, err := db.OpenStorageTrie(s.db.originalRoot, s.addrHash, s.data.Root)
			if err != nil {
				return nil, err
			}
			s.trie = tr
		}
	}
	return s.trie, nil
}

// GetState retrieves a value from the account storage trie.
func (s *stateObject) GetState(db Database, key common.Hash) common.Hash {
	// If we have a dirty value for this state entry, return it
	value, dirty := s.dirtyStorage[key]
	if dirty {
		return value
	}
	// Otherwise return the entry's original value
	return s.GetCommittedState(db, key)
}

func (s *stateObject) getOriginStorage(key common.Hash) (common.Hash, bool) {
	if value, cached := s.originStorage[key]; cached {
		return value, true
	}
	// if L1 cache miss, try to get it from shared pool
	if s.sharedOriginStorage != nil {
		val, ok := s.sharedOriginStorage.Load(key)
		if !ok {
			return common.Hash{}, false
		}
		storage := val.(common.Hash)
		s.originStorage[key] = storage
		return storage, true
	}
	return common.Hash{}, false
}

func (s *stateObject) setOriginStorage(key common.Hash, value common.Hash) {
	if s.db.writeOnSharedStorage && s.sharedOriginStorage != nil {
		s.sharedOriginStorage.Store(key, value)
	}
	s.originStorage[key] = value
}

// GetCommittedState retrieves a value from the committed account storage trie.
func (s *stateObject) GetCommittedState(db Database, key common.Hash) common.Hash {
	// If we have a pending write or clean cached, return that
	if value, pending := s.pendingStorage[key]; pending {
		return value
	}

	if value, cached := s.getOriginStorage(key); cached {
		return value
	}
	// If the object was destructed in *this* block (and potentially resurrected),
	// the storage has been cleared out, and we should *not* consult the previous
	// database about any storage values. The only possible alternatives are:
	//   1) resurrect happened, and new slot values were set -- those should
	//      have been handles via pendingStorage above.
	//   2) we don't have new values, and can deliver empty response back
	if _, destructed := s.db.stateObjectsDestruct[s.address]; destructed {
		return common.Hash{}
	}
	// If no live objects are available, attempt to use snapshots
	var (
		enc []byte
		err error
	)
	if s.db.snap != nil {
		start := time.Now()
		enc, err = s.db.snap.Storage(s.addrHash, crypto.Keccak256Hash(key.Bytes()))
		if metrics.EnabledExpensive {
			s.db.SnapshotStorageReads += time.Since(start)
		}
	}
	// If the snapshot is unavailable or reading from it fails, load from the database.
	if s.db.snap == nil || err != nil {
		start := time.Now()
		tr, err := s.getTrie(db)
		if err != nil {
			s.setError(err)
			return common.Hash{}
		}
		enc, err = tr.TryGet(key.Bytes())
		if metrics.EnabledExpensive {
			s.db.StorageReads += time.Since(start)
		}
		if err != nil {
			s.setError(err)
			return common.Hash{}
		}
	}
	var value common.Hash
	if len(enc) > 0 {
		_, content, _, err := rlp.Split(enc)
		if err != nil {
			s.setError(err)
		}
		value.SetBytes(content)
	}
	s.setOriginStorage(key, value)
	return value
}

// SetState updates a value in account storage.
func (s *stateObject) SetState(db Database, key, value common.Hash) {
	// If the new value is the same as old, don't set
	prev := s.GetState(db, key)
	if prev == value {
		return
	}
	// New value is different, update and journal the change
	s.db.journal.append(storageChange{
		account:  &s.address,
		key:      key,
		prevalue: prev,
	})
	s.setState(key, value)
}

func (s *stateObject) setState(key, value common.Hash) {
	s.dirtyStorage[key] = value
}

// finalise moves all dirty storage slots into the pending area to be hashed or
// committed later. It is invoked at the end of every transaction.
func (s *stateObject) finalise(prefetch bool) {
	slotsToPrefetch := make([][]byte, 0, len(s.dirtyStorage))
	for key, value := range s.dirtyStorage {
		s.pendingStorage[key] = value
		if value != s.originStorage[key] {
			slotsToPrefetch = append(slotsToPrefetch, common.CopyBytes(key[:])) // Copy needed for closure
		}
	}
	if s.db.prefetcher != nil && prefetch && len(slotsToPrefetch) > 0 && s.data.Root != types.EmptyRootHash {
		s.db.prefetcher.prefetch(s.addrHash, s.data.Root, slotsToPrefetch)
	}
	if len(s.dirtyStorage) > 0 {
		s.dirtyStorage = make(Storage)
	}
}

// updateTrie writes cached storage modifications into the object's storage trie.
// It will return nil if the trie has not been loaded and no changes have been
// made. An error will be returned if the trie can't be loaded/updated correctly.
func (s *stateObject) updateTrie(db Database) (Trie, error) {
	// Make sure all dirty slots are finalized into the pending storage area
	s.finalise(false) // Don't prefetch anymore, pull directly if need be
	if len(s.pendingStorage) == 0 {
		return s.trie, nil
	}
	// Track the amount of time wasted on updating the storage trie
	if metrics.EnabledExpensive {
		defer func(start time.Time) {
			s.db.MetricsMux.Lock()
			s.db.StorageUpdates += time.Since(start)
			s.db.MetricsMux.Unlock()
		}(time.Now())
	}
	tr, err := s.getTrie(db)
	if err != nil {
		s.setError(err)
		return nil, err
	}
	// Insert all the pending updates into the trie
	usedStorage := make([][]byte, 0, len(s.pendingStorage))
	dirtyStorage := make(map[common.Hash][]byte)
	for key, value := range s.pendingStorage {
		// Skip noop changes, persist actual changes
		if value == s.originStorage[key] {
			continue
		}
		s.originStorage[key] = value
		var v []byte
		if value != (common.Hash{}) {
			// Encoding []byte cannot fail, ok to ignore the error.
			v, _ = rlp.EncodeToBytes(common.TrimLeftZeroes(value[:]))
		}
		dirtyStorage[key] = v
	}
	var wg sync.WaitGroup
	wg.Add(1)
	go func() {
		defer wg.Done()
		for key, value := range dirtyStorage {
			if len(value) == 0 {
				s.setError(tr.TryDelete(key[:]))
			} else {
				s.setError(tr.TryUpdate(key[:], value))
			}
			usedStorage = append(usedStorage, common.CopyBytes(key[:]))
		}
	}()
	if s.db.snap != nil {
		// If state snapshotting is active, cache the data til commit
		wg.Add(1)
		go func() {
			defer wg.Done()
			s.db.snapStorageMux.Lock()
			// The snapshot storage map for the object
			storage := s.db.snapStorage[s.address]
			if storage == nil {
				storage = make(map[string][]byte, len(dirtyStorage))
				s.db.snapStorage[s.address] = storage
			}
			s.db.snapStorageMux.Unlock()
			for key, value := range dirtyStorage {
				storage[string(key[:])] = value
			}
		}()
	}
	wg.Wait()

	if s.db.prefetcher != nil {
		s.db.prefetcher.used(s.addrHash, s.data.Root, usedStorage)
	}

	if len(s.pendingStorage) > 0 {
		s.pendingStorage = make(Storage)
	}
	return tr, nil
}

// UpdateRoot sets the trie root to the current root hash of. An error
// will be returned if trie root hash is not computed correctly.
func (s *stateObject) updateRoot(db Database) {
	// If node runs in no trie mode, set root to empty.
	defer func() {
		if db.NoTries() {
			s.data.Root = common.Hash{}
		}
	}()

	tr, err := s.updateTrie(db)
	if err != nil {
		s.setError(fmt.Errorf("updateRoot (%x) error: %w", s.address, err))
		return
	}
	// If nothing changed, don't bother with hashing anything
	if tr == nil {
		return
	}
	// Track the amount of time wasted on hashing the storage trie
	if metrics.EnabledExpensive {
		defer func(start time.Time) {
			s.db.MetricsMux.Lock()
			s.db.StorageHashes += time.Since(start)
			s.db.MetricsMux.Unlock()
		}(time.Now())
	}
	s.data.Root = tr.Hash()
}

// commitTrie submits the storage changes into the storage trie and re-computes
// the root. Besides, all trie changes will be collected in a nodeset and returned.
func (s *stateObject) commitTrie(db Database) (*trie.NodeSet, error) {
	tr, err := s.updateTrie(db)
	if err != nil {
		return nil, err
	}
	if s.dbErr != nil {
		return nil, s.dbErr
	}
	// If nothing changed, don't bother with committing anything
	if tr == nil {
		return nil, nil
	}
	// Track the amount of time wasted on committing the storage trie
	if metrics.EnabledExpensive {
		defer func(start time.Time) { s.db.StorageCommits += time.Since(start) }(time.Now())
	}
<<<<<<< HEAD
	root, nodes, err := tr.Commit(false)
	if err == nil {
		s.data.Root = root
	}
	if s.data.Root != emptyRoot {
		db.CacheStorage(s.addrHash, s.data.Root, s.trie)
	}
=======
	root, nodes := tr.Commit(false)
	s.data.Root = root
>>>>>>> 5ed08c47
	return nodes, err
}

// AddBalance adds amount to s's balance.
// It is used to add funds to the destination account of a transfer.
func (s *stateObject) AddBalance(amount *big.Int) {
	// EIP161: We must check emptiness for the objects such that the account
	// clearing (0,0,0 objects) can take effect.
	if amount.Sign() == 0 {
		if s.empty() {
			s.touch()
		}
		return
	}
	s.SetBalance(new(big.Int).Add(s.Balance(), amount))
}

// SubBalance removes amount from s's balance.
// It is used to remove funds from the origin account of a transfer.
func (s *stateObject) SubBalance(amount *big.Int) {
	if amount.Sign() == 0 {
		return
	}
	s.SetBalance(new(big.Int).Sub(s.Balance(), amount))
}

func (s *stateObject) SetBalance(amount *big.Int) {
	s.db.journal.append(balanceChange{
		account: &s.address,
		prev:    new(big.Int).Set(s.data.Balance),
	})
	s.setBalance(amount)
}

func (s *stateObject) setBalance(amount *big.Int) {
	s.data.Balance = amount
}

func (s *stateObject) deepCopy(db *StateDB) *stateObject {
	stateObject := newObject(db, s.address, s.data)
	if s.trie != nil {
		stateObject.trie = db.db.CopyTrie(s.trie)
	}
	stateObject.code = s.code
	stateObject.dirtyStorage = s.dirtyStorage.Copy()
	stateObject.originStorage = s.originStorage.Copy()
	stateObject.pendingStorage = s.pendingStorage.Copy()
	stateObject.suicided = s.suicided
	stateObject.dirtyCode = s.dirtyCode
	stateObject.deleted = s.deleted
	return stateObject
}

//
// Attribute accessors
//

// Address returns the address of the contract/account
func (s *stateObject) Address() common.Address {
	return s.address
}

// Code returns the contract code associated with this object, if any.
func (s *stateObject) Code(db Database) []byte {
	if s.code != nil {
		return s.code
	}
	if bytes.Equal(s.CodeHash(), types.EmptyCodeHash.Bytes()) {
		return nil
	}
	code, err := db.ContractCode(s.addrHash, common.BytesToHash(s.CodeHash()))
	if err != nil {
		s.setError(fmt.Errorf("can't load code hash %x: %v", s.CodeHash(), err))
	}
	s.code = code
	return code
}

// CodeSize returns the size of the contract code associated with this object,
// or zero if none. This method is an almost mirror of Code, but uses a cache
// inside the database to avoid loading codes seen recently.
func (s *stateObject) CodeSize(db Database) int {
	if s.code != nil {
		return len(s.code)
	}
	if bytes.Equal(s.CodeHash(), types.EmptyCodeHash.Bytes()) {
		return 0
	}
	size, err := db.ContractCodeSize(s.addrHash, common.BytesToHash(s.CodeHash()))
	if err != nil {
		s.setError(fmt.Errorf("can't load code size %x: %v", s.CodeHash(), err))
	}
	return size
}

func (s *stateObject) SetCode(codeHash common.Hash, code []byte) {
	prevcode := s.Code(s.db.db)
	s.db.journal.append(codeChange{
		account:  &s.address,
		prevhash: s.CodeHash(),
		prevcode: prevcode,
	})
	s.setCode(codeHash, code)
}

func (s *stateObject) setCode(codeHash common.Hash, code []byte) {
	s.code = code
	s.data.CodeHash = codeHash[:]
	s.dirtyCode = true
}

func (s *stateObject) SetNonce(nonce uint64) {
	s.db.journal.append(nonceChange{
		account: &s.address,
		prev:    s.data.Nonce,
	})
	s.setNonce(nonce)
}

func (s *stateObject) setNonce(nonce uint64) {
	s.data.Nonce = nonce
}

func (s *stateObject) CodeHash() []byte {
	return s.data.CodeHash
}

func (s *stateObject) Balance() *big.Int {
	return s.data.Balance
}

func (s *stateObject) Nonce() uint64 {
	return s.data.Nonce
}

// Value is never called, but must be present to allow stateObject to be used
// as a vm.Account interface that also satisfies the vm.ContractRef
// interface. Interfaces are awesome.
func (s *stateObject) Value() *big.Int {
	panic("Value on StateObject should never be called")
}<|MERGE_RESOLUTION|>--- conflicted
+++ resolved
@@ -166,12 +166,7 @@
 	if s.trie == nil {
 		// Try fetching from prefetcher first
 		// We don't prefetch empty tries
-<<<<<<< HEAD
-		prefetcher := s.db.prefetcher
-		if s.data.Root != emptyRoot && prefetcher != nil {
-=======
 		if s.data.Root != types.EmptyRootHash && s.db.prefetcher != nil {
->>>>>>> 5ed08c47
 			// When the miner is creating the pending state, there is no
 			// prefetcher
 			s.trie = s.db.prefetcher.trie(s.addrHash, s.data.Root)
@@ -449,18 +444,11 @@
 	if metrics.EnabledExpensive {
 		defer func(start time.Time) { s.db.StorageCommits += time.Since(start) }(time.Now())
 	}
-<<<<<<< HEAD
-	root, nodes, err := tr.Commit(false)
-	if err == nil {
-		s.data.Root = root
-	}
-	if s.data.Root != emptyRoot {
-		db.CacheStorage(s.addrHash, s.data.Root, s.trie)
-	}
-=======
 	root, nodes := tr.Commit(false)
 	s.data.Root = root
->>>>>>> 5ed08c47
+	if s.data.Root != types.EmptyRootHash {
+		db.CacheStorage(s.addrHash, s.data.Root, s.trie)
+	}
 	return nodes, err
 }
 
