// Copyright 2014 The go-ethereum Authors
// This file is part of the go-ethereum library.
//
// The go-ethereum library is free software: you can redistribute it and/or modify
// it under the terms of the GNU Lesser General Public License as published by
// the Free Software Foundation, either version 3 of the License, or
// (at your option) any later version.
//
// The go-ethereum library is distributed in the hope that it will be useful,
// but WITHOUT ANY WARRANTY; without even the implied warranty of
// MERCHANTABILITY or FITNESS FOR A PARTICULAR PURPOSE. See the
// GNU Lesser General Public License for more details.
//
// You should have received a copy of the GNU Lesser General Public License
// along with the go-ethereum library. If not, see <http://www.gnu.org/licenses/>.

package state

import (
	"bytes"
	"fmt"
	"io"
	"math/big"
	"sync"
	"time"

	"github.com/ethereum/go-ethereum/common"
	"github.com/ethereum/go-ethereum/core/types"
	"github.com/ethereum/go-ethereum/crypto"
	"github.com/ethereum/go-ethereum/metrics"
	"github.com/ethereum/go-ethereum/rlp"
	"github.com/ethereum/go-ethereum/trie/trienode"
)

type Code []byte

func (c Code) String() string {
	return string(c) //strings.Join(Disassemble(c), " ")
}

type Storage map[common.Hash]common.Hash

func (s Storage) String() (str string) {
	for key, value := range s {
		str += fmt.Sprintf("%X : %X\n", key, value)
	}
	return
}

func (s Storage) Copy() Storage {
	cpy := make(Storage, len(s))
	for key, value := range s {
		cpy[key] = value
	}
	return cpy
}

// StateObject represents an Ethereum account which is being modified.
//
// The usage pattern is as follows:
<<<<<<< HEAD
// First you need to obtain a state object.
// Account values can be accessed and modified through the object.
// Finally, call CommitTrie to write the modified storage trie into a database.
type stateObject struct {
	address       common.Address
	addrHash      common.Hash // hash of ethereum address of the account
	data          types.StateAccount
	db            *StateDB
	rootCorrected bool // To indicate whether the root has been corrected in pipecommit mode
=======
// - First you need to obtain a state object.
// - Account values as well as storages can be accessed and modified through the object.
// - Finally, call commit to return the changes of storage trie and update account data.
type stateObject struct {
	db       *StateDB
	address  common.Address      // address of ethereum account
	addrHash common.Hash         // hash of ethereum address of the account
	origin   *types.StateAccount // Account original data without any change applied, nil means it was not existent
	data     types.StateAccount  // Account data with all mutations applied in the scope of block
>>>>>>> bed84606

	// Write caches.
	trie Trie // storage trie, which becomes non-nil on first access
	code Code // contract bytecode, which gets set when code is loaded

<<<<<<< HEAD
	sharedOriginStorage *sync.Map // Point to the entry of the stateObject in sharedPool
	originStorage       Storage   // Storage cache of original entries to dedup rewrites, reset for every transaction

=======
	originStorage  Storage // Storage cache of original entries to dedup rewrites
>>>>>>> bed84606
	pendingStorage Storage // Storage entries that need to be flushed to disk, at the end of an entire block
	dirtyStorage   Storage // Storage entries that have been modified in the current transaction execution, reset for every transaction

	// Cache flags.
	dirtyCode bool // true if the code was updated
<<<<<<< HEAD
	suicided  bool
	deleted   bool

	//encode
	encodeData []byte
=======

	// Flag whether the account was marked as self-destructed. The self-destructed account
	// is still accessible in the scope of same transaction.
	selfDestructed bool

	// Flag whether the account was marked as deleted. A self-destructed account
	// or an account that is considered as empty will be marked as deleted at
	// the end of transaction and no longer accessible anymore.
	deleted bool

	// Flag whether the object was created in the current transaction
	created bool
>>>>>>> bed84606
}

// empty returns whether the account is considered empty.
func (s *stateObject) empty() bool {
	return s.data.Nonce == 0 && s.data.Balance.Sign() == 0 && bytes.Equal(s.data.CodeHash, types.EmptyCodeHash.Bytes())
}

// newObject creates a state object.
func newObject(db *StateDB, address common.Address, acct *types.StateAccount) *stateObject {
	origin := acct
	if acct == nil {
		acct = types.NewEmptyStateAccount()
	}
	var storageMap *sync.Map
	// Check whether the storage exist in pool, new originStorage if not exist
	if db != nil && db.storagePool != nil {
		storageMap = db.GetStorage(address)
	}

	return &stateObject{
<<<<<<< HEAD
		db:                  db,
		address:             address,
		addrHash:            crypto.Keccak256Hash(address[:]),
		data:                data,
		sharedOriginStorage: storageMap,
		originStorage:       make(Storage),
		pendingStorage:      make(Storage),
		dirtyStorage:        make(Storage),
=======
		db:             db,
		address:        address,
		addrHash:       crypto.Keccak256Hash(address[:]),
		origin:         origin,
		data:           *acct,
		originStorage:  make(Storage),
		pendingStorage: make(Storage),
		dirtyStorage:   make(Storage),
>>>>>>> bed84606
	}
}

// EncodeRLP implements rlp.Encoder.
func (s *stateObject) EncodeRLP(w io.Writer) error {
	return rlp.Encode(w, &s.data)
}

func (s *stateObject) markSelfdestructed() {
	s.selfDestructed = true
}

func (s *stateObject) touch() {
	s.db.journal.append(touchChange{
		account: &s.address,
	})
	if s.address == ripemd {
		// Explicitly put it in the dirty-cache, which is otherwise generated from
		// flattened journals.
		s.db.journal.dirty(s.address)
	}
}

// getTrie returns the associated storage trie. The trie will be opened
// if it's not loaded previously. An error will be returned if trie can't
// be loaded.
func (s *stateObject) getTrie() (Trie, error) {
	if s.trie == nil {
		// Try fetching from prefetcher first
		if s.data.Root != types.EmptyRootHash && s.db.prefetcher != nil {
			// When the miner is creating the pending state, there is no prefetcher
			s.trie = s.db.prefetcher.trie(s.addrHash, s.data.Root)
		}
		if s.trie == nil {
			tr, err := s.db.db.OpenStorageTrie(s.db.originalRoot, s.address, s.data.Root)
			if err != nil {
				return nil, err
			}
			s.trie = tr
		}
	}
	return s.trie, nil
}

// GetState retrieves a value from the account storage trie.
func (s *stateObject) GetState(key common.Hash) common.Hash {
	// If we have a dirty value for this state entry, return it
	value, dirty := s.dirtyStorage[key]
	if dirty {
		return value
	}
	// Otherwise return the entry's original value
	return s.GetCommittedState(key)
}

func (s *stateObject) getOriginStorage(key common.Hash) (common.Hash, bool) {
	if value, cached := s.originStorage[key]; cached {
		return value, true
	}
	// if L1 cache miss, try to get it from shared pool
	if s.sharedOriginStorage != nil {
		val, ok := s.sharedOriginStorage.Load(key)
		if !ok {
			return common.Hash{}, false
		}
		storage := val.(common.Hash)
		s.originStorage[key] = storage
		return storage, true
	}
	return common.Hash{}, false
}

func (s *stateObject) setOriginStorage(key common.Hash, value common.Hash) {
	if s.db.writeOnSharedStorage && s.sharedOriginStorage != nil {
		s.sharedOriginStorage.Store(key, value)
	}
	s.originStorage[key] = value
}

// GetCommittedState retrieves a value from the committed account storage trie.
func (s *stateObject) GetCommittedState(key common.Hash) common.Hash {
	// If we have a pending write or clean cached, return that
	if value, pending := s.pendingStorage[key]; pending {
		return value
	}

	if value, cached := s.getOriginStorage(key); cached {
		return value
	}
	// If the object was destructed in *this* block (and potentially resurrected),
	// the storage has been cleared out, and we should *not* consult the previous
	// database about any storage values. The only possible alternatives are:
	//   1) resurrect happened, and new slot values were set -- those should
	//      have been handles via pendingStorage above.
	//   2) we don't have new values, and can deliver empty response back
	if _, destructed := s.db.stateObjectsDestruct[s.address]; destructed {
		return common.Hash{}
	}
	// If no live objects are available, attempt to use snapshots
	var (
		enc   []byte
		err   error
		value common.Hash
	)
	if s.db.snap != nil {
		start := time.Now()
		enc, err = s.db.snap.Storage(s.addrHash, crypto.Keccak256Hash(key.Bytes()))
		if metrics.EnabledExpensive {
			s.db.SnapshotStorageReads += time.Since(start)
		}
		if len(enc) > 0 {
			_, content, _, err := rlp.Split(enc)
			if err != nil {
				s.db.setError(err)
			}
			value.SetBytes(content)
		}
	}
	// If the snapshot is unavailable or reading from it fails, load from the database.
	if s.db.snap == nil || err != nil {
		start := time.Now()
		tr, err := s.getTrie()
		if err != nil {
			s.db.setError(err)
			return common.Hash{}
		}
		val, err := tr.GetStorage(s.address, key.Bytes())
		if metrics.EnabledExpensive {
			s.db.StorageReads += time.Since(start)
		}
		if err != nil {
			s.db.setError(err)
			return common.Hash{}
		}
		value.SetBytes(val)
	}
	s.setOriginStorage(key, value)
	return value
}

// SetState updates a value in account storage.
func (s *stateObject) SetState(key, value common.Hash) {
	// If the new value is the same as old, don't set
	prev := s.GetState(key)
	if prev == value {
		return
	}
	// New value is different, update and journal the change
	s.db.journal.append(storageChange{
		account:  &s.address,
		key:      key,
		prevalue: prev,
	})
	s.setState(key, value)
}

func (s *stateObject) setState(key, value common.Hash) {
	s.dirtyStorage[key] = value
}

// finalise moves all dirty storage slots into the pending area to be hashed or
// committed later. It is invoked at the end of every transaction.
func (s *stateObject) finalise(prefetch bool) {
	slotsToPrefetch := make([][]byte, 0, len(s.dirtyStorage))
	for key, value := range s.dirtyStorage {
		s.pendingStorage[key] = value
		if value != s.originStorage[key] {
			slotsToPrefetch = append(slotsToPrefetch, common.CopyBytes(key[:])) // Copy needed for closure
		}
	}
	if s.db.prefetcher != nil && prefetch && len(slotsToPrefetch) > 0 && s.data.Root != types.EmptyRootHash {
		s.db.prefetcher.prefetch(s.addrHash, s.data.Root, s.address, slotsToPrefetch)
	}
	if len(s.dirtyStorage) > 0 {
		s.dirtyStorage = make(Storage)
	}
}

// updateTrie writes cached storage modifications into the object's storage trie.
// It will return nil if the trie has not been loaded and no changes have been
// made. An error will be returned if the trie can't be loaded/updated correctly.
func (s *stateObject) updateTrie() (Trie, error) {
	// Make sure all dirty slots are finalized into the pending storage area
	s.finalise(false) // Don't prefetch anymore, pull directly if need be
	if len(s.pendingStorage) == 0 {
		return s.trie, nil
	}
	// Track the amount of time wasted on updating the storage trie
	if metrics.EnabledExpensive {
		defer func(start time.Time) {
			s.db.MetricsMux.Lock()
			s.db.StorageUpdates += time.Since(start)
			s.db.MetricsMux.Unlock()
		}(time.Now())
	}
<<<<<<< HEAD
	tr, err := s.getTrie(db)
=======
	// The snapshot storage map for the object
	var (
		storage map[common.Hash][]byte
		origin  map[common.Hash][]byte
		hasher  = s.db.hasher
	)
	tr, err := s.getTrie()
>>>>>>> bed84606
	if err != nil {
		s.db.setError(err)
		return nil, err
	}
	// Insert all the pending updates into the trie
	usedStorage := make([][]byte, 0, len(s.pendingStorage))
	dirtyStorage := make(map[common.Hash][]byte)
	for key, value := range s.pendingStorage {
		// Skip noop changes, persist actual changes
		if value == s.originStorage[key] {
			continue
		}
		prev := s.originStorage[key]
		s.originStorage[key] = value
		var v []byte
		if value != (common.Hash{}) {
			// Encoding []byte cannot fail, ok to ignore the error.
			v = common.TrimLeftZeroes(value[:])
		}
		dirtyStorage[key] = v
	}
	var wg sync.WaitGroup
	wg.Add(1)
	go func() {
		defer wg.Done()
		for key, value := range dirtyStorage {
			if len(value) == 0 {
				if err := tr.DeleteStorage(s.address, key[:]); err != nil {
					s.db.setError(err)
				}
				s.db.StorageDeleted += 1
			} else {
				if err := tr.UpdateStorage(s.address, key[:], value); err != nil {
					s.db.setError(err)
				}
				s.db.StorageUpdated += 1
			}
			usedStorage = append(usedStorage, common.CopyBytes(key[:]))
		}
<<<<<<< HEAD
	}()
	if s.db.snap != nil {
		// If state snapshotting is active, cache the data til commit
		wg.Add(1)
		go func() {
			defer wg.Done()
			s.db.snapStorageMux.Lock()
			// The snapshot storage map for the object
			storage := s.db.snapStorage[s.address]
			if storage == nil {
				storage = make(map[common.Hash][]byte, len(dirtyStorage))
				s.db.snapStorage[s.address] = storage
			}
			s.db.snapStorageMux.Unlock()
			for key, value := range dirtyStorage {
				// rlp-encoded value to be used by the snapshot
				var snapshotVal []byte
				if len(value) != 0 {
					snapshotVal, _ = rlp.EncodeToBytes(value)
				}
				storage[crypto.HashData(s.db.hasher, key[:])] = snapshotVal // snapshotVal will be nil if it's deleted
			}
		}()
=======
		// Cache the mutated storage slots until commit
		if storage == nil {
			if storage = s.db.storages[s.addrHash]; storage == nil {
				storage = make(map[common.Hash][]byte)
				s.db.storages[s.addrHash] = storage
			}
		}
		khash := crypto.HashData(hasher, key[:])
		storage[khash] = snapshotVal // snapshotVal will be nil if it's deleted

		// Cache the original value of mutated storage slots
		if origin == nil {
			if origin = s.db.storagesOrigin[s.address]; origin == nil {
				origin = make(map[common.Hash][]byte)
				s.db.storagesOrigin[s.address] = origin
			}
		}
		// Track the original value of slot only if it's mutated first time
		if _, ok := origin[khash]; !ok {
			if prev == (common.Hash{}) {
				origin[khash] = nil // nil if it was not present previously
			} else {
				// Encoding []byte cannot fail, ok to ignore the error.
				b, _ := rlp.EncodeToBytes(common.TrimLeftZeroes(prev[:]))
				origin[khash] = b
			}
		}
		// Cache the items for preloading
		usedStorage = append(usedStorage, common.CopyBytes(key[:])) // Copy needed for closure
>>>>>>> bed84606
	}
	wg.Wait()

	if s.db.prefetcher != nil {
		s.db.prefetcher.used(s.addrHash, s.data.Root, usedStorage)
	}

	if len(s.pendingStorage) > 0 {
		s.pendingStorage = make(Storage)
	}
	return tr, nil
}

// UpdateRoot sets the trie root to the current root hash of. An error
// will be returned if trie root hash is not computed correctly.
<<<<<<< HEAD
func (s *stateObject) updateRoot(db Database) {
	// If node runs in no trie mode, set root to empty.
	defer func() {
		if db.NoTries() {
			s.data.Root = common.Hash{}
		}
	}()

	tr, err := s.updateTrie(db)
=======
func (s *stateObject) updateRoot() {
	tr, err := s.updateTrie()
>>>>>>> bed84606
	if err != nil {
		return
	}
	// If nothing changed, don't bother with hashing anything
	if tr == nil {
		return
	}
	// Track the amount of time wasted on hashing the storage trie
	if metrics.EnabledExpensive {
		defer func(start time.Time) {
			s.db.MetricsMux.Lock()
			s.db.StorageHashes += time.Since(start)
			s.db.MetricsMux.Unlock()
		}(time.Now())
	}
	s.data.Root = tr.Hash()
}

// commit returns the changes made in storage trie and updates the account data.
func (s *stateObject) commit() (*trienode.NodeSet, error) {
	tr, err := s.updateTrie()
	if err != nil {
		return nil, err
	}
	// If nothing changed, don't bother with committing anything
	if tr == nil {
		s.origin = s.data.Copy()
		return nil, nil
	}
	// Track the amount of time wasted on committing the storage trie
	if metrics.EnabledExpensive {
		defer func(start time.Time) { s.db.StorageCommits += time.Since(start) }(time.Now())
	}
	root, nodes, err := tr.Commit(false)
	if err != nil {
		return nil, err
	}
	s.data.Root = root
<<<<<<< HEAD
	if s.data.Root != types.EmptyRootHash {
		db.CacheStorage(s.addrHash, s.data.Root, s.trie)
	}
=======

	// Update original account data after commit
	s.origin = s.data.Copy()
>>>>>>> bed84606
	return nodes, nil
}

// AddBalance adds amount to s's balance.
// It is used to add funds to the destination account of a transfer.
func (s *stateObject) AddBalance(amount *big.Int) {
	// EIP161: We must check emptiness for the objects such that the account
	// clearing (0,0,0 objects) can take effect.
	if amount.Sign() == 0 {
		if s.empty() {
			s.touch()
		}
		return
	}
	s.SetBalance(new(big.Int).Add(s.Balance(), amount))
}

// SubBalance removes amount from s's balance.
// It is used to remove funds from the origin account of a transfer.
func (s *stateObject) SubBalance(amount *big.Int) {
	if amount.Sign() == 0 {
		return
	}
	s.SetBalance(new(big.Int).Sub(s.Balance(), amount))
}

func (s *stateObject) SetBalance(amount *big.Int) {
	s.db.journal.append(balanceChange{
		account: &s.address,
		prev:    new(big.Int).Set(s.data.Balance),
	})
	s.setBalance(amount)
}

func (s *stateObject) setBalance(amount *big.Int) {
	s.data.Balance = amount
}

func (s *stateObject) deepCopy(db *StateDB) *stateObject {
	obj := &stateObject{
		db:       db,
		address:  s.address,
		addrHash: s.addrHash,
		origin:   s.origin,
		data:     s.data,
	}
	if s.trie != nil {
		obj.trie = db.db.CopyTrie(s.trie)
	}
	obj.code = s.code
	obj.dirtyStorage = s.dirtyStorage.Copy()
	obj.originStorage = s.originStorage.Copy()
	obj.pendingStorage = s.pendingStorage.Copy()
	obj.selfDestructed = s.selfDestructed
	obj.dirtyCode = s.dirtyCode
	obj.deleted = s.deleted
	return obj
}

//
// Attribute accessors
//

// Address returns the address of the contract/account
func (s *stateObject) Address() common.Address {
	return s.address
}

// Code returns the contract code associated with this object, if any.
func (s *stateObject) Code() []byte {
	if s.code != nil {
		return s.code
	}
	if bytes.Equal(s.CodeHash(), types.EmptyCodeHash.Bytes()) {
		return nil
	}
	code, err := s.db.db.ContractCode(s.address, common.BytesToHash(s.CodeHash()))
	if err != nil {
		s.db.setError(fmt.Errorf("can't load code hash %x: %v", s.CodeHash(), err))
	}
	s.code = code
	return code
}

// CodeSize returns the size of the contract code associated with this object,
// or zero if none. This method is an almost mirror of Code, but uses a cache
// inside the database to avoid loading codes seen recently.
func (s *stateObject) CodeSize() int {
	if s.code != nil {
		return len(s.code)
	}
	if bytes.Equal(s.CodeHash(), types.EmptyCodeHash.Bytes()) {
		return 0
	}
	size, err := s.db.db.ContractCodeSize(s.address, common.BytesToHash(s.CodeHash()))
	if err != nil {
		s.db.setError(fmt.Errorf("can't load code size %x: %v", s.CodeHash(), err))
	}
	return size
}

func (s *stateObject) SetCode(codeHash common.Hash, code []byte) {
	prevcode := s.Code()
	s.db.journal.append(codeChange{
		account:  &s.address,
		prevhash: s.CodeHash(),
		prevcode: prevcode,
	})
	s.setCode(codeHash, code)
}

func (s *stateObject) setCode(codeHash common.Hash, code []byte) {
	s.code = code
	s.data.CodeHash = codeHash[:]
	s.dirtyCode = true
}

func (s *stateObject) SetNonce(nonce uint64) {
	s.db.journal.append(nonceChange{
		account: &s.address,
		prev:    s.data.Nonce,
	})
	s.setNonce(nonce)
}

func (s *stateObject) setNonce(nonce uint64) {
	s.data.Nonce = nonce
}

func (s *stateObject) CodeHash() []byte {
	return s.data.CodeHash
}

func (s *stateObject) Balance() *big.Int {
	return s.data.Balance
}

func (s *stateObject) Nonce() uint64 {
	return s.data.Nonce
}<|MERGE_RESOLUTION|>--- conflicted
+++ resolved
@@ -58,17 +58,6 @@
 // StateObject represents an Ethereum account which is being modified.
 //
 // The usage pattern is as follows:
-<<<<<<< HEAD
-// First you need to obtain a state object.
-// Account values can be accessed and modified through the object.
-// Finally, call CommitTrie to write the modified storage trie into a database.
-type stateObject struct {
-	address       common.Address
-	addrHash      common.Hash // hash of ethereum address of the account
-	data          types.StateAccount
-	db            *StateDB
-	rootCorrected bool // To indicate whether the root has been corrected in pipecommit mode
-=======
 // - First you need to obtain a state object.
 // - Account values as well as storages can be accessed and modified through the object.
 // - Finally, call commit to return the changes of storage trie and update account data.
@@ -78,31 +67,18 @@
 	addrHash common.Hash         // hash of ethereum address of the account
 	origin   *types.StateAccount // Account original data without any change applied, nil means it was not existent
 	data     types.StateAccount  // Account data with all mutations applied in the scope of block
->>>>>>> bed84606
 
 	// Write caches.
 	trie Trie // storage trie, which becomes non-nil on first access
 	code Code // contract bytecode, which gets set when code is loaded
 
-<<<<<<< HEAD
 	sharedOriginStorage *sync.Map // Point to the entry of the stateObject in sharedPool
-	originStorage       Storage   // Storage cache of original entries to dedup rewrites, reset for every transaction
-
-=======
-	originStorage  Storage // Storage cache of original entries to dedup rewrites
->>>>>>> bed84606
-	pendingStorage Storage // Storage entries that need to be flushed to disk, at the end of an entire block
-	dirtyStorage   Storage // Storage entries that have been modified in the current transaction execution, reset for every transaction
+	originStorage       Storage   // Storage cache of original entries to dedup rewrites
+	pendingStorage      Storage   // Storage entries that need to be flushed to disk, at the end of an entire block
+	dirtyStorage        Storage   // Storage entries that have been modified in the current transaction execution, reset for every transaction
 
 	// Cache flags.
 	dirtyCode bool // true if the code was updated
-<<<<<<< HEAD
-	suicided  bool
-	deleted   bool
-
-	//encode
-	encodeData []byte
-=======
 
 	// Flag whether the account was marked as self-destructed. The self-destructed account
 	// is still accessible in the scope of same transaction.
@@ -115,7 +91,6 @@
 
 	// Flag whether the object was created in the current transaction
 	created bool
->>>>>>> bed84606
 }
 
 // empty returns whether the account is considered empty.
@@ -136,25 +111,15 @@
 	}
 
 	return &stateObject{
-<<<<<<< HEAD
 		db:                  db,
 		address:             address,
 		addrHash:            crypto.Keccak256Hash(address[:]),
-		data:                data,
+		origin:              origin,
+		data:                *acct,
 		sharedOriginStorage: storageMap,
 		originStorage:       make(Storage),
 		pendingStorage:      make(Storage),
 		dirtyStorage:        make(Storage),
-=======
-		db:             db,
-		address:        address,
-		addrHash:       crypto.Keccak256Hash(address[:]),
-		origin:         origin,
-		data:           *acct,
-		originStorage:  make(Storage),
-		pendingStorage: make(Storage),
-		dirtyStorage:   make(Storage),
->>>>>>> bed84606
 	}
 }
 
@@ -350,9 +315,6 @@
 			s.db.MetricsMux.Unlock()
 		}(time.Now())
 	}
-<<<<<<< HEAD
-	tr, err := s.getTrie(db)
-=======
 	// The snapshot storage map for the object
 	var (
 		storage map[common.Hash][]byte
@@ -360,7 +322,6 @@
 		hasher  = s.db.hasher
 	)
 	tr, err := s.getTrie()
->>>>>>> bed84606
 	if err != nil {
 		s.db.setError(err)
 		return nil, err
@@ -373,8 +334,6 @@
 		if value == s.originStorage[key] {
 			continue
 		}
-		prev := s.originStorage[key]
-		s.originStorage[key] = value
 		var v []byte
 		if value != (common.Hash{}) {
 			// Encoding []byte cannot fail, ok to ignore the error.
@@ -398,64 +357,52 @@
 				}
 				s.db.StorageUpdated += 1
 			}
+			// Cache the items for preloading
 			usedStorage = append(usedStorage, common.CopyBytes(key[:]))
 		}
-<<<<<<< HEAD
 	}()
-	if s.db.snap != nil {
-		// If state snapshotting is active, cache the data til commit
-		wg.Add(1)
-		go func() {
-			defer wg.Done()
-			s.db.snapStorageMux.Lock()
-			// The snapshot storage map for the object
-			storage := s.db.snapStorage[s.address]
-			if storage == nil {
-				storage = make(map[common.Hash][]byte, len(dirtyStorage))
-				s.db.snapStorage[s.address] = storage
+	// If state snapshotting is active, cache the data til commit
+	wg.Add(1)
+	go func() {
+		defer wg.Done()
+		s.db.StorageMux.Lock()
+		// The snapshot storage map for the object
+		storage = s.db.storages[s.addrHash]
+		if storage == nil {
+			storage = make(map[common.Hash][]byte, len(dirtyStorage))
+			s.db.storages[s.addrHash] = storage
+		}
+		// Cache the original value of mutated storage slots
+		origin = s.db.storagesOrigin[s.address]
+		if origin == nil {
+			origin = make(map[common.Hash][]byte)
+			s.db.storagesOrigin[s.address] = origin
+		}
+		s.db.StorageMux.Unlock()
+		for key, value := range dirtyStorage {
+			khash := crypto.HashData(hasher, key[:])
+
+			// rlp-encoded value to be used by the snapshot
+			var snapshotVal []byte
+			if len(value) != 0 {
+				snapshotVal, _ = rlp.EncodeToBytes(value)
 			}
-			s.db.snapStorageMux.Unlock()
-			for key, value := range dirtyStorage {
-				// rlp-encoded value to be used by the snapshot
-				var snapshotVal []byte
-				if len(value) != 0 {
-					snapshotVal, _ = rlp.EncodeToBytes(value)
+			storage[khash] = snapshotVal // snapshotVal will be nil if it's deleted
+
+			// Track the original value of slot only if it's mutated first time
+			prev := s.originStorage[key]
+			s.originStorage[key] = common.BytesToHash(value)
+			if _, ok := origin[khash]; !ok {
+				if prev == (common.Hash{}) {
+					origin[khash] = nil // nil if it was not present previously
+				} else {
+					// Encoding []byte cannot fail, ok to ignore the error.
+					b, _ := rlp.EncodeToBytes(common.TrimLeftZeroes(prev[:]))
+					origin[khash] = b
 				}
-				storage[crypto.HashData(s.db.hasher, key[:])] = snapshotVal // snapshotVal will be nil if it's deleted
 			}
-		}()
-=======
-		// Cache the mutated storage slots until commit
-		if storage == nil {
-			if storage = s.db.storages[s.addrHash]; storage == nil {
-				storage = make(map[common.Hash][]byte)
-				s.db.storages[s.addrHash] = storage
-			}
-		}
-		khash := crypto.HashData(hasher, key[:])
-		storage[khash] = snapshotVal // snapshotVal will be nil if it's deleted
-
-		// Cache the original value of mutated storage slots
-		if origin == nil {
-			if origin = s.db.storagesOrigin[s.address]; origin == nil {
-				origin = make(map[common.Hash][]byte)
-				s.db.storagesOrigin[s.address] = origin
-			}
-		}
-		// Track the original value of slot only if it's mutated first time
-		if _, ok := origin[khash]; !ok {
-			if prev == (common.Hash{}) {
-				origin[khash] = nil // nil if it was not present previously
-			} else {
-				// Encoding []byte cannot fail, ok to ignore the error.
-				b, _ := rlp.EncodeToBytes(common.TrimLeftZeroes(prev[:]))
-				origin[khash] = b
-			}
-		}
-		// Cache the items for preloading
-		usedStorage = append(usedStorage, common.CopyBytes(key[:])) // Copy needed for closure
->>>>>>> bed84606
-	}
+		}
+	}()
 	wg.Wait()
 
 	if s.db.prefetcher != nil {
@@ -470,20 +417,15 @@
 
 // UpdateRoot sets the trie root to the current root hash of. An error
 // will be returned if trie root hash is not computed correctly.
-<<<<<<< HEAD
-func (s *stateObject) updateRoot(db Database) {
+func (s *stateObject) updateRoot() {
 	// If node runs in no trie mode, set root to empty.
 	defer func() {
-		if db.NoTries() {
+		if s.db.db.NoTries() {
 			s.data.Root = common.Hash{}
 		}
 	}()
 
-	tr, err := s.updateTrie(db)
-=======
-func (s *stateObject) updateRoot() {
 	tr, err := s.updateTrie()
->>>>>>> bed84606
 	if err != nil {
 		return
 	}
@@ -522,15 +464,12 @@
 		return nil, err
 	}
 	s.data.Root = root
-<<<<<<< HEAD
 	if s.data.Root != types.EmptyRootHash {
-		db.CacheStorage(s.addrHash, s.data.Root, s.trie)
-	}
-=======
+		s.db.db.CacheStorage(s.addrHash, s.data.Root, s.trie)
+	}
 
 	// Update original account data after commit
 	s.origin = s.data.Copy()
->>>>>>> bed84606
 	return nodes, nil
 }
 
