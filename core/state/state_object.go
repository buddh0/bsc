// Copyright 2014 The go-ethereum Authors
// This file is part of the go-ethereum library.
//
// The go-ethereum library is free software: you can redistribute it and/or modify
// it under the terms of the GNU Lesser General Public License as published by
// the Free Software Foundation, either version 3 of the License, or
// (at your option) any later version.
//
// The go-ethereum library is distributed in the hope that it will be useful,
// but WITHOUT ANY WARRANTY; without even the implied warranty of
// MERCHANTABILITY or FITNESS FOR A PARTICULAR PURPOSE. See the
// GNU Lesser General Public License for more details.
//
// You should have received a copy of the GNU Lesser General Public License
// along with the go-ethereum library. If not, see <http://www.gnu.org/licenses/>.

package state

import (
	"bytes"
	"fmt"
	"io"
	"math/big"
	"sync"
	"time"

	"github.com/ethereum/go-ethereum/common"
	"github.com/ethereum/go-ethereum/core/types"
	"github.com/ethereum/go-ethereum/crypto"
	"github.com/ethereum/go-ethereum/metrics"
	"github.com/ethereum/go-ethereum/rlp"
)

var emptyCodeHash = crypto.Keccak256(nil)

type Code []byte

func (c Code) String() string {
	return string(c) //strings.Join(Disassemble(c), " ")
}

type Storage map[common.Hash]common.Hash

func (s Storage) String() (str string) {
	for key, value := range s {
		str += fmt.Sprintf("%X : %X\n", key, value)
	}

	return
}

func (s Storage) Copy() Storage {
	cpy := make(Storage, len(s))
	for key, value := range s {
		cpy[key] = value
	}

	return cpy
}

// StateObject represents an Ethereum account which is being modified.
//
// The usage pattern is as follows:
// First you need to obtain a state object.
// Account values can be accessed and modified through the object.
// Finally, call CommitTrie to write the modified storage trie into a database.
type StateObject struct {
	address       common.Address
	addrHash      common.Hash // hash of ethereum address of the account
	data          types.StateAccount
	db            *StateDB
	rootCorrected bool // To indicate whether the root has been corrected in pipecommit mode

	// DB error.
	// State objects are used by the consensus core and VM which are
	// unable to deal with database-level errors. Any error that occurs
	// during a database read is memoized here and will eventually be returned
	// by StateDB.Commit.
	dbErr error

	// Write caches.
	trie Trie // storage trie, which becomes non-nil on first access
	code Code // contract bytecode, which gets set when code is loaded

	sharedOriginStorage *sync.Map // Point to the entry of the stateObject in sharedPool
	originStorage       Storage   // Storage cache of original entries to dedup rewrites, reset for every transaction

	pendingStorage Storage // Storage entries that need to be flushed to disk, at the end of an entire block
	dirtyStorage   Storage // Storage entries that have been modified in the current transaction execution
	fakeStorage    Storage // Fake storage which constructed by caller for debugging purpose.

	// Cache flags.
	// When an object is marked suicided it will be delete from the trie
	// during the "update" phase of the state transition.
	dirtyCode bool // true if the code was updated
	suicided  bool
	deleted   bool

	//encode
	encodeData []byte
}

// empty returns whether the account is considered empty.
func (s *StateObject) empty() bool {
	return s.data.Nonce == 0 && s.data.Balance.Sign() == 0 && bytes.Equal(s.data.CodeHash, emptyCodeHash)
}

// newObject creates a state object.
func newObject(db *StateDB, address common.Address, data types.StateAccount) *StateObject {
	if data.Balance == nil {
		data.Balance = new(big.Int)
	}
	if data.CodeHash == nil {
		data.CodeHash = emptyCodeHash
	}
	if data.Root == (common.Hash{}) {
		data.Root = emptyRoot
	}
	var storageMap *sync.Map
	// Check whether the storage exist in pool, new originStorage if not exist
	if db != nil && db.storagePool != nil {
		storageMap = db.GetStorage(address)
	}

	return &StateObject{
		db:                  db,
		address:             address,
		addrHash:            crypto.Keccak256Hash(address[:]),
		data:                data,
		sharedOriginStorage: storageMap,
		originStorage:       make(Storage),
		pendingStorage:      make(Storage),
		dirtyStorage:        make(Storage),
	}
}

// EncodeRLP implements rlp.Encoder.
func (s *StateObject) EncodeRLP(w io.Writer) error {
	return rlp.Encode(w, &s.data)
}

// setError remembers the first non-nil error it is called with.
func (s *StateObject) setError(err error) {
	if s.dbErr == nil {
		s.dbErr = err
	}
}

func (s *StateObject) markSuicided() {
	s.suicided = true
}

func (s *StateObject) touch() {
	s.db.journal.append(touchChange{
		account: &s.address,
	})
	if s.address == ripemd {
		// Explicitly put it in the dirty-cache, which is otherwise generated from
		// flattened journals.
		s.db.journal.dirty(s.address)
	}
}

func (s *StateObject) getTrie(db Database) Trie {
	if s.trie == nil {
		// Try fetching from prefetcher first
		// We don't prefetch empty tries
		prefetcher := s.db.prefetcher
		if s.data.Root != emptyRoot && prefetcher != nil {
			// When the miner is creating the pending state, there is no
			// prefetcher
<<<<<<< HEAD
			s.trie = prefetcher.trie(s.data.Root)
=======
			s.trie = s.db.prefetcher.trie(s.addrHash, s.data.Root)
>>>>>>> 23bee162
		}
		if s.trie == nil {
			var err error
			s.trie, err = db.OpenStorageTrie(s.addrHash, s.data.Root)
			if err != nil {
				s.trie, _ = db.OpenStorageTrie(s.addrHash, common.Hash{})
				s.setError(fmt.Errorf("can't create storage trie: %v", err))
			}
		}
	}
	return s.trie
}

// GetState retrieves a value from the account storage trie.
func (s *StateObject) GetState(db Database, key common.Hash) common.Hash {
	// If the fake storage is set, only lookup the state here(in the debugging mode)
	if s.fakeStorage != nil {
		return s.fakeStorage[key]
	}
	// If we have a dirty value for this state entry, return it
	value, dirty := s.dirtyStorage[key]
	if dirty {
		return value
	}
	// Otherwise return the entry's original value
	return s.GetCommittedState(db, key)
}

func (s *StateObject) getOriginStorage(key common.Hash) (common.Hash, bool) {
	if value, cached := s.originStorage[key]; cached {
		return value, true
	}
	// if L1 cache miss, try to get it from shared pool
	if s.sharedOriginStorage != nil {
		val, ok := s.sharedOriginStorage.Load(key)
		if !ok {
			return common.Hash{}, false
		}
		storage := val.(common.Hash)
		s.originStorage[key] = storage
		return storage, true
	}
	return common.Hash{}, false
}

func (s *StateObject) setOriginStorage(key common.Hash, value common.Hash) {
	if s.db.writeOnSharedStorage && s.sharedOriginStorage != nil {
		s.sharedOriginStorage.Store(key, value)
	}
	s.originStorage[key] = value
}

// GetCommittedState retrieves a value from the committed account storage trie.
func (s *StateObject) GetCommittedState(db Database, key common.Hash) common.Hash {
	// If the fake storage is set, only lookup the state here(in the debugging mode)
	if s.fakeStorage != nil {
		return s.fakeStorage[key]
	}
	// If we have a pending write or clean cached, return that
	if value, pending := s.pendingStorage[key]; pending {
		return value
	}

	if value, cached := s.getOriginStorage(key); cached {
		return value
	}
	// If no live objects are available, attempt to use snapshots
	var (
		enc []byte
		err error
	)
	if s.db.snap != nil {
		// If the object was destructed in *this* block (and potentially resurrected),
		// the storage has been cleared out, and we should *not* consult the previous
		// snapshot about any storage values. The only possible alternatives are:
		//   1) resurrect happened, and new slot values were set -- those should
		//      have been handles via pendingStorage above.
		//   2) we don't have new values, and can deliver empty response back
		if _, destructed := s.db.snapDestructs[s.address]; destructed {
			return common.Hash{}
		}
		start := time.Now()
		enc, err = s.db.snap.Storage(s.addrHash, crypto.Keccak256Hash(key.Bytes()))
		if metrics.EnabledExpensive {
			s.db.SnapshotStorageReads += time.Since(start)
		}
	}
	// If the snapshot is unavailable or reading from it fails, load from the database.
	if s.db.snap == nil || err != nil {
		start := time.Now()
		enc, err = s.getTrie(db).TryGet(key.Bytes())
		if metrics.EnabledExpensive {
			s.db.StorageReads += time.Since(start)
		}
		if err != nil {
			s.setError(err)
			return common.Hash{}
		}
	}
	var value common.Hash
	if len(enc) > 0 {
		_, content, _, err := rlp.Split(enc)
		if err != nil {
			s.setError(err)
		}
		value.SetBytes(content)
	}
	s.setOriginStorage(key, value)
	return value
}

// SetState updates a value in account storage.
func (s *StateObject) SetState(db Database, key, value common.Hash) {
	// If the fake storage is set, put the temporary state update here.
	if s.fakeStorage != nil {
		s.fakeStorage[key] = value
		return
	}
	// If the new value is the same as old, don't set
	prev := s.GetState(db, key)
	if prev == value {
		return
	}
	// New value is different, update and journal the change
	s.db.journal.append(storageChange{
		account:  &s.address,
		key:      key,
		prevalue: prev,
	})
	s.setState(key, value)
}

// SetStorage replaces the entire state storage with the given one.
//
// After this function is called, all original state will be ignored and state
// lookup only happens in the fake state storage.
//
// Note this function should only be used for debugging purpose.
func (s *StateObject) SetStorage(storage map[common.Hash]common.Hash) {
	// Allocate fake storage if it's nil.
	if s.fakeStorage == nil {
		s.fakeStorage = make(Storage)
	}
	for key, value := range storage {
		s.fakeStorage[key] = value
	}
	// Don't bother journal since this function should only be used for
	// debugging and the `fake` storage won't be committed to database.
}

func (s *StateObject) setState(key, value common.Hash) {
	s.dirtyStorage[key] = value
}

// finalise moves all dirty storage slots into the pending area to be hashed or
// committed later. It is invoked at the end of every transaction.
func (s *StateObject) finalise(prefetch bool) {
	slotsToPrefetch := make([][]byte, 0, len(s.dirtyStorage))
	for key, value := range s.dirtyStorage {
		s.pendingStorage[key] = value
		if value != s.originStorage[key] {
			slotsToPrefetch = append(slotsToPrefetch, common.CopyBytes(key[:])) // Copy needed for closure
		}
	}
<<<<<<< HEAD

	prefetcher := s.db.prefetcher
	if prefetcher != nil && prefetch && len(slotsToPrefetch) > 0 && s.data.Root != emptyRoot {
		prefetcher.prefetch(s.data.Root, slotsToPrefetch, s.addrHash)
=======
	if s.db.prefetcher != nil && prefetch && len(slotsToPrefetch) > 0 && s.data.Root != emptyRoot {
		s.db.prefetcher.prefetch(s.addrHash, s.data.Root, slotsToPrefetch)
>>>>>>> 23bee162
	}
	if len(s.dirtyStorage) > 0 {
		s.dirtyStorage = make(Storage)
	}
}

// updateTrie writes cached storage modifications into the object's storage trie.
// It will return nil if the trie has not been loaded and no changes have been made
func (s *StateObject) updateTrie(db Database) Trie {
	// Make sure all dirty slots are finalized into the pending storage area
	s.finalise(false) // Don't prefetch anymore, pull directly if need be
	if len(s.pendingStorage) == 0 {
		return s.trie
	}
	// Track the amount of time wasted on updating the storage trie
	if metrics.EnabledExpensive {
		defer func(start time.Time) {
			s.db.MetricsMux.Lock()
			s.db.StorageUpdates += time.Since(start)
			s.db.MetricsMux.Unlock()
		}(time.Now())
	}
	// Insert all the pending updates into the trie
	tr := s.getTrie(db)

	usedStorage := make([][]byte, 0, len(s.pendingStorage))
	dirtyStorage := make(map[common.Hash][]byte)
	for key, value := range s.pendingStorage {
		// Skip noop changes, persist actual changes
		if value == s.originStorage[key] {
			continue
		}
		s.originStorage[key] = value
		var v []byte
		if value != (common.Hash{}) {
			// Encoding []byte cannot fail, ok to ignore the error.
			v, _ = rlp.EncodeToBytes(common.TrimLeftZeroes(value[:]))
		}
		dirtyStorage[key] = v
	}
	var wg sync.WaitGroup
	wg.Add(1)
	go func() {
		defer wg.Done()
		for key, value := range dirtyStorage {
			if len(value) == 0 {
				s.setError(tr.TryDelete(key[:]))
			} else {
				s.setError(tr.TryUpdate(key[:], value))
			}
			usedStorage = append(usedStorage, common.CopyBytes(key[:]))
		}
	}()
	if s.db.snap != nil {
		// If state snapshotting is active, cache the data til commit
		wg.Add(1)
		go func() {
			defer wg.Done()
			s.db.snapStorageMux.Lock()
			// The snapshot storage map for the object
			storage := s.db.snapStorage[s.address]
			if storage == nil {
				storage = make(map[string][]byte, len(dirtyStorage))
				s.db.snapStorage[s.address] = storage
			}
			s.db.snapStorageMux.Unlock()
			for key, value := range dirtyStorage {
				storage[string(key[:])] = value
			}
		}()
	}
<<<<<<< HEAD
	wg.Wait()

	prefetcher := s.db.prefetcher
	if prefetcher != nil {
		prefetcher.used(s.data.Root, usedStorage)
=======
	if s.db.prefetcher != nil {
		s.db.prefetcher.used(s.addrHash, s.data.Root, usedStorage)
>>>>>>> 23bee162
	}

	if len(s.pendingStorage) > 0 {
		s.pendingStorage = make(Storage)
	}
	return tr
}

// UpdateRoot sets the trie root to the current root hash of
func (s *StateObject) updateRoot(db Database) {
	// If node runs in no trie mode, set root to empty.
	defer func() {
		if db.NoTries() {
			s.data.Root = common.Hash{}
		}
	}()

	// If nothing changed, don't bother with hashing anything
	if s.updateTrie(db) == nil {
		return
	}
	// Track the amount of time wasted on hashing the storage trie
	if metrics.EnabledExpensive {
		defer func(start time.Time) {
			s.db.MetricsMux.Lock()
			s.db.StorageHashes += time.Since(start)
			s.db.MetricsMux.Unlock()
		}(time.Now())
	}
	s.data.Root = s.trie.Hash()
}

// CommitTrie the storage trie of the object to db.
// This updates the trie root.
func (s *StateObject) CommitTrie(db Database) (int, error) {
	// If nothing changed, don't bother with hashing anything
	if s.updateTrie(db) == nil {
		if s.trie != nil && s.data.Root != emptyRoot {
			db.CacheStorage(s.addrHash, s.data.Root, s.trie)
		}
		return 0, nil
	}
	if s.dbErr != nil {
		return 0, s.dbErr
	}
	// Track the amount of time wasted on committing the storage trie
	if metrics.EnabledExpensive {
		defer func(start time.Time) { s.db.StorageCommits += time.Since(start) }(time.Now())
	}
	root, committed, err := s.trie.Commit(nil)
	if err == nil {
		s.data.Root = root
	}
	if s.data.Root != emptyRoot {
		db.CacheStorage(s.addrHash, s.data.Root, s.trie)
	}
	return committed, err
}

// AddBalance adds amount to s's balance.
// It is used to add funds to the destination account of a transfer.
func (s *StateObject) AddBalance(amount *big.Int) {
	// EIP161: We must check emptiness for the objects such that the account
	// clearing (0,0,0 objects) can take effect.
	if amount.Sign() == 0 {
		if s.empty() {
			s.touch()
		}
		return
	}
	s.SetBalance(new(big.Int).Add(s.Balance(), amount))
}

// SubBalance removes amount from s's balance.
// It is used to remove funds from the origin account of a transfer.
func (s *StateObject) SubBalance(amount *big.Int) {
	if amount.Sign() == 0 {
		return
	}
	s.SetBalance(new(big.Int).Sub(s.Balance(), amount))
}

func (s *StateObject) SetBalance(amount *big.Int) {
	s.db.journal.append(balanceChange{
		account: &s.address,
		prev:    new(big.Int).Set(s.data.Balance),
	})
	s.setBalance(amount)
}

func (s *StateObject) setBalance(amount *big.Int) {
	s.data.Balance = amount
}

func (s *StateObject) deepCopy(db *StateDB) *StateObject {
	stateObject := newObject(db, s.address, s.data)
	if s.trie != nil {
		stateObject.trie = db.db.CopyTrie(s.trie)
	}
	stateObject.code = s.code
	stateObject.dirtyStorage = s.dirtyStorage.Copy()
	stateObject.originStorage = s.originStorage.Copy()
	stateObject.pendingStorage = s.pendingStorage.Copy()
	stateObject.suicided = s.suicided
	stateObject.dirtyCode = s.dirtyCode
	stateObject.deleted = s.deleted
	return stateObject
}

//
// Attribute accessors
//

// Returns the address of the contract/account
func (s *StateObject) Address() common.Address {
	return s.address
}

// Code returns the contract code associated with this object, if any.
func (s *StateObject) Code(db Database) []byte {
	if s.code != nil {
		return s.code
	}
	if bytes.Equal(s.CodeHash(), emptyCodeHash) {
		return nil
	}
	code, err := db.ContractCode(s.addrHash, common.BytesToHash(s.CodeHash()))
	if err != nil {
		s.setError(fmt.Errorf("can't load code hash %x: %v", s.CodeHash(), err))
	}
	s.code = code
	return code
}

// CodeSize returns the size of the contract code associated with this object,
// or zero if none. This method is an almost mirror of Code, but uses a cache
// inside the database to avoid loading codes seen recently.
func (s *StateObject) CodeSize(db Database) int {
	if s.code != nil {
		return len(s.code)
	}
	if bytes.Equal(s.CodeHash(), emptyCodeHash) {
		return 0
	}
	size, err := db.ContractCodeSize(s.addrHash, common.BytesToHash(s.CodeHash()))
	if err != nil {
		s.setError(fmt.Errorf("can't load code size %x: %v", s.CodeHash(), err))
	}
	return size
}

func (s *StateObject) SetCode(codeHash common.Hash, code []byte) {
	prevcode := s.Code(s.db.db)
	s.db.journal.append(codeChange{
		account:  &s.address,
		prevhash: s.CodeHash(),
		prevcode: prevcode,
	})
	s.setCode(codeHash, code)
}

func (s *StateObject) setCode(codeHash common.Hash, code []byte) {
	s.code = code
	s.data.CodeHash = codeHash[:]
	s.dirtyCode = true
}

func (s *StateObject) SetNonce(nonce uint64) {
	s.db.journal.append(nonceChange{
		account: &s.address,
		prev:    s.data.Nonce,
	})
	s.setNonce(nonce)
}

func (s *StateObject) setNonce(nonce uint64) {
	s.data.Nonce = nonce
}

func (s *StateObject) CodeHash() []byte {
	return s.data.CodeHash
}

func (s *StateObject) Balance() *big.Int {
	return s.data.Balance
}

func (s *StateObject) Nonce() uint64 {
	return s.data.Nonce
}

// Never called, but must be present to allow StateObject to be used
// as a vm.Account interface that also satisfies the vm.ContractRef
// interface. Interfaces are awesome.
func (s *StateObject) Value() *big.Int {
	panic("Value on StateObject should never be called")
}<|MERGE_RESOLUTION|>--- conflicted
+++ resolved
@@ -169,11 +169,7 @@
 		if s.data.Root != emptyRoot && prefetcher != nil {
 			// When the miner is creating the pending state, there is no
 			// prefetcher
-<<<<<<< HEAD
-			s.trie = prefetcher.trie(s.data.Root)
-=======
 			s.trie = s.db.prefetcher.trie(s.addrHash, s.data.Root)
->>>>>>> 23bee162
 		}
 		if s.trie == nil {
 			var err error
@@ -338,15 +334,8 @@
 			slotsToPrefetch = append(slotsToPrefetch, common.CopyBytes(key[:])) // Copy needed for closure
 		}
 	}
-<<<<<<< HEAD
-
-	prefetcher := s.db.prefetcher
-	if prefetcher != nil && prefetch && len(slotsToPrefetch) > 0 && s.data.Root != emptyRoot {
-		prefetcher.prefetch(s.data.Root, slotsToPrefetch, s.addrHash)
-=======
 	if s.db.prefetcher != nil && prefetch && len(slotsToPrefetch) > 0 && s.data.Root != emptyRoot {
 		s.db.prefetcher.prefetch(s.addrHash, s.data.Root, slotsToPrefetch)
->>>>>>> 23bee162
 	}
 	if len(s.dirtyStorage) > 0 {
 		s.dirtyStorage = make(Storage)
@@ -418,16 +407,10 @@
 			}
 		}()
 	}
-<<<<<<< HEAD
 	wg.Wait()
 
-	prefetcher := s.db.prefetcher
-	if prefetcher != nil {
-		prefetcher.used(s.data.Root, usedStorage)
-=======
 	if s.db.prefetcher != nil {
 		s.db.prefetcher.used(s.addrHash, s.data.Root, usedStorage)
->>>>>>> 23bee162
 	}
 
 	if len(s.pendingStorage) > 0 {
