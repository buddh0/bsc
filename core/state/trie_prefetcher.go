// Copyright 2020 The go-ethereum Authors
// This file is part of the go-ethereum library.
//
// The go-ethereum library is free software: you can redistribute it and/or modify
// it under the terms of the GNU Lesser General Public License as published by
// the Free Software Foundation, either version 3 of the License, or
// (at your option) any later version.
//
// The go-ethereum library is distributed in the hope that it will be useful,
// but WITHOUT ANY WARRANTY; without even the implied warranty of
// MERCHANTABILITY or FITNESS FOR A PARTICULAR PURPOSE. See the
// GNU Lesser General Public License for more details.
//
// You should have received a copy of the GNU Lesser General Public License
// along with the go-ethereum library. If not, see <http://www.gnu.org/licenses/>.

package state

import (
	"sync"
	"sync/atomic"

	"github.com/ethereum/go-ethereum/common"
	"github.com/ethereum/go-ethereum/log"
	"github.com/ethereum/go-ethereum/metrics"
)

const (
	abortChanSize                 = 64
	concurrentChanSize            = 10
	parallelTriePrefetchThreshold = 10
	parallelTriePrefetchCapacity  = 20
)

var (
	// triePrefetchMetricsPrefix is the prefix under which to publish the metrics.
	triePrefetchMetricsPrefix = "trie/prefetch/"
)

type prefetchMsg struct {
	owner common.Hash
	root  common.Hash
	keys  [][]byte
}

// triePrefetcher is an active prefetcher, which receives accounts or storage
// items and does trie-loading of them. The goal is to get as much useful content
// into the caches as possible.
//
// Note, the prefetcher's API is not thread safe.
type triePrefetcher struct {
	db         Database               // Database to fetch trie nodes through
	root       common.Hash            // Root hash of theaccount trie for metrics
	rootParent common.Hash            //Root has of the account trie from block before the prvious one, designed for pipecommit mode
	fetches    map[string]Trie        // Partially or fully fetcher tries
	fetchers   map[string]*subfetcher // Subfetchers for each trie

	abortChan         chan *subfetcher // to abort a single subfetcher and its children
	closed            int32
	closeMainChan     chan struct{} // it is to inform the mainLoop
	closeMainDoneChan chan struct{}
	fetchersMutex     sync.RWMutex
	prefetchChan      chan *prefetchMsg // no need to wait for return

	deliveryMissMeter metrics.Meter
	accountLoadMeter  metrics.Meter
	accountDupMeter   metrics.Meter
	accountSkipMeter  metrics.Meter
	accountWasteMeter metrics.Meter
	storageLoadMeter  metrics.Meter
	storageDupMeter   metrics.Meter
	storageSkipMeter  metrics.Meter
	storageWasteMeter metrics.Meter

	accountStaleLoadMeter  metrics.Meter
	accountStaleDupMeter   metrics.Meter
	accountStaleSkipMeter  metrics.Meter
	accountStaleWasteMeter metrics.Meter
}

// newTriePrefetcher
func newTriePrefetcher(db Database, root, rootParent common.Hash, namespace string) *triePrefetcher {
	prefix := triePrefetchMetricsPrefix + namespace
	p := &triePrefetcher{
		db:         db,
		root:       root,
		rootParent: rootParent,
		fetchers:   make(map[string]*subfetcher), // Active prefetchers use the fetchers map
		abortChan:  make(chan *subfetcher, abortChanSize),

		closeMainChan:     make(chan struct{}),
		closeMainDoneChan: make(chan struct{}),
		prefetchChan:      make(chan *prefetchMsg, concurrentChanSize),

		deliveryMissMeter: metrics.GetOrRegisterMeter(prefix+"/deliverymiss", nil),
		accountLoadMeter:  metrics.GetOrRegisterMeter(prefix+"/account/load", nil),
		accountDupMeter:   metrics.GetOrRegisterMeter(prefix+"/account/dup", nil),
		accountSkipMeter:  metrics.GetOrRegisterMeter(prefix+"/account/skip", nil),
		accountWasteMeter: metrics.GetOrRegisterMeter(prefix+"/account/waste", nil),
		storageLoadMeter:  metrics.GetOrRegisterMeter(prefix+"/storage/load", nil),
		storageDupMeter:   metrics.GetOrRegisterMeter(prefix+"/storage/dup", nil),
		storageSkipMeter:  metrics.GetOrRegisterMeter(prefix+"/storage/skip", nil),
		storageWasteMeter: metrics.GetOrRegisterMeter(prefix+"/storage/waste", nil),

		accountStaleLoadMeter:  metrics.GetOrRegisterMeter(prefix+"/accountst/load", nil),
		accountStaleDupMeter:   metrics.GetOrRegisterMeter(prefix+"/accountst/dup", nil),
		accountStaleSkipMeter:  metrics.GetOrRegisterMeter(prefix+"/accountst/skip", nil),
		accountStaleWasteMeter: metrics.GetOrRegisterMeter(prefix+"/accountst/waste", nil),
	}
	go p.mainLoop()
	return p
}

// the subfetcher's lifecycle will only be updated in this loop,
// include: subfetcher's creation & abort, child subfetcher's creation & abort.
// since the mainLoop will handle all the requests, each message handle should be lightweight
func (p *triePrefetcher) mainLoop() {
	for {
		select {
		case pMsg := <-p.prefetchChan:
			id := p.trieID(pMsg.owner, pMsg.root)
			fetcher := p.fetchers[id]
			if fetcher == nil {
				fetcher = newSubfetcher(p.db, pMsg.owner, pMsg.root)
				p.fetchersMutex.Lock()
				p.fetchers[id] = fetcher
				p.fetchersMutex.Unlock()
			}
			select {
			case <-fetcher.stop:
			default:
				fetcher.schedule(pMsg.keys)
				// no need to run parallel trie prefetch if threshold is not reached.
				if atomic.LoadUint32(&fetcher.pendingSize) > parallelTriePrefetchThreshold {
					fetcher.scheduleParallel(pMsg.keys)
				}
			}

		case fetcher := <-p.abortChan:
			fetcher.abort()
			for _, child := range fetcher.paraChildren {
				child.abort()
			}

		case <-p.closeMainChan:
			for _, fetcher := range p.fetchers {
				fetcher.abort() // safe to do multiple times
				for _, child := range fetcher.paraChildren {
					child.abort()
				}
			}
			// make sure all subfetchers and child subfetchers are stopped
			for _, fetcher := range p.fetchers {
				<-fetcher.term
				for _, child := range fetcher.paraChildren {
					<-child.term
				}

				if metrics.EnabledExpensive {
					switch fetcher.root {
					case p.root:
						p.accountLoadMeter.Mark(int64(len(fetcher.seen)))
						p.accountDupMeter.Mark(int64(fetcher.dups))
						p.accountSkipMeter.Mark(int64(len(fetcher.tasks)))
						fetcher.lock.Lock()
						for _, key := range fetcher.used {
							delete(fetcher.seen, string(key))
						}
						fetcher.lock.Unlock()
						p.accountWasteMeter.Mark(int64(len(fetcher.seen)))

					case p.rootParent:
						p.accountStaleLoadMeter.Mark(int64(len(fetcher.seen)))
						p.accountStaleDupMeter.Mark(int64(fetcher.dups))
						p.accountStaleSkipMeter.Mark(int64(len(fetcher.tasks)))
						fetcher.lock.Lock()
						for _, key := range fetcher.used {
							delete(fetcher.seen, string(key))
						}
						fetcher.lock.Unlock()
						p.accountStaleWasteMeter.Mark(int64(len(fetcher.seen)))

					default:
						p.storageLoadMeter.Mark(int64(len(fetcher.seen)))
						p.storageDupMeter.Mark(int64(fetcher.dups))
						p.storageSkipMeter.Mark(int64(len(fetcher.tasks)))

						fetcher.lock.Lock()
						for _, key := range fetcher.used {
							delete(fetcher.seen, string(key))
						}
						fetcher.lock.Unlock()
						p.storageWasteMeter.Mark(int64(len(fetcher.seen)))

					}
				}
			}
			close(p.closeMainDoneChan)
			p.fetchersMutex.Lock()
			p.fetchers = nil
			p.fetchersMutex.Unlock()
			return
		}
	}
}

// close iterates over all the subfetchers, aborts any that were left spinning
// and reports the stats to the metrics subsystem.
func (p *triePrefetcher) close() {
	// If the prefetcher is an inactive one, bail out
	if p.fetches != nil {
		return
	}
	if atomic.CompareAndSwapInt32(&p.closed, 0, 1) {
		close(p.closeMainChan)
		<-p.closeMainDoneChan // wait until all subfetcher are stopped
	}
}

// copy creates a deep-but-inactive copy of the trie prefetcher. Any trie data
// already loaded will be copied over, but no goroutines will be started. This
// is mostly used in the miner which creates a copy of it's actively mutated
// state to be sealed while it may further mutate the state.
func (p *triePrefetcher) copy() *triePrefetcher {
	// If the prefetcher is already a copy, duplicate the data
	if p.fetches != nil {
		fetcherCopied := &triePrefetcher{
			db:      p.db,
			root:    p.root,
			fetches: make(map[string]Trie, len(p.fetches)),
		}
		// p.fetches is safe to be accessed outside of mainloop
		// if the triePrefetcher is active, fetches will not be used in mainLoop
		// otherwise, inactive triePrefetcher is readonly, it won't modify fetches
		for root, fetch := range p.fetches {
			fetcherCopied.fetches[root] = p.db.CopyTrie(fetch)
		}
		return fetcherCopied
	}

	select {
	case <-p.closeMainChan:
		// for closed trie prefetcher, fetchers is empty
		// but the fetches should not be nil, since fetches is used to check if it is a copied inactive one.
		fetcherCopied := &triePrefetcher{
			db:      p.db,
			root:    p.root,
			fetches: make(map[string]Trie),
		}
		return fetcherCopied
	default:
		p.fetchersMutex.RLock()
		fetcherCopied := &triePrefetcher{
			db:      p.db,
			root:    p.root,
			fetches: make(map[string]Trie, len(p.fetchers)),
		}
		// we're copying an active fetcher, retrieve the current states
		for id, fetcher := range p.fetchers {
			fetcherCopied.fetches[id] = fetcher.peek()
		}
		p.fetchersMutex.RUnlock()
		return fetcherCopied
	}
}

// prefetch schedules a batch of trie items to prefetch.
func (p *triePrefetcher) prefetch(owner common.Hash, root common.Hash, keys [][]byte) {
	// If the prefetcher is an inactive one, bail out
	if p.fetches != nil {
		return
	}
<<<<<<< HEAD
	select {
	case <-p.closeMainChan: // skip closed trie prefetcher
	case p.prefetchChan <- &prefetchMsg{owner, root, keys}:
=======
	// Active fetcher, schedule the retrievals
	id := p.trieID(owner, root)
	fetcher := p.fetchers[id]
	if fetcher == nil {
		fetcher = newSubfetcher(p.db, p.root, owner, root)
		p.fetchers[id] = fetcher
>>>>>>> ee9ff064
	}
}

// trie returns the trie matching the root hash, or nil if the prefetcher doesn't
// have it.
func (p *triePrefetcher) trie(owner common.Hash, root common.Hash) Trie {
	// If the prefetcher is inactive, return from existing deep copies
	id := p.trieID(owner, root)
	if p.fetches != nil {
		trie := p.fetches[id]
		if trie == nil {
			return nil
		}
		return p.db.CopyTrie(trie)
	}

	// use lock instead of request to mainLoop by chan to get the fetcher for performance concern.
	p.fetchersMutex.RLock()
	fetcher := p.fetchers[id]
	p.fetchersMutex.RUnlock()
	if fetcher == nil {
		p.deliveryMissMeter.Mark(1)
		return nil
	}

	// Interrupt the prefetcher if it's by any chance still running and return
	// a copy of any pre-loaded trie.
	select {
	case <-p.closeMainChan:
	case p.abortChan <- fetcher: // safe to abort a fecther multiple times
	}

	trie := fetcher.peek()
	if trie == nil {
		p.deliveryMissMeter.Mark(1)
		return nil
	}
	return trie
}

// used marks a batch of state items used to allow creating statistics as to
// how useful or wasteful the prefetcher is.
func (p *triePrefetcher) used(owner common.Hash, root common.Hash, used [][]byte) {
	if !metrics.EnabledExpensive {
		return
	}
	// If the prefetcher is an inactive one, bail out
	if p.fetches != nil {
		return
	}
	select {
	case <-p.closeMainChan:
	default:
		p.fetchersMutex.RLock()
		id := p.trieID(owner, root)
		if fetcher := p.fetchers[id]; fetcher != nil {
			fetcher.lock.Lock()
			fetcher.used = used
			fetcher.lock.Unlock()
		}
		p.fetchersMutex.RUnlock()
	}
}

// trieID returns an unique trie identifier consists the trie owner and root hash.
func (p *triePrefetcher) trieID(owner common.Hash, root common.Hash) string {
	return string(append(owner.Bytes(), root.Bytes()...))
}

// subfetcher is a trie fetcher goroutine responsible for pulling entries for a
// single trie. It is spawned when a new root is encountered and lives until the
// main prefetcher is paused and either all requested items are processed or if
// the trie being worked on is retrieved from the prefetcher.
type subfetcher struct {
	db    Database    // Database to load trie nodes through
	state common.Hash // Root hash of the state to prefetch
	owner common.Hash // Owner of the trie, usually account hash
	root  common.Hash // Root hash of the trie to prefetch
	trie  Trie        // Trie being populated with nodes

	tasks [][]byte   // Items queued up for retrieval
	lock  sync.Mutex // Lock protecting the task queue

	wake chan struct{}  // Wake channel if a new task is scheduled
	stop chan struct{}  // Channel to interrupt processing
	term chan struct{}  // Channel to signal interruption
	copy chan chan Trie // Channel to request a copy of the current trie

	seen map[string]struct{} // Tracks the entries already loaded
	dups int                 // Number of duplicate preload tasks
	used [][]byte            // Tracks the entries used in the end

	pendingSize  uint32
	paraChildren []*subfetcher // Parallel trie prefetch for address of massive change
}

// newSubfetcher creates a goroutine to prefetch state items belonging to a
// particular root hash.
func newSubfetcher(db Database, state common.Hash, owner common.Hash, root common.Hash) *subfetcher {
	sf := &subfetcher{
		db:    db,
		state: state,
		owner: owner,
		root:  root,
		wake:  make(chan struct{}, 1),
		stop:  make(chan struct{}),
		term:  make(chan struct{}),
		copy:  make(chan chan Trie),
		seen:  make(map[string]struct{}),
	}
	go sf.loop()
	return sf
}

// schedule adds a batch of trie keys to the queue to prefetch.
func (sf *subfetcher) schedule(keys [][]byte) {
	atomic.AddUint32(&sf.pendingSize, uint32(len(keys)))
	// Append the tasks to the current queue
	sf.lock.Lock()
	sf.tasks = append(sf.tasks, keys...)
	sf.lock.Unlock()
	// Notify the prefetcher, it's fine if it's already terminated
	select {
	case sf.wake <- struct{}{}:
	default:
	}
}

func (sf *subfetcher) scheduleParallel(keys [][]byte) {
	var keyIndex uint32 = 0
	childrenNum := len(sf.paraChildren)
	if childrenNum > 0 {
		// To feed the children first, if they are hungry.
		// A child can handle keys with capacity of parallelTriePrefetchCapacity.
		childIndex := len(keys) % childrenNum // randomly select the start child to avoid always feed the first one
		for i := 0; i < childrenNum; i++ {
			child := sf.paraChildren[childIndex]
			childIndex = (childIndex + 1) % childrenNum
			if atomic.LoadUint32(&child.pendingSize) >= parallelTriePrefetchCapacity {
				// the child is already full, skip it
				continue
			}
			feedNum := parallelTriePrefetchCapacity - atomic.LoadUint32(&child.pendingSize)
			if keyIndex+feedNum >= uint32(len(keys)) {
				// the new arrived keys are all consumed by children.
				child.schedule(keys[keyIndex:])
				return
			}
			child.schedule(keys[keyIndex : keyIndex+feedNum])
			keyIndex += feedNum
		}
	}
	// Children did not consume all the keys, to create new subfetch to handle left keys.
	keysLeft := keys[keyIndex:]
	keysLeftSize := len(keysLeft)
	for i := 0; i*parallelTriePrefetchCapacity < keysLeftSize; i++ {
		child := newSubfetcher(sf.db, sf.owner, sf.root)
		sf.paraChildren = append(sf.paraChildren, child)
		endIndex := (i + 1) * parallelTriePrefetchCapacity
		if endIndex >= keysLeftSize {
			child.schedule(keysLeft[i*parallelTriePrefetchCapacity:])
			return
		}
		child.schedule(keysLeft[i*parallelTriePrefetchCapacity : endIndex])
	}
}

// peek tries to retrieve a deep copy of the fetcher's trie in whatever form it
// is currently.
func (sf *subfetcher) peek() Trie {
	ch := make(chan Trie)
	select {
	case sf.copy <- ch:
		// Subfetcher still alive, return copy from it
		return <-ch

	case <-sf.term:
		// Subfetcher already terminated, return a copy directly
		if sf.trie == nil {
			return nil
		}
		return sf.db.CopyTrie(sf.trie)
	}
}

// abort interrupts the subfetcher immediately. It is safe to call abort multiple
// times but it is not thread safe.
func (sf *subfetcher) abort() {
	select {
	case <-sf.stop:
	default:
		close(sf.stop)
	}
	// no need to wait <-sf.term here, will check sf.term later
}

// loop waits for new tasks to be scheduled and keeps loading them until it runs
// out of tasks or its underlying trie is retrieved for committing.
func (sf *subfetcher) loop() {
	// No matter how the loop stops, signal anyone waiting that it's terminated
	defer close(sf.term)

	// Start by opening the trie and stop processing if it fails
	var trie Trie
	var err error
	if sf.owner == (common.Hash{}) {
		trie, err = sf.db.OpenTrie(sf.root)
	} else {
<<<<<<< HEAD
		// address is useless
		trie, err = sf.db.OpenStorageTrie(sf.owner, sf.root)
	}
	if err != nil {
		log.Debug("Trie prefetcher failed opening trie", "root", sf.root, "err", err)
		return
=======
		trie, err := sf.db.OpenStorageTrie(sf.state, sf.owner, sf.root)
		if err != nil {
			log.Warn("Trie prefetcher failed opening trie", "root", sf.root, "err", err)
			return
		}
		sf.trie = trie
>>>>>>> ee9ff064
	}
	sf.trie = trie

	// Trie opened successfully, keep prefetching items
	for {
		select {
		case <-sf.wake:
			// Subfetcher was woken up, retrieve any tasks to avoid spinning the lock
			if sf.trie == nil {
				if sf.owner == (common.Hash{}) {
					sf.trie, err = sf.db.OpenTrie(sf.root)
				} else {
					// address is useless
					sf.trie, err = sf.db.OpenStorageTrie(sf.owner, sf.root)
				}
				if err != nil {
					continue
				}
			}

			sf.lock.Lock()
			tasks := sf.tasks
			sf.tasks = nil
			sf.lock.Unlock()

			// Prefetch any tasks until the loop is interrupted
			for i, task := range tasks {
				select {
				case <-sf.stop:
					// If termination is requested, add any leftover back and return
					sf.lock.Lock()
					sf.tasks = append(sf.tasks, tasks[i:]...)
					sf.lock.Unlock()
					return

				case ch := <-sf.copy:
					// Somebody wants a copy of the current trie, grant them
					ch <- sf.db.CopyTrie(sf.trie)

				default:
					// No termination request yet, prefetch the next entry
					if _, ok := sf.seen[string(task)]; ok {
						sf.dups++
					} else {
						if len(task) == len(common.Address{}) {
							sf.trie.TryGetAccount(task)
						} else {
							sf.trie.TryGet(task)
						}
						sf.seen[string(task)] = struct{}{}
					}
					atomic.AddUint32(&sf.pendingSize, ^uint32(0)) // decrease
				}
			}

		case ch := <-sf.copy:
			// Somebody wants a copy of the current trie, grant them
			ch <- sf.db.CopyTrie(sf.trie)

		case <-sf.stop:
			// Termination is requested, abort and leave remaining tasks
			return
		}
	}
}<|MERGE_RESOLUTION|>--- conflicted
+++ resolved
@@ -50,8 +50,8 @@
 // Note, the prefetcher's API is not thread safe.
 type triePrefetcher struct {
 	db         Database               // Database to fetch trie nodes through
-	root       common.Hash            // Root hash of theaccount trie for metrics
-	rootParent common.Hash            //Root has of the account trie from block before the prvious one, designed for pipecommit mode
+	root       common.Hash            // Root hash of the account trie for metrics
+	rootParent common.Hash            // Root has of the account trie from block before the prvious one, designed for pipecommit mode
 	fetches    map[string]Trie        // Partially or fully fetcher tries
 	fetchers   map[string]*subfetcher // Subfetchers for each trie
 
@@ -121,7 +121,7 @@
 			id := p.trieID(pMsg.owner, pMsg.root)
 			fetcher := p.fetchers[id]
 			if fetcher == nil {
-				fetcher = newSubfetcher(p.db, pMsg.owner, pMsg.root)
+				fetcher = newSubfetcher(p.db, p.root, pMsg.owner, pMsg.root)
 				p.fetchersMutex.Lock()
 				p.fetchers[id] = fetcher
 				p.fetchersMutex.Unlock()
@@ -270,18 +270,9 @@
 	if p.fetches != nil {
 		return
 	}
-<<<<<<< HEAD
 	select {
 	case <-p.closeMainChan: // skip closed trie prefetcher
 	case p.prefetchChan <- &prefetchMsg{owner, root, keys}:
-=======
-	// Active fetcher, schedule the retrievals
-	id := p.trieID(owner, root)
-	fetcher := p.fetchers[id]
-	if fetcher == nil {
-		fetcher = newSubfetcher(p.db, p.root, owner, root)
-		p.fetchers[id] = fetcher
->>>>>>> ee9ff064
 	}
 }
 
@@ -438,7 +429,7 @@
 	keysLeft := keys[keyIndex:]
 	keysLeftSize := len(keysLeft)
 	for i := 0; i*parallelTriePrefetchCapacity < keysLeftSize; i++ {
-		child := newSubfetcher(sf.db, sf.owner, sf.root)
+		child := newSubfetcher(sf.db, sf.state, sf.owner, sf.root)
 		sf.paraChildren = append(sf.paraChildren, child)
 		endIndex := (i + 1) * parallelTriePrefetchCapacity
 		if endIndex >= keysLeftSize {
@@ -490,21 +481,11 @@
 	if sf.owner == (common.Hash{}) {
 		trie, err = sf.db.OpenTrie(sf.root)
 	} else {
-<<<<<<< HEAD
-		// address is useless
-		trie, err = sf.db.OpenStorageTrie(sf.owner, sf.root)
+		trie, err = sf.db.OpenStorageTrie(sf.state, sf.owner, sf.root)
 	}
 	if err != nil {
 		log.Debug("Trie prefetcher failed opening trie", "root", sf.root, "err", err)
 		return
-=======
-		trie, err := sf.db.OpenStorageTrie(sf.state, sf.owner, sf.root)
-		if err != nil {
-			log.Warn("Trie prefetcher failed opening trie", "root", sf.root, "err", err)
-			return
-		}
-		sf.trie = trie
->>>>>>> ee9ff064
 	}
 	sf.trie = trie
 
@@ -518,7 +499,7 @@
 					sf.trie, err = sf.db.OpenTrie(sf.root)
 				} else {
 					// address is useless
-					sf.trie, err = sf.db.OpenStorageTrie(sf.owner, sf.root)
+					sf.trie, err = sf.db.OpenStorageTrie(sf.state, sf.owner, sf.root)
 				}
 				if err != nil {
 					continue
