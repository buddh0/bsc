// Copyright 2020 The go-ethereum Authors
// This file is part of the go-ethereum library.
//
// The go-ethereum library is free software: you can redistribute it and/or modify
// it under the terms of the GNU Lesser General Public License as published by
// the Free Software Foundation, either version 3 of the License, or
// (at your option) any later version.
//
// The go-ethereum library is distributed in the hope that it will be useful,
// but WITHOUT ANY WARRANTY; without even the implied warranty of
// MERCHANTABILITY or FITNESS FOR A PARTICULAR PURPOSE. See the
// GNU Lesser General Public License for more details.
//
// You should have received a copy of the GNU Lesser General Public License
// along with the go-ethereum library. If not, see <http://www.gnu.org/licenses/>.

package state

import (
	"sync"
	"sync/atomic"

	"github.com/ethereum/go-ethereum/common"
	"github.com/ethereum/go-ethereum/log"
	"github.com/ethereum/go-ethereum/metrics"
)

const (
	abortChanSize                 = 64
	concurrentChanSize            = 10
	parallelTriePrefetchThreshold = 10
	parallelTriePrefetchCapacity  = 20
)

var (
	// triePrefetchMetricsPrefix is the prefix under which to publish the metrics.
	triePrefetchMetricsPrefix = "trie/prefetch/"
)

type prefetchMsg struct {
	owner common.Hash
	root  common.Hash
	addr  common.Address
	keys  [][]byte
}

// triePrefetcher is an active prefetcher, which receives accounts or storage
// items and does trie-loading of them. The goal is to get as much useful content
// into the caches as possible.
//
// Note, the prefetcher's API is not thread safe.
type triePrefetcher struct {
<<<<<<< HEAD
	db         Database               // Database to fetch trie nodes through
	root       common.Hash            // Root hash of the account trie for metrics
	rootParent common.Hash            // Root has of the account trie from block before the prvious one, designed for pipecommit mode
	fetches    map[string]Trie        // Partially or fully fetched tries. Only populated for inactive copies
	fetchers   map[string]*subfetcher // Subfetchers for each trie
=======
	verkle   bool                   // Flag whether the prefetcher is in verkle mode
	db       Database               // Database to fetch trie nodes through
	root     common.Hash            // Root hash of the account trie for metrics
	fetchers map[string]*subfetcher // Subfetchers for each trie
	term     chan struct{}          // Channel to signal interruption
	noreads  bool                   // Whether to ignore state-read-only prefetch requests
>>>>>>> dfd33c77

	noreads bool // Whether to ignore state-read-only prefetch requests

	abortChan         chan *subfetcher // to abort a single subfetcher and its children
	closed            int32
	closeMainChan     chan struct{} // it is to inform the mainLoop
	closeMainDoneChan chan struct{}
	fetchersMutex     sync.RWMutex
	prefetchChan      chan *prefetchMsg // no need to wait for return

	deliveryMissMeter metrics.Meter
	accountLoadMeter  metrics.Meter
	accountDupMeter   metrics.Meter
	accountSkipMeter  metrics.Meter
	accountWasteMeter metrics.Meter
	storageLoadMeter  metrics.Meter
	storageDupMeter   metrics.Meter
	storageSkipMeter  metrics.Meter
	storageWasteMeter metrics.Meter

	accountStaleLoadMeter  metrics.Meter
	accountStaleDupMeter   metrics.Meter
	accountStaleSkipMeter  metrics.Meter
	accountStaleWasteMeter metrics.Meter
}

// newTriePrefetcher
func newTriePrefetcher(db Database, root, rootParent common.Hash, namespace string, noreads bool) *triePrefetcher {
	prefix := triePrefetchMetricsPrefix + namespace
<<<<<<< HEAD
	p := &triePrefetcher{
		db:         db,
		root:       root,
		rootParent: rootParent,
		fetchers:   make(map[string]*subfetcher), // Active prefetchers use the fetchers map
		abortChan:  make(chan *subfetcher, abortChanSize),

		noreads: noreads,

		closeMainChan:     make(chan struct{}),
		closeMainDoneChan: make(chan struct{}),
		prefetchChan:      make(chan *prefetchMsg, concurrentChanSize),
=======
	return &triePrefetcher{
		verkle:   db.TrieDB().IsVerkle(),
		db:       db,
		root:     root,
		fetchers: make(map[string]*subfetcher), // Active prefetchers use the fetchers map
		term:     make(chan struct{}),
		noreads:  noreads,
>>>>>>> dfd33c77

		deliveryMissMeter: metrics.GetOrRegisterMeter(prefix+"/deliverymiss", nil),
		accountLoadMeter:  metrics.GetOrRegisterMeter(prefix+"/account/load", nil),
		accountDupMeter:   metrics.GetOrRegisterMeter(prefix+"/account/dup", nil),
		accountSkipMeter:  metrics.GetOrRegisterMeter(prefix+"/account/skip", nil),
		accountWasteMeter: metrics.GetOrRegisterMeter(prefix+"/account/waste", nil),
		storageLoadMeter:  metrics.GetOrRegisterMeter(prefix+"/storage/load", nil),
		storageDupMeter:   metrics.GetOrRegisterMeter(prefix+"/storage/dup", nil),
		storageSkipMeter:  metrics.GetOrRegisterMeter(prefix+"/storage/skip", nil),
		storageWasteMeter: metrics.GetOrRegisterMeter(prefix+"/storage/waste", nil),

		accountStaleLoadMeter:  metrics.GetOrRegisterMeter(prefix+"/accountst/load", nil),
		accountStaleDupMeter:   metrics.GetOrRegisterMeter(prefix+"/accountst/dup", nil),
		accountStaleSkipMeter:  metrics.GetOrRegisterMeter(prefix+"/accountst/skip", nil),
		accountStaleWasteMeter: metrics.GetOrRegisterMeter(prefix+"/accountst/waste", nil),
	}
	go p.mainLoop()
	return p
}

// the subfetcher's lifecycle will only be updated in this loop,
// include: subfetcher's creation & abort, child subfetcher's creation & abort.
// since the mainLoop will handle all the requests, each message handle should be lightweight
func (p *triePrefetcher) mainLoop() {
	for {
		select {
		case pMsg := <-p.prefetchChan:
			id := p.trieID(pMsg.owner, pMsg.root)
			fetcher := p.fetchers[id]
			if fetcher == nil {
				fetcher = newSubfetcher(p.db, p.root, pMsg.owner, pMsg.root, pMsg.addr)
				p.fetchersMutex.Lock()
				p.fetchers[id] = fetcher
				p.fetchersMutex.Unlock()
			}
			select {
			case <-fetcher.stop:
			default:
				fetcher.schedule(pMsg.keys)
				// no need to run parallel trie prefetch if threshold is not reached.
				if atomic.LoadUint32(&fetcher.pendingSize) > parallelTriePrefetchThreshold {
					fetcher.scheduleParallel(pMsg.keys)
				}
			}

		case fetcher := <-p.abortChan:
			fetcher.abort()
			for _, child := range fetcher.paraChildren {
				child.abort()
			}

		case <-p.closeMainChan:
			for _, fetcher := range p.fetchers {
				fetcher.abort() // safe to do multiple times
				for _, child := range fetcher.paraChildren {
					child.abort()
				}
			}
			// make sure all subfetchers and child subfetchers are stopped
			for _, fetcher := range p.fetchers {
				<-fetcher.term
				for _, child := range fetcher.paraChildren {
					<-child.term
				}

				switch fetcher.root {
				case p.root:
					p.accountLoadMeter.Mark(int64(len(fetcher.seen)))
					p.accountDupMeter.Mark(int64(fetcher.dups))
					p.accountSkipMeter.Mark(int64(len(fetcher.tasks)))
					fetcher.lock.Lock()
					for _, key := range fetcher.used {
						delete(fetcher.seen, string(key))
					}
					fetcher.lock.Unlock()
					p.accountWasteMeter.Mark(int64(len(fetcher.seen)))

				case p.rootParent:
					p.accountStaleLoadMeter.Mark(int64(len(fetcher.seen)))
					p.accountStaleDupMeter.Mark(int64(fetcher.dups))
					p.accountStaleSkipMeter.Mark(int64(len(fetcher.tasks)))
					fetcher.lock.Lock()
					for _, key := range fetcher.used {
						delete(fetcher.seen, string(key))
					}
					fetcher.lock.Unlock()
					p.accountStaleWasteMeter.Mark(int64(len(fetcher.seen)))

				default:
					p.storageLoadMeter.Mark(int64(len(fetcher.seen)))
					p.storageDupMeter.Mark(int64(fetcher.dups))
					p.storageSkipMeter.Mark(int64(len(fetcher.tasks)))

					fetcher.lock.Lock()
					for _, key := range fetcher.used {
						delete(fetcher.seen, string(key))
					}
					fetcher.lock.Unlock()
					p.storageWasteMeter.Mark(int64(len(fetcher.seen)))
				}
			}
			close(p.closeMainDoneChan)
			p.fetchersMutex.Lock()
			p.fetchers = nil
			p.fetchersMutex.Unlock()
			return
		}
	}
}

// close iterates over all the subfetchers, aborts any that were left spinning
// and reports the stats to the metrics subsystem.
func (p *triePrefetcher) close() {
	// If the prefetcher is an inactive one, bail out
	if p.fetches != nil {
		return
	}
	if atomic.CompareAndSwapInt32(&p.closed, 0, 1) {
		close(p.closeMainChan)
		<-p.closeMainDoneChan // wait until all subfetcher are stopped
	}
}

// copy creates a deep-but-inactive copy of the trie prefetcher. Any trie data
// already loaded will be copied over, but no goroutines will be started. This
// is mostly used in the miner which creates a copy of it's actively mutated
// state to be sealed while it may further mutate the state.
func (p *triePrefetcher) copy() *triePrefetcher {
	// If the prefetcher is already a copy, duplicate the data
	if p.fetches != nil {
		fetcherCopied := &triePrefetcher{
			db:      p.db,
			root:    p.root,
			fetches: make(map[string]Trie, len(p.fetches)),
		}
		// p.fetches is safe to be accessed outside of mainloop
		// if the triePrefetcher is active, fetches will not be used in mainLoop
		// otherwise, inactive triePrefetcher is readonly, it won't modify fetches
		for root, fetch := range p.fetches {
			fetcherCopied.fetches[root] = p.db.CopyTrie(fetch)
		}
		return fetcherCopied
	}

	select {
	case <-p.closeMainChan:
		// for closed trie prefetcher, fetchers is empty
		// but the fetches should not be nil, since fetches is used to check if it is a copied inactive one.
		fetcherCopied := &triePrefetcher{
			db:      p.db,
			root:    p.root,
			fetches: make(map[string]Trie),
		}
		return fetcherCopied
	default:
		p.fetchersMutex.RLock()
		fetcherCopied := &triePrefetcher{
			db:      p.db,
			root:    p.root,
			fetches: make(map[string]Trie, len(p.fetchers)),
		}
		// we're copying an active fetcher, retrieve the current states
		for id, fetcher := range p.fetchers {
			fetcherCopied.fetches[id] = fetcher.peek()
		}
		p.fetchersMutex.RUnlock()
		return fetcherCopied
	}
}

// prefetch schedules a batch of trie items to prefetch.
func (p *triePrefetcher) prefetch(owner common.Hash, root common.Hash, addr common.Address, keys [][]byte, read bool) error {
	// If the state item is only being read, but reads are disabled, return
	if read && p.noreads {
		return nil
	}

	// If the prefetcher is an inactive one, bail out
	if p.fetches != nil {
		return nil
	}

	select {
	case <-p.closeMainChan: // skip closed trie prefetcher
		// TODO: ignore whether it's terminated?
	case p.prefetchChan <- &prefetchMsg{owner, root, addr, keys}:
	}
	return nil
}

// trie returns the trie matching the root hash, or nil if the prefetcher doesn't
// have it.
func (p *triePrefetcher) trie(owner common.Hash, root common.Hash) Trie {
	// If the prefetcher is inactive, return from existing deep copies
	id := p.trieID(owner, root)
	if p.fetches != nil {
		trie := p.fetches[id]
		if trie == nil {
			return nil
		}
		return p.db.CopyTrie(trie)
	}

	// use lock instead of request to mainLoop by chan to get the fetcher for performance concern.
	p.fetchersMutex.RLock()
	fetcher := p.fetchers[id]
	p.fetchersMutex.RUnlock()
	if fetcher == nil {
		p.deliveryMissMeter.Mark(1)
		return nil
	}

	// Interrupt the prefetcher if it's by any chance still running and return
	// a copy of any pre-loaded trie.
	select {
	case <-p.closeMainChan:
	case p.abortChan <- fetcher: // safe to abort a fecther multiple times
	}

	trie := fetcher.peek()
	if trie == nil {
		p.deliveryMissMeter.Mark(1)
		return nil
	}
	return trie
}

// used marks a batch of state items used to allow creating statistics as to
// how useful or wasteful the prefetcher is.
func (p *triePrefetcher) used(owner common.Hash, root common.Hash, used [][]byte) {
<<<<<<< HEAD
	// If the prefetcher is an inactive one, bail out
	if p.fetches != nil {
		return
	}
	select {
	case <-p.closeMainChan:
	default:
		p.fetchersMutex.RLock()
		id := p.trieID(owner, root)
		if fetcher := p.fetchers[id]; fetcher != nil {
			fetcher.lock.Lock()
			fetcher.used = used
			fetcher.lock.Unlock()
		}
		p.fetchersMutex.RUnlock()
=======
	if fetcher := p.fetchers[p.trieID(owner, root)]; fetcher != nil {
		fetcher.wait() // ensure the fetcher's idle before poking in its internals
		fetcher.used = append(fetcher.used, used...)
>>>>>>> dfd33c77
	}
}

// trieID returns an unique trie identifier consists the trie owner and root hash.
func (p *triePrefetcher) trieID(owner common.Hash, root common.Hash) string {
	// The trie in verkle is only identified by state root
	if p.verkle {
		return p.root.Hex()
	}
	// The trie in merkle is either identified by state root (account trie),
	// or identified by the owner and trie root (storage trie)
	trieID := make([]byte, common.HashLength*2)
	copy(trieID, owner.Bytes())
	copy(trieID[common.HashLength:], root.Bytes())
	return string(trieID)
}

// subfetcher is a trie fetcher goroutine responsible for pulling entries for a
// single trie. It is spawned when a new root is encountered and lives until the
// main prefetcher is paused and either all requested items are processed or if
// the trie being worked on is retrieved from the prefetcher.
type subfetcher struct {
	db    Database       // Database to load trie nodes through
	state common.Hash    // Root hash of the state to prefetch
	owner common.Hash    // Owner of the trie, usually account hash
	root  common.Hash    // Root hash of the trie to prefetch
	addr  common.Address // Address of the account that the trie belongs to
	trie  Trie           // Trie being populated with nodes

	tasks [][]byte   // Items queued up for retrieval
	lock  sync.Mutex // Lock protecting the task queue

	wake chan struct{}  // Wake channel if a new task is scheduled
	stop chan struct{}  // Channel to interrupt processing
	term chan struct{}  // Channel to signal interruption
	copy chan chan Trie // Channel to request a copy of the current trie

	seen map[string]struct{} // Tracks the entries already loaded
	dups int                 // Number of duplicate preload tasks
	used [][]byte            // Tracks the entries used in the end

	pendingSize  uint32
	paraChildren []*subfetcher // Parallel trie prefetch for address of massive change
}

// newSubfetcher creates a goroutine to prefetch state items belonging to a
// particular root hash.
func newSubfetcher(db Database, state common.Hash, owner common.Hash, root common.Hash, addr common.Address) *subfetcher {
	sf := &subfetcher{
		db:    db,
		state: state,
		owner: owner,
		root:  root,
		addr:  addr,
		wake:  make(chan struct{}, 1),
		stop:  make(chan struct{}),
		term:  make(chan struct{}),
		copy:  make(chan chan Trie),
		seen:  make(map[string]struct{}),
	}
	go sf.loop()
	return sf
}

// schedule adds a batch of trie keys to the queue to prefetch.
func (sf *subfetcher) schedule(keys [][]byte) {
	atomic.AddUint32(&sf.pendingSize, uint32(len(keys)))
	// Append the tasks to the current queue
	sf.lock.Lock()
	sf.tasks = append(sf.tasks, keys...)
	sf.lock.Unlock()
	// Notify the prefetcher, it's fine if it's already terminated
	select {
	case sf.wake <- struct{}{}:
	default:
	}
}

func (sf *subfetcher) scheduleParallel(keys [][]byte) {
	var keyIndex uint32 = 0
	childrenNum := len(sf.paraChildren)
	if childrenNum > 0 {
		// To feed the children first, if they are hungry.
		// A child can handle keys with capacity of parallelTriePrefetchCapacity.
		childIndex := len(keys) % childrenNum // randomly select the start child to avoid always feed the first one
		for i := 0; i < childrenNum; i++ {
			child := sf.paraChildren[childIndex]
			childIndex = (childIndex + 1) % childrenNum
			if atomic.LoadUint32(&child.pendingSize) >= parallelTriePrefetchCapacity {
				// the child is already full, skip it
				continue
			}
			feedNum := parallelTriePrefetchCapacity - atomic.LoadUint32(&child.pendingSize)
			if keyIndex+feedNum >= uint32(len(keys)) {
				// the new arrived keys are all consumed by children.
				child.schedule(keys[keyIndex:])
				return
			}
			child.schedule(keys[keyIndex : keyIndex+feedNum])
			keyIndex += feedNum
		}
	}
	// Children did not consume all the keys, to create new subfetch to handle left keys.
	keysLeft := keys[keyIndex:]
	keysLeftSize := len(keysLeft)
	for i := 0; i*parallelTriePrefetchCapacity < keysLeftSize; i++ {
		child := newSubfetcher(sf.db, sf.state, sf.owner, sf.root, sf.addr)
		sf.paraChildren = append(sf.paraChildren, child)
		endIndex := (i + 1) * parallelTriePrefetchCapacity
		if endIndex >= keysLeftSize {
			child.schedule(keysLeft[i*parallelTriePrefetchCapacity:])
			return
		}
		child.schedule(keysLeft[i*parallelTriePrefetchCapacity : endIndex])
	}
}

// peek tries to retrieve a deep copy of the fetcher's trie in whatever form it
// is currently.
func (sf *subfetcher) peek() Trie {
	ch := make(chan Trie)
	select {
	case sf.copy <- ch:
		// Subfetcher still alive, return copy from it
		return <-ch

	case <-sf.term:
		// Subfetcher already terminated, return a copy directly
		if sf.trie == nil {
			return nil
		}
		return sf.db.CopyTrie(sf.trie)
	}
}

// abort interrupts the subfetcher immediately. It is safe to call abort multiple
// times but it is not thread safe.
func (sf *subfetcher) abort() {
	select {
	case <-sf.stop:
	default:
		close(sf.stop)
	}
	// no need to wait <-sf.term here, will check sf.term later
}

<<<<<<< HEAD
// loop waits for new tasks to be scheduled and keeps loading them until it runs
// out of tasks or its underlying trie is retrieved for committing.
=======
// openTrie resolves the target trie from database for prefetching.
func (sf *subfetcher) openTrie() error {
	// Open the verkle tree if the sub-fetcher is in verkle mode. Note, there is
	// only a single fetcher for verkle.
	if sf.db.TrieDB().IsVerkle() {
		tr, err := sf.db.OpenTrie(sf.state)
		if err != nil {
			log.Warn("Trie prefetcher failed opening verkle trie", "root", sf.root, "err", err)
			return err
		}
		sf.trie = tr
		return nil
	}
	// Open the merkle tree if the sub-fetcher is in merkle mode
	if sf.owner == (common.Hash{}) {
		tr, err := sf.db.OpenTrie(sf.state)
		if err != nil {
			log.Warn("Trie prefetcher failed opening account trie", "root", sf.root, "err", err)
			return err
		}
		sf.trie = tr
		return nil
	}
	tr, err := sf.db.OpenStorageTrie(sf.state, sf.addr, sf.root, nil)
	if err != nil {
		log.Warn("Trie prefetcher failed opening storage trie", "root", sf.root, "err", err)
		return err
	}
	sf.trie = tr
	return nil
}

// loop loads newly-scheduled trie tasks as they are received and loads them, stopping
// when requested.
>>>>>>> dfd33c77
func (sf *subfetcher) loop() {
	// No matter how the loop stops, signal anyone waiting that it's terminated
	defer close(sf.term)

<<<<<<< HEAD
	// Start by opening the trie and stop processing if it fails
	var trie Trie
	var err error
	if sf.owner == (common.Hash{}) {
		trie, err = sf.db.OpenTrie(sf.root)
	} else {
		trie, err = sf.db.OpenStorageTrie(sf.state, sf.addr, sf.root, nil)
	}
	if err != nil {
		log.Debug("Trie prefetcher failed opening trie", "root", sf.root, "err", err)
		return
	}
	sf.trie = trie

	// Trie opened successfully, keep prefetching items
=======
	if err := sf.openTrie(); err != nil {
		return
	}
>>>>>>> dfd33c77
	for {
		select {
		case <-sf.wake:
			// Subfetcher was woken up, retrieve any tasks to avoid spinning the lock
			if sf.trie == nil {
				if sf.owner == (common.Hash{}) {
					sf.trie, err = sf.db.OpenTrie(sf.root)
				} else {
					// address is useless
					sf.trie, err = sf.db.OpenStorageTrie(sf.state, sf.addr, sf.root, nil)
				}
				if err != nil {
					continue
				}
			}

			sf.lock.Lock()
			tasks := sf.tasks
			sf.tasks = nil
			sf.lock.Unlock()

			// Prefetch any tasks until the loop is interrupted
			for i, task := range tasks {
				select {
				case <-sf.stop:
					// If termination is requested, add any leftover back and return
					sf.lock.Lock()
					sf.tasks = append(sf.tasks, tasks[i:]...)
					sf.lock.Unlock()
					return

				case ch := <-sf.copy:
					// Somebody wants a copy of the current trie, grant them
					ch <- sf.db.CopyTrie(sf.trie)

				default:
					// No termination request yet, prefetch the next entry
					if _, ok := sf.seen[string(task)]; ok {
						sf.dups++
					} else {
						if len(task) == common.AddressLength {
							sf.trie.GetAccount(common.BytesToAddress(task))
						} else {
							sf.trie.GetStorage(sf.addr, task)
						}
						sf.seen[string(task)] = struct{}{}
					}
					atomic.AddUint32(&sf.pendingSize, ^uint32(0)) // decrease
				}
			}

		case ch := <-sf.copy:
			// Somebody wants a copy of the current trie, grant them
			ch <- sf.db.CopyTrie(sf.trie)

		case <-sf.stop:
			// Termination is requested, abort and leave remaining tasks
			return
		}
	}
}<|MERGE_RESOLUTION|>--- conflicted
+++ resolved
@@ -50,20 +50,12 @@
 //
 // Note, the prefetcher's API is not thread safe.
 type triePrefetcher struct {
-<<<<<<< HEAD
+	verkle     bool                   // Flag whether the prefetcher is in verkle mode
 	db         Database               // Database to fetch trie nodes through
 	root       common.Hash            // Root hash of the account trie for metrics
 	rootParent common.Hash            // Root has of the account trie from block before the prvious one, designed for pipecommit mode
 	fetches    map[string]Trie        // Partially or fully fetched tries. Only populated for inactive copies
 	fetchers   map[string]*subfetcher // Subfetchers for each trie
-=======
-	verkle   bool                   // Flag whether the prefetcher is in verkle mode
-	db       Database               // Database to fetch trie nodes through
-	root     common.Hash            // Root hash of the account trie for metrics
-	fetchers map[string]*subfetcher // Subfetchers for each trie
-	term     chan struct{}          // Channel to signal interruption
-	noreads  bool                   // Whether to ignore state-read-only prefetch requests
->>>>>>> dfd33c77
 
 	noreads bool // Whether to ignore state-read-only prefetch requests
 
@@ -93,8 +85,8 @@
 // newTriePrefetcher
 func newTriePrefetcher(db Database, root, rootParent common.Hash, namespace string, noreads bool) *triePrefetcher {
 	prefix := triePrefetchMetricsPrefix + namespace
-<<<<<<< HEAD
 	p := &triePrefetcher{
+		verkle:     db.TrieDB().IsVerkle(),
 		db:         db,
 		root:       root,
 		rootParent: rootParent,
@@ -106,15 +98,6 @@
 		closeMainChan:     make(chan struct{}),
 		closeMainDoneChan: make(chan struct{}),
 		prefetchChan:      make(chan *prefetchMsg, concurrentChanSize),
-=======
-	return &triePrefetcher{
-		verkle:   db.TrieDB().IsVerkle(),
-		db:       db,
-		root:     root,
-		fetchers: make(map[string]*subfetcher), // Active prefetchers use the fetchers map
-		term:     make(chan struct{}),
-		noreads:  noreads,
->>>>>>> dfd33c77
 
 		deliveryMissMeter: metrics.GetOrRegisterMeter(prefix+"/deliverymiss", nil),
 		accountLoadMeter:  metrics.GetOrRegisterMeter(prefix+"/account/load", nil),
@@ -345,7 +328,6 @@
 // used marks a batch of state items used to allow creating statistics as to
 // how useful or wasteful the prefetcher is.
 func (p *triePrefetcher) used(owner common.Hash, root common.Hash, used [][]byte) {
-<<<<<<< HEAD
 	// If the prefetcher is an inactive one, bail out
 	if p.fetches != nil {
 		return
@@ -357,15 +339,10 @@
 		id := p.trieID(owner, root)
 		if fetcher := p.fetchers[id]; fetcher != nil {
 			fetcher.lock.Lock()
-			fetcher.used = used
+			fetcher.used = append(fetcher.used, used...)
 			fetcher.lock.Unlock()
 		}
 		p.fetchersMutex.RUnlock()
-=======
-	if fetcher := p.fetchers[p.trieID(owner, root)]; fetcher != nil {
-		fetcher.wait() // ensure the fetcher's idle before poking in its internals
-		fetcher.used = append(fetcher.used, used...)
->>>>>>> dfd33c77
 	}
 }
 
@@ -512,10 +489,6 @@
 	// no need to wait <-sf.term here, will check sf.term later
 }
 
-<<<<<<< HEAD
-// loop waits for new tasks to be scheduled and keeps loading them until it runs
-// out of tasks or its underlying trie is retrieved for committing.
-=======
 // openTrie resolves the target trie from database for prefetching.
 func (sf *subfetcher) openTrie() error {
 	// Open the verkle tree if the sub-fetcher is in verkle mode. Note, there is
@@ -548,34 +521,16 @@
 	return nil
 }
 
-// loop loads newly-scheduled trie tasks as they are received and loads them, stopping
-// when requested.
->>>>>>> dfd33c77
+// loop waits for new tasks to be scheduled and keeps loading them until it runs
+// out of tasks or its underlying trie is retrieved for committing.
 func (sf *subfetcher) loop() {
 	// No matter how the loop stops, signal anyone waiting that it's terminated
 	defer close(sf.term)
 
-<<<<<<< HEAD
-	// Start by opening the trie and stop processing if it fails
-	var trie Trie
 	var err error
-	if sf.owner == (common.Hash{}) {
-		trie, err = sf.db.OpenTrie(sf.root)
-	} else {
-		trie, err = sf.db.OpenStorageTrie(sf.state, sf.addr, sf.root, nil)
-	}
-	if err != nil {
-		log.Debug("Trie prefetcher failed opening trie", "root", sf.root, "err", err)
-		return
-	}
-	sf.trie = trie
-
-	// Trie opened successfully, keep prefetching items
-=======
 	if err := sf.openTrie(); err != nil {
 		return
 	}
->>>>>>> dfd33c77
 	for {
 		select {
 		case <-sf.wake:
