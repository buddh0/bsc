// Copyright 2014 The go-ethereum Authors
// This file is part of the go-ethereum library.
//
// The go-ethereum library is free software: you can redistribute it and/or modify
// it under the terms of the GNU Lesser General Public License as published by
// the Free Software Foundation, either version 3 of the License, or
// (at your option) any later version.
//
// The go-ethereum library is distributed in the hope that it will be useful,
// but WITHOUT ANY WARRANTY; without even the implied warranty of
// MERCHANTABILITY or FITNESS FOR A PARTICULAR PURPOSE. See the
// GNU Lesser General Public License for more details.
//
// You should have received a copy of the GNU Lesser General Public License
// along with the go-ethereum library. If not, see <http://www.gnu.org/licenses/>.

// Package state provides a caching layer atop the Ethereum state trie.
package state

import (
	"errors"
	"fmt"
	"math/big"
	"runtime"
	"sort"
	"sync"
	"time"

	"github.com/ethereum/go-ethereum/common"
	"github.com/ethereum/go-ethereum/common/gopool"
	"github.com/ethereum/go-ethereum/core/rawdb"
	"github.com/ethereum/go-ethereum/core/state/snapshot"
	"github.com/ethereum/go-ethereum/core/types"
	"github.com/ethereum/go-ethereum/crypto"
	"github.com/ethereum/go-ethereum/ethdb"
	"github.com/ethereum/go-ethereum/log"
	"github.com/ethereum/go-ethereum/metrics"
	"github.com/ethereum/go-ethereum/params"
	"github.com/ethereum/go-ethereum/rlp"
	"github.com/ethereum/go-ethereum/trie"
)

const defaultNumOfSlots = 100

type revision struct {
	id           int
	journalIndex int
}

<<<<<<< HEAD
var (
	// emptyRoot is the known root hash of an empty trie.
	emptyRoot = common.HexToHash("56e81f171bcc55a6ff8345e692c0f86e5b48e01b996cadc001622fb5e363b421")

	emptyAddr = crypto.Keccak256Hash(common.Address{}.Bytes())
)

=======
>>>>>>> 5ed08c47
type proofList [][]byte

func (n *proofList) Put(key []byte, value []byte) error {
	*n = append(*n, value)
	return nil
}

func (n *proofList) Delete(key []byte) error {
	panic("not supported")
}

// StateDB structs within the ethereum protocol are used to store anything
// within the merkle trie. StateDBs take care of caching and storing
// nested states. It's the general query interface to retrieve:
// * Contracts
// * Accounts
type StateDB struct {
	db             Database
	prefetcherLock sync.Mutex
	prefetcher     *triePrefetcher
	originalRoot   common.Hash // The pre-state root, before any changes were made
	expectedRoot   common.Hash // The state root in the block header
	stateRoot      common.Hash // The calculation result of IntermediateRoot

	trie           Trie
	noTrie         bool
	hasher         crypto.KeccakState
	diffLayer      *types.DiffLayer
	diffTries      map[common.Address]Trie
	diffCode       map[common.Hash][]byte
	lightProcessed bool
	fullProcessed  bool
	pipeCommit     bool

	snaps          *snapshot.Tree
	snap           snapshot.Snapshot
	snapAccountMux sync.Mutex // Mutex for snap account access
	snapStorageMux sync.Mutex // Mutex for snap storage access
	snapAccounts   map[common.Address][]byte
	snapStorage    map[common.Address]map[string][]byte

	// This map holds 'live' objects, which will get modified while processing a state transition.
	stateObjects         map[common.Address]*stateObject
	stateObjectsPending  map[common.Address]struct{} // State objects finalized but not yet written to the trie
	stateObjectsDirty    map[common.Address]struct{} // State objects modified in the current execution
	stateObjectsDestruct map[common.Address]struct{} // State objects destructed in the block

	storagePool          *StoragePool // sharedPool to store L1 originStorage of stateObjects
	writeOnSharedStorage bool         // Write to the shared origin storage of a stateObject while reading from the underlying storage layer.
	// DB error.
	// State objects are used by the consensus core and VM which are
	// unable to deal with database-level errors. Any error that occurs
	// during a database read is memoized here and will eventually be returned
	// by StateDB.Commit.
	dbErr error

	// The refund counter, also used by state transitioning.
	refund uint64

	thash   common.Hash
	txIndex int
	logs    map[common.Hash][]*types.Log
	logSize uint

	preimages map[common.Hash][]byte

	// Per-transaction access list
	accessList *accessList

	// Transient storage
	transientStorage transientStorage

	// Journal of state modifications. This is the backbone of
	// Snapshot and RevertToSnapshot.
	journal        *journal
	validRevisions []revision
	nextRevisionId int

	// Measurements gathered during execution for debugging purposes
	MetricsMux           sync.Mutex
	AccountReads         time.Duration
	AccountHashes        time.Duration
	AccountUpdates       time.Duration
	AccountCommits       time.Duration
	StorageReads         time.Duration
	StorageHashes        time.Duration
	StorageUpdates       time.Duration
	StorageCommits       time.Duration
	SnapshotAccountReads time.Duration
	SnapshotStorageReads time.Duration
	SnapshotCommits      time.Duration
	TrieDBCommits        time.Duration

	AccountUpdated int
	StorageUpdated int
	AccountDeleted int
	StorageDeleted int
}

// New creates a new state from a given trie.
func New(root common.Hash, db Database, snaps *snapshot.Tree) (*StateDB, error) {
	return newStateDB(root, db, snaps)
}

// NewWithSharedPool creates a new state with sharedStorge on layer 1.5
func NewWithSharedPool(root common.Hash, db Database, snaps *snapshot.Tree) (*StateDB, error) {
	statedb, err := newStateDB(root, db, snaps)
	if err != nil {
		return nil, err
	}
	statedb.storagePool = NewStoragePool()
	return statedb, nil
}

func newStateDB(root common.Hash, db Database, snaps *snapshot.Tree) (*StateDB, error) {
	tr, err := db.OpenTrie(root)
	if err != nil {
		return nil, err
	}
	sdb := &StateDB{
		db:                   db,
		trie:                 tr,
		originalRoot:         root,
		snaps:                snaps,
		stateObjects:         make(map[common.Address]*stateObject, defaultNumOfSlots),
		stateObjectsPending:  make(map[common.Address]struct{}, defaultNumOfSlots),
		stateObjectsDirty:    make(map[common.Address]struct{}, defaultNumOfSlots),
		stateObjectsDestruct: make(map[common.Address]struct{}, defaultNumOfSlots),
		logs:                 make(map[common.Hash][]*types.Log),
		preimages:            make(map[common.Hash][]byte),
		journal:              newJournal(),
		accessList:           newAccessList(),
		transientStorage:     newTransientStorage(),
		hasher:               crypto.NewKeccakState(),
	}

	if sdb.snaps != nil {
		if sdb.snap = sdb.snaps.Snapshot(root); sdb.snap != nil {
			sdb.snapAccounts = make(map[common.Address][]byte)
			sdb.snapStorage = make(map[common.Address]map[string][]byte)
		}
	}

	snapVerified := sdb.snap != nil && sdb.snap.Verified()
	tr, err = db.OpenTrie(root)
	// return error when 1. failed to open trie and 2. the snap is nil or the snap is not nil and done verification
	if err != nil && (sdb.snap == nil || snapVerified) {
		return nil, err
	}
	_, sdb.noTrie = tr.(*trie.EmptyTrie)
	sdb.trie = tr
	return sdb, nil
}

func (s *StateDB) EnableWriteOnSharedStorage() {
	s.writeOnSharedStorage = true
}

// In mining mode, we will try multi-fillTransactions to get the most profitable one.
// StateDB will be created for each fillTransactions with same block height.
// Share a single triePrefetcher to avoid too much prefetch routines.
func (s *StateDB) TransferPrefetcher(prev *StateDB) {
	if prev == nil {
		return
	}
	var fetcher *triePrefetcher

	prev.prefetcherLock.Lock()
	fetcher = prev.prefetcher
	prev.prefetcher = nil
	prev.prefetcherLock.Unlock()

	s.prefetcherLock.Lock()
	s.prefetcher = fetcher
	s.prefetcherLock.Unlock()
}

// StartPrefetcher initializes a new trie prefetcher to pull in nodes from the
// state trie concurrently while the state is mutated so that when we reach the
// commit phase, most of the needed data is already hot.
func (s *StateDB) StartPrefetcher(namespace string) {
	if s.noTrie {
		return
	}
	s.prefetcherLock.Lock()
	defer s.prefetcherLock.Unlock()
	if s.prefetcher != nil {
		s.prefetcher.close()
		s.prefetcher = nil
	}
	if s.snap != nil {
		parent := s.snap.Parent()
		if parent != nil {
			s.prefetcher = newTriePrefetcher(s.db, s.originalRoot, parent.Root(), namespace)
		} else {
			s.prefetcher = newTriePrefetcher(s.db, s.originalRoot, common.Hash{}, namespace)
		}
	}
}

// StopPrefetcher terminates a running prefetcher and reports any leftover stats
// from the gathered metrics.
func (s *StateDB) StopPrefetcher() {
	if s.noTrie {
		return
	}
	s.prefetcherLock.Lock()
	if s.prefetcher != nil {
		s.prefetcher.close()
		s.prefetcher = nil
	}
	s.prefetcherLock.Unlock()
}

func (s *StateDB) TriePrefetchInAdvance(block *types.Block, signer types.Signer) {
	// s is a temporary throw away StateDB, s.prefetcher won't be resetted to nil
	// so no need to add lock for s.prefetcher
	prefetcher := s.prefetcher
	if prefetcher == nil {
		return
	}
	accounts := make(map[common.Address]struct{}, block.Transactions().Len()<<1)
	for _, tx := range block.Transactions() {
		from, err := types.Sender(signer, tx)
		if err != nil {
			// invalid block, skip prefetch
			return
		}
		accounts[from] = struct{}{}
		if tx.To() != nil {
			accounts[*tx.To()] = struct{}{}
		}
	}
	addressesToPrefetch := make([][]byte, 0, len(accounts))
	for addr := range accounts {
		addressesToPrefetch = append(addressesToPrefetch, common.CopyBytes(addr[:])) // Copy needed for closure
	}

	if len(addressesToPrefetch) > 0 {
		prefetcher.prefetch(common.Hash{}, s.originalRoot, addressesToPrefetch)
	}
}

// Mark that the block is processed by diff layer
func (s *StateDB) SetExpectedStateRoot(root common.Hash) {
	s.expectedRoot = root
}

// Mark that the block is processed by diff layer
func (s *StateDB) MarkLightProcessed() {
	s.lightProcessed = true
}

// Enable the pipeline commit function of statedb
func (s *StateDB) EnablePipeCommit() {
	if s.snap != nil && s.snaps.Layers() > 1 {
		s.pipeCommit = true
	}
}

// IsPipeCommit checks whether pipecommit is enabled on the statedb or not
func (s *StateDB) IsPipeCommit() bool {
	return s.pipeCommit
}

// Mark that the block is full processed
func (s *StateDB) MarkFullProcessed() {
	s.fullProcessed = true
}

func (s *StateDB) IsLightProcessed() bool {
	return s.lightProcessed
}

// setError remembers the first non-nil error it is called with.
func (s *StateDB) setError(err error) {
	if s.dbErr == nil {
		s.dbErr = err
	}
}

func (s *StateDB) NoTrie() bool {
	return s.noTrie
}

func (s *StateDB) Error() error {
	return s.dbErr
}

// Not thread safe
func (s *StateDB) Trie() (Trie, error) {
	if s.trie == nil {
		err := s.WaitPipeVerification()
		if err != nil {
			return nil, err
		}
		tr, err := s.db.OpenTrie(s.originalRoot)
		if err != nil {
			return nil, err
		}
		s.trie = tr
	}
	return s.trie, nil
}

func (s *StateDB) SetDiff(diffLayer *types.DiffLayer, diffTries map[common.Address]Trie, diffCode map[common.Hash][]byte) {
	s.diffLayer, s.diffTries, s.diffCode = diffLayer, diffTries, diffCode
}

func (s *StateDB) SetSnapData(snapDestructs map[common.Address]struct{}, snapAccounts map[common.Address][]byte,
	snapStorage map[common.Address]map[string][]byte) {
	s.stateObjectsDestruct, s.snapAccounts, s.snapStorage = snapDestructs, snapAccounts, snapStorage
}

func (s *StateDB) AddLog(log *types.Log) {
	s.journal.append(addLogChange{txhash: s.thash})

	log.TxHash = s.thash
	log.TxIndex = uint(s.txIndex)
	log.Index = s.logSize
	s.logs[s.thash] = append(s.logs[s.thash], log)
	s.logSize++
}

// GetLogs returns the logs matching the specified transaction hash, and annotates
// them with the given blockNumber and blockHash.
func (s *StateDB) GetLogs(hash common.Hash, blockNumber uint64, blockHash common.Hash) []*types.Log {
	logs := s.logs[hash]
	for _, l := range logs {
		l.BlockNumber = blockNumber
		l.BlockHash = blockHash
	}
	return logs
}

func (s *StateDB) Logs() []*types.Log {
	var logs []*types.Log
	for _, lgs := range s.logs {
		logs = append(logs, lgs...)
	}
	return logs
}

// AddPreimage records a SHA3 preimage seen by the VM.
func (s *StateDB) AddPreimage(hash common.Hash, preimage []byte) {
	if _, ok := s.preimages[hash]; !ok {
		s.journal.append(addPreimageChange{hash: hash})
		pi := make([]byte, len(preimage))
		copy(pi, preimage)
		s.preimages[hash] = pi
	}
}

// Preimages returns a list of SHA3 preimages that have been submitted.
func (s *StateDB) Preimages() map[common.Hash][]byte {
	return s.preimages
}

// AddRefund adds gas to the refund counter
func (s *StateDB) AddRefund(gas uint64) {
	s.journal.append(refundChange{prev: s.refund})
	s.refund += gas
}

// SubRefund removes gas from the refund counter.
// This method will panic if the refund counter goes below zero
func (s *StateDB) SubRefund(gas uint64) {
	s.journal.append(refundChange{prev: s.refund})
	if gas > s.refund {
		panic(fmt.Sprintf("Refund counter below zero (gas: %d > refund: %d)", gas, s.refund))
	}
	s.refund -= gas
}

// Exist reports whether the given account address exists in the state.
// Notably this also returns true for suicided accounts.
func (s *StateDB) Exist(addr common.Address) bool {
	return s.getStateObject(addr) != nil
}

// Empty returns whether the state object is either non-existent
// or empty according to the EIP161 specification (balance = nonce = code = 0)
func (s *StateDB) Empty(addr common.Address) bool {
	so := s.getStateObject(addr)
	return so == nil || so.empty()
}

// GetBalance retrieves the balance from the given address or 0 if object not found
func (s *StateDB) GetBalance(addr common.Address) *big.Int {
	stateObject := s.getStateObject(addr)
	if stateObject != nil {
		return stateObject.Balance()
	}
	return common.Big0
}

func (s *StateDB) GetNonce(addr common.Address) uint64 {
	stateObject := s.getStateObject(addr)
	if stateObject != nil {
		return stateObject.Nonce()
	}

	return 0
}

// TxIndex returns the current transaction index set by Prepare.
func (s *StateDB) TxIndex() int {
	return s.txIndex
}

func (s *StateDB) GetCode(addr common.Address) []byte {
	stateObject := s.getStateObject(addr)
	if stateObject != nil {
		return stateObject.Code(s.db)
	}
	return nil
}

func (s *StateDB) GetRoot(addr common.Address) common.Hash {
	stateObject := s.getStateObject(addr)
	if stateObject != nil {
		return stateObject.data.Root
	}
	return common.Hash{}
}

func (s *StateDB) GetCodeSize(addr common.Address) int {
	stateObject := s.getStateObject(addr)
	if stateObject != nil {
		return stateObject.CodeSize(s.db)
	}
	return 0
}

func (s *StateDB) GetCodeHash(addr common.Address) common.Hash {
	stateObject := s.getStateObject(addr)
	if stateObject == nil {
		return common.Hash{}
	}
	return common.BytesToHash(stateObject.CodeHash())
}

// GetState retrieves a value from the given account's storage trie.
func (s *StateDB) GetState(addr common.Address, hash common.Hash) common.Hash {
	stateObject := s.getStateObject(addr)
	if stateObject != nil {
		return stateObject.GetState(s.db, hash)
	}
	return common.Hash{}
}

// GetProof returns the Merkle proof for a given account.
func (s *StateDB) GetProof(addr common.Address) ([][]byte, error) {
	return s.GetProofByHash(crypto.Keccak256Hash(addr.Bytes()))
}

// GetProofByHash returns the Merkle proof for a given account.
func (s *StateDB) GetProofByHash(addrHash common.Hash) ([][]byte, error) {
	var proof proofList
	if _, err := s.Trie(); err != nil {
		return nil, err
	}
	err := s.trie.Prove(addrHash[:], 0, &proof)
	return proof, err
}

// GetStorageProof returns the Merkle proof for given storage slot.
func (s *StateDB) GetStorageProof(a common.Address, key common.Hash) ([][]byte, error) {
	trie, err := s.StorageTrie(a)
	if err != nil {
		return nil, err
	}
	if trie == nil {
		return nil, errors.New("storage trie for requested address does not exist")
	}
	var proof proofList
	err = trie.Prove(crypto.Keccak256(key.Bytes()), 0, &proof)
	if err != nil {
		return nil, err
	}
	return proof, nil
}

// GetCommittedState retrieves a value from the given account's committed storage trie.
func (s *StateDB) GetCommittedState(addr common.Address, hash common.Hash) common.Hash {
	stateObject := s.getStateObject(addr)
	if stateObject != nil {
		return stateObject.GetCommittedState(s.db, hash)
	}
	return common.Hash{}
}

// Database retrieves the low level database supporting the lower level trie ops.
func (s *StateDB) Database() Database {
	return s.db
}

// StorageTrie returns the storage trie of an account. The return value is a copy
// and is nil for non-existent accounts. An error will be returned if storage trie
// is existent but can't be loaded correctly.
func (s *StateDB) StorageTrie(addr common.Address) (Trie, error) {
	stateObject := s.getStateObject(addr)
	if stateObject == nil {
		return nil, nil
	}
	cpy := stateObject.deepCopy(s)
	if _, err := cpy.updateTrie(s.db); err != nil {
		return nil, err
	}
	return cpy.getTrie(s.db)
}

func (s *StateDB) HasSuicided(addr common.Address) bool {
	stateObject := s.getStateObject(addr)
	if stateObject != nil {
		return stateObject.suicided
	}
	return false
}

/*
 * SETTERS
 */

// AddBalance adds amount to the account associated with addr.
func (s *StateDB) AddBalance(addr common.Address, amount *big.Int) {
	stateObject := s.GetOrNewStateObject(addr)
	if stateObject != nil {
		stateObject.AddBalance(amount)
	}
}

// SubBalance subtracts amount from the account associated with addr.
func (s *StateDB) SubBalance(addr common.Address, amount *big.Int) {
	stateObject := s.GetOrNewStateObject(addr)
	if stateObject != nil {
		stateObject.SubBalance(amount)
	}
}

func (s *StateDB) SetBalance(addr common.Address, amount *big.Int) {
	stateObject := s.GetOrNewStateObject(addr)
	if stateObject != nil {
		stateObject.SetBalance(amount)
	}
}

func (s *StateDB) SetNonce(addr common.Address, nonce uint64) {
	stateObject := s.GetOrNewStateObject(addr)
	if stateObject != nil {
		stateObject.SetNonce(nonce)
	}
}

func (s *StateDB) SetCode(addr common.Address, code []byte) {
	stateObject := s.GetOrNewStateObject(addr)
	if stateObject != nil {
		stateObject.SetCode(crypto.Keccak256Hash(code), code)
	}
}

func (s *StateDB) SetState(addr common.Address, key, value common.Hash) {
	stateObject := s.GetOrNewStateObject(addr)
	if stateObject != nil {
		stateObject.SetState(s.db, key, value)
	}
}

// SetStorage replaces the entire storage for the specified account with given
// storage. This function should only be used for debugging.
func (s *StateDB) SetStorage(addr common.Address, storage map[common.Hash]common.Hash) {
	// SetStorage needs to wipe existing storage. We achieve this by pretending
	// that the account self-destructed earlier in this block, by flagging
	// it in stateObjectsDestruct. The effect of doing so is that storage lookups
	// will not hit disk, since it is assumed that the disk-data is belonging
	// to a previous incarnation of the object.
	s.stateObjectsDestruct[addr] = struct{}{}
	stateObject := s.GetOrNewStateObject(addr)
	for k, v := range storage {
		stateObject.SetState(s.db, k, v)
	}
}

// Suicide marks the given account as suicided.
// This clears the account balance.
//
// The account's state object is still available until the state is committed,
// getStateObject will return a non-nil account after Suicide.
func (s *StateDB) Suicide(addr common.Address) bool {
	stateObject := s.getStateObject(addr)
	if stateObject == nil {
		return false
	}
	s.journal.append(suicideChange{
		account:     &addr,
		prev:        stateObject.suicided,
		prevbalance: new(big.Int).Set(stateObject.Balance()),
	})
	stateObject.markSuicided()
	stateObject.data.Balance = new(big.Int)

	return true
}

// SetTransientState sets transient storage for a given account. It
// adds the change to the journal so that it can be rolled back
// to its previous value if there is a revert.
func (s *StateDB) SetTransientState(addr common.Address, key, value common.Hash) {
	prev := s.GetTransientState(addr, key)
	if prev == value {
		return
	}

	s.journal.append(transientStorageChange{
		account:  &addr,
		key:      key,
		prevalue: prev,
	})

	s.setTransientState(addr, key, value)
}

// setTransientState is a lower level setter for transient storage. It
// is called during a revert to prevent modifications to the journal.
func (s *StateDB) setTransientState(addr common.Address, key, value common.Hash) {
	s.transientStorage.Set(addr, key, value)
}

// GetTransientState gets transient storage for a given account.
func (s *StateDB) GetTransientState(addr common.Address, key common.Hash) common.Hash {
	return s.transientStorage.Get(addr, key)
}

//
// Setting, updating & deleting state object methods.
//

// updateStateObject writes the given object to the trie.
func (s *StateDB) updateStateObject(obj *stateObject) {
	if s.noTrie {
		return
	}
	// Track the amount of time wasted on updating the account from the trie
	if metrics.EnabledExpensive {
		defer func(start time.Time) { s.AccountUpdates += time.Since(start) }(time.Now())
	}
	// Encode the account and update the account trie
	addr := obj.Address()
	if err := s.trie.TryUpdateAccount(addr, &obj.data); err != nil {
		s.setError(fmt.Errorf("updateStateObject (%x) error: %v", addr[:], err))
	}
}

// deleteStateObject removes the given object from the state trie.
func (s *StateDB) deleteStateObject(obj *stateObject) {
	if s.noTrie {
		return
	}
	// Track the amount of time wasted on deleting the account from the trie
	if metrics.EnabledExpensive {
		defer func(start time.Time) { s.AccountUpdates += time.Since(start) }(time.Now())
	}
	// Delete the account from the trie
	addr := obj.Address()
	if err := s.trie.TryDeleteAccount(addr); err != nil {
		s.setError(fmt.Errorf("deleteStateObject (%x) error: %v", addr[:], err))
	}
}

// getStateObject retrieves a state object given by the address, returning nil if
// the object is not found or was deleted in this execution context. If you need
// to differentiate between non-existent/just-deleted, use getDeletedStateObject.
func (s *StateDB) getStateObject(addr common.Address) *stateObject {
	if obj := s.getDeletedStateObject(addr); obj != nil && !obj.deleted {
		return obj
	}
	return nil
}

// getDeletedStateObject is similar to getStateObject, but instead of returning
// nil for a deleted state object, it returns the actual object with the deleted
// flag set. This is needed by the state journal to revert to the correct s-
// destructed object instead of wiping all knowledge about the state object.
func (s *StateDB) getDeletedStateObject(addr common.Address) *stateObject {
	// Prefer live objects if any is available
	if obj := s.stateObjects[addr]; obj != nil {
		return obj
	}
	// If no live objects are available, attempt to use snapshots
	var data *types.StateAccount
	if s.snap != nil {
		start := time.Now()
		acc, err := s.snap.Account(crypto.HashData(s.hasher, addr.Bytes()))
		if metrics.EnabledExpensive {
			s.SnapshotAccountReads += time.Since(start)
		}
		if err == nil {
			if acc == nil {
				return nil
			}
			data = &types.StateAccount{
				Nonce:    acc.Nonce,
				Balance:  acc.Balance,
				CodeHash: acc.CodeHash,
				Root:     common.BytesToHash(acc.Root),
			}
			if len(data.CodeHash) == 0 {
				data.CodeHash = types.EmptyCodeHash.Bytes()
			}
			if data.Root == (common.Hash{}) {
				data.Root = types.EmptyRootHash
			}
		}
	}

	// If snapshot unavailable or reading from it failed, load from the database
	if data == nil {
		if s.trie == nil {
			tr, err := s.db.OpenTrie(s.originalRoot)
			if err != nil {
				s.setError(fmt.Errorf("failed to open trie tree"))
				return nil
			}
			s.trie = tr
		}
		start := time.Now()
		var err error
		data, err = s.trie.TryGetAccount(addr)
		if metrics.EnabledExpensive {
			s.AccountReads += time.Since(start)
		}
		if err != nil {
			s.setError(fmt.Errorf("getDeleteStateObject (%x) error: %w", addr.Bytes(), err))
			return nil
		}
		if data == nil {
			return nil
		}
	}
	// Insert into the live set
	obj := newObject(s, addr, *data)
	s.SetStateObject(obj)
	return obj
}

func (s *StateDB) SetStateObject(object *stateObject) {
	s.stateObjects[object.Address()] = object
}

// GetOrNewStateObject retrieves a state object or create a new state object if nil.
func (s *StateDB) GetOrNewStateObject(addr common.Address) *stateObject {
	stateObject := s.getStateObject(addr)
	if stateObject == nil {
		stateObject, _ = s.createObject(addr)
	}
	return stateObject
}

// createObject creates a new state object. If there is an existing account with
// the given address, it is overwritten and returned as the second return value.
func (s *StateDB) createObject(addr common.Address) (newobj, prev *stateObject) {
	prev = s.getDeletedStateObject(addr) // Note, prev might have been deleted, we need that!

	var prevdestruct bool
	if prev != nil {
		_, prevdestruct = s.stateObjectsDestruct[prev.address]
		if !prevdestruct {
			s.stateObjectsDestruct[prev.address] = struct{}{}
		}
	}
	newobj = newObject(s, addr, types.StateAccount{})
	if prev == nil {
		s.journal.append(createObjectChange{account: &addr})
	} else {
		s.journal.append(resetObjectChange{prev: prev, prevdestruct: prevdestruct})
	}
	s.SetStateObject(newobj)
	if prev != nil && !prev.deleted {
		return newobj, prev
	}
	return newobj, nil
}

// CreateAccount explicitly creates a state object. If a state object with the address
// already exists the balance is carried over to the new account.
//
// CreateAccount is called during the EVM CREATE operation. The situation might arise that
// a contract does the following:
//
//  1. sends funds to sha(account ++ (nonce + 1))
//  2. tx_create(sha(account ++ nonce)) (note that this gets the address of 1)
//
// Carrying over the balance ensures that Ether doesn't disappear.
func (s *StateDB) CreateAccount(addr common.Address) {
	newObj, prev := s.createObject(addr)
	if prev != nil {
		newObj.setBalance(prev.data.Balance)
	}
}

func (db *StateDB) ForEachStorage(addr common.Address, cb func(key, value common.Hash) bool) error {
	so := db.getStateObject(addr)
	if so == nil {
		return nil
	}
	tr, err := so.getTrie(db.db)
	if err != nil {
		return err
	}
	it := trie.NewIterator(tr.NodeIterator(nil))

	for it.Next() {
		key := common.BytesToHash(db.trie.GetKey(it.Key))
		if value, dirty := so.dirtyStorage[key]; dirty {
			if !cb(key, value) {
				return nil
			}
			continue
		}

		if len(it.Value) > 0 {
			_, content, _, err := rlp.Split(it.Value)
			if err != nil {
				return err
			}
			if !cb(key, common.BytesToHash(content)) {
				return nil
			}
		}
	}
	return nil
}

// Copy creates a deep, independent copy of the state.
// Snapshots of the copied state cannot be applied to the copy.
func (s *StateDB) Copy() *StateDB {
	return s.copyInternal(false)
}

// It is mainly for state prefetcher to do trie prefetch right now.
func (s *StateDB) CopyDoPrefetch() *StateDB {
	return s.copyInternal(true)
}

// If doPrefetch is true, it tries to reuse the prefetcher, the copied StateDB will do active trie prefetch.
// otherwise, just do inactive copy trie prefetcher.
func (s *StateDB) copyInternal(doPrefetch bool) *StateDB {
	// Copy all the basic fields, initialize the memory ones
	state := &StateDB{
		db:                   s.db,
		trie:                 s.db.CopyTrie(s.trie),
		originalRoot:         s.originalRoot,
		stateObjects:         make(map[common.Address]*stateObject, len(s.journal.dirties)),
		stateObjectsPending:  make(map[common.Address]struct{}, len(s.stateObjectsPending)),
		stateObjectsDirty:    make(map[common.Address]struct{}, len(s.journal.dirties)),
		stateObjectsDestruct: make(map[common.Address]struct{}, len(s.stateObjectsDestruct)),
		storagePool:          s.storagePool,
		refund:               s.refund,
		logs:                 make(map[common.Hash][]*types.Log, len(s.logs)),
		logSize:              s.logSize,
		preimages:            make(map[common.Hash][]byte, len(s.preimages)),
		journal:              newJournal(),
		hasher:               crypto.NewKeccakState(),
	}
	// Copy the dirty states, logs, and preimages
	for addr := range s.journal.dirties {
		// As documented [here](https://github.com/ethereum/go-ethereum/pull/16485#issuecomment-380438527),
		// and in the Finalise-method, there is a case where an object is in the journal but not
		// in the stateObjects: OOG after touch on ripeMD prior to Byzantium. Thus, we need to check for
		// nil
		if object, exist := s.stateObjects[addr]; exist {
			// Even though the original object is dirty, we are not copying the journal,
			// so we need to make sure that any side-effect the journal would have caused
			// during a commit (or similar op) is already applied to the copy.
			state.stateObjects[addr] = object.deepCopy(state)

			state.stateObjectsDirty[addr] = struct{}{}   // Mark the copy dirty to force internal (code/state) commits
			state.stateObjectsPending[addr] = struct{}{} // Mark the copy pending to force external (account) commits
		}
	}
	// Above, we don't copy the actual journal. This means that if the copy
	// is copied, the loop above will be a no-op, since the copy's journal
	// is empty. Thus, here we iterate over stateObjects, to enable copies
	// of copies.
	for addr := range s.stateObjectsPending {
		if _, exist := state.stateObjects[addr]; !exist {
			state.stateObjects[addr] = s.stateObjects[addr].deepCopy(state)
		}
		state.stateObjectsPending[addr] = struct{}{}
	}
	for addr := range s.stateObjectsDirty {
		if _, exist := state.stateObjects[addr]; !exist {
			state.stateObjects[addr] = s.stateObjects[addr].deepCopy(state)
		}
		state.stateObjectsDirty[addr] = struct{}{}
	}
	// Deep copy the destruction flag.
	for addr := range s.stateObjectsDestruct {
		state.stateObjectsDestruct[addr] = struct{}{}
	}
	for hash, logs := range s.logs {
		cpy := make([]*types.Log, len(logs))
		for i, l := range logs {
			cpy[i] = new(types.Log)
			*cpy[i] = *l
		}
		state.logs[hash] = cpy
	}
	for hash, preimage := range s.preimages {
		state.preimages[hash] = preimage
	}
	// Do we need to copy the access list and transient storage?
	// In practice: No. At the start of a transaction, these two lists are empty.
	// In practice, we only ever copy state _between_ transactions/blocks, never
	// in the middle of a transaction. However, it doesn't cost us much to copy
	// empty lists, so we do it anyway to not blow up if we ever decide copy them
	// in the middle of a transaction.
	state.accessList = s.accessList.Copy()
	state.transientStorage = s.transientStorage.Copy()

	state.prefetcher = s.prefetcher
	if s.prefetcher != nil && !doPrefetch {
		// If there's a prefetcher running, make an inactive copy of it that can
		// only access data but does not actively preload (since the user will not
		// know that they need to explicitly terminate an active copy).
		state.prefetcher = state.prefetcher.copy()
	}
	if s.snaps != nil {
		// In order for the miner to be able to use and make additions
		// to the snapshot tree, we need to copy that as well.
		// Otherwise, any block mined by ourselves will cause gaps in the tree,
		// and force the miner to operate trie-backed only
		state.snaps = s.snaps
		state.snap = s.snap

		// deep copy needed
		state.snapAccounts = make(map[common.Address][]byte)
		for k, v := range s.snapAccounts {
			state.snapAccounts[k] = v
		}
		state.snapStorage = make(map[common.Address]map[string][]byte)
		for k, v := range s.snapStorage {
			temp := make(map[string][]byte)
			for kk, vv := range v {
				temp[kk] = vv
			}
			state.snapStorage[k] = temp
		}
	}
	return state
}

// Snapshot returns an identifier for the current revision of the state.
func (s *StateDB) Snapshot() int {
	id := s.nextRevisionId
	s.nextRevisionId++
	s.validRevisions = append(s.validRevisions, revision{id, s.journal.length()})
	return id
}

// RevertToSnapshot reverts all state changes made since the given revision.
func (s *StateDB) RevertToSnapshot(revid int) {
	// Find the snapshot in the stack of valid snapshots.
	idx := sort.Search(len(s.validRevisions), func(i int) bool {
		return s.validRevisions[i].id >= revid
	})
	if idx == len(s.validRevisions) || s.validRevisions[idx].id != revid {
		panic(fmt.Errorf("revision id %v cannot be reverted", revid))
	}
	snapshot := s.validRevisions[idx].journalIndex

	// Replay the journal to undo changes and remove invalidated snapshots
	s.journal.revert(s, snapshot)
	s.validRevisions = s.validRevisions[:idx]
}

// GetRefund returns the current value of the refund counter.
func (s *StateDB) GetRefund() uint64 {
	return s.refund
}

// WaitPipeVerification waits until the snapshot been verified
func (s *StateDB) WaitPipeVerification() error {
	// Need to wait for the parent trie to commit
	if s.snap != nil {
		if valid := s.snap.WaitAndGetVerifyRes(); !valid {
			return fmt.Errorf("verification on parent snap failed")
		}
	}
	return nil
}

// Finalise finalises the state by removing the destructed objects and clears
// the journal as well as the refunds. Finalise, however, will not push any updates
// into the tries just yet. Only IntermediateRoot or Commit will do that.
func (s *StateDB) Finalise(deleteEmptyObjects bool) {
	addressesToPrefetch := make([][]byte, 0, len(s.journal.dirties))
	for addr := range s.journal.dirties {
		obj, exist := s.stateObjects[addr]
		if !exist {
			// ripeMD is 'touched' at block 1714175, in tx 0x1237f737031e40bcde4a8b7e717b2d15e3ecadfe49bb1bbc71ee9deb09c6fcf2
			// That tx goes out of gas, and although the notion of 'touched' does not exist there, the
			// touch-event will still be recorded in the journal. Since ripeMD is a special snowflake,
			// it will persist in the journal even though the journal is reverted. In this special circumstance,
			// it may exist in `s.journal.dirties` but not in `s.stateObjects`.
			// Thus, we can safely ignore it here
			continue
		}
		if obj.suicided || (deleteEmptyObjects && obj.empty()) {
			obj.deleted = true

			// We need to maintain account deletions explicitly (will remain
			// set indefinitely).
			s.stateObjectsDestruct[obj.address] = struct{}{}

			// If state snapshotting is active, also mark the destruction there.
			// Note, we can't do this only at the end of a block because multiple
			// transactions within the same block might self destruct and then
			// resurrect an account; but the snapshotter needs both events.
			if s.snap != nil {
				delete(s.snapAccounts, obj.address) // Clear out any previously updated account data (may be recreated via a resurrect)
				delete(s.snapStorage, obj.address)  // Clear out any previously updated storage data (may be recreated via a resurrect)
			}
		} else {
			obj.finalise(true) // Prefetch slots in the background
		}
		if _, exist := s.stateObjectsPending[addr]; !exist {
			s.stateObjectsPending[addr] = struct{}{}
		}
		if _, exist := s.stateObjectsDirty[addr]; !exist {
			s.stateObjectsDirty[addr] = struct{}{}
			// At this point, also ship the address off to the precacher. The precacher
			// will start loading tries, and when the change is eventually committed,
			// the commit-phase will be a lot faster
			addressesToPrefetch = append(addressesToPrefetch, common.CopyBytes(addr[:])) // Copy needed for closure
		}
	}
	prefetcher := s.prefetcher
	if prefetcher != nil && len(addressesToPrefetch) > 0 {
		if s.snap.Verified() {
			prefetcher.prefetch(common.Hash{}, s.originalRoot, addressesToPrefetch)
		} else if prefetcher.rootParent != (common.Hash{}) {
			prefetcher.prefetch(common.Hash{}, prefetcher.rootParent, addressesToPrefetch)
		}
	}
	// Invalidate journal because reverting across transactions is not allowed.
	s.clearJournalAndRefund()
}

// IntermediateRoot computes the current root hash of the state trie.
// It is called in between transactions to get the root hash that
// goes into transaction receipts.
func (s *StateDB) IntermediateRoot(deleteEmptyObjects bool) common.Hash {
	// light process is not allowed when there is no trie
	if s.lightProcessed {
		s.StopPrefetcher()
		return s.trie.Hash()
	}
	// Finalise all the dirty storage states and write them into the tries
	s.Finalise(deleteEmptyObjects)
	s.AccountsIntermediateRoot()
	return s.StateIntermediateRoot()
}

// CorrectAccountsRoot will fix account roots in pipecommit mode
func (s *StateDB) CorrectAccountsRoot(blockRoot common.Hash) {
	var snapshot snapshot.Snapshot
	if blockRoot == (common.Hash{}) {
		snapshot = s.snap
	} else if s.snaps != nil {
		snapshot = s.snaps.Snapshot(blockRoot)
	}

	if snapshot == nil {
		return
	}
	if accounts, err := snapshot.Accounts(); err == nil && accounts != nil {
		for _, obj := range s.stateObjects {
			if !obj.deleted {
				if account, exist := accounts[crypto.Keccak256Hash(obj.address[:])]; exist {
					if len(account.Root) == 0 {
						obj.data.Root = emptyRoot
					} else {
						obj.data.Root = common.BytesToHash(account.Root)
					}
					obj.rootCorrected = true
				}
			}
		}
	}
}

// PopulateSnapAccountAndStorage tries to populate required accounts and storages for pipecommit
func (s *StateDB) PopulateSnapAccountAndStorage() {
	for addr := range s.stateObjectsPending {
		if obj := s.stateObjects[addr]; !obj.deleted {
			if s.snap != nil {
				s.populateSnapStorage(obj)
				s.snapAccounts[obj.address] = snapshot.SlimAccountRLP(obj.data.Nonce, obj.data.Balance, obj.data.Root, obj.data.CodeHash)
			}
		}
	}
}

// populateSnapStorage tries to populate required storages for pipecommit, and returns a flag to indicate whether the storage root changed or not
func (s *StateDB) populateSnapStorage(obj *stateObject) bool {
	for key, value := range obj.dirtyStorage {
		obj.pendingStorage[key] = value
	}
	if len(obj.pendingStorage) == 0 {
		return false
	}
	var storage map[string][]byte
	for key, value := range obj.pendingStorage {
		var v []byte
		if (value != common.Hash{}) {
			// Encoding []byte cannot fail, ok to ignore the error.
			v, _ = rlp.EncodeToBytes(common.TrimLeftZeroes(value[:]))
		}
		// If state snapshotting is active, cache the data til commit
		if obj.db.snap != nil {
			if storage == nil {
				// Retrieve the old storage map, if available, create a new one otherwise
				if storage = obj.db.snapStorage[obj.address]; storage == nil {
					storage = make(map[string][]byte)
					obj.db.snapStorage[obj.address] = storage
				}
			}
			storage[string(key[:])] = v // v will be nil if value is 0x00
		}
	}
	return true
}

func (s *StateDB) AccountsIntermediateRoot() {
	tasks := make(chan func())
	finishCh := make(chan struct{})
	defer close(finishCh)
	wg := sync.WaitGroup{}
	for i := 0; i < runtime.NumCPU(); i++ {
		go func() {
			for {
				select {
				case task := <-tasks:
					task()
				case <-finishCh:
					return
				}
			}
		}()
	}

	// Although naively it makes sense to retrieve the account trie and then do
	// the contract storage and account updates sequentially, that short circuits
	// the account prefetcher. Instead, let's process all the storage updates
	// first, giving the account prefetches just a few more milliseconds of time
	// to pull useful data from disk.
	for addr := range s.stateObjectsPending {
		if obj := s.stateObjects[addr]; !obj.deleted {
			wg.Add(1)
			tasks <- func() {
				obj.updateRoot(s.db)

				// If state snapshotting is active, cache the data til commit. Note, this
				// update mechanism is not symmetric to the deletion, because whereas it is
				// enough to track account updates at commit time, deletions need tracking
				// at transaction boundary level to ensure we capture state clearing.
				if s.snap != nil {
					s.snapAccountMux.Lock()
					// It is possible to add unnecessary change, but it is fine.
					s.snapAccounts[obj.address] = snapshot.SlimAccountRLP(obj.data.Nonce, obj.data.Balance, obj.data.Root, obj.data.CodeHash)
					s.snapAccountMux.Unlock()
				}
				data, err := rlp.EncodeToBytes(obj)
				if err != nil {
					panic(fmt.Errorf("can't encode object at %x: %v", addr[:], err))
				}
				obj.encodeData = data
				wg.Done()
			}
		}
	}
	wg.Wait()
}

func (s *StateDB) StateIntermediateRoot() common.Hash {
	// If there was a trie prefetcher operating, it gets aborted and irrevocably
	// modified after we start retrieving tries. Remove it from the statedb after
	// this round of use.
	//
	// This is weird pre-byzantium since the first tx runs with a prefetcher and
	// the remainder without, but pre-byzantium even the initial prefetcher is
	// useless, so no sleep lost.
	prefetcher := s.prefetcher
	defer s.StopPrefetcher()

	// Now we're about to start to write changes to the trie. The trie is so far
	// _untouched_. We can check with the prefetcher, if it can give us a trie
	// which has the same root, but also has some content loaded into it.
	if prefetcher != nil {
		if trie := prefetcher.trie(common.Hash{}, s.originalRoot); trie != nil {
			s.trie = trie
		}
	}
	if s.trie == nil {
		tr, err := s.db.OpenTrie(s.originalRoot)
		if err != nil {
			panic(fmt.Sprintf("Failed to open trie tree %s", s.originalRoot))
		}
		s.trie = tr
	}

	usedAddrs := make([][]byte, 0, len(s.stateObjectsPending))
	if !s.noTrie {
		for addr := range s.stateObjectsPending {
			if obj := s.stateObjects[addr]; obj.deleted {
				s.deleteStateObject(obj)
			} else {
				s.updateStateObject(obj)
			}
			usedAddrs = append(usedAddrs, common.CopyBytes(addr[:])) // Copy needed for closure
		}
		if prefetcher != nil {
			prefetcher.used(common.Hash{}, s.originalRoot, usedAddrs)
		}
	}

	if len(s.stateObjectsPending) > 0 {
		s.stateObjectsPending = make(map[common.Address]struct{})
	}
	// Track the amount of time wasted on hashing the account trie
	if metrics.EnabledExpensive {
		defer func(start time.Time) { s.AccountHashes += time.Since(start) }(time.Now())
	}
	if s.noTrie {
		return s.expectedRoot
	} else {
		return s.trie.Hash()
	}
}

// SetTxContext sets the current transaction hash and index which are
// used when the EVM emits new state logs. It should be invoked before
// transaction execution.
func (s *StateDB) SetTxContext(thash common.Hash, ti int) {
	s.thash = thash
	s.txIndex = ti
	s.accessList = nil
}

func (s *StateDB) clearJournalAndRefund() {
	if len(s.journal.entries) > 0 {
		s.journal = newJournal()
		s.refund = 0
	}
	s.validRevisions = s.validRevisions[:0] // Snapshots can be created without journal entries
}

func (s *StateDB) LightCommit() (common.Hash, *types.DiffLayer, error) {
	codeWriter := s.db.DiskDB().NewBatch()

	// light process already verified it, expectedRoot is trustworthy.
	root := s.expectedRoot

	var nodes = trie.NewMergedNodeSet()
	commitFuncs := []func() error{
		func() error {
			for codeHash, code := range s.diffCode {
				rawdb.WriteCode(codeWriter, codeHash, code)
				if codeWriter.ValueSize() >= ethdb.IdealBatchSize {
					if err := codeWriter.Write(); err != nil {
						return err
					}
					codeWriter.Reset()
				}
			}
			if codeWriter.ValueSize() > 0 {
				if err := codeWriter.Write(); err != nil {
					return err
				}
			}
			return nil
		},
		func() error {
			tasks := make(chan func())
			type tastResult struct {
				err     error
				nodeSet *trie.NodeSet
			}
			taskResults := make(chan tastResult, len(s.diffTries))
			tasksNum := 0
			finishCh := make(chan struct{})
			defer close(finishCh)
			threads := gopool.Threads(len(s.diffTries))

			for i := 0; i < threads; i++ {
				go func() {
					for {
						select {
						case task := <-tasks:
							task()
						case <-finishCh:
							return
						}
					}
				}()
			}

			for account, diff := range s.diffTries {
				tmpAccount := account
				tmpDiff := diff
				tasks <- func() {
					root, set, err := tmpDiff.Commit(true)
					if err != nil {
						taskResults <- tastResult{err, nil}
						return
					}
					s.db.CacheStorage(crypto.Keccak256Hash(tmpAccount[:]), root, tmpDiff)
					taskResults <- tastResult{nil, set}
				}
				tasksNum++
			}

			for i := 0; i < tasksNum; i++ {
				res := <-taskResults
				if res.err != nil {
					return res.err
				}
				// Merge the dirty nodes of storage trie into global set
				if res.nodeSet != nil {
					if err := nodes.Merge(res.nodeSet); err != nil {
						return err
					}
				}
			}

			// commit account trie
			root, set, err := s.trie.Commit(true)
			if err != nil {
				return err
			}
			// Merge the dirty nodes of account trie into global set
			if set != nil {
				if err := nodes.Merge(set); err != nil {
					return err
				}
			}
			if root != emptyRoot {
				s.db.CacheAccount(root, s.trie)
			}
			return nil
		},
		func() error {
			if s.snap != nil {
				if metrics.EnabledExpensive {
					defer func(start time.Time) { s.SnapshotCommits += time.Since(start) }(time.Now())
				}
				// Only update if there's a state transition (skip empty Clique blocks)
				if parent := s.snap.Root(); parent != root {
					// for light commit, always do sync commit
					if err := s.snaps.Update(root, parent, s.convertAccountSet(s.stateObjectsDestruct), s.snapAccounts, s.snapStorage, nil); err != nil {
						log.Warn("Failed to update snapshot tree", "from", parent, "to", root, "err", err)
					}
					// Keep n diff layers in the memory
					// - head layer is paired with HEAD state
					// - head-1 layer is paired with HEAD-1 state
					// - head-(n-1) layer(bottom-most diff layer) is paired with HEAD-(n-1)state
					if err := s.snaps.Cap(root, s.snaps.CapLimit()); err != nil {
						log.Warn("Failed to cap snapshot tree", "root", root, "layers", s.snaps.CapLimit(), "err", err)
					}
				}
			}
			return nil
		},
	}
	commitRes := make(chan error, len(commitFuncs))
	for _, f := range commitFuncs {
		tmpFunc := f
		go func() {
			commitRes <- tmpFunc()
		}()
	}
	for i := 0; i < len(commitFuncs); i++ {
		r := <-commitRes
		if r != nil {
			return common.Hash{}, nil, r
		}
	}
	s.snap, s.stateObjectsDestruct, s.snapAccounts, s.snapStorage = nil, nil, nil, nil
	s.diffTries, s.diffCode = nil, nil
	if root == (common.Hash{}) {
		root = emptyRoot
	}
<<<<<<< HEAD
	origin := s.originalRoot
	if origin == (common.Hash{}) {
		origin = emptyRoot
	}
	if root != origin {
		start := time.Now()
		if err := s.db.TrieDB().Update(nodes); err != nil {
			return common.Hash{}, nil, err
		}
		s.originalRoot = root
		if metrics.EnabledExpensive {
			s.TrieDBCommits += time.Since(start)
=======
	root, set := s.trie.Commit(true)
	// Merge the dirty nodes of account trie into global set
	if set != nil {
		if err := nodes.Merge(set); err != nil {
			return common.Hash{}, err
>>>>>>> 5ed08c47
		}
	}
	return root, s.diffLayer, nil
}

// Commit writes the state to the underlying in-memory trie database.
func (s *StateDB) Commit(failPostCommitFunc func(), postCommitFuncs ...func() error) (common.Hash, *types.DiffLayer, error) {
	if s.dbErr != nil {
		s.StopPrefetcher()
		return common.Hash{}, nil, fmt.Errorf("commit aborted due to earlier error: %v", s.dbErr)
	}
	// Finalize any pending changes and merge everything into the tries
	if s.lightProcessed {
		defer s.StopPrefetcher()
		root, diff, err := s.LightCommit()
		if err != nil {
			return root, diff, err
		}
		for _, postFunc := range postCommitFuncs {
			err = postFunc()
			if err != nil {
				return root, diff, err
			}
		}
		s.originalRoot = root
		return root, diff, nil
	}
	var diffLayer *types.DiffLayer
	var verified chan struct{}
	var snapUpdated chan struct{}
	var nodes = trie.NewMergedNodeSet()

	if s.snap != nil {
		diffLayer = &types.DiffLayer{}
	}
	if s.pipeCommit {
		// async commit the MPT
		verified = make(chan struct{})
		snapUpdated = make(chan struct{})
	}

	commmitTrie := func() error {
		commitErr := func() error {
			if s.pipeCommit {
				<-snapUpdated
				// Due to state verification pipeline, the accounts roots are not updated, leading to the data in the difflayer is not correct, capture the correct data here
				s.AccountsIntermediateRoot()
				if parent := s.snap.Root(); parent != s.expectedRoot {
					accountData := make(map[common.Hash][]byte)
					for k, v := range s.snapAccounts {
						accountData[crypto.Keccak256Hash(k[:])] = v
					}
					s.snaps.Snapshot(s.expectedRoot).CorrectAccounts(accountData)
				}
			}

			if s.stateRoot = s.StateIntermediateRoot(); s.fullProcessed && s.expectedRoot != s.stateRoot {
				log.Error("Invalid merkle root", "remote", s.expectedRoot, "local", s.stateRoot)
				return fmt.Errorf("invalid merkle root (remote: %x local: %x)", s.expectedRoot, s.stateRoot)
			}

			tasks := make(chan func())
			type tastResult struct {
				err     error
				nodeSet *trie.NodeSet
			}
			taskResults := make(chan tastResult, len(s.stateObjectsDirty))
			tasksNum := 0
			finishCh := make(chan struct{})

			threads := gopool.Threads(len(s.stateObjectsDirty))
			wg := sync.WaitGroup{}
			for i := 0; i < threads; i++ {
				wg.Add(1)
				go func() {
					defer wg.Done()
					for {
						select {
						case task := <-tasks:
							task()
						case <-finishCh:
							return
						}
					}
				}()
			}

			for addr := range s.stateObjectsDirty {
				if obj := s.stateObjects[addr]; !obj.deleted {
					// Write any contract code associated with the state object
					tasks <- func() {
						// Write any storage changes in the state object to its storage trie
						if !s.noTrie {
							if set, err := obj.commitTrie(s.db); err != nil {
								taskResults <- tastResult{err, nil}
								return
							} else {
								taskResults <- tastResult{nil, set}
							}
						} else {
							taskResults <- tastResult{nil, nil}
						}

					}
					tasksNum++
				}
			}

			for i := 0; i < tasksNum; i++ {
				res := <-taskResults
				if res.err != nil {
					close(finishCh)
					return res.err
				}
				// Merge the dirty nodes of storage trie into global set
				if res.nodeSet != nil {
					if err := nodes.Merge(res.nodeSet); err != nil {
						return err
					}
				}
			}
			close(finishCh)

			if !s.noTrie {
				root, set, err := s.trie.Commit(true)
				if err != nil {
					return err
				}
				// Merge the dirty nodes of account trie into global set
				if set != nil {
					if err := nodes.Merge(set); err != nil {
						return err
					}
				}
				if root != emptyRoot {
					s.db.CacheAccount(root, s.trie)
				}
			}

			for _, postFunc := range postCommitFuncs {
				err := postFunc()
				if err != nil {
					return err
				}
			}
			wg.Wait()
			return nil
		}()

		if s.pipeCommit {
			if commitErr == nil {
				s.snaps.Snapshot(s.stateRoot).MarkValid()
				close(verified)
			} else {
				// The blockchain will do the further rewind if write block not finish yet
				close(verified)
				if failPostCommitFunc != nil {
					failPostCommitFunc()
				}
				log.Error("state verification failed", "err", commitErr)
			}
		}
		return commitErr
	}

	commitFuncs := []func() error{
		func() error {
			codeWriter := s.db.DiskDB().NewBatch()
			for addr := range s.stateObjectsDirty {
				if obj := s.stateObjects[addr]; !obj.deleted {
					if obj.code != nil && obj.dirtyCode {
						rawdb.WriteCode(codeWriter, common.BytesToHash(obj.CodeHash()), obj.code)
						obj.dirtyCode = false
						if s.snap != nil {
							diffLayer.Codes = append(diffLayer.Codes, types.DiffCode{
								Hash: common.BytesToHash(obj.CodeHash()),
								Code: obj.code,
							})
						}
						if codeWriter.ValueSize() > ethdb.IdealBatchSize {
							if err := codeWriter.Write(); err != nil {
								return err
							}
							codeWriter.Reset()
						}
					}
				}
				// If the contract is destructed, the storage is still left in the
				// database as dangling data. Theoretically it's should be wiped from
				// database as well, but in hash-based-scheme it's extremely hard to
				// determine that if the trie nodes are also referenced by other storage,
				// and in path-based-scheme some technical challenges are still unsolved.
				// Although it won't affect the correctness but please fix it TODO(rjl493456442).
			}
			if codeWriter.ValueSize() > 0 {
				if err := codeWriter.Write(); err != nil {
					log.Crit("Failed to commit dirty codes", "error", err)
					return err
				}
			}
			return nil
		},
		func() error {
			// If snapshotting is enabled, update the snapshot tree with this new version
			if s.snap != nil {
				if metrics.EnabledExpensive {
					defer func(start time.Time) { s.SnapshotCommits += time.Since(start) }(time.Now())
				}
				if s.pipeCommit {
					defer close(snapUpdated)
					// State verification pipeline - accounts root are not calculated here, just populate needed fields for process
					s.PopulateSnapAccountAndStorage()
				}
				diffLayer.Destructs, diffLayer.Accounts, diffLayer.Storages = s.SnapToDiffLayer()
				// Only update if there's a state transition (skip empty Clique blocks)
				if parent := s.snap.Root(); parent != s.expectedRoot {
					err := s.snaps.Update(s.expectedRoot, parent, s.convertAccountSet(s.stateObjectsDestruct), s.snapAccounts, s.snapStorage, verified)

					if err != nil {
						log.Warn("Failed to update snapshot tree", "from", parent, "to", s.expectedRoot, "err", err)
					}

					// Keep n diff layers in the memory
					// - head layer is paired with HEAD state
					// - head-1 layer is paired with HEAD-1 state
					// - head-(n-1) layer(bottom-most diff layer) is paired with HEAD-(n-1)state
					go func() {
						if err := s.snaps.Cap(s.expectedRoot, s.snaps.CapLimit()); err != nil {
							log.Warn("Failed to cap snapshot tree", "root", s.expectedRoot, "layers", s.snaps.CapLimit(), "err", err)
						}
					}()
				}
			}
			return nil
		},
	}
	if s.pipeCommit {
		go commmitTrie()
	} else {
		defer s.StopPrefetcher()
		commitFuncs = append(commitFuncs, commmitTrie)
	}
	commitRes := make(chan error, len(commitFuncs))
	for _, f := range commitFuncs {
		tmpFunc := f
		go func() {
			commitRes <- tmpFunc()
		}()
	}
	for i := 0; i < len(commitFuncs); i++ {
		r := <-commitRes
		if r != nil {
			return common.Hash{}, nil, r
		}
	}
	root := s.stateRoot
	if s.pipeCommit {
		root = s.expectedRoot
	}

	if root == (common.Hash{}) {
		root = types.EmptyRootHash
	}
	origin := s.originalRoot
	if origin == (common.Hash{}) {
		origin = types.EmptyRootHash
	}
	if root != origin {
		start := time.Now()
		if err := s.db.TrieDB().Update(nodes); err != nil {
			return common.Hash{}, nil, err
		}
		s.originalRoot = root
		if metrics.EnabledExpensive {
			s.TrieDBCommits += time.Since(start)
		}
	}
	return root, diffLayer, nil
}

func (s *StateDB) DiffLayerToSnap(diffLayer *types.DiffLayer) (map[common.Address]struct{}, map[common.Address][]byte, map[common.Address]map[string][]byte, error) {
	snapDestructs := make(map[common.Address]struct{})
	snapAccounts := make(map[common.Address][]byte)
	snapStorage := make(map[common.Address]map[string][]byte)

	for _, des := range diffLayer.Destructs {
		snapDestructs[des] = struct{}{}
	}
	for _, account := range diffLayer.Accounts {
		snapAccounts[account.Account] = account.Blob
	}
	for _, storage := range diffLayer.Storages {
		// should never happen
		if len(storage.Keys) != len(storage.Vals) {
			return nil, nil, nil, errors.New("invalid diffLayer: length of keys and values mismatch")
		}
		snapStorage[storage.Account] = make(map[string][]byte, len(storage.Keys))
		n := len(storage.Keys)
		for i := 0; i < n; i++ {
			snapStorage[storage.Account][storage.Keys[i]] = storage.Vals[i]
		}
	}
	return snapDestructs, snapAccounts, snapStorage, nil
}

func (s *StateDB) SnapToDiffLayer() ([]common.Address, []types.DiffAccount, []types.DiffStorage) {
	destructs := make([]common.Address, 0, len(s.stateObjectsDestruct))
	for account := range s.stateObjectsDestruct {
		destructs = append(destructs, account)
	}
	accounts := make([]types.DiffAccount, 0, len(s.snapAccounts))
	for accountHash, account := range s.snapAccounts {
		accounts = append(accounts, types.DiffAccount{
			Account: accountHash,
			Blob:    account,
		})
	}
	storages := make([]types.DiffStorage, 0, len(s.snapStorage))
	for accountHash, storage := range s.snapStorage {
		keys := make([]string, 0, len(storage))
		values := make([][]byte, 0, len(storage))
		for k, v := range storage {
			keys = append(keys, k)
			values = append(values, v)
		}
		storages = append(storages, types.DiffStorage{
			Account: accountHash,
			Keys:    keys,
			Vals:    values,
		})
	}
	return destructs, accounts, storages
}

// Prepare handles the preparatory steps for executing a state transition with.
// This method must be invoked before state transition.
//
// Berlin fork:
// - Add sender to access list (2929)
// - Add destination to access list (2929)
// - Add precompiles to access list (2929)
// - Add the contents of the optional tx access list (2930)
//
// Potential EIPs:
// - Reset access list (Berlin)
// - Add coinbase to access list (EIP-3651)
// - Reset transient storage (EIP-1153)
func (s *StateDB) Prepare(rules params.Rules, sender, coinbase common.Address, dst *common.Address, precompiles []common.Address, list types.AccessList) {
	if rules.IsBerlin {
		// Clear out any leftover from previous executions
		al := newAccessList()
		s.accessList = al

		al.AddAddress(sender)
		if dst != nil {
			al.AddAddress(*dst)
			// If it's a create-tx, the destination will be added inside evm.create
		}
		for _, addr := range precompiles {
			al.AddAddress(addr)
		}
		for _, el := range list {
			al.AddAddress(el.Address)
			for _, key := range el.StorageKeys {
				al.AddSlot(el.Address, key)
			}
		}
		if rules.IsShanghai { // EIP-3651: warm coinbase
			al.AddAddress(coinbase)
		}
	}
	// Reset transient storage at the beginning of transaction execution
	s.transientStorage = newTransientStorage()
}

// AddAddressToAccessList adds the given address to the access list
func (s *StateDB) AddAddressToAccessList(addr common.Address) {
	if s.accessList == nil {
		s.accessList = newAccessList()
	}
	if s.accessList.AddAddress(addr) {
		s.journal.append(accessListAddAccountChange{&addr})
	}
}

// AddSlotToAccessList adds the given (address, slot)-tuple to the access list
func (s *StateDB) AddSlotToAccessList(addr common.Address, slot common.Hash) {
	if s.accessList == nil {
		s.accessList = newAccessList()
	}
	addrMod, slotMod := s.accessList.AddSlot(addr, slot)
	if addrMod {
		// In practice, this should not happen, since there is no way to enter the
		// scope of 'address' without having the 'address' become already added
		// to the access list (via call-variant, create, etc).
		// Better safe than sorry, though
		s.journal.append(accessListAddAccountChange{&addr})
	}
	if slotMod {
		s.journal.append(accessListAddSlotChange{
			address: &addr,
			slot:    &slot,
		})
	}
}

// AddressInAccessList returns true if the given address is in the access list.
func (s *StateDB) AddressInAccessList(addr common.Address) bool {
	if s.accessList == nil {
		return false
	}
	return s.accessList.ContainsAddress(addr)
}

// SlotInAccessList returns true if the given (address, slot)-tuple is in the access list.
func (s *StateDB) SlotInAccessList(addr common.Address, slot common.Hash) (addressPresent bool, slotPresent bool) {
	if s.accessList == nil {
		return false, false
	}
	return s.accessList.Contains(addr, slot)
}

func (s *StateDB) GetDirtyAccounts() []common.Address {
	accounts := make([]common.Address, 0, len(s.stateObjectsDirty))
	for account := range s.stateObjectsDirty {
		accounts = append(accounts, account)
	}
	return accounts
}

func (s *StateDB) GetStorage(address common.Address) *sync.Map {
	return s.storagePool.getStorage(address)
}

func (s *StateDB) GetOriginalRoot() common.Hash {
	return s.originalRoot
}

// convertAccountSet converts a provided account set from address keyed to hash keyed.
func (s *StateDB) convertAccountSet(set map[common.Address]struct{}) map[common.Hash]struct{} {
	ret := make(map[common.Hash]struct{})
	for addr := range set {
		obj, exist := s.stateObjects[addr]
		if !exist {
			ret[crypto.Keccak256Hash(addr[:])] = struct{}{}
		} else {
			ret[obj.addrHash] = struct{}{}
		}
	}
	return ret
}<|MERGE_RESOLUTION|>--- conflicted
+++ resolved
@@ -47,16 +47,6 @@
 	journalIndex int
 }
 
-<<<<<<< HEAD
-var (
-	// emptyRoot is the known root hash of an empty trie.
-	emptyRoot = common.HexToHash("56e81f171bcc55a6ff8345e692c0f86e5b48e01b996cadc001622fb5e363b421")
-
-	emptyAddr = crypto.Keccak256Hash(common.Address{}.Bytes())
-)
-
-=======
->>>>>>> 5ed08c47
 type proofList [][]byte
 
 func (n *proofList) Put(key []byte, value []byte) error {
@@ -1138,7 +1128,7 @@
 			if !obj.deleted {
 				if account, exist := accounts[crypto.Keccak256Hash(obj.address[:])]; exist {
 					if len(account.Root) == 0 {
-						obj.data.Root = emptyRoot
+						obj.data.Root = types.EmptyRootHash
 					} else {
 						obj.data.Root = common.BytesToHash(account.Root)
 					}
@@ -1369,11 +1359,7 @@
 				tmpAccount := account
 				tmpDiff := diff
 				tasks <- func() {
-					root, set, err := tmpDiff.Commit(true)
-					if err != nil {
-						taskResults <- tastResult{err, nil}
-						return
-					}
+					root, set := tmpDiff.Commit(true)
 					s.db.CacheStorage(crypto.Keccak256Hash(tmpAccount[:]), root, tmpDiff)
 					taskResults <- tastResult{nil, set}
 				}
@@ -1394,17 +1380,14 @@
 			}
 
 			// commit account trie
-			root, set, err := s.trie.Commit(true)
-			if err != nil {
-				return err
-			}
+			root, set := s.trie.Commit(true)
 			// Merge the dirty nodes of account trie into global set
 			if set != nil {
 				if err := nodes.Merge(set); err != nil {
 					return err
 				}
 			}
-			if root != emptyRoot {
+			if root != types.EmptyRootHash {
 				s.db.CacheAccount(root, s.trie)
 			}
 			return nil
@@ -1448,12 +1431,11 @@
 	s.snap, s.stateObjectsDestruct, s.snapAccounts, s.snapStorage = nil, nil, nil, nil
 	s.diffTries, s.diffCode = nil, nil
 	if root == (common.Hash{}) {
-		root = emptyRoot
-	}
-<<<<<<< HEAD
+		root = types.EmptyRootHash
+	}
 	origin := s.originalRoot
 	if origin == (common.Hash{}) {
-		origin = emptyRoot
+		origin = types.EmptyRootHash
 	}
 	if root != origin {
 		start := time.Now()
@@ -1463,13 +1445,6 @@
 		s.originalRoot = root
 		if metrics.EnabledExpensive {
 			s.TrieDBCommits += time.Since(start)
-=======
-	root, set := s.trie.Commit(true)
-	// Merge the dirty nodes of account trie into global set
-	if set != nil {
-		if err := nodes.Merge(set); err != nil {
-			return common.Hash{}, err
->>>>>>> 5ed08c47
 		}
 	}
 	return root, s.diffLayer, nil
@@ -1594,17 +1569,14 @@
 			close(finishCh)
 
 			if !s.noTrie {
-				root, set, err := s.trie.Commit(true)
-				if err != nil {
-					return err
-				}
+				root, set := s.trie.Commit(true)
 				// Merge the dirty nodes of account trie into global set
 				if set != nil {
 					if err := nodes.Merge(set); err != nil {
 						return err
 					}
 				}
-				if root != emptyRoot {
+				if root != types.EmptyRootHash {
 					s.db.CacheAccount(root, s.trie)
 				}
 			}
