--- conflicted
+++ resolved
@@ -19,11 +19,7 @@
 
 import (
 	"fmt"
-<<<<<<< HEAD
-	"math/big"
 	"runtime"
-=======
->>>>>>> 8f7eb9cc
 	"sort"
 	"sync"
 	"time"
