--- conflicted
+++ resolved
@@ -70,7 +70,6 @@
 // * Contracts
 // * Accounts
 type StateDB struct {
-<<<<<<< HEAD
 	db             Database
 	prefetcherLock sync.Mutex
 	prefetcher     *triePrefetcher
@@ -95,22 +94,6 @@
 	snapDestructs  map[common.Address]struct{}
 	snapAccounts   map[common.Address][]byte
 	snapStorage    map[common.Address]map[string][]byte
-=======
-	db         Database
-	prefetcher *triePrefetcher
-	trie       Trie
-	hasher     crypto.KeccakState
-
-	// originalRoot is the pre-state root, before any changes were made.
-	// It will be updated when the Commit is called.
-	originalRoot common.Hash
-
-	snaps         *snapshot.Tree
-	snap          snapshot.Snapshot
-	snapDestructs map[common.Hash]struct{}
-	snapAccounts  map[common.Hash][]byte
-	snapStorage   map[common.Hash]map[common.Hash][]byte
->>>>>>> 23bee162
 
 	// This map holds 'live' objects, which will get modified while processing a state transition.
 	stateObjects        map[common.Address]*StateObject
@@ -298,7 +281,7 @@
 	}
 
 	if len(addressesToPrefetch) > 0 {
-		prefetcher.prefetch(s.originalRoot, addressesToPrefetch, emptyAddr)
+		prefetcher.prefetch(common.Hash{}, s.originalRoot, addressesToPrefetch)
 	}
 }
 
@@ -863,12 +846,8 @@
 	state := &StateDB{
 		db:                  s.db,
 		trie:                s.db.CopyTrie(s.trie),
-<<<<<<< HEAD
+		originalRoot:        s.originalRoot,
 		stateObjects:        make(map[common.Address]*StateObject, len(s.journal.dirties)),
-=======
-		originalRoot:        s.originalRoot,
-		stateObjects:        make(map[common.Address]*stateObject, len(s.journal.dirties)),
->>>>>>> 23bee162
 		stateObjectsPending: make(map[common.Address]struct{}, len(s.stateObjectsPending)),
 		stateObjectsDirty:   make(map[common.Address]struct{}, len(s.journal.dirties)),
 		storagePool:         s.storagePool,
@@ -1047,18 +1026,13 @@
 			addressesToPrefetch = append(addressesToPrefetch, common.CopyBytes(addr[:])) // Copy needed for closure
 		}
 	}
-<<<<<<< HEAD
 	prefetcher := s.prefetcher
 	if prefetcher != nil && len(addressesToPrefetch) > 0 {
 		if s.snap.Verified() {
-			prefetcher.prefetch(s.originalRoot, addressesToPrefetch, emptyAddr)
+			prefetcher.prefetch(common.Hash{}, s.originalRoot, addressesToPrefetch)
 		} else if prefetcher.rootParent != (common.Hash{}) {
-			prefetcher.prefetch(prefetcher.rootParent, addressesToPrefetch, emptyAddr)
-		}
-=======
-	if s.prefetcher != nil && len(addressesToPrefetch) > 0 {
-		s.prefetcher.prefetch(common.Hash{}, s.originalRoot, addressesToPrefetch)
->>>>>>> 23bee162
+			prefetcher.prefetch(common.Hash{}, prefetcher.rootParent, addressesToPrefetch)
+		}
 	}
 	// Invalidate journal because reverting across transactions is not allowed.
 	s.clearJournalAndRefund()
@@ -1226,7 +1200,6 @@
 		}
 		s.trie = tr
 	}
-<<<<<<< HEAD
 
 	usedAddrs := make([][]byte, 0, len(s.stateObjectsPending))
 	if !s.noTrie {
@@ -1239,12 +1212,8 @@
 			usedAddrs = append(usedAddrs, common.CopyBytes(addr[:])) // Copy needed for closure
 		}
 		if prefetcher != nil {
-			prefetcher.used(s.originalRoot, usedAddrs)
-		}
-=======
-	if prefetcher != nil {
-		prefetcher.used(common.Hash{}, s.originalRoot, usedAddrs)
->>>>>>> 23bee162
+			prefetcher.used(common.Hash{}, s.originalRoot, usedAddrs)
+		}
 	}
 
 	if len(s.stateObjectsPending) > 0 {
@@ -1423,6 +1392,7 @@
 				return root, diff, err
 			}
 		}
+		s.originalRoot = root
 		return root, diff, nil
 	}
 	var diffLayer *types.DiffLayer
@@ -1642,6 +1612,7 @@
 		root = s.expectedRoot
 	}
 
+	s.originalRoot = root
 	return root, diffLayer, nil
 }
 
@@ -1667,7 +1638,6 @@
 			snapStorage[storage.Account][storage.Keys[i]] = storage.Vals[i]
 		}
 	}
-<<<<<<< HEAD
 	return snapDestructs, snapAccounts, snapStorage, nil
 }
 
@@ -1698,10 +1668,6 @@
 		})
 	}
 	return destructs, accounts, storages
-=======
-	s.originalRoot = root
-	return root, err
->>>>>>> 23bee162
 }
 
 // PrepareAccessList handles the preparatory steps for executing a state transition with
