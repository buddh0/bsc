// Copyright 2014 The go-ethereum Authors
// This file is part of the go-ethereum library.
//
// The go-ethereum library is free software: you can redistribute it and/or modify
// it under the terms of the GNU Lesser General Public License as published by
// the Free Software Foundation, either version 3 of the License, or
// (at your option) any later version.
//
// The go-ethereum library is distributed in the hope that it will be useful,
// but WITHOUT ANY WARRANTY; without even the implied warranty of
// MERCHANTABILITY or FITNESS FOR A PARTICULAR PURPOSE. See the
// GNU Lesser General Public License for more details.
//
// You should have received a copy of the GNU Lesser General Public License
// along with the go-ethereum library. If not, see <http://www.gnu.org/licenses/>.

// Package state provides a caching layer atop the Ethereum state trie.
package state

import (
	"errors"
	"fmt"
	"maps"
	"math/big"
	"slices"
	"sync"
	"sync/atomic"
	"time"

	"github.com/ethereum/go-ethereum/common"
	"github.com/ethereum/go-ethereum/core/rawdb"
	"github.com/ethereum/go-ethereum/core/state/snapshot"
	"github.com/ethereum/go-ethereum/core/stateless"
	"github.com/ethereum/go-ethereum/core/tracing"
	"github.com/ethereum/go-ethereum/core/types"
	"github.com/ethereum/go-ethereum/crypto"
	"github.com/ethereum/go-ethereum/log"
	"github.com/ethereum/go-ethereum/params"
	"github.com/ethereum/go-ethereum/trie"
	"github.com/ethereum/go-ethereum/trie/trienode"
	"github.com/ethereum/go-ethereum/trie/triestate"
	"github.com/ethereum/go-ethereum/trie/utils"
	"github.com/holiman/uint256"
	"golang.org/x/sync/errgroup"
)

const defaultNumOfSlots = 100

// TriesInMemory represents the number of layers that are kept in RAM.
const TriesInMemory = 128

type mutationType int

const (
	update mutationType = iota
	deletion
)

type mutation struct {
	typ     mutationType
	applied bool
}

func (m *mutation) copy() *mutation {
	return &mutation{typ: m.typ, applied: m.applied}
}

func (m *mutation) isDelete() bool {
	return m.typ == deletion
}

// StateDB structs within the ethereum protocol are used to store anything
// within the merkle trie. StateDBs take care of caching and storing
// nested states. It's the general query interface to retrieve:
//
// * Contracts
// * Accounts
//
// Once the state is committed, tries cached in stateDB (including account
// trie, storage tries) will no longer be functional. A new state instance
// must be created with new root and updated database for accessing post-
// commit states.
type StateDB struct {
	db             Database
	prefetcherLock sync.Mutex
	prefetcher     *triePrefetcher
	trie           Trie
	noTrie         bool
	hasher         crypto.KeccakState
	logger         *tracing.Hooks
	snaps          *snapshot.Tree    // Nil if snapshot is not available
	snap           snapshot.Snapshot // Nil if snapshot is not available

	// originalRoot is the pre-state root, before any changes were made.
	// It will be updated when the Commit is called.
	originalRoot common.Hash
	expectedRoot common.Hash // The state root in the block header

	fullProcessed bool

	// This map holds 'live' objects, which will get modified while
	// processing a state transition.
	stateObjects map[common.Address]*stateObject

	// This map holds 'deleted' objects. An object with the same address
	// might also occur in the 'stateObjects' map due to account
	// resurrection. The account value is tracked as the original value
	// before the transition. This map is populated at the transaction
	// boundaries.
	stateObjectsDestruct map[common.Address]*stateObject

	// This map tracks the account mutations that occurred during the
	// transition. Uncommitted mutations belonging to the same account
	// can be merged into a single one which is equivalent from database's
	// perspective. This map is populated at the transaction boundaries.
	mutations map[common.Address]*mutation

	storagePool          *StoragePool // sharedPool to store L1 originStorage of stateObjects
	writeOnSharedStorage bool         // Write to the shared origin storage of a stateObject while reading from the underlying storage layer.
	// DB error.
	// State objects are used by the consensus core and VM which are
	// unable to deal with database-level errors. Any error that occurs
	// during a database read is memoized here and will eventually be
	// returned by StateDB.Commit. Notably, this error is also shared
	// by all cached state objects in case the database failure occurs
	// when accessing state of accounts.
	dbErr error

	// The refund counter, also used by state transitioning.
	refund uint64

	// The tx context and all occurred logs in the scope of transaction.
	thash   common.Hash
	txIndex int
	logs    map[common.Hash][]*types.Log
	logSize uint

	// Preimages occurred seen by VM in the scope of block.
	preimages map[common.Hash][]byte

	// Per-transaction access list
	accessList   *accessList
	accessEvents *AccessEvents

	// Transient storage
	transientStorage transientStorage

	// Journal of state modifications. This is the backbone of
	// Snapshot and RevertToSnapshot.
	journal *journal

	// State witness if cross validation is needed
	witness *stateless.Witness

	// Measurements gathered during execution for debugging purposes
	// MetricsMux should be used in more places, but will affect on performance, so following meteration is not accruate
	MetricsMux           sync.Mutex
	AccountReads         time.Duration
	AccountHashes        time.Duration
	AccountUpdates       time.Duration
	AccountCommits       time.Duration
	StorageReads         time.Duration
	StorageUpdates       time.Duration
	StorageCommits       time.Duration
	SnapshotAccountReads time.Duration
	SnapshotStorageReads time.Duration
	SnapshotCommits      time.Duration
	TrieDBCommits        time.Duration

	AccountLoaded  int          // Number of accounts retrieved from the database during the state transition
	AccountUpdated int          // Number of accounts updated during the state transition
	AccountDeleted int          // Number of accounts deleted during the state transition
	StorageLoaded  int          // Number of storage slots retrieved from the database during the state transition
	StorageUpdated atomic.Int64 // Number of storage slots updated during the state transition
	StorageDeleted atomic.Int64 // Number of storage slots deleted during the state transition
}

// NewWithSharedPool creates a new state with sharedStorge on layer 1.5
func NewWithSharedPool(root common.Hash, db Database, snaps *snapshot.Tree) (*StateDB, error) {
	statedb, err := New(root, db, snaps)
	if err != nil {
		return nil, err
	}
	statedb.storagePool = NewStoragePool()
	return statedb, nil
}

// New creates a new state from a given trie.
func New(root common.Hash, db Database, snaps *snapshot.Tree) (*StateDB, error) {
	sdb := &StateDB{
		db:                   db,
		originalRoot:         root,
		snaps:                snaps,
		stateObjects:         make(map[common.Address]*stateObject, defaultNumOfSlots),
		stateObjectsDestruct: make(map[common.Address]*stateObject, defaultNumOfSlots),
		mutations:            make(map[common.Address]*mutation, defaultNumOfSlots),
		logs:                 make(map[common.Hash][]*types.Log),
		preimages:            make(map[common.Hash][]byte),
		journal:              newJournal(),
		accessList:           newAccessList(),
		transientStorage:     newTransientStorage(),
		hasher:               crypto.NewKeccakState(),
	}
<<<<<<< HEAD

=======
	if db.TrieDB().IsVerkle() {
		sdb.accessEvents = NewAccessEvents(db.(*cachingDB).pointCache)
	}
>>>>>>> dfd33c77
	if sdb.snaps != nil {
		sdb.snap = sdb.snaps.Snapshot(root)
	}

	tr, err := db.OpenTrie(root)
	if err != nil {
		return nil, err
	}
	_, sdb.noTrie = tr.(*trie.EmptyTrie)
	sdb.trie = tr
	return sdb, nil
}

func (s *StateDB) EnableWriteOnSharedStorage() {
	s.writeOnSharedStorage = true
}

// In mining mode, we will try multi-fillTransactions to get the most profitable one.
// StateDB will be created for each fillTransactions with same block height.
// Share a single triePrefetcher to avoid too much prefetch routines.
func (s *StateDB) TransferPrefetcher(prev *StateDB) {
	if prev == nil {
		return
	}
	var fetcher *triePrefetcher

	prev.prefetcherLock.Lock()
	fetcher = prev.prefetcher
	prev.prefetcher = nil
	prev.prefetcherLock.Unlock()

	s.prefetcherLock.Lock()
	s.prefetcher = fetcher
	s.prefetcherLock.Unlock()
}

// SetLogger sets the logger for account update hooks.
func (s *StateDB) SetLogger(l *tracing.Hooks) {
	s.logger = l
}

// StartPrefetcher initializes a new trie prefetcher to pull in nodes from the
// state trie concurrently while the state is mutated so that when we reach the
// commit phase, most of the needed data is already hot.
func (s *StateDB) StartPrefetcher(namespace string, witness *stateless.Witness) {
	if s.noTrie {
		return
	}
	s.prefetcherLock.Lock()
	defer s.prefetcherLock.Unlock()
	if s.prefetcher != nil {
		s.prefetcher.close()
		s.prefetcher = nil
	}
	// Enable witness collection if requested
	s.witness = witness

	// If snapshots are enabled, start prefethers explicitly
	if s.snap != nil {
		parent := s.snap.Parent()
		if parent != nil {
			s.prefetcher = newTriePrefetcher(s.db, s.originalRoot, parent.Root(), namespace, witness == nil)
		} else {
			s.prefetcher = newTriePrefetcher(s.db, s.originalRoot, common.Hash{}, namespace, witness == nil)
		}
	}
}

// StopPrefetcher terminates a running prefetcher and reports any leftover stats
// from the gathered metrics.
func (s *StateDB) StopPrefetcher() {
	if s.noTrie {
		return
	}
	s.prefetcherLock.Lock()
	if s.prefetcher != nil {
		s.prefetcher.close()
		s.prefetcher = nil
	}
	s.prefetcherLock.Unlock()
}

func (s *StateDB) TriePrefetchInAdvance(block *types.Block, signer types.Signer) {
	// s is a temporary throw away StateDB, s.prefetcher won't be resetted to nil
	// so no need to add lock for s.prefetcher
	prefetcher := s.prefetcher
	if prefetcher == nil {
		return
	}
	accounts := make(map[common.Address]struct{}, block.Transactions().Len()<<1)
	for _, tx := range block.Transactions() {
		from, err := types.Sender(signer, tx)
		if err != nil {
			// invalid block, skip prefetch
			return
		}
		accounts[from] = struct{}{}
		if tx.To() != nil {
			accounts[*tx.To()] = struct{}{}
		}
	}
	addressesToPrefetch := make([][]byte, 0, len(accounts))
	for addr := range accounts {
		addressesToPrefetch = append(addressesToPrefetch, common.CopyBytes(addr[:])) // Copy needed for closure
	}

	if len(addressesToPrefetch) > 0 {
		prefetcher.prefetch(common.Hash{}, s.originalRoot, common.Address{}, addressesToPrefetch, true)
	}
}

// Mark that the block is processed by diff layer
func (s *StateDB) SetExpectedStateRoot(root common.Hash) {
	s.expectedRoot = root
}

// Mark that the block is full processed
func (s *StateDB) MarkFullProcessed() {
	s.fullProcessed = true
}

// setError remembers the first non-nil error it is called with.
func (s *StateDB) setError(err error) {
	if s.dbErr == nil {
		s.dbErr = err
	}
}

func (s *StateDB) NoTrie() bool {
	return s.noTrie
}

// Error returns the memorized database failure occurred earlier.
func (s *StateDB) Error() error {
	return s.dbErr
}

func (s *StateDB) AddLog(log *types.Log) {
	s.journal.logChange(s.thash)

	log.TxHash = s.thash
	log.TxIndex = uint(s.txIndex)
	log.Index = s.logSize
	if s.logger != nil && s.logger.OnLog != nil {
		s.logger.OnLog(log)
	}
	s.logs[s.thash] = append(s.logs[s.thash], log)
	s.logSize++
}

// GetLogs returns the logs matching the specified transaction hash, and annotates
// them with the given blockNumber and blockHash.
func (s *StateDB) GetLogs(hash common.Hash, blockNumber uint64, blockHash common.Hash) []*types.Log {
	logs := s.logs[hash]
	for _, l := range logs {
		l.BlockNumber = blockNumber
		l.BlockHash = blockHash
	}
	return logs
}

func (s *StateDB) Logs() []*types.Log {
	var logs []*types.Log
	for _, lgs := range s.logs {
		logs = append(logs, lgs...)
	}
	return logs
}

// AddPreimage records a SHA3 preimage seen by the VM.
func (s *StateDB) AddPreimage(hash common.Hash, preimage []byte) {
	if _, ok := s.preimages[hash]; !ok {
		s.preimages[hash] = slices.Clone(preimage)
	}
}

// Preimages returns a list of SHA3 preimages that have been submitted.
func (s *StateDB) Preimages() map[common.Hash][]byte {
	return s.preimages
}

// AddRefund adds gas to the refund counter
func (s *StateDB) AddRefund(gas uint64) {
	s.journal.refundChange(s.refund)
	s.refund += gas
}

// SubRefund removes gas from the refund counter.
// This method will panic if the refund counter goes below zero
func (s *StateDB) SubRefund(gas uint64) {
	s.journal.refundChange(s.refund)
	if gas > s.refund {
		panic(fmt.Sprintf("Refund counter below zero (gas: %d > refund: %d)", gas, s.refund))
	}
	s.refund -= gas
}

// Exist reports whether the given account address exists in the state.
// Notably this also returns true for self-destructed accounts.
func (s *StateDB) Exist(addr common.Address) bool {
	return s.getStateObject(addr) != nil
}

// Empty returns whether the state object is either non-existent
// or empty according to the EIP161 specification (balance = nonce = code = 0)
func (s *StateDB) Empty(addr common.Address) bool {
	so := s.getStateObject(addr)
	return so == nil || so.empty()
}

// GetBalance retrieves the balance from the given address or 0 if object not found
func (s *StateDB) GetBalance(addr common.Address) *uint256.Int {
	stateObject := s.getStateObject(addr)
	if stateObject != nil {
		return stateObject.Balance()
	}
	return common.U2560
}

// GetNonce retrieves the nonce from the given address or 0 if object not found
func (s *StateDB) GetNonce(addr common.Address) uint64 {
	stateObject := s.getStateObject(addr)
	if stateObject != nil {
		return stateObject.Nonce()
	}

	return 0
}

// GetStorageRoot retrieves the storage root from the given address or empty
// if object not found.
func (s *StateDB) GetStorageRoot(addr common.Address) common.Hash {
	stateObject := s.getStateObject(addr)
	if stateObject != nil {
		return stateObject.Root()
	}
	return common.Hash{}
}

// TxIndex returns the current transaction index set by SetTxContext.
func (s *StateDB) TxIndex() int {
	return s.txIndex
}

func (s *StateDB) GetCode(addr common.Address) []byte {
	stateObject := s.getStateObject(addr)
	if stateObject != nil {
		return stateObject.Code()
	}
	return nil
}

func (s *StateDB) GetRoot(addr common.Address) common.Hash {
	stateObject := s.getStateObject(addr)
	if stateObject != nil {
		return stateObject.data.Root
	}
	return common.Hash{}
}

func (s *StateDB) GetCodeSize(addr common.Address) int {
	stateObject := s.getStateObject(addr)
	if stateObject != nil {
		return stateObject.CodeSize()
	}
	return 0
}

func (s *StateDB) GetCodeHash(addr common.Address) common.Hash {
	stateObject := s.getStateObject(addr)
	if stateObject != nil {
		return common.BytesToHash(stateObject.CodeHash())
	}
	return common.Hash{}
}

// GetState retrieves the value associated with the specific key.
func (s *StateDB) GetState(addr common.Address, hash common.Hash) common.Hash {
	stateObject := s.getStateObject(addr)
	if stateObject != nil {
		return stateObject.GetState(hash)
	}
	return common.Hash{}
}

// GetCommittedState retrieves the value associated with the specific key
// without any mutations caused in the current execution.
func (s *StateDB) GetCommittedState(addr common.Address, hash common.Hash) common.Hash {
	stateObject := s.getStateObject(addr)
	if stateObject != nil {
		return stateObject.GetCommittedState(hash)
	}
	return common.Hash{}
}

// Database retrieves the low level database supporting the lower level trie ops.
func (s *StateDB) Database() Database {
	return s.db
}

func (s *StateDB) HasSelfDestructed(addr common.Address) bool {
	stateObject := s.getStateObject(addr)
	if stateObject != nil {
		return stateObject.selfDestructed
	}
	return false
}

/*
 * SETTERS
 */

// AddBalance adds amount to the account associated with addr.
func (s *StateDB) AddBalance(addr common.Address, amount *uint256.Int, reason tracing.BalanceChangeReason) {
	stateObject := s.getOrNewStateObject(addr)
	if stateObject != nil {
		stateObject.AddBalance(amount, reason)
	}
}

// SubBalance subtracts amount from the account associated with addr.
func (s *StateDB) SubBalance(addr common.Address, amount *uint256.Int, reason tracing.BalanceChangeReason) {
	stateObject := s.getOrNewStateObject(addr)
	if stateObject != nil {
		stateObject.SubBalance(amount, reason)
	}
}

func (s *StateDB) SetBalance(addr common.Address, amount *uint256.Int, reason tracing.BalanceChangeReason) {
	stateObject := s.getOrNewStateObject(addr)
	if stateObject != nil {
		stateObject.SetBalance(amount, reason)
	}
}

func (s *StateDB) SetNonce(addr common.Address, nonce uint64) {
	stateObject := s.getOrNewStateObject(addr)
	if stateObject != nil {
		stateObject.SetNonce(nonce)
	}
}

func (s *StateDB) SetCode(addr common.Address, code []byte) {
	stateObject := s.getOrNewStateObject(addr)
	if stateObject != nil {
		stateObject.SetCode(crypto.Keccak256Hash(code), code)
	}
}

func (s *StateDB) SetState(addr common.Address, key, value common.Hash) {
	stateObject := s.getOrNewStateObject(addr)
	if stateObject != nil {
		stateObject.SetState(key, value)
	}
}

// SetStorage replaces the entire storage for the specified account with given
// storage. This function should only be used for debugging and the mutations
// must be discarded afterwards.
func (s *StateDB) SetStorage(addr common.Address, storage map[common.Hash]common.Hash) {
	// SetStorage needs to wipe the existing storage. We achieve this by marking
	// the account as self-destructed in this block. The effect is that storage
	// lookups will not hit the disk, as it is assumed that the disk data belongs
	// to a previous incarnation of the object.
	//
	// TODO (rjl493456442): This function should only be supported by 'unwritable'
	// state, and all mutations made should be discarded afterward.
	obj := s.getStateObject(addr)
	if obj != nil {
		if _, ok := s.stateObjectsDestruct[addr]; !ok {
			s.stateObjectsDestruct[addr] = obj
		}
	}
	newObj := s.createObject(addr)
	for k, v := range storage {
		newObj.SetState(k, v)
	}
	// Inherit the metadata of original object if it was existent
	if obj != nil {
		newObj.SetCode(common.BytesToHash(obj.CodeHash()), obj.code)
		newObj.SetNonce(obj.Nonce())
		newObj.SetBalance(obj.Balance(), tracing.BalanceChangeUnspecified)
	}
}

// SelfDestruct marks the given account as selfdestructed.
// This clears the account balance.
//
// The account's state object is still available until the state is committed,
// getStateObject will return a non-nil account after SelfDestruct.
func (s *StateDB) SelfDestruct(addr common.Address) {
	stateObject := s.getStateObject(addr)
	if stateObject == nil {
		return
	}
	// Regardless of whether it is already destructed or not, we do have to
	// journal the balance-change, if we set it to zero here.
	if !stateObject.Balance().IsZero() {
		stateObject.SetBalance(new(uint256.Int), tracing.BalanceDecreaseSelfdestruct)
	}
	// If it is already marked as self-destructed, we do not need to add it
	// for journalling a second time.
	if !stateObject.selfDestructed {
		s.journal.destruct(addr)
		stateObject.markSelfdestructed()
	}
}

func (s *StateDB) Selfdestruct6780(addr common.Address) {
	stateObject := s.getStateObject(addr)
	if stateObject == nil {
		return
	}
	if stateObject.newContract {
		s.SelfDestruct(addr)
	}
}

// SetTransientState sets transient storage for a given account. It
// adds the change to the journal so that it can be rolled back
// to its previous value if there is a revert.
func (s *StateDB) SetTransientState(addr common.Address, key, value common.Hash) {
	prev := s.GetTransientState(addr, key)
	if prev == value {
		return
	}
	s.journal.transientStateChange(addr, key, prev)
	s.setTransientState(addr, key, value)
}

// setTransientState is a lower level setter for transient storage. It
// is called during a revert to prevent modifications to the journal.
func (s *StateDB) setTransientState(addr common.Address, key, value common.Hash) {
	s.transientStorage.Set(addr, key, value)
}

// GetTransientState gets transient storage for a given account.
func (s *StateDB) GetTransientState(addr common.Address, key common.Hash) common.Hash {
	return s.transientStorage.Get(addr, key)
}

//
// Setting, updating & deleting state object methods.
//

// updateStateObject writes the given object to the trie.
func (s *StateDB) updateStateObject(obj *stateObject) {
	if s.noTrie {
		return
	}

	// Encode the account and update the account trie
	addr := obj.Address()
	if err := s.trie.UpdateAccount(addr, &obj.data, len(obj.code)); err != nil {
		s.setError(fmt.Errorf("updateStateObject (%x) error: %v", addr[:], err))
	}
	if obj.dirtyCode {
		s.trie.UpdateContractCode(obj.Address(), common.BytesToHash(obj.CodeHash()), obj.code)
	}
}

// deleteStateObject removes the given object from the state trie.
func (s *StateDB) deleteStateObject(addr common.Address) {
	if s.noTrie {
		return
	}

	// Delete the account from the trie
	if err := s.trie.DeleteAccount(addr); err != nil {
		s.setError(fmt.Errorf("deleteStateObject (%x) error: %v", addr[:], err))
	}
}

// getStateObject retrieves a state object given by the address, returning nil if
// the object is not found or was deleted in this execution context.
func (s *StateDB) getStateObject(addr common.Address) *stateObject {
	// Prefer live objects if any is available
	if obj := s.stateObjects[addr]; obj != nil {
		return obj
	}
	// Short circuit if the account is already destructed in this block.
	if _, ok := s.stateObjectsDestruct[addr]; ok {
		return nil
	}
	// If no live objects are available, attempt to use snapshots
	var data *types.StateAccount
	if s.snap != nil {
		start := time.Now()
		acc, err := s.snap.Account(crypto.HashData(s.hasher, addr.Bytes()))
		s.SnapshotAccountReads += time.Since(start)
		if err == nil {
			if acc == nil {
				s.AccountLoaded++
				return nil
			}
			data = &types.StateAccount{
				Nonce:    acc.Nonce,
				Balance:  acc.Balance,
				CodeHash: acc.CodeHash,
				Root:     common.BytesToHash(acc.Root),
			}
			if len(data.CodeHash) == 0 {
				data.CodeHash = types.EmptyCodeHash.Bytes()
			}
			if data.Root == (common.Hash{}) {
				data.Root = types.EmptyRootHash
			}
		}
	}

	// If snapshot unavailable or reading from it failed, load from the database
	if data == nil {
		if s.trie == nil {
			tr, err := s.db.OpenTrie(s.originalRoot)
			if err != nil {
				s.setError(errors.New("failed to open trie tree"))
				return nil
			}
			s.trie = tr
		}
		start := time.Now()
		var err error
		data, err = s.trie.GetAccount(addr)
		s.AccountReads += time.Since(start)

		if err != nil {
			s.setError(fmt.Errorf("getDeleteStateObject (%x) error: %w", addr.Bytes(), err))
			return nil
		}
		if data == nil {
			s.AccountLoaded++
			return nil
		}
	}
	// Independent of where we loaded the data from, add it to the prefetcher.
	// Whilst this would be a bit weird if snapshots are disabled, but we still
	// want the trie nodes to end up in the prefetcher too, so just push through.
	if s.prefetcher != nil {
		if err := s.prefetcher.prefetch(common.Hash{}, s.originalRoot, common.Address{}, [][]byte{addr[:]}, true); err != nil {
			log.Error("Failed to prefetch account", "addr", addr, "err", err)
		}
	}
	// Insert into the live set
	obj := newObject(s, addr, data)
	s.setStateObject(obj)
	s.AccountLoaded++
	return obj
}

func (s *StateDB) setStateObject(object *stateObject) {
	s.stateObjects[object.Address()] = object
}

// getOrNewStateObject retrieves a state object or create a new state object if nil.
func (s *StateDB) getOrNewStateObject(addr common.Address) *stateObject {
	obj := s.getStateObject(addr)
	if obj == nil {
		obj = s.createObject(addr)
	}
	return obj
}

// createObject creates a new state object. The assumption is held there is no
// existing account with the given address, otherwise it will be silently overwritten.
func (s *StateDB) createObject(addr common.Address) *stateObject {
	obj := newObject(s, addr, nil)
	s.journal.createObject(addr)
	s.setStateObject(obj)
	return obj
}

// CreateAccount explicitly creates a new state object, assuming that the
// account did not previously exist in the state. If the account already
// exists, this function will silently overwrite it which might lead to a
// consensus bug eventually.
func (s *StateDB) CreateAccount(addr common.Address) {
	s.createObject(addr)
}

// CreateContract is used whenever a contract is created. This may be preceded
// by CreateAccount, but that is not required if it already existed in the
// state due to funds sent beforehand.
// This operation sets the 'newContract'-flag, which is required in order to
// correctly handle EIP-6780 'delete-in-same-transaction' logic.
func (s *StateDB) CreateContract(addr common.Address) {
	obj := s.getStateObject(addr)
	if !obj.newContract {
		obj.newContract = true
		s.journal.createContract(addr)
	}
}

// Copy creates a deep, independent copy of the state.
// Snapshots of the copied state cannot be applied to the copy.
func (s *StateDB) Copy() *StateDB {
	return s.copyInternal(false)
}

// It is mainly for state prefetcher to do trie prefetch right now.
func (s *StateDB) CopyDoPrefetch() *StateDB {
	return s.copyInternal(true)
}

// If doPrefetch is true, it tries to reuse the prefetcher, the copied StateDB will do active trie prefetch.
// otherwise, just do inactive copy trie prefetcher.
func (s *StateDB) copyInternal(doPrefetch bool) *StateDB {
	// Copy all the basic fields, initialize the memory ones
	state := &StateDB{
		db:   s.db,
		trie: s.db.CopyTrie(s.trie),
		// noTrie:s.noTrie,
		hasher: crypto.NewKeccakState(),
		// expectedRoot:         s.expectedRoot,
		originalRoot: s.originalRoot,
		// fullProcessed:        s.fullProcessed,
		stateObjects:         make(map[common.Address]*stateObject, len(s.journal.dirties)),
		stateObjectsDestruct: make(map[common.Address]*stateObject, len(s.stateObjectsDestruct)),
		mutations:            make(map[common.Address]*mutation, len(s.mutations)),
		dbErr:                s.dbErr,
<<<<<<< HEAD
		storagePool:          s.storagePool,
		// writeOnSharedStorage: s.writeOnSharedStorage,
		refund:         s.refund,
		thash:          s.thash,
		txIndex:        s.txIndex,
		logs:           make(map[common.Hash][]*types.Log, len(s.logs)),
		logSize:        s.logSize,
		preimages:      maps.Clone(s.preimages),
		journal:        s.journal.copy(),
		validRevisions: slices.Clone(s.validRevisions),
		nextRevisionId: s.nextRevisionId,
=======
		refund:               s.refund,
		thash:                s.thash,
		txIndex:              s.txIndex,
		logs:                 make(map[common.Hash][]*types.Log, len(s.logs)),
		logSize:              s.logSize,
		preimages:            maps.Clone(s.preimages),
		journal:              s.journal.copy(),
>>>>>>> dfd33c77

		// In order for the block producer to be able to use and make additions
		// to the snapshot tree, we need to copy that as well. Otherwise, any
		// block mined by ourselves will cause gaps in the tree, and force the
		// miner to operate trie-backed only.
		snaps: s.snaps,
		snap:  s.snap,
	}
	if s.witness != nil {
		state.witness = s.witness.Copy()
	}
	if s.accessEvents != nil {
		state.accessEvents = s.accessEvents.Copy()
	}
	// Deep copy cached state objects.
	for addr, obj := range s.stateObjects {
		state.stateObjects[addr] = obj.deepCopy(state)
	}
	// Deep copy destructed state objects.
	for addr, obj := range s.stateObjectsDestruct {
		state.stateObjectsDestruct[addr] = obj.deepCopy(state)
	}
	// Deep copy the object state markers.
	for addr, op := range s.mutations {
		state.mutations[addr] = op.copy()
	}
	// Deep copy the logs occurred in the scope of block
	for hash, logs := range s.logs {
		cpy := make([]*types.Log, len(logs))
		for i, l := range logs {
			cpy[i] = new(types.Log)
			*cpy[i] = *l
		}
		state.logs[hash] = cpy
	}
	// Do we need to copy the access list and transient storage?
	// In practice: No. At the start of a transaction, these two lists are empty.
	// In practice, we only ever copy state _between_ transactions/blocks, never
	// in the middle of a transaction. However, it doesn't cost us much to copy
	// empty lists, so we do it anyway to not blow up if we ever decide copy them
	// in the middle of a transaction.
	if s.accessList != nil {
		state.accessList = s.accessList.Copy()
	}
	state.transientStorage = s.transientStorage.Copy()
	return state
}

// Snapshot returns an identifier for the current revision of the state.
func (s *StateDB) Snapshot() int {
	return s.journal.snapshot()
}

// RevertToSnapshot reverts all state changes made since the given revision.
func (s *StateDB) RevertToSnapshot(revid int) {
	s.journal.revertToSnapshot(revid, s)
}

// GetRefund returns the current value of the refund counter.
func (s *StateDB) GetRefund() uint64 {
	return s.refund
}

// Finalise finalises the state by removing the destructed objects and clears
// the journal as well as the refunds. Finalise, however, will not push any updates
// into the tries just yet. Only IntermediateRoot or Commit will do that.
func (s *StateDB) Finalise(deleteEmptyObjects bool) {
	addressesToPrefetch := make([][]byte, 0, len(s.journal.dirties))
	for addr := range s.journal.dirties {
		obj, exist := s.stateObjects[addr]
		if !exist {
			// ripeMD is 'touched' at block 1714175, in tx 0x1237f737031e40bcde4a8b7e717b2d15e3ecadfe49bb1bbc71ee9deb09c6fcf2
			// That tx goes out of gas, and although the notion of 'touched' does not exist there, the
			// touch-event will still be recorded in the journal. Since ripeMD is a special snowflake,
			// it will persist in the journal even though the journal is reverted. In this special circumstance,
			// it may exist in `s.journal.dirties` but not in `s.stateObjects`.
			// Thus, we can safely ignore it here
			continue
		}
		if obj.selfDestructed || (deleteEmptyObjects && obj.empty()) {
			delete(s.stateObjects, obj.address)
			s.markDelete(addr)

			// If ether was sent to account post-selfdestruct it is burnt.
			if bal := obj.Balance(); s.logger != nil && s.logger.OnBalanceChange != nil && obj.selfDestructed && bal.Sign() != 0 {
				s.logger.OnBalanceChange(obj.address, bal.ToBig(), new(big.Int), tracing.BalanceDecreaseSelfdestructBurn)
			}
			// We need to maintain account deletions explicitly (will remain
			// set indefinitely). Note only the first occurred self-destruct
			// event is tracked.
			if _, ok := s.stateObjectsDestruct[obj.address]; !ok {
				s.stateObjectsDestruct[obj.address] = obj
			}
		} else {
			obj.finalise()
			s.markUpdate(addr)
		}
		// At this point, also ship the address off to the precacher. The precacher
		// will start loading tries, and when the change is eventually committed,
		// the commit-phase will be a lot faster
		addressesToPrefetch = append(addressesToPrefetch, common.CopyBytes(addr[:])) // Copy needed for closure
	}
	if s.prefetcher != nil && len(addressesToPrefetch) > 0 {
		if err := s.prefetcher.prefetch(common.Hash{}, s.originalRoot, common.Address{}, addressesToPrefetch, false); err != nil {
			log.Error("Failed to prefetch addresses", "addresses", len(addressesToPrefetch), "err", err)
		}
	}
	// Invalidate journal because reverting across transactions is not allowed.
	s.clearJournalAndRefund()
}

// IntermediateRoot computes the current root hash of the state trie.
// It is called in between transactions to get the root hash that
// goes into transaction receipts.
func (s *StateDB) IntermediateRoot(deleteEmptyObjects bool) common.Hash {
	// Finalise all the dirty storage states and write them into the tries
	s.Finalise(deleteEmptyObjects)

	// If there was a trie prefetcher operating, terminate it async so that the
	// individual storage tries can be updated as soon as the disk load finishes.
	if s.prefetcher != nil {
		defer s.StopPrefetcher()
	}
	// Process all storage updates concurrently. The state object update root
	// method will internally call a blocking trie fetch from the prefetcher,
	// so there's no need to explicitly wait for the prefetchers to finish.
	var (
		start   = time.Now()
		workers errgroup.Group
	)
	if s.db.TrieDB().IsVerkle() {
		// Whilst MPT storage tries are independent, Verkle has one single trie
		// for all the accounts and all the storage slots merged together. The
		// former can thus be simply parallelized, but updating the latter will
		// need concurrency support within the trie itself. That's a TODO for a
		// later time.
		workers.SetLimit(1)
	}
	for addr, op := range s.mutations {
		if op.applied || op.isDelete() {
			continue
		}
		obj := s.stateObjects[addr] // closure for the task runner below
		workers.Go(func() error {
			if s.db.TrieDB().IsVerkle() {
				obj.updateTrie()
			} else {
				obj.updateRoot()

				// If witness building is enabled and the state object has a trie,
				// gather the witnesses for its specific storage trie
				if s.witness != nil && obj.trie != nil {
					s.witness.AddState(obj.trie.Witness())
				}
			}
			return nil
		})
	}
	// If witness building is enabled, gather all the read-only accesses.
	// Skip witness collection in Verkle mode, they will be gathered
	// together at the end.
	if s.witness != nil && !s.db.TrieDB().IsVerkle() {
		// Pull in anything that has been accessed before destruction
		for _, obj := range s.stateObjectsDestruct {
			// Skip any objects that haven't touched their storage
			if len(obj.originStorage) == 0 {
				continue
			}
			if trie := obj.getPrefetchedTrie(); trie != nil {
				s.witness.AddState(trie.Witness())
			} else if obj.trie != nil {
				s.witness.AddState(obj.trie.Witness())
			}
		}
		// Pull in only-read and non-destructed trie witnesses
		for _, obj := range s.stateObjects {
			// Skip any objects that have been updated
			if _, ok := s.mutations[obj.address]; ok {
				continue
			}
			// Skip any objects that haven't touched their storage
			if len(obj.originStorage) == 0 {
				continue
			}
			if trie := obj.getPrefetchedTrie(); trie != nil {
				s.witness.AddState(trie.Witness())
			} else if obj.trie != nil {
				s.witness.AddState(obj.trie.Witness())
			}
		}
	}
	workers.Wait()
	s.StorageUpdates += time.Since(start)

	// Now we're about to start to write changes to the trie. The trie is so far
	// _untouched_. We can check with the prefetcher, if it can give us a trie
	// which has the same root, but also has some content loaded into it.
	//
	// Don't check prefetcher if verkle trie has been used. In the context of verkle,
	// only a single trie is used for state hashing. Replacing a non-nil verkle tree
	// here could result in losing uncommitted changes from storage.
	start = time.Now()
	if s.prefetcher != nil {
		if trie := s.prefetcher.trie(common.Hash{}, s.originalRoot); trie == nil {
			log.Error("Failed to retrieve account pre-fetcher trie")
		} else {
			s.trie = trie
		}
	}
	if s.trie == nil {
		tr, err := s.db.OpenTrie(s.originalRoot)
		if err != nil {
			panic(fmt.Sprintf("failed to open trie tree %s", s.originalRoot))
		}
		s.trie = tr
	}
	// Perform updates before deletions.  This prevents resolution of unnecessary trie nodes
	// in circumstances similar to the following:
	//
	// Consider nodes `A` and `B` who share the same full node parent `P` and have no other siblings.
	// During the execution of a block:
	// - `A` self-destructs,
	// - `C` is created, and also shares the parent `P`.
	// If the self-destruct is handled first, then `P` would be left with only one child, thus collapsed
	// into a shortnode. This requires `B` to be resolved from disk.
	// Whereas if the created node is handled first, then the collapse is avoided, and `B` is not resolved.
	var (
		usedAddrs    [][]byte
		deletedAddrs []common.Address
	)
	if !s.noTrie {
		for addr, op := range s.mutations {
			if op.applied {
				continue
			}
			op.applied = true

			if op.isDelete() {
				deletedAddrs = append(deletedAddrs, addr)
			} else {
				s.updateStateObject(s.stateObjects[addr])
				s.AccountUpdated += 1
			}
			usedAddrs = append(usedAddrs, common.CopyBytes(addr[:])) // Copy needed for closure
		}
		for _, deletedAddr := range deletedAddrs {
			s.deleteStateObject(deletedAddr)
			s.AccountDeleted += 1
		}
		s.AccountUpdates += time.Since(start)

		if s.prefetcher != nil {
			s.prefetcher.used(common.Hash{}, s.originalRoot, usedAddrs)
		}
	}
	// Track the amount of time wasted on hashing the account trie
	defer func(start time.Time) { s.AccountHashes += time.Since(start) }(time.Now())

	hash := s.trie.Hash()

	// If witness building is enabled, gather the account trie witness
	if s.witness != nil {
		s.witness.AddState(s.trie.Witness())
	}

	if s.noTrie {
		return s.expectedRoot
	} else {
		return hash
	}
}

// SetTxContext sets the current transaction hash and index which are
// used when the EVM emits new state logs. It should be invoked before
// transaction execution.
func (s *StateDB) SetTxContext(thash common.Hash, ti int) {
	s.thash = thash
	s.txIndex = ti
	s.accessList = nil // can't delete this line now, because StateDB.Prepare is not called before processing a system transaction
}

func (s *StateDB) clearJournalAndRefund() {
	s.journal.reset()
	s.refund = 0
}

// fastDeleteStorage is the function that efficiently deletes the storage trie
// of a specific account. It leverages the associated state snapshot for fast
// storage iteration and constructs trie node deletion markers by creating
// stack trie with iterated slots.
func (s *StateDB) fastDeleteStorage(addrHash common.Hash, root common.Hash) (map[common.Hash][]byte, *trienode.NodeSet, error) {
	iter, err := s.snaps.StorageIterator(s.originalRoot, addrHash, common.Hash{})
	if err != nil {
		return nil, nil, err
	}
	defer iter.Release()

	var (
		nodes = trienode.NewNodeSet(addrHash)
		slots = make(map[common.Hash][]byte)
	)
	stack := trie.NewStackTrie(func(path []byte, hash common.Hash, blob []byte) {
		nodes.AddNode(path, trienode.NewDeleted())
	})
	for iter.Next() {
		slot := common.CopyBytes(iter.Slot())
		if err := iter.Error(); err != nil { // error might occur after Slot function
			return nil, nil, err
		}
		slots[iter.Hash()] = slot

		if err := stack.Update(iter.Hash().Bytes(), slot); err != nil {
			return nil, nil, err
		}
	}
	if err := iter.Error(); err != nil { // error might occur during iteration
		return nil, nil, err
	}
	if stack.Hash() != root {
		return nil, nil, fmt.Errorf("snapshot is not matched, exp %x, got %x", root, stack.Hash())
	}
	return slots, nodes, nil
}

// slowDeleteStorage serves as a less-efficient alternative to "fastDeleteStorage,"
// employed when the associated state snapshot is not available. It iterates the
// storage slots along with all internal trie nodes via trie directly.
func (s *StateDB) slowDeleteStorage(addr common.Address, addrHash common.Hash, root common.Hash) (map[common.Hash][]byte, *trienode.NodeSet, error) {
	tr, err := s.db.OpenStorageTrie(s.originalRoot, addr, root, s.trie)
	if err != nil {
		return nil, nil, fmt.Errorf("failed to open storage trie, err: %w", err)
	}
	// skip deleting storages for EmptyTrie
	if _, ok := tr.(*trie.EmptyTrie); ok {
		return 0, nil, nil, nil
	}
	it, err := tr.NodeIterator(nil)
	if err != nil {
		return nil, nil, fmt.Errorf("failed to open storage iterator, err: %w", err)
	}
	var (
		nodes = trienode.NewNodeSet(addrHash)
		slots = make(map[common.Hash][]byte)
	)
	for it.Next(true) {
		if it.Leaf() {
			slots[common.BytesToHash(it.LeafKey())] = common.CopyBytes(it.LeafBlob())
			continue
		}
		if it.Hash() == (common.Hash{}) {
			continue
		}
		nodes.AddNode(it.Path(), trienode.NewDeleted())
	}
	if err := it.Error(); err != nil {
		return nil, nil, err
	}
	return slots, nodes, nil
}

// deleteStorage is designed to delete the storage trie of a designated account.
// The function will make an attempt to utilize an efficient strategy if the
// associated state snapshot is reachable; otherwise, it will resort to a less
// efficient approach.
func (s *StateDB) deleteStorage(addr common.Address, addrHash common.Hash, root common.Hash) (map[common.Hash][]byte, *trienode.NodeSet, error) {
	var (
		err   error
		slots map[common.Hash][]byte
		nodes *trienode.NodeSet
	)
	// The fast approach can be failed if the snapshot is not fully
	// generated, or it's internally corrupted. Fallback to the slow
	// one just in case.
	if s.snap != nil {
		slots, nodes, err = s.fastDeleteStorage(addrHash, root)
	}
	if s.snap == nil || err != nil {
		slots, nodes, err = s.slowDeleteStorage(addr, addrHash, root)
	}
	if err != nil {
		return nil, nil, err
	}
	return slots, nodes, nil
}

// handleDestruction processes all destruction markers and deletes the account
// and associated storage slots if necessary. There are four potential scenarios
// as following:
//
//	(a) the account was not existent and be marked as destructed
//	(b) the account was not existent and be marked as destructed,
//	    however, it's resurrected later in the same block.
//	(c) the account was existent and be marked as destructed
//	(d) the account was existent and be marked as destructed,
//	    however it's resurrected later in the same block.
//
// In case (a), nothing needs be deleted, nil to nil transition can be ignored.
// In case (b), nothing needs be deleted, nil is used as the original value for
// newly created account and storages
// In case (c), **original** account along with its storages should be deleted,
// with their values be tracked as original value.
// In case (d), **original** account along with its storages should be deleted,
// with their values be tracked as original value.
func (s *StateDB) handleDestruction() (map[common.Hash]*accountDelete, []*trienode.NodeSet, error) {
	var (
		nodes   []*trienode.NodeSet
		buf     = crypto.NewKeccakState()
		deletes = make(map[common.Hash]*accountDelete)
	)
	for addr, prevObj := range s.stateObjectsDestruct {
		prev := prevObj.origin

		// The account was non-existent, and it's marked as destructed in the scope
		// of block. It can be either case (a) or (b) and will be interpreted as
		// null->null state transition.
		// - for (a), skip it without doing anything
		// - for (b), the resurrected account with nil as original will be handled afterwards
		if prev == nil {
			continue
		}
		// The account was existent, it can be either case (c) or (d).
		addrHash := crypto.HashData(buf, addr.Bytes())
		op := &accountDelete{
			address: addr,
			origin:  types.SlimAccountRLP(*prev),
		}
		deletes[addrHash] = op

		// Short circuit if the origin storage was empty.
		if prev.Root == types.EmptyRootHash {
			continue
		}
		// Remove storage slots belonging to the account.
		slots, set, err := s.deleteStorage(addr, addrHash, prev.Root)
		if err != nil {
			return nil, nil, fmt.Errorf("failed to delete storage, err: %w", err)
		}
		op.storagesOrigin = slots

		// Aggregate the associated trie node changes.
		nodes = append(nodes, set)
	}
	return deletes, nodes, nil
}

// GetTrie returns the account trie.
func (s *StateDB) GetTrie() Trie {
	return s.trie
}

// commit gathers the state mutations accumulated along with the associated
// trie changes, resetting all internal flags with the new state as the base.
func (s *StateDB) commit(deleteEmptyObjects bool) (*stateUpdate, error) {
	// Short circuit in case any database failure occurred earlier.
	if s.dbErr != nil {
		s.StopPrefetcher()
		return nil, fmt.Errorf("commit aborted due to earlier error: %v", s.dbErr)
	}
	// Finalize any pending changes and merge everything into the tries
	s.IntermediateRoot(deleteEmptyObjects)

	// Short circuit if any error occurs within the IntermediateRoot.
	if s.dbErr != nil {
		return nil, fmt.Errorf("commit aborted due to database error: %v", s.dbErr)
	}
	// Commit objects to the trie, measuring the elapsed time
	var (
		accountTrieNodesUpdated int
		accountTrieNodesDeleted int
		storageTrieNodesUpdated int
		storageTrieNodesDeleted int

		lock    sync.Mutex                                               // protect two maps below
		nodes   = trienode.NewMergedNodeSet()                            // aggregated trie nodes
		updates = make(map[common.Hash]*accountUpdate, len(s.mutations)) // aggregated account updates

		// merge aggregates the dirty trie nodes into the global set.
		//
		// Given that some accounts may be destroyed and then recreated within
		// the same block, it's possible that a node set with the same owner
		// may already exists. In such cases, these two sets are combined, with
		// the later one overwriting the previous one if any nodes are modified
		// or deleted in both sets.
		//
		// merge run concurrently across  all the state objects and account trie.
		merge = func(set *trienode.NodeSet) error {
			if set == nil {
				return nil
			}
			lock.Lock()
			defer lock.Unlock()

			updates, deletes := set.Size()
			if set.Owner == (common.Hash{}) {
				accountTrieNodesUpdated += updates
				accountTrieNodesDeleted += deletes
			} else {
				storageTrieNodesUpdated += updates
				storageTrieNodesDeleted += deletes
			}
			return nodes.Merge(set)
		}
	)
	// Given that some accounts could be destroyed and then recreated within
	// the same block, account deletions must be processed first. This ensures
	// that the storage trie nodes deleted during destruction and recreated
	// during subsequent resurrection can be combined correctly.
	deletes, delNodes, err := s.handleDestruction()
	if err != nil {
		return nil, err
	}
	for _, set := range delNodes {
		if err := merge(set); err != nil {
			return nil, err
		}
	}
	// Handle all state updates afterwards, concurrently to one another to shave
	// off some milliseconds from the commit operation. Also accumulate the code
	// writes to run in parallel with the computations.
	var (
		start   = time.Now()
		root    common.Hash
		workers errgroup.Group
	)
	// Schedule the account trie first since that will be the biggest, so give
	// it the most time to crunch.
	//
	// TODO(karalabe): This account trie commit is *very* heavy. 5-6ms at chain
	// heads, which seems excessive given that it doesn't do hashing, it just
	// shuffles some data. For comparison, the *hashing* at chain head is 2-3ms.
	// We need to investigate what's happening as it seems something's wonky.
	// Obviously it's not an end of the world issue, just something the original
	// code didn't anticipate for.
	workers.Go(func() error {
		if !s.noTrie {
			// Write the account trie changes, measuring the amount of wasted time
			newroot, set := s.trie.Commit(true)
			root = newroot
			if s.fullProcessed && s.expectedRoot != root {
				log.Error("Invalid merkle root", "remote", s.expectedRoot, "local", root)
				return fmt.Errorf("invalid merkle root (remote: %x local: %x)", s.expectedRoot, root)
			}

			if err := merge(set); err != nil {
				return err
			}
			s.AccountCommits = time.Since(start)
		}
		return nil
	})
	// Schedule each of the storage tries that need to be updated, so they can
	// run concurrently to one another.
	//
	// TODO(karalabe): Experimentally, the account commit takes approximately the
	// same time as all the storage commits combined, so we could maybe only have
	// 2 threads in total. But that kind of depends on the account commit being
	// more expensive than it should be, so let's fix that and revisit this todo.
	for addr, op := range s.mutations {
		if op.isDelete() {
			continue
		}
		// Write any contract code associated with the state object
		obj := s.stateObjects[addr]
		if obj == nil {
			return nil, errors.New("missing state object")
		}
		// Run the storage updates concurrently to one another
		workers.Go(func() error {
			// Write any storage changes in the state object to its storage trie
			update, set, err := obj.commit()
			if err != nil {
				return err
			}
			if err := merge(set); err != nil {
				return err
			}
			lock.Lock()
			updates[obj.addrHash] = update
			s.StorageCommits = time.Since(start) // overwrite with the longest storage commit runtime
			lock.Unlock()
			return nil
		})
	}
	// Wait for everything to finish and update the metrics
	if err := workers.Wait(); err != nil {
		return nil, err
	}
	accountReadMeters.Mark(int64(s.AccountLoaded))
	storageReadMeters.Mark(int64(s.StorageLoaded))
	accountUpdatedMeter.Mark(int64(s.AccountUpdated))
	storageUpdatedMeter.Mark(s.StorageUpdated.Load())
	accountDeletedMeter.Mark(int64(s.AccountDeleted))
	storageDeletedMeter.Mark(s.StorageDeleted.Load())
	accountTrieUpdatedMeter.Mark(int64(accountTrieNodesUpdated))
	accountTrieDeletedMeter.Mark(int64(accountTrieNodesDeleted))
	storageTriesUpdatedMeter.Mark(int64(storageTrieNodesUpdated))
	storageTriesDeletedMeter.Mark(int64(storageTrieNodesDeleted))

	// Clear the metric markers
	s.AccountLoaded, s.AccountUpdated, s.AccountDeleted = 0, 0, 0
	s.StorageLoaded = 0
	s.StorageUpdated.Store(0)
	s.StorageDeleted.Store(0)

	// Clear all internal flags and update state root at the end.
	s.mutations = make(map[common.Address]*mutation)
	s.stateObjectsDestruct = make(map[common.Address]*stateObject)

	origin := s.originalRoot
	if root == (common.Hash{}) {
		root = types.EmptyRootHash
	}
	s.originalRoot = root
	return newStateUpdate(origin, root, deletes, updates, nodes), nil
}

// commitAndFlush is a wrapper of commit which also commits the state mutations
// to the configured data stores.
func (s *StateDB) commitAndFlush(block uint64, deleteEmptyObjects bool) (*stateUpdate, error) {
	ret, err := s.commit(deleteEmptyObjects)
	if err != nil {
		return nil, err
	}

	if s.snap != nil {
		ret.diffLayer = &types.DiffLayer{}
	}
	// Commit dirty contract code if any exists
	if db := s.db.DiskDB(); db != nil && len(ret.codes) > 0 {
		batch := db.NewBatch()
		for _, code := range ret.codes {
			rawdb.WriteCode(batch, code.hash, code.blob)
			if s.snap != nil {
				ret.diffLayer.Codes = append(ret.diffLayer.Codes, types.DiffCode{
					Hash: code.hash,
					Code: code.blob,
				})
			}
		}

		if err := batch.Write(); err != nil {
			return nil, err
		}
	}
	if !ret.empty() {
		// If snapshotting is enabled, update the snapshot tree with this new version
		if s.snap != nil {
			s.snap = nil

			start := time.Now()
			ret.diffLayer.Destructs, ret.diffLayer.Accounts, ret.diffLayer.Storages = ret.SnapToDiffLayer()
			if err := s.snaps.Update(ret.root, ret.originRoot, ret.destructs, ret.accounts, ret.storages); err != nil {
				log.Warn("Failed to update snapshot tree", "from", ret.originRoot, "to", ret.root, "err", err)
			}
			// Keep 128 diff layers in the memory, persistent layer is 129th.
			// - head layer is paired with HEAD state
			// - head-1 layer is paired with HEAD-1 state
			// - head-127 layer(bottom-most diff layer) is paired with HEAD-127 state
			go func() {
				if err := s.snaps.Cap(ret.root, TriesInMemory); err != nil {
					log.Warn("Failed to cap snapshot tree", "root", ret.root, "layers", TriesInMemory, "err", err)
				}
			}()
			s.SnapshotCommits += time.Since(start)
		}
		// If trie database is enabled, commit the state update as a new layer
		if db := s.db.TrieDB(); db != nil {
			start := time.Now()
			set := triestate.New(ret.accountsOrigin, ret.storagesOrigin)
			if err := db.Update(ret.root, ret.originRoot, block, ret.nodes, set); err != nil {
				return nil, err
			}
			s.TrieDBCommits += time.Since(start)
		}
	}
	return ret, err
}

// Commit writes the state mutations into the configured data stores.
//
// Once the state is committed, tries cached in stateDB (including account
// trie, storage tries) will no longer be functional. A new state instance
// must be created with new root and updated database for accessing post-
// commit states.
//
// The associated block number of the state transition is also provided
// for more chain context.
func (s *StateDB) Commit(block uint64, deleteEmptyObjects bool, postCommitFuncs ...func() error) (common.Hash, *types.DiffLayer, error) {
	ret, err := s.commitAndFlush(block, deleteEmptyObjects)
	if err != nil {
		return common.Hash{}, nil, err
	}
	for _, postFunc := range postCommitFuncs {
		err := postFunc()
		if err != nil {
			return common.Hash{}, nil, err
		}
	}
	return ret.root, ret.diffLayer, nil
}

// Prepare handles the preparatory steps for executing a state transition with.
// This method must be invoked before state transition.
//
// Berlin fork:
// - Add sender to access list (2929)
// - Add destination to access list (2929)
// - Add precompiles to access list (2929)
// - Add the contents of the optional tx access list (2930)
//
// Potential EIPs:
// - Reset access list (Berlin)
// - Add coinbase to access list (EIP-3651)
// - Reset transient storage (EIP-1153)
func (s *StateDB) Prepare(rules params.Rules, sender, coinbase common.Address, dst *common.Address, precompiles []common.Address, list types.AccessList) {
	if rules.IsEIP2929 && rules.IsEIP4762 {
		panic("eip2929 and eip4762 are both activated")
	}
	if rules.IsEIP2929 {
		// Clear out any leftover from previous executions
		al := newAccessList()
		s.accessList = al

		al.AddAddress(sender)
		if dst != nil {
			al.AddAddress(*dst)
			// If it's a create-tx, the destination will be added inside evm.create
		}
		for _, addr := range precompiles {
			al.AddAddress(addr)
		}
		for _, el := range list {
			al.AddAddress(el.Address)
			for _, key := range el.StorageKeys {
				al.AddSlot(el.Address, key)
			}
		}
		if rules.IsShanghai { // EIP-3651: warm coinbase
			al.AddAddress(coinbase)
		}
	}
	// Reset transient storage at the beginning of transaction execution
	s.transientStorage = newTransientStorage()
}

// AddAddressToAccessList adds the given address to the access list
func (s *StateDB) AddAddressToAccessList(addr common.Address) {
	if s.accessList == nil {
		s.accessList = newAccessList()
	}
	if s.accessList.AddAddress(addr) {
		s.journal.accessListAddAccount(addr)
	}
}

// AddSlotToAccessList adds the given (address, slot)-tuple to the access list
func (s *StateDB) AddSlotToAccessList(addr common.Address, slot common.Hash) {
	if s.accessList == nil {
		s.accessList = newAccessList()
	}
	addrMod, slotMod := s.accessList.AddSlot(addr, slot)
	if addrMod {
		// In practice, this should not happen, since there is no way to enter the
		// scope of 'address' without having the 'address' become already added
		// to the access list (via call-variant, create, etc).
		// Better safe than sorry, though
		s.journal.accessListAddAccount(addr)
	}
	if slotMod {
		s.journal.accessListAddSlot(addr, slot)
	}
}

// AddressInAccessList returns true if the given address is in the access list.
func (s *StateDB) AddressInAccessList(addr common.Address) bool {
	if s.accessList == nil {
		return false
	}
	return s.accessList.ContainsAddress(addr)
}

// SlotInAccessList returns true if the given (address, slot)-tuple is in the access list.
func (s *StateDB) SlotInAccessList(addr common.Address, slot common.Hash) (addressPresent bool, slotPresent bool) {
	if s.accessList == nil {
		return false, false
	}
	return s.accessList.Contains(addr, slot)
}

func (s *StateDB) GetStorage(address common.Address) *sync.Map {
	return s.storagePool.getStorage(address)
}

func (s *StateDB) GetSnap() snapshot.Snapshot {
	return s.snap
}

// markDelete is invoked when an account is deleted but the deletion is
// not yet committed. The pending mutation is cached and will be applied
// all together
func (s *StateDB) markDelete(addr common.Address) {
	if _, ok := s.mutations[addr]; !ok {
		s.mutations[addr] = &mutation{}
	}
	s.mutations[addr].applied = false
	s.mutations[addr].typ = deletion
}

func (s *StateDB) markUpdate(addr common.Address) {
	if _, ok := s.mutations[addr]; !ok {
		s.mutations[addr] = &mutation{}
	}
	s.mutations[addr].applied = false
	s.mutations[addr].typ = update
}

func (s *StateDB) PointCache() *utils.PointCache {
	return s.db.PointCache()
}

// Witness retrieves the current state witness being collected.
func (s *StateDB) Witness() *stateless.Witness {
	return s.witness
}

func (s *StateDB) AccessEvents() *AccessEvents {
	return s.accessEvents
}<|MERGE_RESOLUTION|>--- conflicted
+++ resolved
@@ -201,13 +201,10 @@
 		transientStorage:     newTransientStorage(),
 		hasher:               crypto.NewKeccakState(),
 	}
-<<<<<<< HEAD
-
-=======
+
 	if db.TrieDB().IsVerkle() {
 		sdb.accessEvents = NewAccessEvents(db.(*cachingDB).pointCache)
 	}
->>>>>>> dfd33c77
 	if sdb.snaps != nil {
 		sdb.snap = sdb.snaps.Snapshot(root)
 	}
@@ -827,27 +824,15 @@
 		stateObjectsDestruct: make(map[common.Address]*stateObject, len(s.stateObjectsDestruct)),
 		mutations:            make(map[common.Address]*mutation, len(s.mutations)),
 		dbErr:                s.dbErr,
-<<<<<<< HEAD
 		storagePool:          s.storagePool,
 		// writeOnSharedStorage: s.writeOnSharedStorage,
-		refund:         s.refund,
-		thash:          s.thash,
-		txIndex:        s.txIndex,
-		logs:           make(map[common.Hash][]*types.Log, len(s.logs)),
-		logSize:        s.logSize,
-		preimages:      maps.Clone(s.preimages),
-		journal:        s.journal.copy(),
-		validRevisions: slices.Clone(s.validRevisions),
-		nextRevisionId: s.nextRevisionId,
-=======
-		refund:               s.refund,
-		thash:                s.thash,
-		txIndex:              s.txIndex,
-		logs:                 make(map[common.Hash][]*types.Log, len(s.logs)),
-		logSize:              s.logSize,
-		preimages:            maps.Clone(s.preimages),
-		journal:              s.journal.copy(),
->>>>>>> dfd33c77
+		refund:    s.refund,
+		thash:     s.thash,
+		txIndex:   s.txIndex,
+		logs:      make(map[common.Hash][]*types.Log, len(s.logs)),
+		logSize:   s.logSize,
+		preimages: maps.Clone(s.preimages),
+		journal:   s.journal.copy(),
 
 		// In order for the block producer to be able to use and make additions
 		// to the snapshot tree, we need to copy that as well. Otherwise, any
@@ -1182,7 +1167,7 @@
 	}
 	// skip deleting storages for EmptyTrie
 	if _, ok := tr.(*trie.EmptyTrie); ok {
-		return 0, nil, nil, nil
+		return nil, nil, nil
 	}
 	it, err := tr.NodeIterator(nil)
 	if err != nil {
