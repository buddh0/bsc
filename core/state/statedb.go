--- conflicted
+++ resolved
@@ -22,25 +22,19 @@
 	"fmt"
 	"maps"
 	"math/big"
-	"runtime"
 	"slices"
 	"sort"
 	"sync"
-<<<<<<< HEAD
-=======
 	"sync/atomic"
->>>>>>> aadddf3a
 	"time"
 
 	"github.com/ethereum/go-ethereum/common"
-	"github.com/ethereum/go-ethereum/common/gopool"
 	"github.com/ethereum/go-ethereum/core/rawdb"
 	"github.com/ethereum/go-ethereum/core/state/snapshot"
 	"github.com/ethereum/go-ethereum/core/stateless"
 	"github.com/ethereum/go-ethereum/core/tracing"
 	"github.com/ethereum/go-ethereum/core/types"
 	"github.com/ethereum/go-ethereum/crypto"
-	"github.com/ethereum/go-ethereum/ethdb"
 	"github.com/ethereum/go-ethereum/log"
 	"github.com/ethereum/go-ethereum/params"
 	"github.com/ethereum/go-ethereum/trie"
@@ -51,12 +45,10 @@
 	"golang.org/x/sync/errgroup"
 )
 
-<<<<<<< HEAD
 const defaultNumOfSlots = 100
-=======
+
 // TriesInMemory represents the number of layers that are kept in RAM.
 const TriesInMemory = 128
->>>>>>> aadddf3a
 
 type revision struct {
 	id           int
@@ -109,24 +101,12 @@
 	// It will be updated when the Commit is called.
 	originalRoot common.Hash
 	expectedRoot common.Hash // The state root in the block header
-	stateRoot    common.Hash // The calculation result of IntermediateRoot
 
 	fullProcessed bool
 
-<<<<<<< HEAD
-	// These maps hold the state changes (including the corresponding
-	// original value) that occurred in this **block**.
-	AccountMux     sync.Mutex                                // Mutex for accounts access
-	StorageMux     sync.Mutex                                // Mutex for storages access
-	accounts       map[common.Hash][]byte                    // The mutated accounts in 'slim RLP' encoding
-	storages       map[common.Hash]map[common.Hash][]byte    // The mutated slots in prefix-zero trimmed rlp format
-	accountsOrigin map[common.Address][]byte                 // The original value of mutated accounts in 'slim RLP' encoding
-	storagesOrigin map[common.Address]map[common.Hash][]byte // The original value of mutated slots in prefix-zero trimmed rlp format
-=======
 	// This map holds 'live' objects, which will get modified while
 	// processing a state transition.
 	stateObjects map[common.Address]*stateObject
->>>>>>> aadddf3a
 
 	// This map holds 'deleted' objects. An object with the same address
 	// might also occur in the 'stateObjects' map due to account
@@ -216,20 +196,9 @@
 		db:                   db,
 		originalRoot:         root,
 		snaps:                snaps,
-<<<<<<< HEAD
-		accounts:             make(map[common.Hash][]byte),
-		storages:             make(map[common.Hash]map[common.Hash][]byte),
-		accountsOrigin:       make(map[common.Address][]byte),
-		storagesOrigin:       make(map[common.Address]map[common.Hash][]byte),
 		stateObjects:         make(map[common.Address]*stateObject, defaultNumOfSlots),
-		stateObjectsPending:  make(map[common.Address]struct{}, defaultNumOfSlots),
-		stateObjectsDirty:    make(map[common.Address]struct{}, defaultNumOfSlots),
-		stateObjectsDestruct: make(map[common.Address]*types.StateAccount, defaultNumOfSlots),
-=======
-		stateObjects:         make(map[common.Address]*stateObject),
-		stateObjectsDestruct: make(map[common.Address]*stateObject),
-		mutations:            make(map[common.Address]*mutation),
->>>>>>> aadddf3a
+		stateObjectsDestruct: make(map[common.Address]*stateObject, defaultNumOfSlots),
+		mutations:            make(map[common.Address]*mutation, defaultNumOfSlots),
 		logs:                 make(map[common.Hash][]*types.Log),
 		preimages:            make(map[common.Hash][]byte),
 		journal:              newJournal(),
@@ -282,20 +251,14 @@
 // StartPrefetcher initializes a new trie prefetcher to pull in nodes from the
 // state trie concurrently while the state is mutated so that when we reach the
 // commit phase, most of the needed data is already hot.
-<<<<<<< HEAD
-func (s *StateDB) StartPrefetcher(namespace string) {
+func (s *StateDB) StartPrefetcher(namespace string, witness *stateless.Witness) {
 	if s.noTrie {
 		return
 	}
 	s.prefetcherLock.Lock()
 	defer s.prefetcherLock.Unlock()
-=======
-func (s *StateDB) StartPrefetcher(namespace string, witness *stateless.Witness) {
-	// Terminate any previously running prefetcher
->>>>>>> aadddf3a
 	if s.prefetcher != nil {
-		s.prefetcher.terminate(false)
-		s.prefetcher.report()
+		s.prefetcher.close()
 		s.prefetcher = nil
 	}
 	// Enable witness collection if requested
@@ -303,27 +266,11 @@
 
 	// If snapshots are enabled, start prefethers explicitly
 	if s.snap != nil {
-<<<<<<< HEAD
 		parent := s.snap.Parent()
 		if parent != nil {
-			s.prefetcher = newTriePrefetcher(s.db, s.originalRoot, parent.Root(), namespace)
+			s.prefetcher = newTriePrefetcher(s.db, s.originalRoot, parent.Root(), namespace, witness == nil)
 		} else {
-			s.prefetcher = newTriePrefetcher(s.db, s.originalRoot, common.Hash{}, namespace)
-=======
-		s.prefetcher = newTriePrefetcher(s.db, s.originalRoot, namespace, witness == nil)
-
-		// With the switch to the Proof-of-Stake consensus algorithm, block production
-		// rewards are now handled at the consensus layer. Consequently, a block may
-		// have no state transitions if it contains no transactions and no withdrawals.
-		// In such cases, the account trie won't be scheduled for prefetching, leading
-		// to unnecessary error logs.
-		//
-		// To prevent this, the account trie is always scheduled for prefetching once
-		// the prefetcher is constructed. For more details, see:
-		// https://github.com/ethereum/go-ethereum/issues/29880
-		if err := s.prefetcher.prefetch(common.Hash{}, s.originalRoot, common.Address{}, nil, false); err != nil {
-			log.Error("Failed to prefetch account trie", "root", s.originalRoot, "err", err)
->>>>>>> aadddf3a
+			s.prefetcher = newTriePrefetcher(s.db, s.originalRoot, common.Hash{}, namespace, witness == nil)
 		}
 	}
 }
@@ -336,8 +283,7 @@
 	}
 	s.prefetcherLock.Lock()
 	if s.prefetcher != nil {
-		s.prefetcher.terminate(false)
-		s.prefetcher.report()
+		s.prefetcher.close()
 		s.prefetcher = nil
 	}
 	s.prefetcherLock.Unlock()
@@ -368,7 +314,7 @@
 	}
 
 	if len(addressesToPrefetch) > 0 {
-		prefetcher.prefetch(common.Hash{}, s.originalRoot, common.Address{}, addressesToPrefetch)
+		prefetcher.prefetch(common.Hash{}, s.originalRoot, common.Address{}, addressesToPrefetch, true)
 	}
 }
 
@@ -708,15 +654,10 @@
 
 // updateStateObject writes the given object to the trie.
 func (s *StateDB) updateStateObject(obj *stateObject) {
-<<<<<<< HEAD
 	if s.noTrie {
 		return
 	}
-	// Track the amount of time wasted on updating the account from the trie
-	defer func(start time.Time) { s.AccountUpdates += time.Since(start) }(time.Now())
-
-=======
->>>>>>> aadddf3a
+
 	// Encode the account and update the account trie
 	addr := obj.Address()
 	if err := s.trie.UpdateAccount(addr, &obj.data); err != nil {
@@ -725,34 +666,15 @@
 	if obj.dirtyCode {
 		s.trie.UpdateContractCode(obj.Address(), common.BytesToHash(obj.CodeHash()), obj.code)
 	}
-<<<<<<< HEAD
-
-	// Track the original value of mutated account, nil means it was not present.
-	// Skip if it has been tracked (because updateStateObject may be called
-	// multiple times in a block).
-	if _, ok := s.accountsOrigin[obj.address]; !ok {
-		if obj.origin == nil {
-			s.accountsOrigin[obj.address] = nil
-		} else {
-			s.accountsOrigin[obj.address] = types.SlimAccountRLP(*obj.origin)
-		}
-	}
-=======
->>>>>>> aadddf3a
 }
 
 // deleteStateObject removes the given object from the state trie.
 func (s *StateDB) deleteStateObject(addr common.Address) {
-<<<<<<< HEAD
 	if s.noTrie {
 		return
 	}
-	// Track the amount of time wasted on deleting the account from the trie
-	defer func(start time.Time) { s.AccountUpdates += time.Since(start) }(time.Now())
 
 	// Delete the account from the trie
-=======
->>>>>>> aadddf3a
 	if err := s.trie.DeleteAccount(addr); err != nil {
 		s.setError(fmt.Errorf("deleteStateObject (%x) error: %v", addr[:], err))
 	}
@@ -890,49 +812,28 @@
 func (s *StateDB) copyInternal(doPrefetch bool) *StateDB {
 	// Copy all the basic fields, initialize the memory ones
 	state := &StateDB{
-<<<<<<< HEAD
 		db:   s.db,
 		trie: s.db.CopyTrie(s.trie),
 		// noTrie:s.noTrie,
+		hasher: crypto.NewKeccakState(),
 		// expectedRoot:         s.expectedRoot,
-		// stateRoot:            s.stateRoot,
 		originalRoot: s.originalRoot,
 		// fullProcessed:        s.fullProcessed,
-		accounts:             copySet(s.accounts),
-		storages:             copy2DSet(s.storages),
-		accountsOrigin:       copySet(s.accountsOrigin),
-		storagesOrigin:       copy2DSet(s.storagesOrigin),
 		stateObjects:         make(map[common.Address]*stateObject, len(s.journal.dirties)),
-		stateObjectsPending:  make(map[common.Address]struct{}, len(s.stateObjectsPending)),
-		stateObjectsDirty:    make(map[common.Address]struct{}, len(s.journal.dirties)),
-		stateObjectsDestruct: maps.Clone(s.stateObjectsDestruct),
-		storagePool:          s.storagePool,
-		// writeOnSharedStorage: s.writeOnSharedStorage,
-		refund:    s.refund,
-		logs:      make(map[common.Hash][]*types.Log, len(s.logs)),
-		logSize:   s.logSize,
-		preimages: maps.Clone(s.preimages),
-		journal:   newJournal(),
-		hasher:    crypto.NewKeccakState(),
-=======
-		db:                   s.db,
-		trie:                 s.db.CopyTrie(s.trie),
-		hasher:               crypto.NewKeccakState(),
-		originalRoot:         s.originalRoot,
-		stateObjects:         make(map[common.Address]*stateObject, len(s.stateObjects)),
 		stateObjectsDestruct: make(map[common.Address]*stateObject, len(s.stateObjectsDestruct)),
 		mutations:            make(map[common.Address]*mutation, len(s.mutations)),
 		dbErr:                s.dbErr,
-		refund:               s.refund,
-		thash:                s.thash,
-		txIndex:              s.txIndex,
-		logs:                 make(map[common.Hash][]*types.Log, len(s.logs)),
-		logSize:              s.logSize,
-		preimages:            maps.Clone(s.preimages),
-		journal:              s.journal.copy(),
-		validRevisions:       slices.Clone(s.validRevisions),
-		nextRevisionId:       s.nextRevisionId,
->>>>>>> aadddf3a
+		storagePool:          s.storagePool,
+		// writeOnSharedStorage: s.writeOnSharedStorage,
+		refund:         s.refund,
+		thash:          s.thash,
+		txIndex:        s.txIndex,
+		logs:           make(map[common.Hash][]*types.Log, len(s.logs)),
+		logSize:        s.logSize,
+		preimages:      maps.Clone(s.preimages),
+		journal:        s.journal.copy(),
+		validRevisions: slices.Clone(s.validRevisions),
+		nextRevisionId: s.nextRevisionId,
 
 		// In order for the block producer to be able to use and make additions
 		// to the snapshot tree, we need to copy that as well. Otherwise, any
@@ -975,17 +876,6 @@
 		state.accessList = s.accessList.Copy()
 	}
 	state.transientStorage = s.transientStorage.Copy()
-<<<<<<< HEAD
-
-	state.prefetcher = s.prefetcher
-	if s.prefetcher != nil && !doPrefetch {
-		// If there's a prefetcher running, make an inactive copy of it that can
-		// only access data but does not actively preload (since the user will not
-		// know that they need to explicitly terminate an active copy).
-		state.prefetcher = state.prefetcher.copy()
-	}
-=======
->>>>>>> aadddf3a
 	return state
 }
 
@@ -1057,16 +947,10 @@
 		// the commit-phase will be a lot faster
 		addressesToPrefetch = append(addressesToPrefetch, common.CopyBytes(addr[:])) // Copy needed for closure
 	}
-<<<<<<< HEAD
-	prefetcher := s.prefetcher
-	if prefetcher != nil && len(addressesToPrefetch) > 0 {
-		prefetcher.prefetch(common.Hash{}, s.originalRoot, common.Address{}, addressesToPrefetch)
-=======
 	if s.prefetcher != nil && len(addressesToPrefetch) > 0 {
 		if err := s.prefetcher.prefetch(common.Hash{}, s.originalRoot, common.Address{}, addressesToPrefetch, false); err != nil {
 			log.Error("Failed to prefetch addresses", "addresses", len(addressesToPrefetch), "err", err)
 		}
->>>>>>> aadddf3a
 	}
 	// Invalidate journal because reverting across transactions is not allowed.
 	s.clearJournalAndRefund()
@@ -1078,75 +962,11 @@
 func (s *StateDB) IntermediateRoot(deleteEmptyObjects bool) common.Hash {
 	// Finalise all the dirty storage states and write them into the tries
 	s.Finalise(deleteEmptyObjects)
-<<<<<<< HEAD
-	s.AccountsIntermediateRoot()
-	return s.StateIntermediateRoot()
-}
-
-func (s *StateDB) AccountsIntermediateRoot() {
-	tasks := make(chan func())
-	finishCh := make(chan struct{})
-	defer close(finishCh)
-	wg := sync.WaitGroup{}
-	for i := 0; i < runtime.NumCPU(); i++ {
-		go func() {
-			for {
-				select {
-				case task := <-tasks:
-					task()
-				case <-finishCh:
-					return
-				}
-			}
-		}()
-	}
-
-	// Although naively it makes sense to retrieve the account trie and then do
-	// the contract storage and account updates sequentially, that short circuits
-	// the account prefetcher. Instead, let's process all the storage updates
-	// first, giving the account prefetches just a few more milliseconds of time
-	// to pull useful data from disk.
-	for addr := range s.stateObjectsPending {
-		if obj := s.stateObjects[addr]; !obj.deleted {
-			wg.Add(1)
-			tasks <- func() {
-				obj.updateRoot()
-
-				// Cache the data until commit. Note, this update mechanism is not symmetric
-				// to the deletion, because whereas it is enough to track account updates
-				// at commit time, deletions need tracking at transaction boundary level to
-				// ensure we capture state clearing.
-				s.AccountMux.Lock()
-				s.accounts[obj.addrHash] = types.SlimAccountRLP(obj.data)
-				s.AccountMux.Unlock()
-
-				wg.Done()
-			}
-		}
-	}
-	wg.Wait()
-}
-
-func (s *StateDB) StateIntermediateRoot() common.Hash {
-	// If there was a trie prefetcher operating, it gets aborted and irrevocably
-	// modified after we start retrieving tries. Remove it from the statedb after
-	// this round of use.
-	//
-	// This is weird pre-byzantium since the first tx runs with a prefetcher and
-	// the remainder without, but pre-byzantium even the initial prefetcher is
-	// useless, so no sleep lost.
-	prefetcher := s.prefetcher
-	defer s.StopPrefetcher()
-=======
 
 	// If there was a trie prefetcher operating, terminate it async so that the
 	// individual storage tries can be updated as soon as the disk load finishes.
 	if s.prefetcher != nil {
-		s.prefetcher.terminate(true)
-		defer func() {
-			s.prefetcher.report()
-			s.prefetcher = nil // Pre-byzantium, unset any used up prefetcher
-		}()
+		defer s.StopPrefetcher()
 	}
 	// Process all storage updates concurrently. The state object update root
 	// method will internally call a blocking trie fetch from the prefetcher,
@@ -1169,18 +989,24 @@
 		}
 		obj := s.stateObjects[addr] // closure for the task runner below
 		workers.Go(func() error {
-			obj.updateRoot()
-
-			// If witness building is enabled and the state object has a trie,
-			// gather the witnesses for its specific storage trie
-			if s.witness != nil && obj.trie != nil {
-				s.witness.AddState(obj.trie.Witness())
+			if s.db.TrieDB().IsVerkle() {
+				obj.updateTrie()
+			} else {
+				obj.updateRoot()
+
+				// If witness building is enabled and the state object has a trie,
+				// gather the witnesses for its specific storage trie
+				if s.witness != nil && obj.trie != nil {
+					s.witness.AddState(obj.trie.Witness())
+				}
 			}
 			return nil
 		})
 	}
-	// If witness building is enabled, gather all the read-only accesses
-	if s.witness != nil {
+	// If witness building is enabled, gather all the read-only accesses.
+	// Skip witness collection in Verkle mode, they will be gathered
+	// together at the end.
+	if s.witness != nil && !s.db.TrieDB().IsVerkle() {
 		// Pull in anything that has been accessed before destruction
 		for _, obj := range s.stateObjectsDestruct {
 			// Skip any objects that haven't touched their storage
@@ -1212,13 +1038,15 @@
 	}
 	workers.Wait()
 	s.StorageUpdates += time.Since(start)
->>>>>>> aadddf3a
 
 	// Now we're about to start to write changes to the trie. The trie is so far
 	// _untouched_. We can check with the prefetcher, if it can give us a trie
 	// which has the same root, but also has some content loaded into it.
+	//
+	// Don't check prefetcher if verkle trie has been used. In the context of verkle,
+	// only a single trie is used for state hashing. Replacing a non-nil verkle tree
+	// here could result in losing uncommitted changes from storage.
 	start = time.Now()
-
 	if s.prefetcher != nil {
 		if trie := s.prefetcher.trie(common.Hash{}, s.originalRoot); trie == nil {
 			log.Error("Failed to retrieve account pre-fetcher trie")
@@ -1226,7 +1054,6 @@
 			s.trie = trie
 		}
 	}
-<<<<<<< HEAD
 	if s.trie == nil {
 		tr, err := s.db.OpenTrie(s.originalRoot)
 		if err != nil {
@@ -1234,10 +1061,6 @@
 		}
 		s.trie = tr
 	}
-
-	usedAddrs := make([][]byte, 0, len(s.stateObjectsPending))
-=======
->>>>>>> aadddf3a
 	// Perform updates before deletions.  This prevents resolution of unnecessary trie nodes
 	// in circumstances similar to the following:
 	//
@@ -1248,75 +1071,50 @@
 	// If the self-destruct is handled first, then `P` would be left with only one child, thus collapsed
 	// into a shortnode. This requires `B` to be resolved from disk.
 	// Whereas if the created node is handled first, then the collapse is avoided, and `B` is not resolved.
-<<<<<<< HEAD
-	var deletedAddrs []common.Address
-	if !s.noTrie {
-		for addr := range s.stateObjectsPending {
-			if obj := s.stateObjects[addr]; !obj.deleted {
-				s.updateStateObject(obj)
-				s.AccountUpdated += 1
-			} else {
-				deletedAddrs = append(deletedAddrs, obj.address)
-			}
-		}
-		for _, deletedAddr := range deletedAddrs {
-			s.deleteStateObject(deletedAddr)
-			s.AccountDeleted += 1
-		}
-		if prefetcher != nil {
-			prefetcher.used(common.Hash{}, s.originalRoot, usedAddrs)
-		}
-	}
-
-	if len(s.stateObjectsPending) > 0 {
-		s.stateObjectsPending = make(map[common.Address]struct{})
-=======
 	var (
 		usedAddrs    [][]byte
 		deletedAddrs []common.Address
 	)
-	for addr, op := range s.mutations {
-		if op.applied {
-			continue
-		}
-		op.applied = true
-
-		if op.isDelete() {
-			deletedAddrs = append(deletedAddrs, addr)
-		} else {
-			s.updateStateObject(s.stateObjects[addr])
-			s.AccountUpdated += 1
-		}
-		usedAddrs = append(usedAddrs, common.CopyBytes(addr[:])) // Copy needed for closure
-	}
-	for _, deletedAddr := range deletedAddrs {
-		s.deleteStateObject(deletedAddr)
-		s.AccountDeleted += 1
-	}
-	s.AccountUpdates += time.Since(start)
-
-	if s.prefetcher != nil {
-		s.prefetcher.used(common.Hash{}, s.originalRoot, usedAddrs)
->>>>>>> aadddf3a
+	if !s.noTrie {
+		for addr, op := range s.mutations {
+			if op.applied {
+				continue
+			}
+			op.applied = true
+
+			if op.isDelete() {
+				deletedAddrs = append(deletedAddrs, addr)
+			} else {
+				s.updateStateObject(s.stateObjects[addr])
+				s.AccountUpdated += 1
+			}
+			usedAddrs = append(usedAddrs, common.CopyBytes(addr[:])) // Copy needed for closure
+		}
+		for _, deletedAddr := range deletedAddrs {
+			s.deleteStateObject(deletedAddr)
+			s.AccountDeleted += 1
+		}
+		s.AccountUpdates += time.Since(start)
+
+		if s.prefetcher != nil {
+			s.prefetcher.used(common.Hash{}, s.originalRoot, usedAddrs)
+		}
 	}
 	// Track the amount of time wasted on hashing the account trie
 	defer func(start time.Time) { s.AccountHashes += time.Since(start) }(time.Now())
 
-<<<<<<< HEAD
+	hash := s.trie.Hash()
+
+	// If witness building is enabled, gather the account trie witness
+	if s.witness != nil {
+		s.witness.AddState(s.trie.Witness())
+	}
+
 	if s.noTrie {
 		return s.expectedRoot
 	} else {
-		return s.trie.Hash()
-	}
-=======
-	hash := s.trie.Hash()
-
-	// If witness building is enabled, gather the account trie witness
-	if s.witness != nil {
-		s.witness.AddState(s.trie.Witness())
-	}
-	return hash
->>>>>>> aadddf3a
+		return hash
+	}
 }
 
 // SetTxContext sets the current transaction hash and index which are
@@ -1325,7 +1123,7 @@
 func (s *StateDB) SetTxContext(thash common.Hash, ti int) {
 	s.thash = thash
 	s.txIndex = ti
-	s.accessList = nil // can't delete this line now, because StateDB.Prepare is not called before processsing a system transaction
+	s.accessList = nil // can't delete this line now, because StateDB.Prepare is not called before processing a system transaction
 }
 
 func (s *StateDB) clearJournalAndRefund() {
@@ -1518,279 +1316,23 @@
 	return s.trie
 }
 
-<<<<<<< HEAD
-// Commit writes the state to the underlying in-memory trie database.
-// Once the state is committed, tries cached in stateDB (including account
-// trie, storage tries) will no longer be functional. A new state instance
-// must be created with new root and updated database for accessing post-
-// commit states.
-//
-// The associated block number of the state transition is also provided
-// for more chain context.
-func (s *StateDB) Commit(block uint64, postCommitFunc func() error) (common.Hash, *types.DiffLayer, error) {
-	// Short circuit in case any database failure occurred earlier.
-	if s.dbErr != nil {
-		s.StopPrefetcher()
-		return common.Hash{}, nil, fmt.Errorf("commit aborted due to earlier error: %v", s.dbErr)
-=======
 // commit gathers the state mutations accumulated along with the associated
 // trie changes, resetting all internal flags with the new state as the base.
 func (s *StateDB) commit(deleteEmptyObjects bool) (*stateUpdate, error) {
 	// Short circuit in case any database failure occurred earlier.
 	if s.dbErr != nil {
+		s.StopPrefetcher()
 		return nil, fmt.Errorf("commit aborted due to earlier error: %v", s.dbErr)
->>>>>>> aadddf3a
 	}
 	// Finalize any pending changes and merge everything into the tries
+	s.IntermediateRoot(deleteEmptyObjects)
+
+	// Short circuit if any error occurs within the IntermediateRoot.
+	if s.dbErr != nil {
+		return nil, fmt.Errorf("commit aborted due to database error: %v", s.dbErr)
+	}
+	// Commit objects to the trie, measuring the elapsed time
 	var (
-<<<<<<< HEAD
-		diffLayer *types.DiffLayer
-		nodes     = trienode.NewMergedNodeSet()
-	)
-
-	if s.snap != nil {
-		diffLayer = &types.DiffLayer{}
-	}
-
-	commmitTrie := func() error {
-		commitErr := func() error {
-			if s.stateRoot = s.StateIntermediateRoot(); s.fullProcessed && s.expectedRoot != s.stateRoot {
-				log.Error("Invalid merkle root", "remote", s.expectedRoot, "local", s.stateRoot)
-				return fmt.Errorf("invalid merkle root (remote: %x local: %x)", s.expectedRoot, s.stateRoot)
-			}
-
-			// Handle all state deletions first
-			if err := s.handleDestruction(nodes); err != nil {
-				return err
-			}
-
-			tasks := make(chan func())
-			type taskResult struct {
-				err     error
-				nodeSet *trienode.NodeSet
-			}
-			taskResults := make(chan taskResult, len(s.stateObjectsDirty))
-			tasksNum := 0
-			finishCh := make(chan struct{})
-
-			threads := gopool.Threads(len(s.stateObjectsDirty))
-			wg := sync.WaitGroup{}
-			for i := 0; i < threads; i++ {
-				wg.Add(1)
-				go func() {
-					defer wg.Done()
-					for {
-						select {
-						case task := <-tasks:
-							task()
-						case <-finishCh:
-							return
-						}
-					}
-				}()
-			}
-
-			for addr := range s.stateObjectsDirty {
-				if obj := s.stateObjects[addr]; !obj.deleted {
-					tasks <- func() {
-						// Write any storage changes in the state object to its storage trie
-						if !s.noTrie {
-							if set, err := obj.commit(); err != nil {
-								taskResults <- taskResult{err, nil}
-								return
-							} else {
-								taskResults <- taskResult{nil, set}
-							}
-						} else {
-							taskResults <- taskResult{nil, nil}
-						}
-					}
-					tasksNum++
-				}
-			}
-
-			for i := 0; i < tasksNum; i++ {
-				res := <-taskResults
-				if res.err != nil {
-					close(finishCh)
-					return res.err
-				}
-				// Merge the dirty nodes of storage trie into global set. It is possible
-				// that the account was destructed and then resurrected in the same block.
-				// In this case, the node set is shared by both accounts.
-				if res.nodeSet != nil {
-					if err := nodes.Merge(res.nodeSet); err != nil {
-						return err
-					}
-				}
-			}
-			close(finishCh)
-
-			if !s.noTrie {
-				root, set, err := s.trie.Commit(true)
-				if err != nil {
-					return err
-				}
-				// Merge the dirty nodes of account trie into global set
-				if set != nil {
-					if err := nodes.Merge(set); err != nil {
-						return err
-					}
-				}
-
-				origin := s.originalRoot
-				if origin == (common.Hash{}) {
-					origin = types.EmptyRootHash
-				}
-
-				if root != origin {
-					start := time.Now()
-					set := triestate.New(s.accountsOrigin, s.storagesOrigin)
-					if err := s.db.TrieDB().Update(root, origin, block, nodes, set); err != nil {
-						return err
-					}
-					s.originalRoot = root
-					s.TrieDBCommits += time.Since(start)
-					if s.onCommit != nil {
-						s.onCommit(set)
-					}
-				}
-			}
-
-			if postCommitFunc != nil {
-				err := postCommitFunc()
-				if err != nil {
-					return err
-				}
-			}
-			wg.Wait()
-			return nil
-		}()
-
-		return commitErr
-	}
-
-	commitFuncs := []func() error{
-		func() error {
-			codeWriter := s.db.DiskDB().NewBatch()
-			for addr := range s.stateObjectsDirty {
-				if obj := s.stateObjects[addr]; !obj.deleted {
-					// Write any contract code associated with the state object
-					if obj.code != nil && obj.dirtyCode {
-						rawdb.WriteCode(codeWriter, common.BytesToHash(obj.CodeHash()), obj.code)
-						obj.dirtyCode = false
-						if s.snap != nil {
-							diffLayer.Codes = append(diffLayer.Codes, types.DiffCode{
-								Hash: common.BytesToHash(obj.CodeHash()),
-								Code: obj.code,
-							})
-						}
-						if codeWriter.ValueSize() > ethdb.IdealBatchSize {
-							if err := codeWriter.Write(); err != nil {
-								return err
-							}
-							codeWriter.Reset()
-						}
-					}
-				}
-			}
-			if codeWriter.ValueSize() > 0 {
-				if err := codeWriter.Write(); err != nil {
-					log.Crit("Failed to commit dirty codes", "error", err)
-					return err
-				}
-			}
-			return nil
-		},
-		func() error {
-			// If snapshotting is enabled, update the snapshot tree with this new version
-			if s.snap != nil {
-				defer func(start time.Time) { s.SnapshotCommits += time.Since(start) }(time.Now())
-
-				diffLayer.Destructs, diffLayer.Accounts, diffLayer.Storages = s.SnapToDiffLayer()
-				// Only update if there's a state transition (skip empty Clique blocks)
-				if parent := s.snap.Root(); parent != s.expectedRoot {
-					err := s.snaps.Update(s.expectedRoot, parent, s.convertAccountSet(s.stateObjectsDestruct), s.accounts, s.storages)
-
-					if err != nil {
-						log.Warn("Failed to update snapshot tree", "from", parent, "to", s.expectedRoot, "err", err)
-					}
-
-					// Keep n diff layers in the memory
-					// - head layer is paired with HEAD state
-					// - head-1 layer is paired with HEAD-1 state
-					// - head-(n-1) layer(bottom-most diff layer) is paired with HEAD-(n-1)state
-					go func() {
-						if err := s.snaps.Cap(s.expectedRoot, s.snaps.CapLimit()); err != nil {
-							log.Warn("Failed to cap snapshot tree", "root", s.expectedRoot, "layers", s.snaps.CapLimit(), "err", err)
-						}
-					}()
-				}
-			}
-			return nil
-		},
-	}
-
-	defer s.StopPrefetcher()
-	commitFuncs = append(commitFuncs, commmitTrie)
-	commitRes := make(chan error, len(commitFuncs))
-	for _, f := range commitFuncs {
-		// commitFuncs[0] and commitFuncs[1] both read map `stateObjects`, but no conflicts
-		tmpFunc := f
-		go func() {
-			commitRes <- tmpFunc()
-		}()
-	}
-	for i := 0; i < len(commitFuncs); i++ {
-		r := <-commitRes
-		if r != nil {
-			return common.Hash{}, nil, r
-		}
-	}
-
-	root := s.stateRoot
-	s.snap = nil
-	if root == (common.Hash{}) {
-		root = types.EmptyRootHash
-	}
-	// Clear all internal flags at the end of commit operation.
-	s.accounts = make(map[common.Hash][]byte)
-	s.storages = make(map[common.Hash]map[common.Hash][]byte)
-	s.accountsOrigin = make(map[common.Address][]byte)
-	s.storagesOrigin = make(map[common.Address]map[common.Hash][]byte)
-	s.stateObjectsDirty = make(map[common.Address]struct{})
-	s.stateObjectsDestruct = make(map[common.Address]*types.StateAccount)
-	return root, diffLayer, nil
-}
-
-func (s *StateDB) SnapToDiffLayer() ([]common.Address, []types.DiffAccount, []types.DiffStorage) {
-	destructs := make([]common.Address, 0, len(s.stateObjectsDestruct))
-	for account := range s.stateObjectsDestruct {
-		destructs = append(destructs, account)
-	}
-	accounts := make([]types.DiffAccount, 0, len(s.accounts))
-	for accountHash, account := range s.accounts {
-		accounts = append(accounts, types.DiffAccount{
-			Account: accountHash,
-			Blob:    account,
-		})
-	}
-	storages := make([]types.DiffStorage, 0, len(s.storages))
-	for accountHash, storage := range s.storages {
-		keys := make([]common.Hash, 0, len(storage))
-		values := make([][]byte, 0, len(storage))
-		for k, v := range storage {
-			keys = append(keys, k)
-			values = append(values, v)
-		}
-		storages = append(storages, types.DiffStorage{
-			Account: accountHash,
-			Keys:    keys,
-			Vals:    values,
-		})
-	}
-	return destructs, accounts, storages
-=======
 		accountTrieNodesUpdated int
 		accountTrieNodesDeleted int
 		storageTrieNodesUpdated int
@@ -1858,14 +1400,20 @@
 	// Obviously it's not an end of the world issue, just something the original
 	// code didn't anticipate for.
 	workers.Go(func() error {
-		// Write the account trie changes, measuring the amount of wasted time
-		newroot, set := s.trie.Commit(true)
-		root = newroot
-
-		if err := merge(set); err != nil {
-			return err
-		}
-		s.AccountCommits = time.Since(start)
+		if !s.noTrie {
+			// Write the account trie changes, measuring the amount of wasted time
+			newroot, set := s.trie.Commit(true)
+			root = newroot
+			if s.fullProcessed && s.expectedRoot != root {
+				log.Error("Invalid merkle root", "remote", s.expectedRoot, "local", root)
+				return fmt.Errorf("invalid merkle root (remote: %x local: %x)", s.expectedRoot, root)
+			}
+
+			if err := merge(set); err != nil {
+				return err
+			}
+			s.AccountCommits = time.Since(start)
+		}
 		return nil
 	})
 	// Schedule each of the storage tries that need to be updated, so they can
@@ -1922,6 +1470,9 @@
 	s.stateObjectsDestruct = make(map[common.Address]*stateObject)
 
 	origin := s.originalRoot
+	if root == (common.Hash{}) {
+		root = types.EmptyRootHash
+	}
 	s.originalRoot = root
 	return newStateUpdate(origin, root, deletes, updates, nodes), nil
 }
@@ -1933,12 +1484,23 @@
 	if err != nil {
 		return nil, err
 	}
+
+	if s.snap != nil {
+		ret.diffLayer = &types.DiffLayer{}
+	}
 	// Commit dirty contract code if any exists
 	if db := s.db.DiskDB(); db != nil && len(ret.codes) > 0 {
 		batch := db.NewBatch()
 		for _, code := range ret.codes {
 			rawdb.WriteCode(batch, code.hash, code.blob)
-		}
+			if s.snap != nil {
+				ret.diffLayer.Codes = append(ret.diffLayer.Codes, types.DiffCode{
+					Hash: code.hash,
+					Code: code.blob,
+				})
+			}
+		}
+
 		if err := batch.Write(); err != nil {
 			return nil, err
 		}
@@ -1949,6 +1511,7 @@
 			s.snap = nil
 
 			start := time.Now()
+			ret.diffLayer.Destructs, ret.diffLayer.Accounts, ret.diffLayer.Storages = ret.SnapToDiffLayer()
 			if err := s.snaps.Update(ret.root, ret.originRoot, ret.destructs, ret.accounts, ret.storages); err != nil {
 				log.Warn("Failed to update snapshot tree", "from", ret.originRoot, "to", ret.root, "err", err)
 			}
@@ -1956,9 +1519,11 @@
 			// - head layer is paired with HEAD state
 			// - head-1 layer is paired with HEAD-1 state
 			// - head-127 layer(bottom-most diff layer) is paired with HEAD-127 state
-			if err := s.snaps.Cap(ret.root, TriesInMemory); err != nil {
-				log.Warn("Failed to cap snapshot tree", "root", ret.root, "layers", TriesInMemory, "err", err)
-			}
+			go func() {
+				if err := s.snaps.Cap(ret.root, TriesInMemory); err != nil {
+					log.Warn("Failed to cap snapshot tree", "root", ret.root, "layers", TriesInMemory, "err", err)
+				}
+			}()
 			s.SnapshotCommits += time.Since(start)
 		}
 		// If trie database is enabled, commit the state update as a new layer
@@ -1983,13 +1548,18 @@
 //
 // The associated block number of the state transition is also provided
 // for more chain context.
-func (s *StateDB) Commit(block uint64, deleteEmptyObjects bool) (common.Hash, error) {
+func (s *StateDB) Commit(block uint64, deleteEmptyObjects bool, postCommitFuncs ...func() error) (common.Hash, *types.DiffLayer, error) {
 	ret, err := s.commitAndFlush(block, deleteEmptyObjects)
 	if err != nil {
-		return common.Hash{}, err
-	}
-	return ret.root, nil
->>>>>>> aadddf3a
+		return common.Hash{}, nil, err
+	}
+	for _, postFunc := range postCommitFuncs {
+		err := postFunc()
+		if err != nil {
+			return common.Hash{}, nil, err
+		}
+	}
+	return ret.root, ret.diffLayer, nil
 }
 
 // Prepare handles the preparatory steps for executing a state transition with.
@@ -2083,49 +1653,28 @@
 	return s.accessList.Contains(addr, slot)
 }
 
-<<<<<<< HEAD
 func (s *StateDB) GetStorage(address common.Address) *sync.Map {
 	return s.storagePool.getStorage(address)
 }
 
-// convertAccountSet converts a provided account set from address keyed to hash keyed.
-func (s *StateDB) convertAccountSet(set map[common.Address]*types.StateAccount) map[common.Hash]struct{} {
-	ret := make(map[common.Hash]struct{}, len(set))
-	for addr := range set {
-		obj, exist := s.stateObjects[addr]
-		if !exist {
-			ret[crypto.Keccak256Hash(addr[:])] = struct{}{}
-		} else {
-			ret[obj.addrHash] = struct{}{}
-		}
-=======
+func (s *StateDB) GetSnap() snapshot.Snapshot {
+	return s.snap
+}
+
 // markDelete is invoked when an account is deleted but the deletion is
 // not yet committed. The pending mutation is cached and will be applied
 // all together
 func (s *StateDB) markDelete(addr common.Address) {
 	if _, ok := s.mutations[addr]; !ok {
 		s.mutations[addr] = &mutation{}
->>>>>>> aadddf3a
 	}
 	s.mutations[addr].applied = false
 	s.mutations[addr].typ = deletion
 }
 
-<<<<<<< HEAD
-func (s *StateDB) GetSnap() snapshot.Snapshot {
-	return s.snap
-}
-
-// copySet returns a deep-copied set.
-func copySet[k comparable](set map[k][]byte) map[k][]byte {
-	copied := make(map[k][]byte, len(set))
-	for key, val := range set {
-		copied[key] = common.CopyBytes(val)
-=======
 func (s *StateDB) markUpdate(addr common.Address) {
 	if _, ok := s.mutations[addr]; !ok {
 		s.mutations[addr] = &mutation{}
->>>>>>> aadddf3a
 	}
 	s.mutations[addr].applied = false
 	s.mutations[addr].typ = update
