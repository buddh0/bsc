--- conflicted
+++ resolved
@@ -969,7 +969,6 @@
 	return s.refund
 }
 
-<<<<<<< HEAD
 // WaitPipeVerification waits until the snapshot been verified
 func (s *StateDB) WaitPipeVerification() error {
 	// Need to wait for the parent trie to commit
@@ -981,10 +980,7 @@
 	return nil
 }
 
-// Finalise finalises the state by removing the s destructed objects and clears
-=======
 // Finalise finalises the state by removing the destructed objects and clears
->>>>>>> 2de49b04
 // the journal as well as the refunds. Finalise, however, will not push any updates
 // into the tries just yet. Only IntermediateRoot or Commit will do that.
 func (s *StateDB) Finalise(deleteEmptyObjects bool) {
@@ -1246,29 +1242,13 @@
 	s.validRevisions = s.validRevisions[:0] // Snapshots can be created without journal entries
 }
 
-<<<<<<< HEAD
 func (s *StateDB) LightCommit() (common.Hash, *types.DiffLayer, error) {
-=======
-// Commit writes the state to the underlying in-memory trie database.
-func (s *StateDB) Commit(deleteEmptyObjects bool) (common.Hash, error) {
-	if s.dbErr != nil {
-		return common.Hash{}, fmt.Errorf("commit aborted due to earlier error: %v", s.dbErr)
-	}
-	// Finalize any pending changes and merge everything into the tries
-	s.IntermediateRoot(deleteEmptyObjects)
-
-	// Commit objects to the trie, measuring the elapsed time
-	var (
-		accountTrieNodes int
-		storageTrieNodes int
-		nodes            = trie.NewMergedNodeSet()
-	)
->>>>>>> 2de49b04
 	codeWriter := s.db.TrieDB().DiskDB().NewBatch()
 
 	// light process already verified it, expectedRoot is trustworthy.
 	root := s.expectedRoot
 
+	var nodes = trie.NewMergedNodeSet()
 	commitFuncs := []func() error{
 		func() error {
 			for codeHash, code := range s.diffCode {
@@ -1289,7 +1269,11 @@
 		},
 		func() error {
 			tasks := make(chan func())
-			taskResults := make(chan error, len(s.diffTries))
+			type tastResult struct {
+				err     error
+				nodeSet *trie.NodeSet
+			}
+			taskResults := make(chan tastResult, len(s.diffTries))
 			tasksNum := 0
 			finishCh := make(chan struct{})
 			defer close(finishCh)
@@ -1312,44 +1296,41 @@
 				tmpAccount := account
 				tmpDiff := diff
 				tasks <- func() {
-					root, _, err := tmpDiff.Commit(nil)
+					root, set, err := tmpDiff.Commit(true)
 					if err != nil {
-						taskResults <- err
+						taskResults <- tastResult{err, nil}
 						return
 					}
 					s.db.CacheStorage(crypto.Keccak256Hash(tmpAccount[:]), root, tmpDiff)
-					taskResults <- nil
+					taskResults <- tastResult{nil, set}
 				}
 				tasksNum++
 			}
 
 			for i := 0; i < tasksNum; i++ {
-				err := <-taskResults
-				if err != nil {
-					return err
-				}
-			}
-<<<<<<< HEAD
+				res := <-taskResults
+				if res.err != nil {
+					return res.err
+				}
+				// Merge the dirty nodes of storage trie into global set
+				if res.nodeSet != nil {
+					if err := nodes.Merge(res.nodeSet); err != nil {
+						return res.err
+					}
+				}
+			}
 
 			// commit account trie
-			var account types.StateAccount
-			root, _, err := s.trie.Commit(func(_ [][]byte, _ []byte, leaf []byte, parent common.Hash, _ []byte) error {
-				if err := rlp.DecodeBytes(leaf, &account); err != nil {
-					return nil
-				}
-				if account.Root != emptyRoot {
-					s.db.TrieDB().Reference(account.Root, parent)
-				}
-				return nil
-			})
-=======
-			// Write any storage changes in the state object to its storage trie
-			set, err := obj.CommitTrie(s.db)
->>>>>>> 2de49b04
+			root, set, err := s.trie.Commit(true)
 			if err != nil {
 				return err
 			}
-<<<<<<< HEAD
+			// Merge the dirty nodes of account trie into global set
+			if set != nil {
+				if err := nodes.Merge(set); err != nil {
+					return err
+				}
+			}
 			if root != emptyRoot {
 				s.db.CacheAccount(root, s.trie)
 			}
@@ -1377,16 +1358,6 @@
 			}
 			return nil
 		},
-=======
-			// Merge the dirty nodes of storage trie into global set
-			if set != nil {
-				if err := nodes.Merge(set); err != nil {
-					return common.Hash{}, err
-				}
-				storageTrieNodes += set.Len()
-			}
-		}
->>>>>>> 2de49b04
 	}
 	commitRes := make(chan error, len(commitFuncs))
 	for _, f := range commitFuncs {
@@ -1401,9 +1372,11 @@
 			return common.Hash{}, nil, r
 		}
 	}
-<<<<<<< HEAD
 	s.snap, s.snapDestructs, s.snapAccounts, s.snapStorage = nil, nil, nil, nil
 	s.diffTries, s.diffCode = nil, nil
+	if err := s.db.TrieDB().Update(nodes); err != nil {
+		return common.Hash{}, nil, err
+	}
 	return root, s.diffLayer, nil
 }
 
@@ -1432,38 +1405,8 @@
 	var diffLayer *types.DiffLayer
 	var verified chan struct{}
 	var snapUpdated chan struct{}
-
-=======
-	// Write the account trie changes, measuring the amount of wasted time
-	var start time.Time
-	if metrics.EnabledExpensive {
-		start = time.Now()
-	}
-	root, set, err := s.trie.Commit(true)
-	if err != nil {
-		return common.Hash{}, err
-	}
-	// Merge the dirty nodes of account trie into global set
-	if set != nil {
-		if err := nodes.Merge(set); err != nil {
-			return common.Hash{}, err
-		}
-		accountTrieNodes = set.Len()
-	}
-	if metrics.EnabledExpensive {
-		s.AccountCommits += time.Since(start)
-
-		accountUpdatedMeter.Mark(int64(s.AccountUpdated))
-		storageUpdatedMeter.Mark(int64(s.StorageUpdated))
-		accountDeletedMeter.Mark(int64(s.AccountDeleted))
-		storageDeletedMeter.Mark(int64(s.StorageDeleted))
-		accountTrieCommittedMeter.Mark(int64(accountTrieNodes))
-		storageTriesCommittedMeter.Mark(int64(storageTrieNodes))
-		s.AccountUpdated, s.AccountDeleted = 0, 0
-		s.StorageUpdated, s.StorageDeleted = 0, 0
-	}
-	// If snapshotting is enabled, update the snapshot tree with this new version
->>>>>>> 2de49b04
+	var nodes = trie.NewMergedNodeSet()
+
 	if s.snap != nil {
 		diffLayer = &types.DiffLayer{}
 	}
@@ -1494,7 +1437,11 @@
 			}
 
 			tasks := make(chan func())
-			taskResults := make(chan error, len(s.stateObjectsDirty))
+			type tastResult struct {
+				err     error
+				nodeSet *trie.NodeSet
+			}
+			taskResults := make(chan tastResult, len(s.stateObjectsDirty))
 			tasksNum := 0
 			finishCh := make(chan struct{})
 
@@ -1521,41 +1468,44 @@
 					tasks <- func() {
 						// Write any storage changes in the state object to its storage trie
 						if !s.noTrie {
-							if _, err := obj.CommitTrie(s.db); err != nil {
-								taskResults <- err
+							if set, err := obj.CommitTrie(s.db); err != nil {
+								taskResults <- tastResult{err, nil}
 								return
+							} else {
+								taskResults <- tastResult{nil, set}
 							}
 						}
-						taskResults <- nil
+						taskResults <- tastResult{nil, nil}
 					}
 					tasksNum++
 				}
 			}
 
 			for i := 0; i < tasksNum; i++ {
-				err := <-taskResults
-				if err != nil {
+				res := <-taskResults
+				if res.err != nil {
 					close(finishCh)
-					return err
+					return res.err
+				}
+				// Merge the dirty nodes of storage trie into global set
+				if res.nodeSet != nil {
+					if err := nodes.Merge(res.nodeSet); err != nil {
+						return res.err
+					}
 				}
 			}
 			close(finishCh)
 
-			// The onleaf func is called _serially_, so we can reuse the same account
-			// for unmarshalling every time.
 			if !s.noTrie {
-				var account types.StateAccount
-				root, _, err := s.trie.Commit(func(_ [][]byte, _ []byte, leaf []byte, parent common.Hash, _ []byte) error {
-					if err := rlp.DecodeBytes(leaf, &account); err != nil {
-						return nil
-					}
-					if account.Root != emptyRoot {
-						s.db.TrieDB().Reference(account.Root, parent)
-					}
-					return nil
-				})
+				root, set, err := s.trie.Commit(true)
 				if err != nil {
 					return err
+				}
+				// Merge the dirty nodes of account trie into global set
+				if set != nil {
+					if err := nodes.Merge(set); err != nil {
+						return err
+					}
 				}
 				if root != emptyRoot {
 					s.db.CacheAccount(root, s.trie)
@@ -1672,17 +1622,14 @@
 			return common.Hash{}, nil, r
 		}
 	}
-<<<<<<< HEAD
 	root := s.stateRoot
 	if s.pipeCommit {
 		root = s.expectedRoot
 	}
 
-=======
 	if err := s.db.TrieDB().Update(nodes); err != nil {
-		return common.Hash{}, err
-	}
->>>>>>> 2de49b04
+		return common.Hash{}, nil, err
+	}
 	s.originalRoot = root
 	return root, diffLayer, nil
 }
