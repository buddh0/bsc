--- conflicted
+++ resolved
@@ -71,7 +71,6 @@
 // * Contracts
 // * Accounts
 type StateDB struct {
-<<<<<<< HEAD
 	db             Database
 	prefetcherLock sync.Mutex
 	prefetcher     *triePrefetcher
@@ -93,24 +92,8 @@
 	snap           snapshot.Snapshot
 	snapAccountMux sync.Mutex // Mutex for snap account access
 	snapStorageMux sync.Mutex // Mutex for snap storage access
-	snapDestructs  map[common.Address]struct{}
 	snapAccounts   map[common.Address][]byte
 	snapStorage    map[common.Address]map[string][]byte
-=======
-	db         Database
-	prefetcher *triePrefetcher
-	trie       Trie
-	hasher     crypto.KeccakState
-
-	// originalRoot is the pre-state root, before any changes were made.
-	// It will be updated when the Commit is called.
-	originalRoot common.Hash
-
-	snaps        *snapshot.Tree
-	snap         snapshot.Snapshot
-	snapAccounts map[common.Hash][]byte
-	snapStorage  map[common.Hash]map[common.Hash][]byte
->>>>>>> 2c6dda5a
 
 	// This map holds 'live' objects, which will get modified while processing a state transition.
 	stateObjects         map[common.Address]*stateObject
@@ -186,51 +169,36 @@
 }
 
 func newStateDB(root common.Hash, db Database, snaps *snapshot.Tree) (*StateDB, error) {
+	tr, err := db.OpenTrie(root)
+	if err != nil {
+		return nil, err
+	}
 	sdb := &StateDB{
-<<<<<<< HEAD
-		db:                  db,
-		originalRoot:        root,
-		snaps:               snaps,
-		stateObjects:        make(map[common.Address]*stateObject, defaultNumOfSlots),
-		stateObjectsPending: make(map[common.Address]struct{}, defaultNumOfSlots),
-		stateObjectsDirty:   make(map[common.Address]struct{}, defaultNumOfSlots),
-		logs:                make(map[common.Hash][]*types.Log, defaultNumOfSlots),
-		preimages:           make(map[common.Hash][]byte),
-		journal:             newJournal(),
-		hasher:              crypto.NewKeccakState(),
-=======
 		db:                   db,
 		trie:                 tr,
 		originalRoot:         root,
 		snaps:                snaps,
-		stateObjects:         make(map[common.Address]*stateObject),
-		stateObjectsPending:  make(map[common.Address]struct{}),
-		stateObjectsDirty:    make(map[common.Address]struct{}),
-		stateObjectsDestruct: make(map[common.Address]struct{}),
+		stateObjects:         make(map[common.Address]*stateObject, defaultNumOfSlots),
+		stateObjectsPending:  make(map[common.Address]struct{}, defaultNumOfSlots),
+		stateObjectsDirty:    make(map[common.Address]struct{}, defaultNumOfSlots),
+		stateObjectsDestruct: make(map[common.Address]struct{}, defaultNumOfSlots),
 		logs:                 make(map[common.Hash][]*types.Log),
 		preimages:            make(map[common.Hash][]byte),
 		journal:              newJournal(),
 		accessList:           newAccessList(),
 		transientStorage:     newTransientStorage(),
 		hasher:               crypto.NewKeccakState(),
->>>>>>> 2c6dda5a
 	}
 
 	if sdb.snaps != nil {
 		if sdb.snap = sdb.snaps.Snapshot(root); sdb.snap != nil {
-<<<<<<< HEAD
-			sdb.snapDestructs = make(map[common.Address]struct{})
 			sdb.snapAccounts = make(map[common.Address][]byte)
 			sdb.snapStorage = make(map[common.Address]map[string][]byte)
-=======
-			sdb.snapAccounts = make(map[common.Hash][]byte)
-			sdb.snapStorage = make(map[common.Hash]map[common.Hash][]byte)
->>>>>>> 2c6dda5a
 		}
 	}
 
 	snapVerified := sdb.snap != nil && sdb.snap.Verified()
-	tr, err := db.OpenTrie(root)
+	tr, err = db.OpenTrie(root)
 	// return error when 1. failed to open trie and 2. the snap is nil or the snap is not nil and done verification
 	if err != nil && (sdb.snap == nil || snapVerified) {
 		return nil, err
@@ -397,7 +365,7 @@
 
 func (s *StateDB) SetSnapData(snapDestructs map[common.Address]struct{}, snapAccounts map[common.Address][]byte,
 	snapStorage map[common.Address]map[string][]byte) {
-	s.snapDestructs, s.snapAccounts, s.snapStorage = snapDestructs, snapAccounts, snapStorage
+	s.stateObjectsDestruct, s.snapAccounts, s.snapStorage = snapDestructs, snapAccounts, snapStorage
 }
 
 func (s *StateDB) AddLog(log *types.Log) {
@@ -850,17 +818,10 @@
 	prev = s.getDeletedStateObject(addr) // Note, prev might have been deleted, we need that!
 
 	var prevdestruct bool
-<<<<<<< HEAD
-	if s.snap != nil && prev != nil {
-		_, prevdestruct = s.snapDestructs[prev.address]
-		if !prevdestruct {
-			s.snapDestructs[prev.address] = struct{}{}
-=======
 	if prev != nil {
 		_, prevdestruct = s.stateObjectsDestruct[prev.address]
 		if !prevdestruct {
 			s.stateObjectsDestruct[prev.address] = struct{}{}
->>>>>>> 2c6dda5a
 		}
 	}
 	newobj = newObject(s, addr, types.StateAccount{})
@@ -942,21 +903,6 @@
 func (s *StateDB) copyInternal(doPrefetch bool) *StateDB {
 	// Copy all the basic fields, initialize the memory ones
 	state := &StateDB{
-<<<<<<< HEAD
-		db:                  s.db,
-		trie:                s.db.CopyTrie(s.trie),
-		originalRoot:        s.originalRoot,
-		stateObjects:        make(map[common.Address]*stateObject, len(s.journal.dirties)),
-		stateObjectsPending: make(map[common.Address]struct{}, len(s.stateObjectsPending)),
-		stateObjectsDirty:   make(map[common.Address]struct{}, len(s.journal.dirties)),
-		storagePool:         s.storagePool,
-		refund:              s.refund,
-		logs:                make(map[common.Hash][]*types.Log, len(s.logs)),
-		logSize:             s.logSize,
-		preimages:           make(map[common.Hash][]byte, len(s.preimages)),
-		journal:             newJournal(),
-		hasher:              crypto.NewKeccakState(),
-=======
 		db:                   s.db,
 		trie:                 s.db.CopyTrie(s.trie),
 		originalRoot:         s.originalRoot,
@@ -964,13 +910,13 @@
 		stateObjectsPending:  make(map[common.Address]struct{}, len(s.stateObjectsPending)),
 		stateObjectsDirty:    make(map[common.Address]struct{}, len(s.journal.dirties)),
 		stateObjectsDestruct: make(map[common.Address]struct{}, len(s.stateObjectsDestruct)),
+		storagePool:          s.storagePool,
 		refund:               s.refund,
 		logs:                 make(map[common.Hash][]*types.Log, len(s.logs)),
 		logSize:              s.logSize,
 		preimages:            make(map[common.Hash][]byte, len(s.preimages)),
 		journal:              newJournal(),
 		hasher:               crypto.NewKeccakState(),
->>>>>>> 2c6dda5a
 	}
 	// Copy the dirty states, logs, and preimages
 	for addr := range s.journal.dirties {
@@ -1019,16 +965,6 @@
 	for hash, preimage := range s.preimages {
 		state.preimages[hash] = preimage
 	}
-<<<<<<< HEAD
-	// Do we need to copy the access list? In practice: No. At the start of a
-	// transaction, the access list is empty. In practice, we only ever copy state
-	// _between_ transactions/blocks, never in the middle of a transaction.
-	// However, it doesn't cost us much to copy an empty list, so we do it anyway
-	// to not blow up if we ever decide copy it in the middle of a transaction
-	if s.accessList != nil {
-		state.accessList = s.accessList.Copy()
-	}
-=======
 	// Do we need to copy the access list and transient storage?
 	// In practice: No. At the start of a transaction, these two lists are empty.
 	// In practice, we only ever copy state _between_ transactions/blocks, never
@@ -1037,7 +973,6 @@
 	// in the middle of a transaction.
 	state.accessList = s.accessList.Copy()
 	state.transientStorage = s.transientStorage.Copy()
->>>>>>> 2c6dda5a
 
 	state.prefetcher = s.prefetcher
 	if s.prefetcher != nil && !doPrefetch {
@@ -1055,15 +990,7 @@
 		state.snap = s.snap
 
 		// deep copy needed
-<<<<<<< HEAD
-		state.snapDestructs = make(map[common.Address]struct{})
-		for k, v := range s.snapDestructs {
-			state.snapDestructs[k] = v
-		}
 		state.snapAccounts = make(map[common.Address][]byte)
-=======
-		state.snapAccounts = make(map[common.Hash][]byte)
->>>>>>> 2c6dda5a
 		for k, v := range s.snapAccounts {
 			state.snapAccounts[k] = v
 		}
@@ -1147,14 +1074,8 @@
 			// transactions within the same block might self destruct and then
 			// resurrect an account; but the snapshotter needs both events.
 			if s.snap != nil {
-<<<<<<< HEAD
-				s.snapDestructs[obj.address] = struct{}{} // We need to maintain account deletions explicitly (will remain set indefinitely)
-				delete(s.snapAccounts, obj.address)       // Clear out any previously updated account data (may be recreated via a resurrect)
-				delete(s.snapStorage, obj.address)        // Clear out any previously updated storage data (may be recreated via a resurrect)
-=======
-				delete(s.snapAccounts, obj.addrHash) // Clear out any previously updated account data (may be recreated via a resurrect)
-				delete(s.snapStorage, obj.addrHash)  // Clear out any previously updated storage data (may be recreated via a resurrect)
->>>>>>> 2c6dda5a
+				delete(s.snapAccounts, obj.address) // Clear out any previously updated account data (may be recreated via a resurrect)
+				delete(s.snapStorage, obj.address)  // Clear out any previously updated storage data (may be recreated via a resurrect)
 			}
 		} else {
 			obj.finalise(true) // Prefetch slots in the background
@@ -1493,7 +1414,7 @@
 				// Only update if there's a state transition (skip empty Clique blocks)
 				if parent := s.snap.Root(); parent != root {
 					// for light commit, always do sync commit
-					if err := s.snaps.Update(root, parent, s.snapDestructs, s.snapAccounts, s.snapStorage, nil); err != nil {
+					if err := s.snaps.Update(root, parent, s.stateObjectsDestruct, s.snapAccounts, s.snapStorage, nil); err != nil {
 						log.Warn("Failed to update snapshot tree", "from", parent, "to", root, "err", err)
 					}
 					// Keep n diff layers in the memory
@@ -1521,7 +1442,7 @@
 			return common.Hash{}, nil, r
 		}
 	}
-	s.snap, s.snapDestructs, s.snapAccounts, s.snapStorage = nil, nil, nil, nil
+	s.snap, s.stateObjectsDestruct, s.snapAccounts, s.snapStorage = nil, nil, nil, nil
 	s.diffTries, s.diffCode = nil, nil
 	if root == (common.Hash{}) {
 		root = emptyRoot
@@ -1571,7 +1492,6 @@
 	var nodes = trie.NewMergedNodeSet()
 
 	if s.snap != nil {
-<<<<<<< HEAD
 		diffLayer = &types.DiffLayer{}
 	}
 	if s.pipeCommit {
@@ -1683,13 +1603,6 @@
 				if err != nil {
 					return err
 				}
-=======
-		start := time.Now()
-		// Only update if there's a state transition (skip empty Clique blocks)
-		if parent := s.snap.Root(); parent != root {
-			if err := s.snaps.Update(root, parent, s.convertAccountSet(s.stateObjectsDestruct), s.snapAccounts, s.snapStorage); err != nil {
-				log.Warn("Failed to update snapshot tree", "from", parent, "to", root, "err", err)
->>>>>>> 2c6dda5a
 			}
 			wg.Wait()
 			return nil
@@ -1762,7 +1675,7 @@
 				diffLayer.Destructs, diffLayer.Accounts, diffLayer.Storages = s.SnapToDiffLayer()
 				// Only update if there's a state transition (skip empty Clique blocks)
 				if parent := s.snap.Root(); parent != s.expectedRoot {
-					err := s.snaps.Update(s.expectedRoot, parent, s.snapDestructs, s.snapAccounts, s.snapStorage, verified)
+					err := s.snaps.Update(s.expectedRoot, parent, s.stateObjectsDestruct, s.snapAccounts, s.snapStorage, verified)
 
 					if err != nil {
 						log.Warn("Failed to update snapshot tree", "from", parent, "to", s.expectedRoot, "err", err)
@@ -1800,13 +1713,6 @@
 		if r != nil {
 			return common.Hash{}, nil, r
 		}
-<<<<<<< HEAD
-=======
-		s.snap, s.snapAccounts, s.snapStorage = nil, nil, nil
-	}
-	if len(s.stateObjectsDestruct) > 0 {
-		s.stateObjectsDestruct = make(map[common.Address]struct{})
->>>>>>> 2c6dda5a
 	}
 	root := s.stateRoot
 	if s.pipeCommit {
@@ -1859,8 +1765,8 @@
 }
 
 func (s *StateDB) SnapToDiffLayer() ([]common.Address, []types.DiffAccount, []types.DiffStorage) {
-	destructs := make([]common.Address, 0, len(s.snapDestructs))
-	for account := range s.snapDestructs {
+	destructs := make([]common.Address, 0, len(s.stateObjectsDestruct))
+	for account := range s.stateObjectsDestruct {
 		destructs = append(destructs, account)
 	}
 	accounts := make([]types.DiffAccount, 0, len(s.snapAccounts))
@@ -1975,7 +1881,6 @@
 	return s.accessList.Contains(addr, slot)
 }
 
-<<<<<<< HEAD
 func (s *StateDB) GetDirtyAccounts() []common.Address {
 	accounts := make([]common.Address, 0, len(s.stateObjectsDirty))
 	for account := range s.stateObjectsDirty {
@@ -1990,7 +1895,8 @@
 
 func (s *StateDB) GetOriginalRoot() common.Hash {
 	return s.originalRoot
-=======
+}
+
 // convertAccountSet converts a provided account set from address keyed to hash keyed.
 func (s *StateDB) convertAccountSet(set map[common.Address]struct{}) map[common.Hash]struct{} {
 	ret := make(map[common.Hash]struct{})
@@ -2003,5 +1909,4 @@
 		}
 	}
 	return ret
->>>>>>> 2c6dda5a
 }