// Copyright 2016 The go-ethereum Authors
// This file is part of the go-ethereum library.
//
// The go-ethereum library is free software: you can redistribute it and/or modify
// it under the terms of the GNU Lesser General Public License as published by
// the Free Software Foundation, either version 3 of the License, or
// (at your option) any later version.
//
// The go-ethereum library is distributed in the hope that it will be useful,
// but WITHOUT ANY WARRANTY; without even the implied warranty of
// MERCHANTABILITY or FITNESS FOR A PARTICULAR PURPOSE. See the
// GNU Lesser General Public License for more details.
//
// You should have received a copy of the GNU Lesser General Public License
// along with the go-ethereum library. If not, see <http://www.gnu.org/licenses/>.

package state

import (
	"bytes"
	"encoding/binary"
	"fmt"
	"math"
	"math/rand"
	"reflect"
	"strings"
	"sync"
	"testing"
	"testing/quick"

	"github.com/ethereum/go-ethereum/common"
	"github.com/ethereum/go-ethereum/core/rawdb"
	"github.com/ethereum/go-ethereum/core/state/snapshot"
	"github.com/ethereum/go-ethereum/core/tracing"
	"github.com/ethereum/go-ethereum/core/types"
	"github.com/ethereum/go-ethereum/crypto"
	"github.com/ethereum/go-ethereum/rlp"
	"github.com/ethereum/go-ethereum/trie"
	"github.com/ethereum/go-ethereum/trie/trienode"
	"github.com/ethereum/go-ethereum/triedb"
	"github.com/ethereum/go-ethereum/triedb/hashdb"
	"github.com/ethereum/go-ethereum/triedb/pathdb"
	"github.com/holiman/uint256"
)

// Tests that updating a state trie does not leak any database writes prior to
// actually committing the state.
func TestUpdateLeaks(t *testing.T) {
	// Create an empty state database
	var (
		db  = rawdb.NewMemoryDatabase()
		tdb = triedb.NewDatabase(db, nil)
	)
	state, _ := New(types.EmptyRootHash, NewDatabaseWithNodeDB(db, tdb), nil)

	// Update it with some accounts
	for i := byte(0); i < 255; i++ {
		addr := common.BytesToAddress([]byte{i})
		state.AddBalance(addr, uint256.NewInt(uint64(11*i)), tracing.BalanceChangeUnspecified)
		state.SetNonce(addr, uint64(42*i))
		if i%2 == 0 {
			state.SetState(addr, common.BytesToHash([]byte{i, i, i}), common.BytesToHash([]byte{i, i, i, i}))
		}
		if i%3 == 0 {
			state.SetCode(addr, []byte{i, i, i, i, i})
		}
	}

	root := state.IntermediateRoot(false)
	if err := tdb.Commit(root, false); err != nil {
		t.Errorf("can not commit trie %v to persistent database", root.Hex())
	}

	// Ensure that no data was leaked into the database
	it := db.NewIterator(nil, nil)
	for it.Next() {
		t.Errorf("State leaked into database: %x -> %x", it.Key(), it.Value())
	}
	it.Release()
}

// Tests that no intermediate state of an object is stored into the database,
// only the one right before the commit.
func TestIntermediateLeaks(t *testing.T) {
	// Create two state databases, one transitioning to the final state, the other final from the beginning
	transDb := rawdb.NewMemoryDatabase()
	finalDb := rawdb.NewMemoryDatabase()
	transNdb := triedb.NewDatabase(transDb, nil)
	finalNdb := triedb.NewDatabase(finalDb, nil)
	transState, _ := New(types.EmptyRootHash, NewDatabaseWithNodeDB(transDb, transNdb), nil)
	finalState, _ := New(types.EmptyRootHash, NewDatabaseWithNodeDB(finalDb, finalNdb), nil)

	modify := func(state *StateDB, addr common.Address, i, tweak byte) {
		state.SetBalance(addr, uint256.NewInt(uint64(11*i)+uint64(tweak)), tracing.BalanceChangeUnspecified)
		state.SetNonce(addr, uint64(42*i+tweak))
		if i%2 == 0 {
			state.SetState(addr, common.Hash{i, i, i, 0}, common.Hash{})
			state.SetState(addr, common.Hash{i, i, i, tweak}, common.Hash{i, i, i, i, tweak})
		}
		if i%3 == 0 {
			state.SetCode(addr, []byte{i, i, i, i, i, tweak})
		}
	}

	// Modify the transient state.
	for i := byte(0); i < 255; i++ {
		modify(transState, common.Address{i}, i, 0)
	}
	// Write modifications to trie.
	transState.IntermediateRoot(false)

	// Overwrite all the data with new values in the transient database.
	for i := byte(0); i < 255; i++ {
		modify(transState, common.Address{i}, i, 99)
		modify(finalState, common.Address{i}, i, 99)
	}

	// Commit and cross check the databases.
	transState.Finalise(false)
	transState.AccountsIntermediateRoot()
	transRoot, _, err := transState.Commit(0, nil)
	if err != nil {
		t.Fatalf("failed to commit transition state: %v", err)
	}
	if err = transNdb.Commit(transRoot, false); err != nil {
		t.Errorf("can not commit trie %v to persistent database", transRoot.Hex())
	}

	finalState.Finalise(false)
	finalState.AccountsIntermediateRoot()
	finalRoot, _, err := finalState.Commit(0, nil)
	if err != nil {
		t.Fatalf("failed to commit final state: %v", err)
	}
	if err = finalNdb.Commit(finalRoot, false); err != nil {
		t.Errorf("can not commit trie %v to persistent database", finalRoot.Hex())
	}

	it := finalDb.NewIterator(nil, nil)
	for it.Next() {
		key, fvalue := it.Key(), it.Value()
		tvalue, err := transDb.Get(key)
		if err != nil {
			t.Errorf("entry missing from the transition database: %x -> %x", key, fvalue)
		}
		if !bytes.Equal(fvalue, tvalue) {
			t.Errorf("value mismatch at key %x: %x in transition database, %x in final database", key, tvalue, fvalue)
		}
	}
	it.Release()

	it = transDb.NewIterator(nil, nil)
	for it.Next() {
		key, tvalue := it.Key(), it.Value()
		fvalue, err := finalDb.Get(key)
		if err != nil {
			t.Errorf("extra entry in the transition database: %x -> %x", key, it.Value())
		}
		if !bytes.Equal(fvalue, tvalue) {
			t.Errorf("value mismatch at key %x: %x in transition database, %x in final database", key, tvalue, fvalue)
		}
	}
}

// TestCopy tests that copying a StateDB object indeed makes the original and
// the copy independent of each other. This test is a regression test against
// https://github.com/ethereum/go-ethereum/pull/15549.
func TestCopy(t *testing.T) {
	// Create a random state test to copy and modify "independently"
	orig, _ := New(types.EmptyRootHash, NewDatabase(rawdb.NewMemoryDatabase()), nil)

	for i := byte(0); i < 255; i++ {
		obj := orig.getOrNewStateObject(common.BytesToAddress([]byte{i}))
		obj.AddBalance(uint256.NewInt(uint64(i)), tracing.BalanceChangeUnspecified)
		orig.updateStateObject(obj)
	}
	orig.Finalise(false)

	// Copy the state
	copy := orig.Copy()

	// Copy the copy state
	ccopy := copy.Copy()

	// modify all in memory
	for i := byte(0); i < 255; i++ {
		origObj := orig.getOrNewStateObject(common.BytesToAddress([]byte{i}))
		copyObj := copy.getOrNewStateObject(common.BytesToAddress([]byte{i}))
		ccopyObj := ccopy.getOrNewStateObject(common.BytesToAddress([]byte{i}))

		origObj.AddBalance(uint256.NewInt(2*uint64(i)), tracing.BalanceChangeUnspecified)
		copyObj.AddBalance(uint256.NewInt(3*uint64(i)), tracing.BalanceChangeUnspecified)
		ccopyObj.AddBalance(uint256.NewInt(4*uint64(i)), tracing.BalanceChangeUnspecified)

		orig.updateStateObject(origObj)
		copy.updateStateObject(copyObj)
		ccopy.updateStateObject(copyObj)
	}

	// Finalise the changes on all concurrently
	finalise := func(wg *sync.WaitGroup, db *StateDB) {
		defer wg.Done()
		db.Finalise(true)
	}

	var wg sync.WaitGroup
	wg.Add(3)
	go finalise(&wg, orig)
	go finalise(&wg, copy)
	go finalise(&wg, ccopy)
	wg.Wait()

	// Verify that the three states have been updated independently
	for i := byte(0); i < 255; i++ {
		origObj := orig.getOrNewStateObject(common.BytesToAddress([]byte{i}))
		copyObj := copy.getOrNewStateObject(common.BytesToAddress([]byte{i}))
		ccopyObj := ccopy.getOrNewStateObject(common.BytesToAddress([]byte{i}))

		if want := uint256.NewInt(3 * uint64(i)); origObj.Balance().Cmp(want) != 0 {
			t.Errorf("orig obj %d: balance mismatch: have %v, want %v", i, origObj.Balance(), want)
		}
		if want := uint256.NewInt(4 * uint64(i)); copyObj.Balance().Cmp(want) != 0 {
			t.Errorf("copy obj %d: balance mismatch: have %v, want %v", i, copyObj.Balance(), want)
		}
		if want := uint256.NewInt(5 * uint64(i)); ccopyObj.Balance().Cmp(want) != 0 {
			t.Errorf("copy obj %d: balance mismatch: have %v, want %v", i, ccopyObj.Balance(), want)
		}
	}
}

func TestSnapshotRandom(t *testing.T) {
	config := &quick.Config{MaxCount: 1000}
	err := quick.Check((*snapshotTest).run, config)
	if cerr, ok := err.(*quick.CheckError); ok {
		test := cerr.In[0].(*snapshotTest)
		t.Errorf("%v:\n%s", test.err, test)
	} else if err != nil {
		t.Error(err)
	}
}

// A snapshotTest checks that reverting StateDB snapshots properly undoes all changes
// captured by the snapshot. Instances of this test with pseudorandom content are created
// by Generate.
//
// The test works as follows:
//
// A new state is created and all actions are applied to it. Several snapshots are taken
// in between actions. The test then reverts each snapshot. For each snapshot the actions
// leading up to it are replayed on a fresh, empty state. The behaviour of all public
// accessor methods on the reverted state must match the return value of the equivalent
// methods on the replayed state.
type snapshotTest struct {
	addrs     []common.Address // all account addresses
	actions   []testAction     // modifications to the state
	snapshots []int            // actions indexes at which snapshot is taken
	err       error            // failure details are reported through this field
}

type testAction struct {
	name   string
	fn     func(testAction, *StateDB)
	args   []int64
	noAddr bool
}

// newTestAction creates a random action that changes state.
func newTestAction(addr common.Address, r *rand.Rand) testAction {
	actions := []testAction{
		{
			name: "SetBalance",
			fn: func(a testAction, s *StateDB) {
				s.SetBalance(addr, uint256.NewInt(uint64(a.args[0])), tracing.BalanceChangeUnspecified)
			},
			args: make([]int64, 1),
		},
		{
			name: "AddBalance",
			fn: func(a testAction, s *StateDB) {
				s.AddBalance(addr, uint256.NewInt(uint64(a.args[0])), tracing.BalanceChangeUnspecified)
			},
			args: make([]int64, 1),
		},
		{
			name: "SetNonce",
			fn: func(a testAction, s *StateDB) {
				s.SetNonce(addr, uint64(a.args[0]))
			},
			args: make([]int64, 1),
		},
		{
			name: "SetState",
			fn: func(a testAction, s *StateDB) {
				var key, val common.Hash
				binary.BigEndian.PutUint16(key[:], uint16(a.args[0]))
				binary.BigEndian.PutUint16(val[:], uint16(a.args[1]))
				s.SetState(addr, key, val)
			},
			args: make([]int64, 2),
		},
		{
			name: "SetCode",
			fn: func(a testAction, s *StateDB) {
				code := make([]byte, 16)
				binary.BigEndian.PutUint64(code, uint64(a.args[0]))
				binary.BigEndian.PutUint64(code[8:], uint64(a.args[1]))
				s.SetCode(addr, code)
			},
			args: make([]int64, 2),
		},
		{
			name: "CreateAccount",
			fn: func(a testAction, s *StateDB) {
				s.CreateAccount(addr)
			},
		},
		{
			name: "SelfDestruct",
			fn: func(a testAction, s *StateDB) {
				s.SelfDestruct(addr)
			},
		},
		{
			name: "AddRefund",
			fn: func(a testAction, s *StateDB) {
				s.AddRefund(uint64(a.args[0]))
			},
			args:   make([]int64, 1),
			noAddr: true,
		},
		{
			name: "AddLog",
			fn: func(a testAction, s *StateDB) {
				data := make([]byte, 2)
				binary.BigEndian.PutUint16(data, uint16(a.args[0]))
				s.AddLog(&types.Log{Address: addr, Data: data})
			},
			args: make([]int64, 1),
		},
		{
			name: "AddPreimage",
			fn: func(a testAction, s *StateDB) {
				preimage := []byte{1}
				hash := common.BytesToHash(preimage)
				s.AddPreimage(hash, preimage)
			},
			args: make([]int64, 1),
		},
		{
			name: "AddAddressToAccessList",
			fn: func(a testAction, s *StateDB) {
				s.AddAddressToAccessList(addr)
			},
		},
		{
			name: "AddSlotToAccessList",
			fn: func(a testAction, s *StateDB) {
				s.AddSlotToAccessList(addr,
					common.Hash{byte(a.args[0])})
			},
			args: make([]int64, 1),
		},
		{
			name: "SetTransientState",
			fn: func(a testAction, s *StateDB) {
				var key, val common.Hash
				binary.BigEndian.PutUint16(key[:], uint16(a.args[0]))
				binary.BigEndian.PutUint16(val[:], uint16(a.args[1]))
				s.SetTransientState(addr, key, val)
			},
			args: make([]int64, 2),
		},
	}
	action := actions[r.Intn(len(actions))]
	var nameargs []string
	if !action.noAddr {
		nameargs = append(nameargs, addr.Hex())
	}
	for i := range action.args {
		action.args[i] = rand.Int63n(100)
		nameargs = append(nameargs, fmt.Sprint(action.args[i]))
	}
	action.name += strings.Join(nameargs, ", ")
	return action
}

// Generate returns a new snapshot test of the given size. All randomness is
// derived from r.
func (*snapshotTest) Generate(r *rand.Rand, size int) reflect.Value {
	// Generate random actions.
	addrs := make([]common.Address, 50)
	for i := range addrs {
		addrs[i][0] = byte(i)
	}
	actions := make([]testAction, size)
	for i := range actions {
		addr := addrs[r.Intn(len(addrs))]
		actions[i] = newTestAction(addr, r)
	}
	// Generate snapshot indexes.
	nsnapshots := int(math.Sqrt(float64(size)))
	if size > 0 && nsnapshots == 0 {
		nsnapshots = 1
	}
	snapshots := make([]int, nsnapshots)
	snaplen := len(actions) / nsnapshots
	for i := range snapshots {
		// Try to place the snapshots some number of actions apart from each other.
		snapshots[i] = (i * snaplen) + r.Intn(snaplen)
	}
	return reflect.ValueOf(&snapshotTest{addrs, actions, snapshots, nil})
}

func (test *snapshotTest) String() string {
	out := new(bytes.Buffer)
	sindex := 0
	for i, action := range test.actions {
		if len(test.snapshots) > sindex && i == test.snapshots[sindex] {
			fmt.Fprintf(out, "---- snapshot %d ----\n", sindex)
			sindex++
		}
		fmt.Fprintf(out, "%4d: %s\n", i, action.name)
	}
	return out.String()
}

func (test *snapshotTest) run() bool {
	// Run all actions and create snapshots.
	var (
		state, _     = New(types.EmptyRootHash, NewDatabase(rawdb.NewMemoryDatabase()), nil)
		snapshotRevs = make([]int, len(test.snapshots))
		sindex       = 0
		checkstates  = make([]*StateDB, len(test.snapshots))
	)
	for i, action := range test.actions {
		if len(test.snapshots) > sindex && i == test.snapshots[sindex] {
			snapshotRevs[sindex] = state.Snapshot()
			checkstates[sindex] = state.Copy()
			sindex++
		}
		action.fn(action, state)
	}
	// Revert all snapshots in reverse order. Each revert must yield a state
	// that is equivalent to fresh state with all actions up the snapshot applied.
	for sindex--; sindex >= 0; sindex-- {
		state.RevertToSnapshot(snapshotRevs[sindex])
		if err := test.checkEqual(state, checkstates[sindex]); err != nil {
			test.err = fmt.Errorf("state mismatch after revert to snapshot %d\n%v", sindex, err)
			return false
		}
	}
	return true
}

func forEachStorage(s *StateDB, addr common.Address, cb func(key, value common.Hash) bool) error {
	so := s.getStateObject(addr)
	if so == nil {
		return nil
	}
	tr, err := so.getTrie()
	if err != nil {
		return err
	}
	trieIt, err := tr.NodeIterator(nil)
	if err != nil {
		return err
	}
	it := trie.NewIterator(trieIt)

	for it.Next() {
		key := common.BytesToHash(s.trie.GetKey(it.Key))
		if value, dirty := so.dirtyStorage[key]; dirty {
			if !cb(key, value) {
				return nil
			}
			continue
		}

		if len(it.Value) > 0 {
			_, content, _, err := rlp.Split(it.Value)
			if err != nil {
				return err
			}
			if !cb(key, common.BytesToHash(content)) {
				return nil
			}
		}
	}
	return nil
}

// checkEqual checks that methods of state and checkstate return the same values.
func (test *snapshotTest) checkEqual(state, checkstate *StateDB) error {
	for _, addr := range test.addrs {
		var err error
		checkeq := func(op string, a, b interface{}) bool {
			if err == nil && !reflect.DeepEqual(a, b) {
				err = fmt.Errorf("got %s(%s) == %v, want %v", op, addr.Hex(), a, b)
				return false
			}
			return true
		}
		// Check basic accessor methods.
		checkeq("Exist", state.Exist(addr), checkstate.Exist(addr))
		checkeq("HasSelfdestructed", state.HasSelfDestructed(addr), checkstate.HasSelfDestructed(addr))
		checkeq("GetBalance", state.GetBalance(addr), checkstate.GetBalance(addr))
		checkeq("GetNonce", state.GetNonce(addr), checkstate.GetNonce(addr))
		checkeq("GetCode", state.GetCode(addr), checkstate.GetCode(addr))
		checkeq("GetCodeHash", state.GetCodeHash(addr), checkstate.GetCodeHash(addr))
		checkeq("GetCodeSize", state.GetCodeSize(addr), checkstate.GetCodeSize(addr))
		// Check storage.
		if obj := state.getStateObject(addr); obj != nil {
			forEachStorage(state, addr, func(key, value common.Hash) bool {
				return checkeq("GetState("+key.Hex()+")", checkstate.GetState(addr, key), value)
			})
			forEachStorage(checkstate, addr, func(key, value common.Hash) bool {
				return checkeq("GetState("+key.Hex()+")", checkstate.GetState(addr, key), value)
			})
		}
		if err != nil {
			return err
		}
	}

	if state.GetRefund() != checkstate.GetRefund() {
		return fmt.Errorf("got GetRefund() == %d, want GetRefund() == %d",
			state.GetRefund(), checkstate.GetRefund())
	}
	if !reflect.DeepEqual(state.GetLogs(common.Hash{}, 0, common.Hash{}), checkstate.GetLogs(common.Hash{}, 0, common.Hash{})) {
		return fmt.Errorf("got GetLogs(common.Hash{}) == %v, want GetLogs(common.Hash{}) == %v",
			state.GetLogs(common.Hash{}, 0, common.Hash{}), checkstate.GetLogs(common.Hash{}, 0, common.Hash{}))
	}
	return nil
}

func TestTouchDelete(t *testing.T) {
	s := newStateEnv()
	s.state.getOrNewStateObject(common.Address{})
	s.state.Finalise(false)
	s.state.AccountsIntermediateRoot()
	root, _, _ := s.state.Commit(0, nil)
	s.state, _ = New(root, s.state.db, s.state.snaps)

	snapshot := s.state.Snapshot()
	s.state.AddBalance(common.Address{}, new(uint256.Int), tracing.BalanceChangeUnspecified)

	if len(s.state.journal.dirties) != 1 {
		t.Fatal("expected one dirty state object")
	}
	s.state.RevertToSnapshot(snapshot)
	if len(s.state.journal.dirties) != 0 {
		t.Fatal("expected no dirty state object")
	}
}

// TestCopyOfCopy tests that modified objects are carried over to the copy, and the copy of the copy.
// See https://github.com/ethereum/go-ethereum/pull/15225#issuecomment-380191512
func TestCopyOfCopy(t *testing.T) {
	state, _ := New(types.EmptyRootHash, NewDatabase(rawdb.NewMemoryDatabase()), nil)
	addr := common.HexToAddress("aaaa")
	state.SetBalance(addr, uint256.NewInt(42), tracing.BalanceChangeUnspecified)

	if got := state.Copy().GetBalance(addr).Uint64(); got != 42 {
		t.Fatalf("1st copy fail, expected 42, got %v", got)
	}
	if got := state.Copy().Copy().GetBalance(addr).Uint64(); got != 42 {
		t.Fatalf("2nd copy fail, expected 42, got %v", got)
	}
}

// Tests a regression where committing a copy lost some internal meta information,
// leading to corrupted subsequent copies.
//
// See https://github.com/ethereum/go-ethereum/issues/20106.
func TestCopyCommitCopy(t *testing.T) {
	tdb := NewDatabase(rawdb.NewMemoryDatabase())
	state, _ := New(types.EmptyRootHash, tdb, nil)

	// Create an account and check if the retrieved balance is correct
	addr := common.HexToAddress("0xaffeaffeaffeaffeaffeaffeaffeaffeaffeaffe")
	skey := common.HexToHash("aaa")
	sval := common.HexToHash("bbb")

	state.SetBalance(addr, uint256.NewInt(42), tracing.BalanceChangeUnspecified) // Change the account trie
	state.SetCode(addr, []byte("hello"))                                         // Change an external metadata
	state.SetState(addr, skey, sval)                                             // Change the storage trie

	if balance := state.GetBalance(addr); balance.Cmp(uint256.NewInt(42)) != 0 {
		t.Fatalf("initial balance mismatch: have %v, want %v", balance, 42)
	}
	if code := state.GetCode(addr); !bytes.Equal(code, []byte("hello")) {
		t.Fatalf("initial code mismatch: have %x, want %x", code, []byte("hello"))
	}
	if val := state.GetState(addr, skey); val != sval {
		t.Fatalf("initial non-committed storage slot mismatch: have %x, want %x", val, sval)
	}
	if val := state.GetCommittedState(addr, skey); val != (common.Hash{}) {
		t.Fatalf("initial committed storage slot mismatch: have %x, want %x", val, common.Hash{})
	}
	// Copy the non-committed state database and check pre/post commit balance
	copyOne := state.Copy()
	if balance := copyOne.GetBalance(addr); balance.Cmp(uint256.NewInt(42)) != 0 {
		t.Fatalf("first copy pre-commit balance mismatch: have %v, want %v", balance, 42)
	}
	if code := copyOne.GetCode(addr); !bytes.Equal(code, []byte("hello")) {
		t.Fatalf("first copy pre-commit code mismatch: have %x, want %x", code, []byte("hello"))
	}
	if val := copyOne.GetState(addr, skey); val != sval {
		t.Fatalf("first copy pre-commit non-committed storage slot mismatch: have %x, want %x", val, sval)
	}
	if val := copyOne.GetCommittedState(addr, skey); val != (common.Hash{}) {
		t.Fatalf("first copy pre-commit committed storage slot mismatch: have %x, want %x", val, common.Hash{})
	}
	// Copy the copy and check the balance once more
	copyTwo := copyOne.Copy()
	if balance := copyTwo.GetBalance(addr); balance.Cmp(uint256.NewInt(42)) != 0 {
		t.Fatalf("second copy balance mismatch: have %v, want %v", balance, 42)
	}
	if code := copyTwo.GetCode(addr); !bytes.Equal(code, []byte("hello")) {
		t.Fatalf("second copy code mismatch: have %x, want %x", code, []byte("hello"))
	}
	if val := copyTwo.GetState(addr, skey); val != sval {
		t.Fatalf("second copy non-committed storage slot mismatch: have %x, want %x", val, sval)
	}
	if val := copyTwo.GetCommittedState(addr, skey); val != (common.Hash{}) {
		t.Fatalf("second copy committed storage slot mismatch: have %x, want %x", val, sval)
	}
	// Commit state, ensure states can be loaded from disk
	state.Finalise(false)
	state.AccountsIntermediateRoot()
	root, _, _ := state.Commit(0, nil)
	state, _ = New(root, tdb, nil)
	if balance := state.GetBalance(addr); balance.Cmp(uint256.NewInt(42)) != 0 {
		t.Fatalf("state post-commit balance mismatch: have %v, want %v", balance, 42)
	}
	if code := state.GetCode(addr); !bytes.Equal(code, []byte("hello")) {
		t.Fatalf("state post-commit code mismatch: have %x, want %x", code, []byte("hello"))
	}
	if val := state.GetState(addr, skey); val != sval {
		t.Fatalf("state post-commit non-committed storage slot mismatch: have %x, want %x", val, sval)
	}
	if val := state.GetCommittedState(addr, skey); val != sval {
		t.Fatalf("state post-commit committed storage slot mismatch: have %x, want %x", val, sval)
	}
}

// Tests a regression where committing a copy lost some internal meta information,
// leading to corrupted subsequent copies.
//
// See https://github.com/ethereum/go-ethereum/issues/20106.
func TestCopyCopyCommitCopy(t *testing.T) {
	state, _ := New(types.EmptyRootHash, NewDatabase(rawdb.NewMemoryDatabase()), nil)

	// Create an account and check if the retrieved balance is correct
	addr := common.HexToAddress("0xaffeaffeaffeaffeaffeaffeaffeaffeaffeaffe")
	skey := common.HexToHash("aaa")
	sval := common.HexToHash("bbb")

	state.SetBalance(addr, uint256.NewInt(42), tracing.BalanceChangeUnspecified) // Change the account trie
	state.SetCode(addr, []byte("hello"))                                         // Change an external metadata
	state.SetState(addr, skey, sval)                                             // Change the storage trie

	if balance := state.GetBalance(addr); balance.Cmp(uint256.NewInt(42)) != 0 {
		t.Fatalf("initial balance mismatch: have %v, want %v", balance, 42)
	}
	if code := state.GetCode(addr); !bytes.Equal(code, []byte("hello")) {
		t.Fatalf("initial code mismatch: have %x, want %x", code, []byte("hello"))
	}
	if val := state.GetState(addr, skey); val != sval {
		t.Fatalf("initial non-committed storage slot mismatch: have %x, want %x", val, sval)
	}
	if val := state.GetCommittedState(addr, skey); val != (common.Hash{}) {
		t.Fatalf("initial committed storage slot mismatch: have %x, want %x", val, common.Hash{})
	}
	// Copy the non-committed state database and check pre/post commit balance
	copyOne := state.Copy()
	if balance := copyOne.GetBalance(addr); balance.Cmp(uint256.NewInt(42)) != 0 {
		t.Fatalf("first copy balance mismatch: have %v, want %v", balance, 42)
	}
	if code := copyOne.GetCode(addr); !bytes.Equal(code, []byte("hello")) {
		t.Fatalf("first copy code mismatch: have %x, want %x", code, []byte("hello"))
	}
	if val := copyOne.GetState(addr, skey); val != sval {
		t.Fatalf("first copy non-committed storage slot mismatch: have %x, want %x", val, sval)
	}
	if val := copyOne.GetCommittedState(addr, skey); val != (common.Hash{}) {
		t.Fatalf("first copy committed storage slot mismatch: have %x, want %x", val, common.Hash{})
	}
	// Copy the copy and check the balance once more
	copyTwo := copyOne.Copy()
	if balance := copyTwo.GetBalance(addr); balance.Cmp(uint256.NewInt(42)) != 0 {
		t.Fatalf("second copy pre-commit balance mismatch: have %v, want %v", balance, 42)
	}
	if code := copyTwo.GetCode(addr); !bytes.Equal(code, []byte("hello")) {
		t.Fatalf("second copy pre-commit code mismatch: have %x, want %x", code, []byte("hello"))
	}
	if val := copyTwo.GetState(addr, skey); val != sval {
		t.Fatalf("second copy pre-commit non-committed storage slot mismatch: have %x, want %x", val, sval)
	}
	if val := copyTwo.GetCommittedState(addr, skey); val != (common.Hash{}) {
		t.Fatalf("second copy pre-commit committed storage slot mismatch: have %x, want %x", val, common.Hash{})
	}
	// Copy the copy-copy and check the balance once more
	copyThree := copyTwo.Copy()
	if balance := copyThree.GetBalance(addr); balance.Cmp(uint256.NewInt(42)) != 0 {
		t.Fatalf("third copy balance mismatch: have %v, want %v", balance, 42)
	}
	if code := copyThree.GetCode(addr); !bytes.Equal(code, []byte("hello")) {
		t.Fatalf("third copy code mismatch: have %x, want %x", code, []byte("hello"))
	}
	if val := copyThree.GetState(addr, skey); val != sval {
		t.Fatalf("third copy non-committed storage slot mismatch: have %x, want %x", val, sval)
	}
	if val := copyThree.GetCommittedState(addr, skey); val != (common.Hash{}) {
		t.Fatalf("third copy committed storage slot mismatch: have %x, want %x", val, sval)
	}
}

// TestCommitCopy tests the copy from a committed state is not functional.
func TestCommitCopy(t *testing.T) {
	state, _ := New(types.EmptyRootHash, NewDatabase(rawdb.NewMemoryDatabase()), nil)

	// Create an account and check if the retrieved balance is correct
	addr := common.HexToAddress("0xaffeaffeaffeaffeaffeaffeaffeaffeaffeaffe")
	skey := common.HexToHash("aaa")
	sval := common.HexToHash("bbb")

	state.SetBalance(addr, uint256.NewInt(42), tracing.BalanceChangeUnspecified) // Change the account trie
	state.SetCode(addr, []byte("hello"))                                         // Change an external metadata
	state.SetState(addr, skey, sval)                                             // Change the storage trie

	if balance := state.GetBalance(addr); balance.Cmp(uint256.NewInt(42)) != 0 {
		t.Fatalf("initial balance mismatch: have %v, want %v", balance, 42)
	}
	if code := state.GetCode(addr); !bytes.Equal(code, []byte("hello")) {
		t.Fatalf("initial code mismatch: have %x, want %x", code, []byte("hello"))
	}
	if val := state.GetState(addr, skey); val != sval {
		t.Fatalf("initial non-committed storage slot mismatch: have %x, want %x", val, sval)
	}
	if val := state.GetCommittedState(addr, skey); val != (common.Hash{}) {
		t.Fatalf("initial committed storage slot mismatch: have %x, want %x", val, common.Hash{})
	}
	// Copy the committed state database, the copied one is not functional.
	state.Finalise(true)
	state.AccountsIntermediateRoot()
	state.Commit(0, nil)
	copied := state.Copy()
	if balance := copied.GetBalance(addr); balance.Cmp(uint256.NewInt(0)) != 0 {
		t.Fatalf("unexpected balance: have %v", balance)
	}
	if code := copied.GetCode(addr); code != nil {
		t.Fatalf("unexpected code: have %x", code)
	}
	if val := copied.GetState(addr, skey); val != (common.Hash{}) {
		t.Fatalf("unexpected storage slot: have %x", val)
	}
	if val := copied.GetCommittedState(addr, skey); val != (common.Hash{}) {
		t.Fatalf("unexpected storage slot: have %x", val)
	}
}

// TestDeleteCreateRevert tests a weird state transition corner case that we hit
// while changing the internals of StateDB. The workflow is that a contract is
// self-destructed, then in a follow-up transaction (but same block) it's created
// again and the transaction reverted.
//
// The original StateDB implementation flushed dirty objects to the tries after
// each transaction, so this works ok. The rework accumulated writes in memory
// first, but the journal wiped the entire state object on create-revert.
func TestDeleteCreateRevert(t *testing.T) {
	// Create an initial state with a single contract
	state, _ := New(types.EmptyRootHash, NewDatabase(rawdb.NewMemoryDatabase()), nil)

	addr := common.BytesToAddress([]byte("so"))
	state.SetBalance(addr, uint256.NewInt(1), tracing.BalanceChangeUnspecified)

	state.Finalise(false)
	state.AccountsIntermediateRoot()
	root, _, _ := state.Commit(0, nil)
	state, _ = New(root, state.db, state.snaps)

	// Simulate self-destructing in one transaction, then create-reverting in another
	state.SelfDestruct(addr)
	state.Finalise(true)

	id := state.Snapshot()
	state.SetBalance(addr, uint256.NewInt(2), tracing.BalanceChangeUnspecified)
	state.RevertToSnapshot(id)

	state.Finalise(true)
	state.AccountsIntermediateRoot()
	// Commit the entire state and make sure we don't crash and have the correct state
	root, _, _ = state.Commit(0, nil)
	state, _ = New(root, state.db, state.snaps)

	if state.getStateObject(addr) != nil {
		t.Fatalf("self-destructed contract came alive")
	}
}

// TestMissingTrieNodes tests that if the StateDB fails to load parts of the trie,
// the Commit operation fails with an error
// If we are missing trie nodes, we should not continue writing to the trie
func TestMissingTrieNodes(t *testing.T) {
	testMissingTrieNodes(t, rawdb.HashScheme)
	testMissingTrieNodes(t, rawdb.PathScheme)
}

func testMissingTrieNodes(t *testing.T, scheme string) {
	// Create an initial state with a few accounts
	var (
		tdb   *triedb.Database
		memDb = rawdb.NewMemoryDatabase()
	)
	if scheme == rawdb.PathScheme {
		tdb = triedb.NewDatabase(memDb, &triedb.Config{PathDB: &pathdb.Config{
			CleanCacheSize: 0,
			DirtyCacheSize: 0,
		}}) // disable caching
	} else {
		tdb = triedb.NewDatabase(memDb, &triedb.Config{HashDB: &hashdb.Config{
			CleanCacheSize: 0,
		}}) // disable caching
	}
	db := NewDatabaseWithNodeDB(memDb, tdb)

	var root common.Hash
	state, _ := New(types.EmptyRootHash, db, nil)
	addr := common.BytesToAddress([]byte("so"))
	{
		state.SetBalance(addr, uint256.NewInt(1), tracing.BalanceChangeUnspecified)
		state.SetCode(addr, []byte{1, 2, 3})
		a2 := common.BytesToAddress([]byte("another"))
		state.SetBalance(a2, uint256.NewInt(100), tracing.BalanceChangeUnspecified)
		state.SetCode(a2, []byte{1, 2, 4})
		state.Finalise(false)
		state.AccountsIntermediateRoot()
		root, _, _ = state.Commit(0, nil)
		t.Logf("root: %x", root)
		// force-flush
		tdb.Commit(root, false)
	}
	// Create a new state on the old root
	state, _ = New(root, db, nil)
	// Now we clear out the memdb
	it := memDb.NewIterator(nil, nil)
	for it.Next() {
		k := it.Key()
		// Leave the root intact
		if !bytes.Equal(k, root[:]) {
			t.Logf("key: %x", k)
			memDb.Delete(k)
		}
	}
	balance := state.GetBalance(addr)
	// The removed elem should lead to it returning zero balance
	if exp, got := uint64(0), balance.Uint64(); got != exp {
		t.Errorf("expected %d, got %d", exp, got)
	}
	// Modify the state
<<<<<<< HEAD
	state.SetBalance(addr, uint256.NewInt(2))
	state.Finalise(false)
	state.AccountsIntermediateRoot()
	root, _, err := state.Commit(0, nil)
=======
	state.SetBalance(addr, uint256.NewInt(2), tracing.BalanceChangeUnspecified)
	root, err := state.Commit(0, false)
>>>>>>> 87246f3c
	if err == nil {
		t.Fatalf("expected error, got root :%x", root)
	}
}

func TestStateDBAccessList(t *testing.T) {
	// Some helpers
	addr := func(a string) common.Address {
		return common.HexToAddress(a)
	}
	slot := func(a string) common.Hash {
		return common.HexToHash(a)
	}

	memDb := rawdb.NewMemoryDatabase()
	db := NewDatabase(memDb)
	state, _ := New(types.EmptyRootHash, db, nil)
	state.accessList = newAccessList()

	verifyAddrs := func(astrings ...string) {
		t.Helper()
		// convert to common.Address form
		var addresses []common.Address
		var addressMap = make(map[common.Address]struct{})
		for _, astring := range astrings {
			address := addr(astring)
			addresses = append(addresses, address)
			addressMap[address] = struct{}{}
		}
		// Check that the given addresses are in the access list
		for _, address := range addresses {
			if !state.AddressInAccessList(address) {
				t.Fatalf("expected %x to be in access list", address)
			}
		}
		// Check that only the expected addresses are present in the access list
		for address := range state.accessList.addresses {
			if _, exist := addressMap[address]; !exist {
				t.Fatalf("extra address %x in access list", address)
			}
		}
	}
	verifySlots := func(addrString string, slotStrings ...string) {
		if !state.AddressInAccessList(addr(addrString)) {
			t.Fatalf("scope missing address/slots %v", addrString)
		}
		var address = addr(addrString)
		// convert to common.Hash form
		var slots []common.Hash
		var slotMap = make(map[common.Hash]struct{})
		for _, slotString := range slotStrings {
			s := slot(slotString)
			slots = append(slots, s)
			slotMap[s] = struct{}{}
		}
		// Check that the expected items are in the access list
		for i, s := range slots {
			if _, slotPresent := state.SlotInAccessList(address, s); !slotPresent {
				t.Fatalf("input %d: scope missing slot %v (address %v)", i, s, addrString)
			}
		}
		// Check that no extra elements are in the access list
		index := state.accessList.addresses[address]
		if index >= 0 {
			stateSlots := state.accessList.slots[index]
			for s := range stateSlots {
				if _, slotPresent := slotMap[s]; !slotPresent {
					t.Fatalf("scope has extra slot %v (address %v)", s, addrString)
				}
			}
		}
	}

	state.AddAddressToAccessList(addr("aa"))          // 1
	state.AddSlotToAccessList(addr("bb"), slot("01")) // 2,3
	state.AddSlotToAccessList(addr("bb"), slot("02")) // 4
	verifyAddrs("aa", "bb")
	verifySlots("bb", "01", "02")

	// Make a copy
	stateCopy1 := state.Copy()
	if exp, got := 4, state.journal.length(); exp != got {
		t.Fatalf("journal length mismatch: have %d, want %d", got, exp)
	}

	// same again, should cause no journal entries
	state.AddSlotToAccessList(addr("bb"), slot("01"))
	state.AddSlotToAccessList(addr("bb"), slot("02"))
	state.AddAddressToAccessList(addr("aa"))
	if exp, got := 4, state.journal.length(); exp != got {
		t.Fatalf("journal length mismatch: have %d, want %d", got, exp)
	}
	// some new ones
	state.AddSlotToAccessList(addr("bb"), slot("03")) // 5
	state.AddSlotToAccessList(addr("aa"), slot("01")) // 6
	state.AddSlotToAccessList(addr("cc"), slot("01")) // 7,8
	state.AddAddressToAccessList(addr("cc"))
	if exp, got := 8, state.journal.length(); exp != got {
		t.Fatalf("journal length mismatch: have %d, want %d", got, exp)
	}

	verifyAddrs("aa", "bb", "cc")
	verifySlots("aa", "01")
	verifySlots("bb", "01", "02", "03")
	verifySlots("cc", "01")

	// now start rolling back changes
	state.journal.revert(state, 7)
	if _, ok := state.SlotInAccessList(addr("cc"), slot("01")); ok {
		t.Fatalf("slot present, expected missing")
	}
	verifyAddrs("aa", "bb", "cc")
	verifySlots("aa", "01")
	verifySlots("bb", "01", "02", "03")

	state.journal.revert(state, 6)
	if state.AddressInAccessList(addr("cc")) {
		t.Fatalf("addr present, expected missing")
	}
	verifyAddrs("aa", "bb")
	verifySlots("aa", "01")
	verifySlots("bb", "01", "02", "03")

	state.journal.revert(state, 5)
	if _, ok := state.SlotInAccessList(addr("aa"), slot("01")); ok {
		t.Fatalf("slot present, expected missing")
	}
	verifyAddrs("aa", "bb")
	verifySlots("bb", "01", "02", "03")

	state.journal.revert(state, 4)
	if _, ok := state.SlotInAccessList(addr("bb"), slot("03")); ok {
		t.Fatalf("slot present, expected missing")
	}
	verifyAddrs("aa", "bb")
	verifySlots("bb", "01", "02")

	state.journal.revert(state, 3)
	if _, ok := state.SlotInAccessList(addr("bb"), slot("02")); ok {
		t.Fatalf("slot present, expected missing")
	}
	verifyAddrs("aa", "bb")
	verifySlots("bb", "01")

	state.journal.revert(state, 2)
	if _, ok := state.SlotInAccessList(addr("bb"), slot("01")); ok {
		t.Fatalf("slot present, expected missing")
	}
	verifyAddrs("aa", "bb")

	state.journal.revert(state, 1)
	if state.AddressInAccessList(addr("bb")) {
		t.Fatalf("addr present, expected missing")
	}
	verifyAddrs("aa")

	state.journal.revert(state, 0)
	if state.AddressInAccessList(addr("aa")) {
		t.Fatalf("addr present, expected missing")
	}
	if got, exp := len(state.accessList.addresses), 0; got != exp {
		t.Fatalf("expected empty, got %d", got)
	}
	if got, exp := len(state.accessList.slots), 0; got != exp {
		t.Fatalf("expected empty, got %d", got)
	}
	// Check the copy
	// Make a copy
	state = stateCopy1
	verifyAddrs("aa", "bb")
	verifySlots("bb", "01", "02")
	if got, exp := len(state.accessList.addresses), 2; got != exp {
		t.Fatalf("expected empty, got %d", got)
	}
	if got, exp := len(state.accessList.slots), 1; got != exp {
		t.Fatalf("expected empty, got %d", got)
	}
}

// Tests that account and storage tries are flushed in the correct order and that
// no data loss occurs.
func TestFlushOrderDataLoss(t *testing.T) {
	// Create a state trie with many accounts and slots
	var (
		memdb    = rawdb.NewMemoryDatabase()
		triedb   = triedb.NewDatabase(memdb, nil)
		statedb  = NewDatabaseWithNodeDB(memdb, triedb)
		state, _ = New(types.EmptyRootHash, statedb, nil)
	)
	for a := byte(0); a < 10; a++ {
		state.CreateAccount(common.Address{a})
		for s := byte(0); s < 10; s++ {
			state.SetState(common.Address{a}, common.Hash{a, s}, common.Hash{a, s})
		}
	}
	state.IntermediateRoot(false)
	root, _, err := state.Commit(0, nil)
	if err != nil {
		t.Fatalf("failed to commit state trie: %v", err)
	}
	triedb.Reference(root, common.Hash{})
	if err := triedb.Cap(1024); err != nil {
		t.Fatalf("failed to cap trie dirty cache: %v", err)
	}
	if err := triedb.Commit(root, false); err != nil {
		t.Fatalf("failed to commit state trie: %v", err)
	}
	// Reopen the state trie from flushed disk and verify it
	state, err = New(root, NewDatabase(memdb), nil)
	if err != nil {
		t.Fatalf("failed to reopen state trie: %v", err)
	}
	for a := byte(0); a < 10; a++ {
		for s := byte(0); s < 10; s++ {
			if have := state.GetState(common.Address{a}, common.Hash{a, s}); have != (common.Hash{a, s}) {
				t.Errorf("account %d: slot %d: state mismatch: have %x, want %x", a, s, have, common.Hash{a, s})
			}
		}
	}
}

func TestStateDBTransientStorage(t *testing.T) {
	memDb := rawdb.NewMemoryDatabase()
	db := NewDatabase(memDb)
	state, _ := New(types.EmptyRootHash, db, nil)

	key := common.Hash{0x01}
	value := common.Hash{0x02}
	addr := common.Address{}

	state.SetTransientState(addr, key, value)
	if exp, got := 1, state.journal.length(); exp != got {
		t.Fatalf("journal length mismatch: have %d, want %d", got, exp)
	}
	// the retrieved value should equal what was set
	if got := state.GetTransientState(addr, key); got != value {
		t.Fatalf("transient storage mismatch: have %x, want %x", got, value)
	}

	// revert the transient state being set and then check that the
	// value is now the empty hash
	state.journal.revert(state, 0)
	if got, exp := state.GetTransientState(addr, key), (common.Hash{}); exp != got {
		t.Fatalf("transient storage mismatch: have %x, want %x", got, exp)
	}

	// set transient state and then copy the statedb and ensure that
	// the transient state is copied
	state.SetTransientState(addr, key, value)
	cpy := state.Copy()
	if got := cpy.GetTransientState(addr, key); got != value {
		t.Fatalf("transient storage mismatch: have %x, want %x", got, value)
	}
}

func TestResetObject(t *testing.T) {
	var (
		disk     = rawdb.NewMemoryDatabase()
		tdb      = triedb.NewDatabase(disk, nil)
		db       = NewDatabaseWithNodeDB(disk, tdb)
		snaps, _ = snapshot.New(snapshot.Config{CacheSize: 10}, disk, tdb, types.EmptyRootHash, 128, false)
		state, _ = New(types.EmptyRootHash, db, snaps)
		addr     = common.HexToAddress("0x1")
		slotA    = common.HexToHash("0x1")
		slotB    = common.HexToHash("0x2")
	)
	// Initialize account with balance and storage in first transaction.
	state.SetBalance(addr, uint256.NewInt(1), tracing.BalanceChangeUnspecified)
	state.SetState(addr, slotA, common.BytesToHash([]byte{0x1}))
	state.IntermediateRoot(true)

	// Reset account and mutate balance and storages
	state.CreateAccount(addr)
	state.SetBalance(addr, uint256.NewInt(2), tracing.BalanceChangeUnspecified)
	state.SetState(addr, slotB, common.BytesToHash([]byte{0x2}))
	root := state.IntermediateRoot(true)
	state.SetExpectedStateRoot(root)
	state.Commit(0, nil)

	// Ensure the original account is wiped properly
	snap := snaps.Snapshot(root)
	slot, _ := snap.Storage(crypto.Keccak256Hash(addr.Bytes()), crypto.Keccak256Hash(slotA.Bytes()))
	if len(slot) != 0 {
		t.Fatalf("Unexpected storage slot")
	}
	slot, _ = snap.Storage(crypto.Keccak256Hash(addr.Bytes()), crypto.Keccak256Hash(slotB.Bytes()))
	if !bytes.Equal(slot, []byte{0x2}) {
		t.Fatalf("Unexpected storage slot value %v", slot)
	}
}

func TestDeleteStorage(t *testing.T) {
	var (
		disk     = rawdb.NewMemoryDatabase()
		tdb      = triedb.NewDatabase(disk, nil)
		db       = NewDatabaseWithNodeDB(disk, tdb)
		snaps, _ = snapshot.New(snapshot.Config{CacheSize: 10}, disk, tdb, types.EmptyRootHash, 128, false)
		state, _ = New(types.EmptyRootHash, db, snaps)
		addr     = common.HexToAddress("0x1")
	)
	// Initialize account and populate storage
	state.SetBalance(addr, uint256.NewInt(1), tracing.BalanceChangeUnspecified)
	state.CreateAccount(addr)
	for i := 0; i < 1000; i++ {
		slot := common.Hash(uint256.NewInt(uint64(i)).Bytes32())
		value := common.Hash(uint256.NewInt(uint64(10 * i)).Bytes32())
		state.SetState(addr, slot, value)
	}
	root, _, _ := state.Commit(0, nil)
	// Init phase done, create two states, one with snap and one without
	fastState, _ := New(root, db, snaps)
	slowState, _ := New(root, db, nil)

	obj := fastState.getOrNewStateObject(addr)
	storageRoot := obj.data.Root

	_, fastNodes, err := fastState.deleteStorage(addr, crypto.Keccak256Hash(addr[:]), storageRoot)
	if err != nil {
		t.Fatal(err)
	}

	_, slowNodes, err := slowState.deleteStorage(addr, crypto.Keccak256Hash(addr[:]), storageRoot)
	if err != nil {
		t.Fatal(err)
	}
	check := func(set *trienode.NodeSet) string {
		var a []string
		set.ForEachWithOrder(func(path string, n *trienode.Node) {
			if n.Hash != (common.Hash{}) {
				t.Fatal("delete should have empty hashes")
			}
			if len(n.Blob) != 0 {
				t.Fatal("delete should have empty blobs")
			}
			a = append(a, fmt.Sprintf("%x", path))
		})
		return strings.Join(a, ",")
	}
	slowRes := check(slowNodes)
	fastRes := check(fastNodes)
	if slowRes != fastRes {
		t.Fatalf("difference found:\nfast: %v\nslow: %v\n", fastRes, slowRes)
	}
}<|MERGE_RESOLUTION|>--- conflicted
+++ resolved
@@ -859,15 +859,10 @@
 		t.Errorf("expected %d, got %d", exp, got)
 	}
 	// Modify the state
-<<<<<<< HEAD
-	state.SetBalance(addr, uint256.NewInt(2))
+	state.SetBalance(addr, uint256.NewInt(2), tracing.BalanceChangeUnspecified)
 	state.Finalise(false)
 	state.AccountsIntermediateRoot()
 	root, _, err := state.Commit(0, nil)
-=======
-	state.SetBalance(addr, uint256.NewInt(2), tracing.BalanceChangeUnspecified)
-	root, err := state.Commit(0, false)
->>>>>>> 87246f3c
 	if err == nil {
 		t.Fatalf("expected error, got root :%x", root)
 	}
