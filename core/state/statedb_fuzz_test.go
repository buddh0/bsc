--- conflicted
+++ resolved
@@ -237,11 +237,7 @@
 		} else {
 			state.IntermediateRoot(true) // call intermediateRoot at the transaction boundary
 		}
-<<<<<<< HEAD
-		nroot, _, err := state.Commit(0, nil) // call commit at the block boundary
-=======
-		ret, err := state.commitAndFlush(0, true) // call commit at the block boundary
->>>>>>> aadddf3a
+		nroot, _, err := state.Commit(0, true) // call commit at the block boundary
 		if err != nil {
 			panic(err)
 		}
