// Copyright 2019 The go-ethereum Authors
// This file is part of the go-ethereum library.
//
// The go-ethereum library is free software: you can redistribute it and/or modify
// it under the terms of the GNU Lesser General Public License as published by
// the Free Software Foundation, either version 3 of the License, or
// (at your option) any later version.
//
// The go-ethereum library is distributed in the hope that it will be useful,
// but WITHOUT ANY WARRANTY; without even the implied warranty of
// MERCHANTABILITY or FITNESS FOR A PARTICULAR PURPOSE. See the
// GNU Lesser General Public License for more details.
//
// You should have received a copy of the GNU Lesser General Public License
// along with the go-ethereum library. If not, see <http://www.gnu.org/licenses/>.

// Package snapshot implements a journalled, dynamic state dump.
package snapshot

import (
	"bytes"
	"errors"
	"fmt"
	"sync"

	"github.com/ethereum/go-ethereum/common"
	"github.com/ethereum/go-ethereum/core/rawdb"
<<<<<<< HEAD
	"github.com/ethereum/go-ethereum/crypto"
=======
	"github.com/ethereum/go-ethereum/core/types"
>>>>>>> 604da5c8
	"github.com/ethereum/go-ethereum/ethdb"
	"github.com/ethereum/go-ethereum/log"
	"github.com/ethereum/go-ethereum/metrics"
	"github.com/ethereum/go-ethereum/rlp"
	"github.com/ethereum/go-ethereum/trie"
)

var (
	snapshotCleanAccountHitMeter   = metrics.NewRegisteredMeter("state/snapshot/clean/account/hit", nil)
	snapshotCleanAccountMissMeter  = metrics.NewRegisteredMeter("state/snapshot/clean/account/miss", nil)
	snapshotCleanAccountInexMeter  = metrics.NewRegisteredMeter("state/snapshot/clean/account/inex", nil)
	snapshotCleanAccountReadMeter  = metrics.NewRegisteredMeter("state/snapshot/clean/account/read", nil)
	snapshotCleanAccountWriteMeter = metrics.NewRegisteredMeter("state/snapshot/clean/account/write", nil)

	snapshotCleanStorageHitMeter   = metrics.NewRegisteredMeter("state/snapshot/clean/storage/hit", nil)
	snapshotCleanStorageMissMeter  = metrics.NewRegisteredMeter("state/snapshot/clean/storage/miss", nil)
	snapshotCleanStorageInexMeter  = metrics.NewRegisteredMeter("state/snapshot/clean/storage/inex", nil)
	snapshotCleanStorageReadMeter  = metrics.NewRegisteredMeter("state/snapshot/clean/storage/read", nil)
	snapshotCleanStorageWriteMeter = metrics.NewRegisteredMeter("state/snapshot/clean/storage/write", nil)

	snapshotDirtyAccountHitMeter   = metrics.NewRegisteredMeter("state/snapshot/dirty/account/hit", nil)
	snapshotDirtyAccountMissMeter  = metrics.NewRegisteredMeter("state/snapshot/dirty/account/miss", nil)
	snapshotDirtyAccountInexMeter  = metrics.NewRegisteredMeter("state/snapshot/dirty/account/inex", nil)
	snapshotDirtyAccountReadMeter  = metrics.NewRegisteredMeter("state/snapshot/dirty/account/read", nil)
	snapshotDirtyAccountWriteMeter = metrics.NewRegisteredMeter("state/snapshot/dirty/account/write", nil)

	snapshotDirtyStorageHitMeter   = metrics.NewRegisteredMeter("state/snapshot/dirty/storage/hit", nil)
	snapshotDirtyStorageMissMeter  = metrics.NewRegisteredMeter("state/snapshot/dirty/storage/miss", nil)
	snapshotDirtyStorageInexMeter  = metrics.NewRegisteredMeter("state/snapshot/dirty/storage/inex", nil)
	snapshotDirtyStorageReadMeter  = metrics.NewRegisteredMeter("state/snapshot/dirty/storage/read", nil)
	snapshotDirtyStorageWriteMeter = metrics.NewRegisteredMeter("state/snapshot/dirty/storage/write", nil)

	snapshotDirtyAccountHitDepthHist = metrics.NewRegisteredHistogram("state/snapshot/dirty/account/hit/depth", nil, metrics.NewExpDecaySample(1028, 0.015))

	snapshotFlushAccountItemMeter = metrics.NewRegisteredMeter("state/snapshot/flush/account/item", nil)
	snapshotFlushAccountSizeMeter = metrics.NewRegisteredMeter("state/snapshot/flush/account/size", nil)
	snapshotFlushStorageItemMeter = metrics.NewRegisteredMeter("state/snapshot/flush/storage/item", nil)
	snapshotFlushStorageSizeMeter = metrics.NewRegisteredMeter("state/snapshot/flush/storage/size", nil)

	snapshotBloomIndexTimer = metrics.NewRegisteredResettingTimer("state/snapshot/bloom/index", nil)
	snapshotBloomErrorGauge = metrics.NewRegisteredGaugeFloat64("state/snapshot/bloom/error", nil)

	snapshotBloomAccountTrueHitMeter  = metrics.NewRegisteredMeter("state/snapshot/bloom/account/truehit", nil)
	snapshotBloomAccountFalseHitMeter = metrics.NewRegisteredMeter("state/snapshot/bloom/account/falsehit", nil)
	snapshotBloomAccountMissMeter     = metrics.NewRegisteredMeter("state/snapshot/bloom/account/miss", nil)

	snapshotBloomStorageTrueHitMeter  = metrics.NewRegisteredMeter("state/snapshot/bloom/storage/truehit", nil)
	snapshotBloomStorageFalseHitMeter = metrics.NewRegisteredMeter("state/snapshot/bloom/storage/falsehit", nil)
	snapshotBloomStorageMissMeter     = metrics.NewRegisteredMeter("state/snapshot/bloom/storage/miss", nil)

	// ErrSnapshotStale is returned from data accessors if the underlying snapshot
	// layer had been invalidated due to the chain progressing forward far enough
	// to not maintain the layer's original state.
	ErrSnapshotStale = errors.New("snapshot stale")

	// ErrNotCoveredYet is returned from data accessors if the underlying snapshot
	// is being generated currently and the requested data item is not yet in the
	// range of accounts covered.
	ErrNotCoveredYet = errors.New("not covered yet")

	// ErrNotConstructed is returned if the callers want to iterate the snapshot
	// while the generation is not finished yet.
	ErrNotConstructed = errors.New("snapshot is not constructed")

	// errSnapshotCycle is returned if a snapshot is attempted to be inserted
	// that forms a cycle in the snapshot tree.
	errSnapshotCycle = errors.New("snapshot cycle")
)

// Snapshot represents the functionality supported by a snapshot storage layer.
type Snapshot interface {
	// Root returns the root hash for which this snapshot was made.
	Root() common.Hash

	// WaitAndGetVerifyRes will wait until the snapshot been verified and return verification result
	WaitAndGetVerifyRes() bool

	// Verified returns whether the snapshot is verified
	Verified() bool

	// MarkValid stores the verification result
	MarkValid()

	// CorrectAccounts updates account data for storing the correct data during pipecommit
	CorrectAccounts(map[common.Hash][]byte)

	// Account directly retrieves the account associated with a particular hash in
	// the snapshot slim data format.
	Account(hash common.Hash) (*types.SlimAccount, error)

	// Accounts directly retrieves all accounts in current snapshot in
	// the snapshot slim data format.
	Accounts() (map[common.Hash]*Account, error)

	// AccountRLP directly retrieves the account RLP associated with a particular
	// hash in the snapshot slim data format.
	AccountRLP(hash common.Hash) ([]byte, error)

	// Storage directly retrieves the storage data associated with a particular hash,
	// within a particular account.
	Storage(accountHash, storageHash common.Hash) ([]byte, error)

	// Parent returns the subsequent layer of a snapshot, or nil if the base was
	// reached.
	Parent() snapshot
}

// snapshot is the internal version of the snapshot data layer that supports some
// additional methods compared to the public API.
type snapshot interface {
	Snapshot

	// Update creates a new layer on top of the existing snapshot diff tree with
	// the specified data items.
	//
	// Note, the maps are retained by the method to avoid copying everything.
	Update(blockRoot common.Hash, destructs map[common.Hash]struct{}, accounts map[common.Hash][]byte, storage map[common.Hash]map[common.Hash][]byte, verified chan struct{}) *diffLayer

	// Journal commits an entire diff hierarchy to disk into a single journal entry.
	// This is meant to be used during shutdown to persist the snapshot without
	// flattening everything down (bad for reorgs).
	Journal(buffer *bytes.Buffer) (common.Hash, error)

	// Stale return whether this layer has become stale (was flattened across) or
	// if it's still live.
	Stale() bool

	// AccountIterator creates an account iterator over an arbitrary layer.
	AccountIterator(seek common.Hash) AccountIterator

	// StorageIterator creates a storage iterator over an arbitrary layer.
	StorageIterator(account common.Hash, seek common.Hash) (StorageIterator, bool)
}

// Config includes the configurations for snapshots.
type Config struct {
	CacheSize  int  // Megabytes permitted to use for read caches
	Recovery   bool // Indicator that the snapshots is in the recovery mode
	NoBuild    bool // Indicator that the snapshots generation is disallowed
	AsyncBuild bool // The snapshot generation is allowed to be constructed asynchronously
}

// Tree is an Ethereum state snapshot tree. It consists of one persistent base
// layer backed by a key-value store, on top of which arbitrarily many in-memory
// diff layers are topped. The memory diffs can form a tree with branching, but
// the disk layer is singleton and common to all. If a reorg goes deeper than the
// disk layer, everything needs to be deleted.
//
// The goal of a state snapshot is twofold: to allow direct access to account and
// storage data to avoid expensive multi-level trie lookups; and to allow sorted,
// cheap iteration of the account/storage tries for sync aid.
type Tree struct {
	config   Config                   // Snapshots configurations
	diskdb   ethdb.KeyValueStore      // Persistent database to store the snapshot
	triedb   *trie.Database           // In-memory cache to access the trie through
	layers   map[common.Hash]snapshot // Collection of all known layers
	lock     sync.RWMutex
	capLimit int

	// Test hooks
	onFlatten func() // Hook invoked when the bottom most diff layers are flattened
}

// New attempts to load an already existing snapshot from a persistent key-value
// store (with a number of memory layers from a journal), ensuring that the head
// of the snapshot matches the expected one.
//
// If the snapshot is missing or the disk layer is broken, the snapshot will be
// reconstructed using both the existing data and the state trie.
// The repair happens on a background thread.
//
// If the memory layers in the journal do not match the disk layer (e.g. there is
// a gap) or the journal is missing, there are two repair cases:
//
//   - if the 'recovery' parameter is true, memory diff-layers and the disk-layer
//     will all be kept. This case happens when the snapshot is 'ahead' of the
//     state trie.
//   - otherwise, the entire snapshot is considered invalid and will be recreated on
//     a background thread.
func New(config Config, diskdb ethdb.KeyValueStore, triedb *trie.Database, root common.Hash, cap int, withoutTrie bool) (*Tree, error) {
	snap := &Tree{
		config:   config,
		diskdb:   diskdb,
		triedb:   triedb,
		capLimit: cap,
		layers:   make(map[common.Hash]snapshot),
	}
	// Attempt to load a previously persisted snapshot and rebuild one if failed
	head, disabled, err := loadSnapshot(diskdb, triedb, root, config.CacheSize, config.Recovery, config.NoBuild, withoutTrie)
	if disabled {
		log.Warn("Snapshot maintenance disabled (syncing)")
		return snap, nil
	}
	// Create the building waiter iff the background generation is allowed
	if !config.NoBuild && !config.AsyncBuild {
		defer snap.waitBuild()
	}
	if err != nil {
		log.Warn("Failed to load snapshot", "err", err)
		if !config.NoBuild {
			snap.Rebuild(root)
			return snap, nil
		}
		return nil, err // Bail out the error, don't rebuild automatically.
	}
	// Existing snapshot loaded, seed all the layers
	for head != nil {
		snap.layers[head.Root()] = head
		head = head.Parent()
	}
	log.Info("Snapshot loaded", "diskRoot", snap.diskRoot(), "root", root)
	return snap, nil
}

// waitBuild blocks until the snapshot finishes rebuilding. This method is meant
// to be used by tests to ensure we're testing what we believe we are.
func (t *Tree) waitBuild() {
	// Find the rebuild termination channel
	var done chan struct{}

	t.lock.RLock()
	for _, layer := range t.layers {
		if layer, ok := layer.(*diskLayer); ok {
			done = layer.genPending
			break
		}
	}
	t.lock.RUnlock()

	// Wait until the snapshot is generated
	if done != nil {
		<-done
	}
}

// Layers returns the number of layers
func (t *Tree) Layers() int {
	return len(t.layers)
}

// Disable interrupts any pending snapshot generator, deletes all the snapshot
// layers in memory and marks snapshots disabled globally. In order to resume
// the snapshot functionality, the caller must invoke Rebuild.
func (t *Tree) Disable() {
	// Interrupt any live snapshot layers
	t.lock.Lock()
	defer t.lock.Unlock()

	for _, layer := range t.layers {
		switch layer := layer.(type) {
		case *diskLayer:
			// If the base layer is generating, abort it
			if layer.genAbort != nil {
				abort := make(chan *generatorStats)
				layer.genAbort <- abort
				<-abort
			}
			// Layer should be inactive now, mark it as stale
			layer.lock.Lock()
			layer.stale = true
			layer.lock.Unlock()

		case *diffLayer:
			// If the layer is a simple diff, simply mark as stale
			layer.lock.Lock()
			layer.stale.Store(true)
			layer.lock.Unlock()

		default:
			panic(fmt.Sprintf("unknown layer type: %T", layer))
		}
	}
	t.layers = map[common.Hash]snapshot{}

	// Delete all snapshot liveness information from the database
	batch := t.diskdb.NewBatch()

	rawdb.WriteSnapshotDisabled(batch)
	rawdb.DeleteSnapshotRoot(batch)
	rawdb.DeleteSnapshotJournal(batch)
	rawdb.DeleteSnapshotGenerator(batch)
	rawdb.DeleteSnapshotRecoveryNumber(batch)
	// Note, we don't delete the sync progress

	if err := batch.Write(); err != nil {
		log.Crit("Failed to disable snapshots", "err", err)
	}
}

// Snapshot retrieves a snapshot belonging to the given block root, or nil if no
// snapshot is maintained for that block.
func (t *Tree) Snapshot(blockRoot common.Hash) Snapshot {
	t.lock.RLock()
	defer t.lock.RUnlock()

	return t.layers[blockRoot]
}

// Snapshots returns all visited layers from the topmost layer with specific
// root and traverses downward. The layer amount is limited by the given number.
// If nodisk is set, then disk layer is excluded.
func (t *Tree) Snapshots(root common.Hash, limits int, nodisk bool) []Snapshot {
	t.lock.RLock()
	defer t.lock.RUnlock()

	if limits == 0 {
		return nil
	}
	layer := t.layers[root]
	if layer == nil {
		return nil
	}
	var ret []Snapshot
	for {
		if _, isdisk := layer.(*diskLayer); isdisk && nodisk {
			break
		}
		ret = append(ret, layer)
		limits -= 1
		if limits == 0 {
			break
		}
		parent := layer.Parent()
		if parent == nil {
			break
		}
		layer = parent
	}
	return ret
}

func (t *Tree) Update(blockRoot common.Hash, parentRoot common.Hash, hashDestructs map[common.Hash]struct{}, accounts map[common.Address][]byte, storage map[common.Address]map[string][]byte, verified chan struct{}) error {
	hashAccounts, hashStorage := transformSnapData(accounts, storage)
	return t.update(blockRoot, parentRoot, hashDestructs, hashAccounts, hashStorage, verified)
}

// Update adds a new snapshot into the tree, if that can be linked to an existing
// old parent. It is disallowed to insert a disk layer (the origin of all).
func (t *Tree) update(blockRoot common.Hash, parentRoot common.Hash, destructs map[common.Hash]struct{}, accounts map[common.Hash][]byte, storage map[common.Hash]map[common.Hash][]byte, verified chan struct{}) error {
	// Reject noop updates to avoid self-loops in the snapshot tree. This is a
	// special case that can only happen for Clique networks where empty blocks
	// don't modify the state (0 block subsidy).
	//
	// Although we could silently ignore this internally, it should be the caller's
	// responsibility to avoid even attempting to insert such a snapshot.
	if blockRoot == parentRoot {
		return errSnapshotCycle
	}
	// Generate a new snapshot on top of the parent
	parent := t.Snapshot(parentRoot)
	if parent == nil {
		return fmt.Errorf("parent [%#x] snapshot missing", parentRoot)
	}
	snap := parent.(snapshot).Update(blockRoot, destructs, accounts, storage, verified)

	// Save the new snapshot for later
	t.lock.Lock()
	defer t.lock.Unlock()

	t.layers[snap.root] = snap
	log.Debug("Snapshot updated", "blockRoot", blockRoot)
	return nil
}

func (t *Tree) CapLimit() int {
	return t.capLimit
}

// Cap traverses downwards the snapshot tree from a head block hash until the
// number of allowed layers are crossed. All layers beyond the permitted number
// are flattened downwards.
//
// Note, the final diff layer count in general will be one more than the amount
// requested. This happens because the bottom-most diff layer is the accumulator
// which may or may not overflow and cascade to disk. Since this last layer's
// survival is only known *after* capping, we need to omit it from the count if
// we want to ensure that *at least* the requested number of diff layers remain.
func (t *Tree) Cap(root common.Hash, layers int) error {
	// Retrieve the head snapshot to cap from
	snap := t.Snapshot(root)
	if snap == nil {
		return fmt.Errorf("snapshot [%#x] missing", root)
	}
	diff, ok := snap.(*diffLayer)
	if !ok {
		return fmt.Errorf("snapshot [%#x] is disk layer", root)
	}
	// If the generator is still running, use a more aggressive cap
	diff.origin.lock.RLock()
	if diff.origin.genMarker != nil && layers > 8 {
		layers = 8
	}
	diff.origin.lock.RUnlock()

	// Run the internal capping and discard all stale layers
	t.lock.Lock()
	defer t.lock.Unlock()

	// Flattening the bottom-most diff layer requires special casing since there's
	// no child to rewire to the grandparent. In that case we can fake a temporary
	// child for the capping and then remove it.
	if layers == 0 {
		// If full commit was requested, flatten the diffs and merge onto disk
		diff.lock.RLock()
		base := diffToDisk(diff.flatten().(*diffLayer))
		diff.lock.RUnlock()

		// Replace the entire snapshot tree with the flat base
		t.layers = map[common.Hash]snapshot{base.root: base}
		return nil
	}
	persisted := t.cap(diff, layers)

	// Remove any layer that is stale or links into a stale layer
	children := make(map[common.Hash][]common.Hash)
	for root, snap := range t.layers {
		if diff, ok := snap.(*diffLayer); ok {
			parent := diff.parent.Root()
			children[parent] = append(children[parent], root)
		}
	}
	var remove func(root common.Hash)
	remove = func(root common.Hash) {
		delete(t.layers, root)
		for _, child := range children[root] {
			remove(child)
		}
		delete(children, root)
	}
	for root, snap := range t.layers {
		if snap.Stale() {
			remove(root)
		}
	}
	// If the disk layer was modified, regenerate all the cumulative blooms
	if persisted != nil {
		var rebloom func(root common.Hash)
		rebloom = func(root common.Hash) {
			if diff, ok := t.layers[root].(*diffLayer); ok {
				diff.rebloom(persisted)
			}
			for _, child := range children[root] {
				rebloom(child)
			}
		}
		rebloom(persisted.root)
	}
	log.Debug("Snapshot capped", "root", root)
	return nil
}

// cap traverses downwards the diff tree until the number of allowed layers are
// crossed. All diffs beyond the permitted number are flattened downwards. If the
// layer limit is reached, memory cap is also enforced (but not before).
//
// The method returns the new disk layer if diffs were persisted into it.
//
// Note, the final diff layer count in general will be one more than the amount
// requested. This happens because the bottom-most diff layer is the accumulator
// which may or may not overflow and cascade to disk. Since this last layer's
// survival is only known *after* capping, we need to omit it from the count if
// we want to ensure that *at least* the requested number of diff layers remain.
func (t *Tree) cap(diff *diffLayer, layers int) *diskLayer {
	// Dive until we run out of layers or reach the persistent database
	for i := 0; i < layers-1; i++ {
		// If we still have diff layers below, continue down
		if parent, ok := diff.parent.(*diffLayer); ok {
			diff = parent
		} else {
			// Diff stack too shallow, return without modifications
			return nil
		}
	}
	// We're out of layers, flatten anything below, stopping if it's the disk or if
	// the memory limit is not yet exceeded.
	switch parent := diff.parent.(type) {
	case *diskLayer:
		return nil

	case *diffLayer:
		// Hold the write lock until the flattened parent is linked correctly.
		// Otherwise, the stale layer may be accessed by external reads in the
		// meantime.
		diff.lock.Lock()
		defer diff.lock.Unlock()

		// Flatten the parent into the grandparent. The flattening internally obtains a
		// write lock on grandparent.
		flattened := parent.flatten().(*diffLayer)
		t.layers[flattened.root] = flattened

		// Invoke the hook if it's registered. Ugly hack.
		if t.onFlatten != nil {
			t.onFlatten()
		}
		diff.parent = flattened
		if flattened.memory < aggregatorMemoryLimit {
			// Accumulator layer is smaller than the limit, so we can abort, unless
			// there's a snapshot being generated currently. In that case, the trie
			// will move from underneath the generator so we **must** merge all the
			// partial data down into the snapshot and restart the generation.
			if flattened.parent.(*diskLayer).genAbort == nil {
				return nil
			}
		}
	default:
		panic(fmt.Sprintf("unknown data layer: %T", parent))
	}
	// If the bottom-most layer is larger than our memory cap, persist to disk
	bottom := diff.parent.(*diffLayer)

	bottom.lock.RLock()
	base := diffToDisk(bottom)
	bottom.lock.RUnlock()

	t.layers[base.root] = base
	diff.parent = base
	return base
}

// diffToDisk merges a bottom-most diff into the persistent disk layer underneath
// it. The method will panic if called onto a non-bottom-most diff layer.
//
// The disk layer persistence should be operated in an atomic way. All updates should
// be discarded if the whole transition if not finished.
func diffToDisk(bottom *diffLayer) *diskLayer {
	var (
		base  = bottom.parent.(*diskLayer)
		batch = base.diskdb.NewBatch()
		stats *generatorStats
	)
	// If the disk layer is running a snapshot generator, abort it
	if base.genAbort != nil {
		abort := make(chan *generatorStats)
		base.genAbort <- abort
		stats = <-abort
	}
	// Put the deletion in the batch writer, flush all updates in the final step.
	rawdb.DeleteSnapshotRoot(batch)

	// Mark the original base as stale as we're going to create a new wrapper
	base.lock.Lock()
	if base.stale {
		panic("parent disk layer is stale") // we've committed into the same base from two children, boo
	}
	base.stale = true
	base.lock.Unlock()

	// Destroy all the destructed accounts from the database
	for hash := range bottom.destructSet {
		// Skip any account not covered yet by the snapshot
		if base.genMarker != nil && bytes.Compare(hash[:], base.genMarker) > 0 {
			continue
		}
		// Remove all storage slots
		rawdb.DeleteAccountSnapshot(batch, hash)
		base.cache.Set(hash[:], nil)

		it := rawdb.IterateStorageSnapshots(base.diskdb, hash)
		for it.Next() {
			key := it.Key()
			batch.Delete(key)
			base.cache.Del(key[1:])
			snapshotFlushStorageItemMeter.Mark(1)

			// Ensure we don't delete too much data blindly (contract can be
			// huge). It's ok to flush, the root will go missing in case of a
			// crash and we'll detect and regenerate the snapshot.
			if batch.ValueSize() > ethdb.IdealBatchSize {
				if err := batch.Write(); err != nil {
					log.Crit("Failed to write storage deletions", "err", err)
				}
				batch.Reset()
			}
		}
		it.Release()
	}
	// Push all updated accounts into the database
	for hash, data := range bottom.accountData {
		// Skip any account not covered yet by the snapshot
		if base.genMarker != nil && bytes.Compare(hash[:], base.genMarker) > 0 {
			continue
		}
		// Push the account to disk
		rawdb.WriteAccountSnapshot(batch, hash, data)
		base.cache.Set(hash[:], data)
		snapshotCleanAccountWriteMeter.Mark(int64(len(data)))

		snapshotFlushAccountItemMeter.Mark(1)
		snapshotFlushAccountSizeMeter.Mark(int64(len(data)))

		// Ensure we don't write too much data blindly. It's ok to flush, the
		// root will go missing in case of a crash and we'll detect and regen
		// the snapshot.
		if batch.ValueSize() > ethdb.IdealBatchSize {
			if err := batch.Write(); err != nil {
				log.Crit("Failed to write storage deletions", "err", err)
			}
			batch.Reset()
		}
	}
	// Push all the storage slots into the database
	for accountHash, storage := range bottom.storageData {
		// Skip any account not covered yet by the snapshot
		if base.genMarker != nil && bytes.Compare(accountHash[:], base.genMarker) > 0 {
			continue
		}
		// Generation might be mid-account, track that case too
		midAccount := base.genMarker != nil && bytes.Equal(accountHash[:], base.genMarker[:common.HashLength])

		for storageHash, data := range storage {
			// Skip any slot not covered yet by the snapshot
			if midAccount && bytes.Compare(storageHash[:], base.genMarker[common.HashLength:]) > 0 {
				continue
			}
			if len(data) > 0 {
				rawdb.WriteStorageSnapshot(batch, accountHash, storageHash, data)
				base.cache.Set(append(accountHash[:], storageHash[:]...), data)
				snapshotCleanStorageWriteMeter.Mark(int64(len(data)))
			} else {
				rawdb.DeleteStorageSnapshot(batch, accountHash, storageHash)
				base.cache.Set(append(accountHash[:], storageHash[:]...), nil)
			}
			snapshotFlushStorageItemMeter.Mark(1)
			snapshotFlushStorageSizeMeter.Mark(int64(len(data)))
		}
	}
	// Update the snapshot block marker and write any remainder data
	rawdb.WriteSnapshotRoot(batch, bottom.root)

	// Write out the generator progress marker and report
	journalProgress(batch, base.genMarker, stats)

	// Flush all the updates in the single db operation. Ensure the
	// disk layer transition is atomic.
	if err := batch.Write(); err != nil {
		log.Crit("Failed to write leftover snapshot", "err", err)
	}
	log.Debug("Journalled disk layer", "root", bottom.root, "complete", base.genMarker == nil)
	res := &diskLayer{
		root:       bottom.root,
		cache:      base.cache,
		diskdb:     base.diskdb,
		triedb:     base.triedb,
		genMarker:  base.genMarker,
		genPending: base.genPending,
	}
	// If snapshot generation hasn't finished yet, port over all the starts and
	// continue where the previous round left off.
	//
	// Note, the `base.genAbort` comparison is not used normally, it's checked
	// to allow the tests to play with the marker without triggering this path.
	if base.genMarker != nil && base.genAbort != nil {
		res.genMarker = base.genMarker
		res.genAbort = make(chan chan *generatorStats)
		go res.generate(stats)
	}
	return res
}

// Journal commits an entire diff hierarchy to disk into a single journal entry.
// This is meant to be used during shutdown to persist the snapshot without
// flattening everything down (bad for reorgs).
//
// The method returns the root hash of the base layer that needs to be persisted
// to disk as a trie too to allow continuing any pending generation op.
func (t *Tree) Journal(root common.Hash) (common.Hash, error) {
	// Retrieve the head snapshot to journal from var snap snapshot
	snap := t.Snapshot(root)
	if snap == nil {
		return common.Hash{}, fmt.Errorf("snapshot [%#x] missing", root)
	}
	// Wait the snapshot(difflayer) is verified, it means the account data also been refreshed with the correct data
	if !snap.WaitAndGetVerifyRes() {
		return common.Hash{}, ErrSnapshotStale
	}

	// Run the journaling
	t.lock.Lock()
	defer t.lock.Unlock()

	// Firstly write out the metadata of journal
	journal := new(bytes.Buffer)
	if err := rlp.Encode(journal, journalVersion); err != nil {
		return common.Hash{}, err
	}
	diskroot := t.diskRoot()
	if diskroot == (common.Hash{}) {
		return common.Hash{}, errors.New("invalid disk root")
	}
	// Secondly write out the disk layer root, ensure the
	// diff journal is continuous with disk.
	if err := rlp.Encode(journal, diskroot); err != nil {
		return common.Hash{}, err
	}
	// Finally write out the journal of each layer in reverse order.
	base, err := snap.(snapshot).Journal(journal)
	if err != nil {
		return common.Hash{}, err
	}
	// Store the journal into the database and return
	rawdb.WriteSnapshotJournal(t.diskdb, journal.Bytes())
	return base, nil
}

// Rebuild wipes all available snapshot data from the persistent database and
// discard all caches and diff layers. Afterwards, it starts a new snapshot
// generator with the given root hash.
func (t *Tree) Rebuild(root common.Hash) {
	t.lock.Lock()
	defer t.lock.Unlock()

	// Firstly delete any recovery flag in the database. Because now we are
	// building a brand new snapshot. Also reenable the snapshot feature.
	rawdb.DeleteSnapshotRecoveryNumber(t.diskdb)
	rawdb.DeleteSnapshotDisabled(t.diskdb)

	// Iterate over and mark all layers stale
	for _, layer := range t.layers {
		switch layer := layer.(type) {
		case *diskLayer:
			// If the base layer is generating, abort it and save
			if layer.genAbort != nil {
				abort := make(chan *generatorStats)
				layer.genAbort <- abort
				<-abort
			}
			// Layer should be inactive now, mark it as stale
			layer.lock.Lock()
			layer.stale = true
			layer.lock.Unlock()

		case *diffLayer:
			// If the layer is a simple diff, simply mark as stale
			layer.lock.Lock()
			layer.stale.Store(true)
			layer.lock.Unlock()

		default:
			panic(fmt.Sprintf("unknown layer type: %T", layer))
		}
	}
	// Start generating a new snapshot from scratch on a background thread. The
	// generator will run a wiper first if there's not one running right now.
	log.Info("Rebuilding state snapshot")
	t.layers = map[common.Hash]snapshot{
		root: generateSnapshot(t.diskdb, t.triedb, t.config.CacheSize, root),
	}
}

// AccountIterator creates a new account iterator for the specified root hash and
// seeks to a starting account hash.
func (t *Tree) AccountIterator(root common.Hash, seek common.Hash) (AccountIterator, error) {
	ok, err := t.generating()
	if err != nil {
		return nil, err
	}
	if ok {
		return nil, ErrNotConstructed
	}
	return newFastAccountIterator(t, root, seek)
}

// StorageIterator creates a new storage iterator for the specified root hash and
// account. The iterator will be move to the specific start position.
func (t *Tree) StorageIterator(root common.Hash, account common.Hash, seek common.Hash) (StorageIterator, error) {
	ok, err := t.generating()
	if err != nil {
		return nil, err
	}
	if ok {
		return nil, ErrNotConstructed
	}
	return newFastStorageIterator(t, root, account, seek)
}

// Verify iterates the whole state(all the accounts as well as the corresponding storages)
// with the specific root and compares the re-computed hash with the original one.
func (t *Tree) Verify(root common.Hash) error {
	acctIt, err := t.AccountIterator(root, common.Hash{})
	if err != nil {
		return err
	}
	defer acctIt.Release()

	got, err := generateTrieRoot(nil, "", acctIt, common.Hash{}, stackTrieGenerate, func(db ethdb.KeyValueWriter, accountHash, codeHash common.Hash, stat *generateStats) (common.Hash, error) {
		storageIt, err := t.StorageIterator(root, accountHash, common.Hash{})
		if err != nil {
			return common.Hash{}, err
		}
		defer storageIt.Release()

		hash, err := generateTrieRoot(nil, "", storageIt, accountHash, stackTrieGenerate, nil, stat, false)
		if err != nil {
			return common.Hash{}, err
		}
		return hash, nil
	}, newGenerateStats(), true)

	if err != nil {
		return err
	}
	if got != root {
		return fmt.Errorf("state root hash mismatch: got %x, want %x", got, root)
	}
	return nil
}

// disklayer is an internal helper function to return the disk layer.
// The lock of snapTree is assumed to be held already.
func (t *Tree) disklayer() *diskLayer {
	var snap snapshot
	for _, s := range t.layers {
		snap = s
		break
	}
	if snap == nil {
		return nil
	}
	switch layer := snap.(type) {
	case *diskLayer:
		return layer
	case *diffLayer:
		return layer.origin
	default:
		panic(fmt.Sprintf("%T: undefined layer", snap))
	}
}

// diskRoot is a internal helper function to return the disk layer root.
// The lock of snapTree is assumed to be held already.
func (t *Tree) diskRoot() common.Hash {
	disklayer := t.disklayer()
	if disklayer == nil {
		return common.Hash{}
	}
	return disklayer.Root()
}

// generating is an internal helper function which reports whether the snapshot
// is still under the construction.
func (t *Tree) generating() (bool, error) {
	t.lock.Lock()
	defer t.lock.Unlock()

	layer := t.disklayer()
	if layer == nil {
		return false, errors.New("disk layer is missing")
	}
	layer.lock.RLock()
	defer layer.lock.RUnlock()
	return layer.genMarker != nil, nil
}

// DiskRoot is a external helper function to return the disk layer root.
func (t *Tree) DiskRoot() common.Hash {
	t.lock.Lock()
	defer t.lock.Unlock()

	return t.diskRoot()
}

// TODO we can further improve it when the set is very large
func transformSnapData(accounts map[common.Address][]byte,
	storage map[common.Address]map[string][]byte) (map[common.Hash][]byte,
	map[common.Hash]map[common.Hash][]byte) {
	hasher := crypto.NewKeccakState()
	hashAccounts := make(map[common.Hash][]byte, len(accounts))
	hashStorages := make(map[common.Hash]map[common.Hash][]byte, len(storage))
	for addr, account := range accounts {
		hashAccounts[crypto.Keccak256Hash(addr[:])] = account
	}
	for addr, accountStore := range storage {
		hashStorage := make(map[common.Hash][]byte, len(accountStore))
		for k, v := range accountStore {
			hashStorage[crypto.HashData(hasher, []byte(k))] = v
		}
		hashStorages[crypto.Keccak256Hash(addr[:])] = hashStorage
	}
	return hashAccounts, hashStorages
}<|MERGE_RESOLUTION|>--- conflicted
+++ resolved
@@ -25,11 +25,8 @@
 
 	"github.com/ethereum/go-ethereum/common"
 	"github.com/ethereum/go-ethereum/core/rawdb"
-<<<<<<< HEAD
+	"github.com/ethereum/go-ethereum/core/types"
 	"github.com/ethereum/go-ethereum/crypto"
-=======
-	"github.com/ethereum/go-ethereum/core/types"
->>>>>>> 604da5c8
 	"github.com/ethereum/go-ethereum/ethdb"
 	"github.com/ethereum/go-ethereum/log"
 	"github.com/ethereum/go-ethereum/metrics"
@@ -122,7 +119,7 @@
 
 	// Accounts directly retrieves all accounts in current snapshot in
 	// the snapshot slim data format.
-	Accounts() (map[common.Hash]*Account, error)
+	Accounts() (map[common.Hash]*types.SlimAccount, error)
 
 	// AccountRLP directly retrieves the account RLP associated with a particular
 	// hash in the snapshot slim data format.
@@ -361,7 +358,7 @@
 	return ret
 }
 
-func (t *Tree) Update(blockRoot common.Hash, parentRoot common.Hash, hashDestructs map[common.Hash]struct{}, accounts map[common.Address][]byte, storage map[common.Address]map[string][]byte, verified chan struct{}) error {
+func (t *Tree) Update(blockRoot common.Hash, parentRoot common.Hash, hashDestructs map[common.Hash]struct{}, accounts map[common.Address][]byte, storage map[common.Address]map[common.Hash][]byte, verified chan struct{}) error {
 	hashAccounts, hashStorage := transformSnapData(accounts, storage)
 	return t.update(blockRoot, parentRoot, hashDestructs, hashAccounts, hashStorage, verified)
 }
@@ -894,20 +891,15 @@
 
 // TODO we can further improve it when the set is very large
 func transformSnapData(accounts map[common.Address][]byte,
-	storage map[common.Address]map[string][]byte) (map[common.Hash][]byte,
+	storage map[common.Address]map[common.Hash][]byte) (map[common.Hash][]byte,
 	map[common.Hash]map[common.Hash][]byte) {
-	hasher := crypto.NewKeccakState()
 	hashAccounts := make(map[common.Hash][]byte, len(accounts))
 	hashStorages := make(map[common.Hash]map[common.Hash][]byte, len(storage))
 	for addr, account := range accounts {
 		hashAccounts[crypto.Keccak256Hash(addr[:])] = account
 	}
 	for addr, accountStore := range storage {
-		hashStorage := make(map[common.Hash][]byte, len(accountStore))
-		for k, v := range accountStore {
-			hashStorage[crypto.HashData(hasher, []byte(k))] = v
-		}
-		hashStorages[crypto.Keccak256Hash(addr[:])] = hashStorage
+		hashStorages[crypto.Keccak256Hash(addr[:])] = accountStore
 	}
 	return hashAccounts, hashStorages
 }