// Copyright 2017 The go-ethereum Authors
// This file is part of the go-ethereum library.
//
// The go-ethereum library is free software: you can redistribute it and/or modify
// it under the terms of the GNU Lesser General Public License as published by
// the Free Software Foundation, either version 3 of the License, or
// (at your option) any later version.
//
// The go-ethereum library is distributed in the hope that it will be useful,
// but WITHOUT ANY WARRANTY; without even the implied warranty of
// MERCHANTABILITY or FITNESS FOR A PARTICULAR PURPOSE. See the
// GNU Lesser General Public License for more details.
//
// You should have received a copy of the GNU Lesser General Public License
// along with the go-ethereum library. If not, see <http://www.gnu.org/licenses/>.

package state

import (
	"errors"
	"fmt"

	"github.com/ethereum/go-ethereum/common"
	"github.com/ethereum/go-ethereum/common/lru"
	"github.com/ethereum/go-ethereum/core/rawdb"
	"github.com/ethereum/go-ethereum/core/state/snapshot"
	"github.com/ethereum/go-ethereum/core/types"
	"github.com/ethereum/go-ethereum/crypto"
	"github.com/ethereum/go-ethereum/ethdb"
	"github.com/ethereum/go-ethereum/trie"
	"github.com/ethereum/go-ethereum/trie/trienode"
	"github.com/ethereum/go-ethereum/trie/utils"
	"github.com/ethereum/go-ethereum/triedb"
)

const (
	// Number of codehash->size associations to keep.
	codeSizeCacheSize = 100000

	// Cache size granted for caching clean code.
	codeCacheSize = 64 * 1024 * 1024

	// Number of address->curve point associations to keep.
	pointCacheSize = 4096
)

// Database wraps access to tries and contract code.
type Database interface {
	// Reader returns a state reader associated with the specified state root.
	Reader(root common.Hash) (Reader, error)

	// OpenTrie opens the main account trie.
	OpenTrie(root common.Hash) (Trie, error)

	// OpenStorageTrie opens the storage trie of an account.
	OpenStorageTrie(stateRoot common.Hash, address common.Address, root common.Hash, trie Trie) (Trie, error)

	// ContractCode retrieves a particular contract's code.
	ContractCode(addr common.Address, codeHash common.Hash) ([]byte, error)

	// ContractCodeSize retrieves a particular contracts code's size.
	ContractCodeSize(addr common.Address, codeHash common.Hash) (int, error)

	// PointCache returns the cache holding points used in verkle tree key computation
	PointCache() *utils.PointCache

	// TrieDB returns the underlying trie database for managing trie nodes.
	TrieDB() *triedb.Database

<<<<<<< HEAD
	// NoTries returns whether the database has tries storage.
	NoTries() bool
=======
	// Snapshot returns the underlying state snapshot.
	Snapshot() *snapshot.Tree
>>>>>>> db6ae7fa
}

// Trie is a Ethereum Merkle Patricia trie.
type Trie interface {
	// GetKey returns the sha3 preimage of a hashed key that was previously used
	// to store a value.
	//
	// TODO(fjl): remove this when StateTrie is removed
	GetKey([]byte) []byte

	// GetAccount abstracts an account read from the trie. It retrieves the
	// account blob from the trie with provided account address and decodes it
	// with associated decoding algorithm. If the specified account is not in
	// the trie, nil will be returned. If the trie is corrupted(e.g. some nodes
	// are missing or the account blob is incorrect for decoding), an error will
	// be returned.
	GetAccount(address common.Address) (*types.StateAccount, error)

	// GetStorage returns the value for key stored in the trie. The value bytes
	// must not be modified by the caller. If a node was not found in the database,
	// a trie.MissingNodeError is returned.
	GetStorage(addr common.Address, key []byte) ([]byte, error)

	// UpdateAccount abstracts an account write to the trie. It encodes the
	// provided account object with associated algorithm and then updates it
	// in the trie with provided address.
	UpdateAccount(address common.Address, account *types.StateAccount, codeLen int) error

	// UpdateStorage associates key with value in the trie. If value has length zero,
	// any existing value is deleted from the trie. The value bytes must not be modified
	// by the caller while they are stored in the trie. If a node was not found in the
	// database, a trie.MissingNodeError is returned.
	UpdateStorage(addr common.Address, key, value []byte) error

	// DeleteAccount abstracts an account deletion from the trie.
	DeleteAccount(address common.Address) error

	// DeleteStorage removes any existing value for key from the trie. If a node
	// was not found in the database, a trie.MissingNodeError is returned.
	DeleteStorage(addr common.Address, key []byte) error

	// UpdateContractCode abstracts code write to the trie. It is expected
	// to be moved to the stateWriter interface when the latter is ready.
	UpdateContractCode(address common.Address, codeHash common.Hash, code []byte) error

	// Hash returns the root hash of the trie. It does not write to the database and
	// can be used even if the trie doesn't have one.
	Hash() common.Hash

	// Commit collects all dirty nodes in the trie and replace them with the
	// corresponding node hash. All collected nodes(including dirty leaves if
	// collectLeaf is true) will be encapsulated into a nodeset for return.
	// The returned nodeset can be nil if the trie is clean(nothing to commit).
	// Once the trie is committed, it's not usable anymore. A new trie must
	// be created with new root and updated trie database for following usage
	Commit(collectLeaf bool) (common.Hash, *trienode.NodeSet)

	// Witness returns a set containing all trie nodes that have been accessed.
	// The returned map could be nil if the witness is empty.
	Witness() map[string]struct{}

	// NodeIterator returns an iterator that returns nodes of the trie. Iteration
	// starts at the key after the given start key. And error will be returned
	// if fails to create node iterator.
	NodeIterator(startKey []byte) (trie.NodeIterator, error)

	// Prove constructs a Merkle proof for key. The result contains all encoded nodes
	// on the path to the value at key. The value itself is also included in the last
	// node and can be retrieved by verifying the proof.
	//
	// If the trie does not contain a value for key, the returned proof contains all
	// nodes of the longest existing prefix of the key (at least the root), ending
	// with the node that proves the absence of the key.
	Prove(key []byte, proofDb ethdb.KeyValueWriter) error

	// IsVerkle returns true if the trie is verkle-tree based
	IsVerkle() bool
}

// CachingDB is an implementation of Database interface. It leverages both trie and
// state snapshot to provide functionalities for state access. It's meant to be a
// long-live object and has a few caches inside for sharing between blocks.
type CachingDB struct {
	disk          ethdb.KeyValueStore
	triedb        *triedb.Database
	snap          *snapshot.Tree
	codeCache     *lru.SizeConstrainedCache[common.Hash, []byte]
	codeSizeCache *lru.Cache[common.Hash, int]
	pointCache    *utils.PointCache
}

<<<<<<< HEAD
// NewDatabaseWithConfig creates a backing store for state. The returned database
// is safe for concurrent use and retains a lot of collapsed RLP trie nodes in a
// large memory cache.
func NewDatabaseWithConfig(db ethdb.Database, config *triedb.Config) Database {
	noTries := config != nil && config.NoTries

	return &cachingDB{
		disk:          db,
		codeSizeCache: lru.NewCache[common.Hash, int](codeSizeCacheSize),
		codeCache:     lru.NewSizeConstrainedCache[common.Hash, []byte](codeCacheSize),
		triedb:        triedb.NewDatabase(db, config),
		noTries:       noTries,
=======
// NewDatabase creates a state database with the provided data sources.
func NewDatabase(triedb *triedb.Database, snap *snapshot.Tree) *CachingDB {
	return &CachingDB{
		disk:          triedb.Disk(),
		triedb:        triedb,
		snap:          snap,
		codeCache:     lru.NewSizeConstrainedCache[common.Hash, []byte](codeCacheSize),
		codeSizeCache: lru.NewCache[common.Hash, int](codeSizeCacheSize),
>>>>>>> db6ae7fa
		pointCache:    utils.NewPointCache(pointCacheSize),
	}
}

<<<<<<< HEAD
// NewDatabaseWithNodeDB creates a state database with an already initialized node database.
func NewDatabaseWithNodeDB(db ethdb.Database, triedb *triedb.Database) Database {
	noTries := triedb != nil && triedb.Config() != nil && triedb.Config().NoTries

	return &cachingDB{
		disk:          db,
		codeSizeCache: lru.NewCache[common.Hash, int](codeSizeCacheSize),
		codeCache:     lru.NewSizeConstrainedCache[common.Hash, []byte](codeCacheSize),
		triedb:        triedb,
		noTries:       noTries,
		pointCache:    utils.NewPointCache(pointCacheSize),
	}
}

type cachingDB struct {
	disk          ethdb.KeyValueStore
	codeSizeCache *lru.Cache[common.Hash, int]
	codeCache     *lru.SizeConstrainedCache[common.Hash, []byte]
	triedb        *triedb.Database
	noTries       bool
	pointCache    *utils.PointCache
}

// OpenTrie opens the main account trie at a specific root hash.
func (db *cachingDB) OpenTrie(root common.Hash) (Trie, error) {
	if db.noTries {
		return trie.NewEmptyTrie(), nil
	}
=======
// NewDatabaseForTesting is similar to NewDatabase, but it initializes the caching
// db by using an ephemeral memory db with default config for testing.
func NewDatabaseForTesting() *CachingDB {
	return NewDatabase(triedb.NewDatabase(rawdb.NewMemoryDatabase(), nil), nil)
}

// Reader returns a state reader associated with the specified state root.
func (db *CachingDB) Reader(stateRoot common.Hash) (Reader, error) {
	var readers []Reader

	// Set up the state snapshot reader if available. This feature
	// is optional and may be partially useful if it's not fully
	// generated.
	if db.snap != nil {
		sr, err := newStateReader(stateRoot, db.snap)
		if err == nil {
			readers = append(readers, sr) // snap reader is optional
		}
	}
	// Set up the trie reader, which is expected to always be available
	// as the gatekeeper unless the state is corrupted.
	tr, err := newTrieReader(stateRoot, db.triedb, db.pointCache)
	if err != nil {
		return nil, err
	}
	readers = append(readers, tr)

	return newMultiReader(readers...)
}

// OpenTrie opens the main account trie at a specific root hash.
func (db *CachingDB) OpenTrie(root common.Hash) (Trie, error) {
>>>>>>> db6ae7fa
	if db.triedb.IsVerkle() {
		return trie.NewVerkleTrie(root, db.triedb, db.pointCache)
	}
	tr, err := trie.NewStateTrie(trie.StateTrieID(root), db.triedb)
	if err != nil {
		return nil, err
	}
	return tr, nil
}

// OpenStorageTrie opens the storage trie of an account.
<<<<<<< HEAD
func (db *cachingDB) OpenStorageTrie(stateRoot common.Hash, address common.Address, root common.Hash, self Trie) (Trie, error) {
	if db.noTries {
		return trie.NewEmptyTrie(), nil
	}

=======
func (db *CachingDB) OpenStorageTrie(stateRoot common.Hash, address common.Address, root common.Hash, self Trie) (Trie, error) {
>>>>>>> db6ae7fa
	// In the verkle case, there is only one tree. But the two-tree structure
	// is hardcoded in the codebase. So we need to return the same trie in this
	// case.
	if db.triedb.IsVerkle() {
		return self, nil
	}
	tr, err := trie.NewStateTrie(trie.StorageTrieID(stateRoot, crypto.Keccak256Hash(address.Bytes()), root), db.triedb)
	if err != nil {
		return nil, err
	}
	return tr, nil
}

<<<<<<< HEAD
func (db *cachingDB) NoTries() bool {
	return db.noTries
}

// CopyTrie returns an independent copy of the given trie.
func (db *cachingDB) CopyTrie(t Trie) Trie {
	if t == nil {
		return nil
	}
	switch t := t.(type) {
	case *trie.StateTrie:
		return t.Copy()
	case *trie.EmptyTrie:
		return t.Copy()
	case *trie.VerkleTrie:
		return t.Copy()
	default:
		panic(fmt.Errorf("unknown trie type %T", t))
	}
}

=======
>>>>>>> db6ae7fa
// ContractCode retrieves a particular contract's code.
func (db *CachingDB) ContractCode(address common.Address, codeHash common.Hash) ([]byte, error) {
	code, _ := db.codeCache.Get(codeHash)
	if len(code) > 0 {
		return code, nil
	}
	code = rawdb.ReadCode(db.disk, codeHash)
	if len(code) > 0 {
		db.codeCache.Add(codeHash, code)
		db.codeSizeCache.Add(codeHash, len(code))
		return code, nil
	}
	return nil, errors.New("not found")
}

// ContractCodeWithPrefix retrieves a particular contract's code. If the
// code can't be found in the cache, then check the existence with **new**
// db scheme.
func (db *CachingDB) ContractCodeWithPrefix(address common.Address, codeHash common.Hash) ([]byte, error) {
	code, _ := db.codeCache.Get(codeHash)
	if len(code) > 0 {
		return code, nil
	}
	code = rawdb.ReadCodeWithPrefix(db.disk, codeHash)
	if len(code) > 0 {
		db.codeCache.Add(codeHash, code)
		db.codeSizeCache.Add(codeHash, len(code))
		return code, nil
	}
	return nil, errors.New("not found")
}

// ContractCodeSize retrieves a particular contracts code's size.
func (db *CachingDB) ContractCodeSize(addr common.Address, codeHash common.Hash) (int, error) {
	if cached, ok := db.codeSizeCache.Get(codeHash); ok {
		return cached, nil
	}
	code, err := db.ContractCode(addr, codeHash)
	return len(code), err
}

// TrieDB retrieves any intermediate trie-node caching layer.
func (db *CachingDB) TrieDB() *triedb.Database {
	return db.triedb
}

// PointCache returns the cache of evaluated curve points.
func (db *CachingDB) PointCache() *utils.PointCache {
	return db.pointCache
}

// Snapshot returns the underlying state snapshot.
func (db *CachingDB) Snapshot() *snapshot.Tree {
	return db.snap
}

// mustCopyTrie returns a deep-copied trie.
func mustCopyTrie(t Trie) Trie {
	switch t := t.(type) {
	case *trie.StateTrie:
		return t.Copy()
	case *trie.VerkleTrie:
		return t.Copy()
	default:
		panic(fmt.Errorf("unknown trie type %T", t))
	}
}<|MERGE_RESOLUTION|>--- conflicted
+++ resolved
@@ -67,13 +67,11 @@
 	// TrieDB returns the underlying trie database for managing trie nodes.
 	TrieDB() *triedb.Database
 
-<<<<<<< HEAD
 	// NoTries returns whether the database has tries storage.
 	NoTries() bool
-=======
+
 	// Snapshot returns the underlying state snapshot.
 	Snapshot() *snapshot.Tree
->>>>>>> db6ae7fa
 }
 
 // Trie is a Ethereum Merkle Patricia trie.
@@ -159,69 +157,28 @@
 type CachingDB struct {
 	disk          ethdb.KeyValueStore
 	triedb        *triedb.Database
+	noTries       bool
 	snap          *snapshot.Tree
 	codeCache     *lru.SizeConstrainedCache[common.Hash, []byte]
 	codeSizeCache *lru.Cache[common.Hash, int]
 	pointCache    *utils.PointCache
 }
 
-<<<<<<< HEAD
-// NewDatabaseWithConfig creates a backing store for state. The returned database
-// is safe for concurrent use and retains a lot of collapsed RLP trie nodes in a
-// large memory cache.
-func NewDatabaseWithConfig(db ethdb.Database, config *triedb.Config) Database {
-	noTries := config != nil && config.NoTries
-
-	return &cachingDB{
-		disk:          db,
-		codeSizeCache: lru.NewCache[common.Hash, int](codeSizeCacheSize),
-		codeCache:     lru.NewSizeConstrainedCache[common.Hash, []byte](codeCacheSize),
-		triedb:        triedb.NewDatabase(db, config),
-		noTries:       noTries,
-=======
 // NewDatabase creates a state database with the provided data sources.
 func NewDatabase(triedb *triedb.Database, snap *snapshot.Tree) *CachingDB {
+	noTries := triedb != nil && triedb.Config() != nil && triedb.Config().NoTries
+
 	return &CachingDB{
 		disk:          triedb.Disk(),
 		triedb:        triedb,
+		noTries:       noTries,
 		snap:          snap,
 		codeCache:     lru.NewSizeConstrainedCache[common.Hash, []byte](codeCacheSize),
 		codeSizeCache: lru.NewCache[common.Hash, int](codeSizeCacheSize),
->>>>>>> db6ae7fa
 		pointCache:    utils.NewPointCache(pointCacheSize),
 	}
 }
 
-<<<<<<< HEAD
-// NewDatabaseWithNodeDB creates a state database with an already initialized node database.
-func NewDatabaseWithNodeDB(db ethdb.Database, triedb *triedb.Database) Database {
-	noTries := triedb != nil && triedb.Config() != nil && triedb.Config().NoTries
-
-	return &cachingDB{
-		disk:          db,
-		codeSizeCache: lru.NewCache[common.Hash, int](codeSizeCacheSize),
-		codeCache:     lru.NewSizeConstrainedCache[common.Hash, []byte](codeCacheSize),
-		triedb:        triedb,
-		noTries:       noTries,
-		pointCache:    utils.NewPointCache(pointCacheSize),
-	}
-}
-
-type cachingDB struct {
-	disk          ethdb.KeyValueStore
-	codeSizeCache *lru.Cache[common.Hash, int]
-	codeCache     *lru.SizeConstrainedCache[common.Hash, []byte]
-	triedb        *triedb.Database
-	noTries       bool
-	pointCache    *utils.PointCache
-}
-
-// OpenTrie opens the main account trie at a specific root hash.
-func (db *cachingDB) OpenTrie(root common.Hash) (Trie, error) {
-	if db.noTries {
-		return trie.NewEmptyTrie(), nil
-	}
-=======
 // NewDatabaseForTesting is similar to NewDatabase, but it initializes the caching
 // db by using an ephemeral memory db with default config for testing.
 func NewDatabaseForTesting() *CachingDB {
@@ -254,7 +211,9 @@
 
 // OpenTrie opens the main account trie at a specific root hash.
 func (db *CachingDB) OpenTrie(root common.Hash) (Trie, error) {
->>>>>>> db6ae7fa
+	if db.noTries {
+		return trie.NewEmptyTrie(), nil
+	}
 	if db.triedb.IsVerkle() {
 		return trie.NewVerkleTrie(root, db.triedb, db.pointCache)
 	}
@@ -266,15 +225,11 @@
 }
 
 // OpenStorageTrie opens the storage trie of an account.
-<<<<<<< HEAD
-func (db *cachingDB) OpenStorageTrie(stateRoot common.Hash, address common.Address, root common.Hash, self Trie) (Trie, error) {
+func (db *CachingDB) OpenStorageTrie(stateRoot common.Hash, address common.Address, root common.Hash, self Trie) (Trie, error) {
 	if db.noTries {
 		return trie.NewEmptyTrie(), nil
 	}
 
-=======
-func (db *CachingDB) OpenStorageTrie(stateRoot common.Hash, address common.Address, root common.Hash, self Trie) (Trie, error) {
->>>>>>> db6ae7fa
 	// In the verkle case, there is only one tree. But the two-tree structure
 	// is hardcoded in the codebase. So we need to return the same trie in this
 	// case.
@@ -288,16 +243,68 @@
 	return tr, nil
 }
 
-<<<<<<< HEAD
-func (db *cachingDB) NoTries() bool {
+func (db *CachingDB) NoTries() bool {
 	return db.noTries
 }
 
-// CopyTrie returns an independent copy of the given trie.
-func (db *cachingDB) CopyTrie(t Trie) Trie {
-	if t == nil {
-		return nil
-	}
+// ContractCode retrieves a particular contract's code.
+func (db *CachingDB) ContractCode(address common.Address, codeHash common.Hash) ([]byte, error) {
+	code, _ := db.codeCache.Get(codeHash)
+	if len(code) > 0 {
+		return code, nil
+	}
+	code = rawdb.ReadCode(db.disk, codeHash)
+	if len(code) > 0 {
+		db.codeCache.Add(codeHash, code)
+		db.codeSizeCache.Add(codeHash, len(code))
+		return code, nil
+	}
+	return nil, errors.New("not found")
+}
+
+// ContractCodeWithPrefix retrieves a particular contract's code. If the
+// code can't be found in the cache, then check the existence with **new**
+// db scheme.
+func (db *CachingDB) ContractCodeWithPrefix(address common.Address, codeHash common.Hash) ([]byte, error) {
+	code, _ := db.codeCache.Get(codeHash)
+	if len(code) > 0 {
+		return code, nil
+	}
+	code = rawdb.ReadCodeWithPrefix(db.disk, codeHash)
+	if len(code) > 0 {
+		db.codeCache.Add(codeHash, code)
+		db.codeSizeCache.Add(codeHash, len(code))
+		return code, nil
+	}
+	return nil, errors.New("not found")
+}
+
+// ContractCodeSize retrieves a particular contracts code's size.
+func (db *CachingDB) ContractCodeSize(addr common.Address, codeHash common.Hash) (int, error) {
+	if cached, ok := db.codeSizeCache.Get(codeHash); ok {
+		return cached, nil
+	}
+	code, err := db.ContractCode(addr, codeHash)
+	return len(code), err
+}
+
+// TrieDB retrieves any intermediate trie-node caching layer.
+func (db *CachingDB) TrieDB() *triedb.Database {
+	return db.triedb
+}
+
+// PointCache returns the cache of evaluated curve points.
+func (db *CachingDB) PointCache() *utils.PointCache {
+	return db.pointCache
+}
+
+// Snapshot returns the underlying state snapshot.
+func (db *CachingDB) Snapshot() *snapshot.Tree {
+	return db.snap
+}
+
+// mustCopyTrie returns a deep-copied trie.
+func mustCopyTrie(t Trie) Trie {
 	switch t := t.(type) {
 	case *trie.StateTrie:
 		return t.Copy()
@@ -308,74 +315,4 @@
 	default:
 		panic(fmt.Errorf("unknown trie type %T", t))
 	}
-}
-
-=======
->>>>>>> db6ae7fa
-// ContractCode retrieves a particular contract's code.
-func (db *CachingDB) ContractCode(address common.Address, codeHash common.Hash) ([]byte, error) {
-	code, _ := db.codeCache.Get(codeHash)
-	if len(code) > 0 {
-		return code, nil
-	}
-	code = rawdb.ReadCode(db.disk, codeHash)
-	if len(code) > 0 {
-		db.codeCache.Add(codeHash, code)
-		db.codeSizeCache.Add(codeHash, len(code))
-		return code, nil
-	}
-	return nil, errors.New("not found")
-}
-
-// ContractCodeWithPrefix retrieves a particular contract's code. If the
-// code can't be found in the cache, then check the existence with **new**
-// db scheme.
-func (db *CachingDB) ContractCodeWithPrefix(address common.Address, codeHash common.Hash) ([]byte, error) {
-	code, _ := db.codeCache.Get(codeHash)
-	if len(code) > 0 {
-		return code, nil
-	}
-	code = rawdb.ReadCodeWithPrefix(db.disk, codeHash)
-	if len(code) > 0 {
-		db.codeCache.Add(codeHash, code)
-		db.codeSizeCache.Add(codeHash, len(code))
-		return code, nil
-	}
-	return nil, errors.New("not found")
-}
-
-// ContractCodeSize retrieves a particular contracts code's size.
-func (db *CachingDB) ContractCodeSize(addr common.Address, codeHash common.Hash) (int, error) {
-	if cached, ok := db.codeSizeCache.Get(codeHash); ok {
-		return cached, nil
-	}
-	code, err := db.ContractCode(addr, codeHash)
-	return len(code), err
-}
-
-// TrieDB retrieves any intermediate trie-node caching layer.
-func (db *CachingDB) TrieDB() *triedb.Database {
-	return db.triedb
-}
-
-// PointCache returns the cache of evaluated curve points.
-func (db *CachingDB) PointCache() *utils.PointCache {
-	return db.pointCache
-}
-
-// Snapshot returns the underlying state snapshot.
-func (db *CachingDB) Snapshot() *snapshot.Tree {
-	return db.snap
-}
-
-// mustCopyTrie returns a deep-copied trie.
-func mustCopyTrie(t Trie) Trie {
-	switch t := t.(type) {
-	case *trie.StateTrie:
-		return t.Copy()
-	case *trie.VerkleTrie:
-		return t.Copy()
-	default:
-		panic(fmt.Errorf("unknown trie type %T", t))
-	}
 }