--- conflicted
+++ resolved
@@ -186,8 +186,8 @@
 }
 
 type cachingDB struct {
-<<<<<<< HEAD
 	db               *trie.Database
+	disk             ethdb.KeyValueStore
 	codeSizeCache    *lru.Cache
 	codeCache        *lru.Cache
 	accountTrieCache *lru.Cache
@@ -212,12 +212,6 @@
 			db.Purge()
 		}
 	}
-=======
-	db            *trie.Database
-	disk          ethdb.KeyValueStore
-	codeSizeCache *lru.Cache
-	codeCache     *fastcache.Cache
->>>>>>> 3ec6fe61
 }
 
 // OpenTrie opens the main account trie at a specific root hash.
