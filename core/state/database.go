--- conflicted
+++ resolved
@@ -258,13 +258,12 @@
 }
 
 // OpenStorageTrie opens the storage trie of an account.
-<<<<<<< HEAD
-func (db *cachingDB) OpenStorageTrie(stateRoot common.Hash, addrHash, root common.Hash) (Trie, error) {
+func (db *cachingDB) OpenStorageTrie(stateRoot common.Hash, address common.Address, root common.Hash) (Trie, error) {
 	if db.noTries {
 		return trie.NewEmptyTrie(), nil
 	}
 	if db.storageTrieCache != nil {
-		if tries, exist := db.storageTrieCache.Get(addrHash); exist {
+		if tries, exist := db.storageTrieCache.Get(crypto.Keccak256Hash(address.Bytes())); exist {
 			triesPairs := tries.([3]*triePair)
 			for _, triePair := range triesPairs {
 				if triePair != nil && triePair.root == root {
@@ -274,11 +273,7 @@
 		}
 	}
 
-	tr, err := trie.NewStateTrie(trie.StorageTrieID(stateRoot, addrHash, root), db.triedb)
-=======
-func (db *cachingDB) OpenStorageTrie(stateRoot common.Hash, address common.Address, root common.Hash) (Trie, error) {
 	tr, err := trie.NewStateTrie(trie.StorageTrieID(stateRoot, crypto.Keccak256Hash(address.Bytes()), root), db.triedb)
->>>>>>> bed84606
 	if err != nil {
 		return nil, err
 	}
