--- conflicted
+++ resolved
@@ -168,11 +168,8 @@
 		codeSizeCache: lru.NewCache[common.Hash, int](codeSizeCacheSize),
 		codeCache:     lru.NewSizeConstrainedCache[common.Hash, []byte](codeCacheSize),
 		triedb:        triedb.NewDatabase(db, config),
-<<<<<<< HEAD
 		noTries:       noTries,
-=======
 		pointCache:    utils.NewPointCache(pointCacheSize),
->>>>>>> aadddf3a
 	}
 }
 
@@ -185,11 +182,8 @@
 		codeSizeCache: lru.NewCache[common.Hash, int](codeSizeCacheSize),
 		codeCache:     lru.NewSizeConstrainedCache[common.Hash, []byte](codeCacheSize),
 		triedb:        triedb,
-<<<<<<< HEAD
 		noTries:       noTries,
-=======
 		pointCache:    utils.NewPointCache(pointCacheSize),
->>>>>>> aadddf3a
 	}
 }
 
@@ -198,11 +192,8 @@
 	codeSizeCache *lru.Cache[common.Hash, int]
 	codeCache     *lru.SizeConstrainedCache[common.Hash, []byte]
 	triedb        *triedb.Database
-<<<<<<< HEAD
 	noTries       bool
-=======
 	pointCache    *utils.PointCache
->>>>>>> aadddf3a
 }
 
 // OpenTrie opens the main account trie at a specific root hash.
