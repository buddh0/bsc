// Copyright 2016 The go-ethereum Authors
// This file is part of the go-ethereum library.
//
// The go-ethereum library is free software: you can redistribute it and/or modify
// it under the terms of the GNU Lesser General Public License as published by
// the Free Software Foundation, either version 3 of the License, or
// (at your option) any later version.
//
// The go-ethereum library is distributed in the hope that it will be useful,
// but WITHOUT ANY WARRANTY; without even the implied warranty of
// MERCHANTABILITY or FITNESS FOR A PARTICULAR PURPOSE. See the
// GNU Lesser General Public License for more details.
//
// You should have received a copy of the GNU Lesser General Public License
// along with the go-ethereum library. If not, see <http://www.gnu.org/licenses/>.

package state

import (
	"math/big"

	"github.com/ethereum/go-ethereum/common"
)

// journalEntry is a modification entry in the state change journal that can be
// reverted on demand.
type journalEntry interface {
	// revert undoes the changes introduced by this journal entry.
	revert(*StateDB)

	// dirtied returns the Ethereum address modified by this journal entry.
	dirtied() *common.Address
}

// journal contains the list of state modifications applied since the last state
// commit. These are tracked to be able to be reverted in the case of an execution
// exception or request for reversal.
type journal struct {
	entries []journalEntry         // Current changes tracked by the journal
	dirties map[common.Address]int // Dirty accounts and the number of changes
}

// newJournal creates a new initialized journal.
func newJournal() *journal {
	return &journal{
		dirties: make(map[common.Address]int, defaultNumOfSlots),
		entries: make([]journalEntry, 0, defaultNumOfSlots),
	}
}

// append inserts a new modification entry to the end of the change journal.
func (j *journal) append(entry journalEntry) {
	j.entries = append(j.entries, entry)
	if addr := entry.dirtied(); addr != nil {
		j.dirties[*addr]++
	}
}

// revert undoes a batch of journalled modifications along with any reverted
// dirty handling too.
func (j *journal) revert(statedb *StateDB, snapshot int) {
	for i := len(j.entries) - 1; i >= snapshot; i-- {
		// Undo the changes made by the operation
		j.entries[i].revert(statedb)

		// Drop any dirty tracking induced by the change
		if addr := j.entries[i].dirtied(); addr != nil {
			if j.dirties[*addr]--; j.dirties[*addr] == 0 {
				delete(j.dirties, *addr)
			}
		}
	}
	j.entries = j.entries[:snapshot]
}

// dirty explicitly sets an address to dirty, even if the change entries would
// otherwise suggest it as clean. This method is an ugly hack to handle the RIPEMD
// precompile consensus exception.
func (j *journal) dirty(addr common.Address) {
	j.dirties[addr]++
}

// length returns the current number of entries in the journal.
func (j *journal) length() int {
	return len(j.entries)
}

type (
	// Changes to the account trie.
	createObjectChange struct {
		account *common.Address
	}
	resetObjectChange struct {
		prev         *stateObject
		prevdestruct bool
	}
	suicideChange struct {
		account     *common.Address
		prev        bool // whether account had already suicided
		prevbalance *big.Int
	}

	// Changes to individual accounts.
	balanceChange struct {
		account *common.Address
		prev    *big.Int
	}
	nonceChange struct {
		account *common.Address
		prev    uint64
	}
	storageChange struct {
		account       *common.Address
		key, prevalue common.Hash
	}
	codeChange struct {
		account            *common.Address
		prevcode, prevhash []byte
	}

	// Changes to other state values.
	refundChange struct {
		prev uint64
	}
	addLogChange struct {
		txhash common.Hash
	}
	addPreimageChange struct {
		hash common.Hash
	}
	touchChange struct {
		account *common.Address
	}
	// Changes to the access list
	accessListAddAccountChange struct {
		address *common.Address
	}
	accessListAddSlotChange struct {
		address *common.Address
		slot    *common.Hash
	}

	transientStorageChange struct {
		account       *common.Address
		key, prevalue common.Hash
	}
)

func (ch createObjectChange) revert(s *StateDB) {
	delete(s.stateObjects, *ch.account)
	delete(s.stateObjectsDirty, *ch.account)
}

func (ch createObjectChange) dirtied() *common.Address {
	return ch.account
}

func (ch resetObjectChange) revert(s *StateDB) {
<<<<<<< HEAD
	s.SetStateObject(ch.prev)
	if !ch.prevdestruct && s.snap != nil {
		delete(s.snapDestructs, ch.prev.address)
=======
	s.setStateObject(ch.prev)
	if !ch.prevdestruct {
		delete(s.stateObjectsDestruct, ch.prev.address)
>>>>>>> 2c6dda5a
	}
}

func (ch resetObjectChange) dirtied() *common.Address {
	return nil
}

func (ch suicideChange) revert(s *StateDB) {
	obj := s.getStateObject(*ch.account)
	if obj != nil {
		obj.suicided = ch.prev
		obj.setBalance(ch.prevbalance)
	}
}

func (ch suicideChange) dirtied() *common.Address {
	return ch.account
}

var ripemd = common.HexToAddress("0000000000000000000000000000000000000003")

func (ch touchChange) revert(s *StateDB) {
}

func (ch touchChange) dirtied() *common.Address {
	return ch.account
}

func (ch balanceChange) revert(s *StateDB) {
	s.getStateObject(*ch.account).setBalance(ch.prev)
}

func (ch balanceChange) dirtied() *common.Address {
	return ch.account
}

func (ch nonceChange) revert(s *StateDB) {
	s.getStateObject(*ch.account).setNonce(ch.prev)
}

func (ch nonceChange) dirtied() *common.Address {
	return ch.account
}

func (ch codeChange) revert(s *StateDB) {
	s.getStateObject(*ch.account).setCode(common.BytesToHash(ch.prevhash), ch.prevcode)
}

func (ch codeChange) dirtied() *common.Address {
	return ch.account
}

func (ch storageChange) revert(s *StateDB) {
	s.getStateObject(*ch.account).setState(ch.key, ch.prevalue)
}

func (ch storageChange) dirtied() *common.Address {
	return ch.account
}

func (ch transientStorageChange) revert(s *StateDB) {
	s.setTransientState(*ch.account, ch.key, ch.prevalue)
}

func (ch transientStorageChange) dirtied() *common.Address {
	return nil
}

func (ch refundChange) revert(s *StateDB) {
	s.refund = ch.prev
}

func (ch refundChange) dirtied() *common.Address {
	return nil
}

func (ch addLogChange) revert(s *StateDB) {
	logs := s.logs[ch.txhash]
	if len(logs) == 1 {
		delete(s.logs, ch.txhash)
	} else {
		s.logs[ch.txhash] = logs[:len(logs)-1]
	}
	s.logSize--
}

func (ch addLogChange) dirtied() *common.Address {
	return nil
}

func (ch addPreimageChange) revert(s *StateDB) {
	delete(s.preimages, ch.hash)
}

func (ch addPreimageChange) dirtied() *common.Address {
	return nil
}

func (ch accessListAddAccountChange) revert(s *StateDB) {
	/*
		One important invariant here, is that whenever a (addr, slot) is added, if the
		addr is not already present, the add causes two journal entries:
		- one for the address,
		- one for the (address,slot)
		Therefore, when unrolling the change, we can always blindly delete the
		(addr) at this point, since no storage adds can remain when come upon
		a single (addr) change.
	*/
	if s.accessList != nil {
		s.accessList.DeleteAddress(*ch.address)
	}
}

func (ch accessListAddAccountChange) dirtied() *common.Address {
	return nil
}

func (ch accessListAddSlotChange) revert(s *StateDB) {
	if s.accessList != nil {
		s.accessList.DeleteSlot(*ch.address, *ch.slot)
	}
}

func (ch accessListAddSlotChange) dirtied() *common.Address {
	return nil
}<|MERGE_RESOLUTION|>--- conflicted
+++ resolved
@@ -156,15 +156,9 @@
 }
 
 func (ch resetObjectChange) revert(s *StateDB) {
-<<<<<<< HEAD
 	s.SetStateObject(ch.prev)
-	if !ch.prevdestruct && s.snap != nil {
-		delete(s.snapDestructs, ch.prev.address)
-=======
-	s.setStateObject(ch.prev)
 	if !ch.prevdestruct {
 		delete(s.stateObjectsDestruct, ch.prev.address)
->>>>>>> 2c6dda5a
 	}
 }
 
