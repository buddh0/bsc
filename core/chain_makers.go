// Copyright 2015 The go-ethereum Authors
// This file is part of the go-ethereum library.
//
// The go-ethereum library is free software: you can redistribute it and/or modify
// it under the terms of the GNU Lesser General Public License as published by
// the Free Software Foundation, either version 3 of the License, or
// (at your option) any later version.
//
// The go-ethereum library is distributed in the hope that it will be useful,
// but WITHOUT ANY WARRANTY; without even the implied warranty of
// MERCHANTABILITY or FITNESS FOR A PARTICULAR PURPOSE. See the
// GNU Lesser General Public License for more details.
//
// You should have received a copy of the GNU Lesser General Public License
// along with the go-ethereum library. If not, see <http://www.gnu.org/licenses/>.

package core

import (
	"fmt"
	"math/big"

	"github.com/ethereum/go-ethereum/common"
	"github.com/ethereum/go-ethereum/consensus"
	"github.com/ethereum/go-ethereum/consensus/misc"
	"github.com/ethereum/go-ethereum/consensus/misc/eip1559"
	"github.com/ethereum/go-ethereum/consensus/misc/eip4844"
	"github.com/ethereum/go-ethereum/core/rawdb"
	"github.com/ethereum/go-ethereum/core/state"
	"github.com/ethereum/go-ethereum/core/systemcontracts"
	"github.com/ethereum/go-ethereum/core/types"
	"github.com/ethereum/go-ethereum/core/vm"
	"github.com/ethereum/go-ethereum/ethdb"
	"github.com/ethereum/go-ethereum/params"
	"github.com/ethereum/go-ethereum/triedb"
	"github.com/gballet/go-verkle"
	"github.com/holiman/uint256"
)

// BlockGen creates blocks for testing.
// See GenerateChain for a detailed explanation.
type BlockGen struct {
	i       int
	cm      *chainMaker
	parent  *types.Block
	header  *types.Header
	statedb *state.StateDB

	gasPool     *GasPool
	txs         []*types.Transaction
	receipts    []*types.Receipt
	uncles      []*types.Header
	withdrawals []*types.Withdrawal

	engine consensus.Engine

	// extra data of block
	sidecars types.BlobSidecars
}

// SetCoinbase sets the coinbase of the generated block.
// It can be called at most once.
func (b *BlockGen) SetCoinbase(addr common.Address) {
	if b.gasPool != nil {
		if len(b.txs) > 0 {
			panic("coinbase must be set before adding transactions")
		}
		panic("coinbase can only be set once")
	}
	b.header.Coinbase = addr
	b.gasPool = new(GasPool).AddGas(b.header.GasLimit)
}

// SetExtra sets the extra data field of the generated block.
func (b *BlockGen) SetExtra(data []byte) {
	b.header.Extra = data
}

// SetNonce sets the nonce field of the generated block.
func (b *BlockGen) SetNonce(nonce types.BlockNonce) {
	b.header.Nonce = nonce
}

// SetDifficulty sets the difficulty field of the generated block. This method is
// useful for Clique tests where the difficulty does not depend on time. For the
// ethash tests, please use OffsetTime, which implicitly recalculates the diff.
func (b *BlockGen) SetDifficulty(diff *big.Int) {
	b.header.Difficulty = diff
}

// SetPoS makes the header a PoS-header (0 difficulty)
func (b *BlockGen) SetPoS() {
	b.header.Difficulty = new(big.Int)
}

// Difficulty returns the currently calculated difficulty of the block.
func (b *BlockGen) Difficulty() *big.Int {
	return new(big.Int).Set(b.header.Difficulty)
}

// SetParentBeaconRoot sets the parent beacon root field of the generated
// block.
func (b *BlockGen) SetParentBeaconRoot(root common.Hash) {
	b.header.ParentBeaconRoot = &root
	var (
		blockContext = NewEVMBlockContext(b.header, b.cm, &b.header.Coinbase)
		vmenv        = vm.NewEVM(blockContext, vm.TxContext{}, b.statedb, b.cm.config, vm.Config{})
	)
	ProcessBeaconBlockRoot(root, vmenv, b.statedb)
}

// addTx adds a transaction to the generated block. If no coinbase has
// been set, the block's coinbase is set to the zero address.
//
// There are a few options can be passed as well in order to run some
// customized rules.
// - bc:       enables the ability to query historical block hashes for BLOCKHASH
// - vmConfig: extends the flexibility for customizing evm rules, e.g. enable extra EIPs
func (b *BlockGen) addTx(bc *BlockChain, vmConfig vm.Config, tx *types.Transaction) {
	if b.gasPool == nil {
		b.SetCoinbase(common.Address{})
	}
	b.statedb.SetTxContext(tx.Hash(), len(b.txs))
	receipt, err := ApplyTransaction(b.cm.config, bc, &b.header.Coinbase, b.gasPool, b.statedb, b.header, tx, &b.header.GasUsed, vmConfig, NewReceiptBloomGenerator())
	if err != nil {
		panic(err)
	}
	b.txs = append(b.txs, tx)
	b.receipts = append(b.receipts, receipt)
	if b.header.BlobGasUsed != nil {
		*b.header.BlobGasUsed += receipt.BlobGasUsed
	}
}

// AddTx adds a transaction to the generated block. If no coinbase has
// been set, the block's coinbase is set to the zero address.
//
// AddTx panics if the transaction cannot be executed. In addition to the protocol-imposed
// limitations (gas limit, etc.), there are some further limitations on the content of
// transactions that can be added. Notably, contract code relying on the BLOCKHASH
// instruction will panic during execution if it attempts to access a block number outside
// of the range created by GenerateChain.
func (b *BlockGen) AddTx(tx *types.Transaction) {
	b.addTx(nil, vm.Config{}, tx)
}

// AddTxWithChain adds a transaction to the generated block. If no coinbase has
// been set, the block's coinbase is set to the zero address.
//
// AddTxWithChain panics if the transaction cannot be executed. In addition to the
// protocol-imposed limitations (gas limit, etc.), there are some further limitations on
// the content of transactions that can be added. If contract code relies on the BLOCKHASH
// instruction, the block in chain will be returned.
func (b *BlockGen) AddTxWithChain(bc *BlockChain, tx *types.Transaction) {
	b.addTx(bc, vm.Config{}, tx)
}

// AddTxWithVMConfig adds a transaction to the generated block. If no coinbase has
// been set, the block's coinbase is set to the zero address.
// The evm interpreter can be customized with the provided vm config.
func (b *BlockGen) AddTxWithVMConfig(tx *types.Transaction, config vm.Config) {
	b.addTx(nil, config, tx)
}

// GetBalance returns the balance of the given address at the generated block.
func (b *BlockGen) GetBalance(addr common.Address) *uint256.Int {
	return b.statedb.GetBalance(addr)
}

// AddUncheckedTx forcefully adds a transaction to the block without any validation.
//
// AddUncheckedTx will cause consensus failures when used during real
// chain processing. This is best used in conjunction with raw block insertion.
func (b *BlockGen) AddUncheckedTx(tx *types.Transaction) {
	b.txs = append(b.txs, tx)
}

// AddBlobSidecar add block's blob sidecar for DA checking.
func (b *BlockGen) AddBlobSidecar(sidecar *types.BlobSidecar) {
	b.sidecars = append(b.sidecars, sidecar)
}

// Number returns the block number of the block being generated.
func (b *BlockGen) Number() *big.Int {
	return new(big.Int).Set(b.header.Number)
}

// Timestamp returns the timestamp of the block being generated.
func (b *BlockGen) Timestamp() uint64 {
	return b.header.Time
}

// BaseFee returns the EIP-1559 base fee of the block being generated.
func (b *BlockGen) BaseFee() *big.Int {
	return new(big.Int).Set(b.header.BaseFee)
}

// ExcessBlobGas returns the EIP-4844 ExcessBlobGas of the block.
func (b *BlockGen) ExcessBlobGas() uint64 {
	excessBlobGas := b.header.ExcessBlobGas
	if excessBlobGas == nil {
		return 0
	}
	return *excessBlobGas
}

// Gas returns the amount of gas left in the current block.
func (b *BlockGen) Gas() uint64 {
	return b.header.GasLimit - b.header.GasUsed
}

// Signer returns a valid signer instance for the current block.
func (b *BlockGen) Signer() types.Signer {
	return types.MakeSigner(b.cm.config, b.header.Number, b.header.Time)
}

// AddUncheckedReceipt forcefully adds a receipts to the block without a
// backing transaction.
//
// AddUncheckedReceipt will cause consensus failures when used during real
// chain processing. This is best used in conjunction with raw block insertion.
func (b *BlockGen) AddUncheckedReceipt(receipt *types.Receipt) {
	b.receipts = append(b.receipts, receipt)
}

// TxNonce returns the next valid transaction nonce for the
// account at addr. It panics if the account does not exist.
func (b *BlockGen) TxNonce(addr common.Address) uint64 {
	if !b.statedb.Exist(addr) {
		panic("account does not exist")
	}
	return b.statedb.GetNonce(addr)
}

// AddUncle adds an uncle header to the generated block.
func (b *BlockGen) AddUncle(h *types.Header) {
	// The uncle will have the same timestamp and auto-generated difficulty
	h.Time = b.header.Time

	var parent *types.Header
	for i := b.i - 1; i >= 0; i-- {
		if b.cm.chain[i].Hash() == h.ParentHash {
			parent = b.cm.chain[i].Header()
			break
		}
	}
	h.Difficulty = b.engine.CalcDifficulty(b.cm, b.header.Time, parent)

	// The gas limit and price should be derived from the parent
	h.GasLimit = parent.GasLimit
	if b.cm.config.IsLondon(h.Number) {
		h.BaseFee = eip1559.CalcBaseFee(b.cm.config, parent)
		if b.cm.config.Parlia == nil && !b.cm.config.IsLondon(parent.Number) {
			parentGasLimit := parent.GasLimit * b.cm.config.ElasticityMultiplier()
			h.GasLimit = CalcGasLimit(parentGasLimit, parentGasLimit)
		}
	}
	b.uncles = append(b.uncles, h)
}

// AddWithdrawal adds a withdrawal to the generated block.
// It returns the withdrawal index.
func (b *BlockGen) AddWithdrawal(w *types.Withdrawal) uint64 {
	cpy := *w
	cpy.Index = b.nextWithdrawalIndex()
	b.withdrawals = append(b.withdrawals, &cpy)
	return cpy.Index
}

// nextWithdrawalIndex computes the index of the next withdrawal.
func (b *BlockGen) nextWithdrawalIndex() uint64 {
	if len(b.withdrawals) != 0 {
		return b.withdrawals[len(b.withdrawals)-1].Index + 1
	}
	for i := b.i - 1; i >= 0; i-- {
		if wd := b.cm.chain[i].Withdrawals(); len(wd) != 0 {
			return wd[len(wd)-1].Index + 1
		}
		if i == 0 {
			// Correctly set the index if no parent had withdrawals.
			if wd := b.cm.bottom.Withdrawals(); len(wd) != 0 {
				return wd[len(wd)-1].Index + 1
			}
		}
	}
	return 0
}

// PrevBlock returns a previously generated block by number. It panics if
// num is greater or equal to the number of the block being generated.
// For index -1, PrevBlock returns the parent block given to GenerateChain.
func (b *BlockGen) PrevBlock(index int) *types.Block {
	if index >= b.i {
		panic(fmt.Errorf("block index %d out of range (%d,%d)", index, -1, b.i))
	}
	if index == -1 {
		return b.cm.bottom
	}
	return b.cm.chain[index]
}

// OffsetTime modifies the time instance of a block, implicitly changing its
// associated difficulty. It's useful to test scenarios where forking is not
// tied to chain length directly.
func (b *BlockGen) OffsetTime(seconds int64) {
	b.header.Time += uint64(seconds)
	if b.header.Time <= b.cm.bottom.Header().Time {
		panic("block time out of range")
	}
	b.header.Difficulty = b.engine.CalcDifficulty(b.cm, b.header.Time, b.parent.Header())
}

// GenerateChain creates a chain of n blocks. The first block's
// parent will be the provided parent. db is used to store
// intermediate states and should contain the parent's state trie.
//
// The generator function is called with a new block generator for
// every block. Any transactions and uncles added to the generator
// become part of the block. If gen is nil, the blocks will be empty
// and their coinbase will be the zero address.
//
// Blocks created by GenerateChain do not contain valid proof of work
// values. Inserting them into BlockChain requires use of FakePow or
// a similar non-validating proof of work implementation.
func GenerateChain(config *params.ChainConfig, parent *types.Block, engine consensus.Engine, db ethdb.Database, n int, gen func(int, *BlockGen)) ([]*types.Block, []types.Receipts) {
	if config == nil {
		config = params.TestChainConfig
	}
	if engine == nil {
		panic("nil consensus engine")
	}
	cm := newChainMaker(parent, config, engine)

	genblock := func(i int, parent *types.Block, triedb *triedb.Database, statedb *state.StateDB) (*types.Block, types.Receipts) {
		b := &BlockGen{i: i, cm: cm, parent: parent, statedb: statedb, engine: engine}
		b.header = cm.makeHeader(parent, statedb, b.engine)

		// Set the difficulty for clique block. The chain maker doesn't have access
		// to a chain, so the difficulty will be left unset (nil). Set it here to the
		// correct value.
		if b.header.Difficulty == nil {
			if config.TerminalTotalDifficulty == nil {
				// Clique chain
				b.header.Difficulty = big.NewInt(2)
			} else {
				// Post-merge chain
				b.header.Difficulty = big.NewInt(0)
			}
		}
		// Mutate the state and block according to any hard-fork specs
		if daoBlock := config.DAOForkBlock; daoBlock != nil {
			limit := new(big.Int).Add(daoBlock, params.DAOForkExtraRange)
			if b.header.Number.Cmp(daoBlock) >= 0 && b.header.Number.Cmp(limit) < 0 {
				if config.DAOForkSupport {
					b.header.Extra = common.CopyBytes(params.DAOForkBlockExtra)
				}
			}
		}
		if config.DAOForkSupport && config.DAOForkBlock != nil && config.DAOForkBlock.Cmp(b.header.Number) == 0 {
			misc.ApplyDAOHardFork(statedb)
		}

		if !config.IsFeynman(b.header.Number, b.header.Time) {
			systemcontracts.UpgradeBuildInSystemContract(config, b.header.Number, parent.Time(), b.header.Time, statedb)
		}

		// Execute any user modifications to the block
		if gen != nil {
			gen(i, b)
		}
		if b.engine != nil {
			block, _, err := b.engine.FinalizeAndAssemble(cm, b.header, statedb, b.txs, b.uncles, b.receipts, b.withdrawals)
			if err != nil {
				panic(err)
			}
			if block.Header().EmptyWithdrawalsHash() {
				block = block.WithWithdrawals(make([]*types.Withdrawal, 0))
			}
			if config.IsCancun(block.Number(), block.Time()) {
				for _, s := range b.sidecars {
					s.BlockNumber = block.Number()
					s.BlockHash = block.Hash()
				}
				block = block.WithSidecars(b.sidecars)
			}

<<<<<<< HEAD
			// Write state changes to db
			root, _, err := statedb.Commit(b.header.Number.Uint64(), nil)
			if err != nil {
				panic(fmt.Sprintf("state write error: %v", err))
			}
			if err = triedb.Commit(root, false); err != nil {
				panic(fmt.Sprintf("trie write error: %v", err))
			}
			return block, b.receipts
=======
		body := types.Body{Transactions: b.txs, Uncles: b.uncles, Withdrawals: b.withdrawals}
		block, err := b.engine.FinalizeAndAssemble(cm, b.header, statedb, &body, b.receipts)
		if err != nil {
			panic(err)
		}

		// Write state changes to db
		root, err := statedb.Commit(b.header.Number.Uint64(), config.IsEIP158(b.header.Number))
		if err != nil {
			panic(fmt.Sprintf("state write error: %v", err))
		}
		if err = triedb.Commit(root, false); err != nil {
			panic(fmt.Sprintf("trie write error: %v", err))
>>>>>>> 87246f3c
		}
		return nil, nil
	}

	// Forcibly use hash-based state scheme for retaining all nodes in disk.
	triedb := triedb.NewDatabase(db, triedb.HashDefaults)
	defer triedb.Close()

	for i := 0; i < n; i++ {
		statedb, err := state.New(parent.Root(), state.NewDatabaseWithNodeDB(db, triedb), nil)
		if err != nil {
			panic(err)
		}
		block, receipts := genblock(i, parent, triedb, statedb)

		// Post-process the receipts.
		// Here we assign the final block hash and other info into the receipt.
		// In order for DeriveFields to work, the transaction and receipt lists need to be
		// of equal length. If AddUncheckedTx or AddUncheckedReceipt are used, there will be
		// extra ones, so we just trim the lists here.
		receiptsCount := len(receipts)
		txs := block.Transactions()
		if len(receipts) > len(txs) {
			receipts = receipts[:len(txs)]
		} else if len(receipts) < len(txs) {
			txs = txs[:len(receipts)]
		}
		var blobGasPrice *big.Int
		if block.ExcessBlobGas() != nil {
			blobGasPrice = eip4844.CalcBlobFee(*block.ExcessBlobGas())
		}
		if err := receipts.DeriveFields(config, block.Hash(), block.NumberU64(), block.Time(), block.BaseFee(), blobGasPrice, txs); err != nil {
			panic(err)
		}

		// Re-expand to ensure all receipts are returned.
		receipts = receipts[:receiptsCount]

		// Advance the chain.
		cm.add(block, receipts)
		parent = block
	}
	return cm.chain, cm.receipts
}

// GenerateChainWithGenesis is a wrapper of GenerateChain which will initialize
// genesis block to database first according to the provided genesis specification
// then generate chain on top.
func GenerateChainWithGenesis(genesis *Genesis, engine consensus.Engine, n int, gen func(int, *BlockGen)) (ethdb.Database, []*types.Block, []types.Receipts) {
	db := rawdb.NewMemoryDatabase()
	triedb := triedb.NewDatabase(db, triedb.HashDefaults)
	defer triedb.Close()
	_, err := genesis.Commit(db, triedb)
	if err != nil {
		panic(err)
	}
	blocks, receipts := GenerateChain(genesis.Config, genesis.ToBlock(), engine, db, n, gen)
	return db, blocks, receipts
}

func GenerateVerkleChain(config *params.ChainConfig, parent *types.Block, engine consensus.Engine, db ethdb.Database, trdb *triedb.Database, n int, gen func(int, *BlockGen)) ([]*types.Block, []types.Receipts, []*verkle.VerkleProof, []verkle.StateDiff) {
	if config == nil {
		config = params.TestChainConfig
	}
	proofs := make([]*verkle.VerkleProof, 0, n)
	keyvals := make([]verkle.StateDiff, 0, n)
	cm := newChainMaker(parent, config, engine)

	genblock := func(i int, parent *types.Block, triedb *triedb.Database, statedb *state.StateDB) (*types.Block, types.Receipts) {
		b := &BlockGen{i: i, cm: cm, parent: parent, statedb: statedb, engine: engine}
		b.header = cm.makeHeader(parent, statedb, b.engine)

		// TODO uncomment when proof generation is merged
		// Save pre state for proof generation
		// preState := statedb.Copy()

		// TODO uncomment when the 2935 PR is merged
		// if config.IsPrague(b.header.Number, b.header.Time) {
		// if !config.IsPrague(b.parent.Number(), b.parent.Time()) {
		// Transition case: insert all 256 ancestors
		// 		InsertBlockHashHistoryAtEip2935Fork(statedb, b.header.Number.Uint64()-1, b.header.ParentHash, chainreader)
		// 	} else {
		// 		ProcessParentBlockHash(statedb, b.header.Number.Uint64()-1, b.header.ParentHash)
		// 	}
		// }
		// Execute any user modifications to the block
		if gen != nil {
			gen(i, b)
		}
		body := &types.Body{
			Transactions: b.txs,
			Uncles:       b.uncles,
			Withdrawals:  b.withdrawals,
		}
		block, err := b.engine.FinalizeAndAssemble(cm, b.header, statedb, body, b.receipts)
		if err != nil {
			panic(err)
		}

		// Write state changes to db
		root, err := statedb.Commit(b.header.Number.Uint64(), config.IsEIP158(b.header.Number))
		if err != nil {
			panic(fmt.Sprintf("state write error: %v", err))
		}
		if err = triedb.Commit(root, false); err != nil {
			panic(fmt.Sprintf("trie write error: %v", err))
		}

		// TODO uncomment when proof generation is merged
		// proofs = append(proofs, block.ExecutionWitness().VerkleProof)
		// keyvals = append(keyvals, block.ExecutionWitness().StateDiff)

		return block, b.receipts
	}

	for i := 0; i < n; i++ {
		statedb, err := state.New(parent.Root(), state.NewDatabaseWithNodeDB(db, trdb), nil)
		if err != nil {
			panic(err)
		}
		block, receipts := genblock(i, parent, trdb, statedb)

		// Post-process the receipts.
		// Here we assign the final block hash and other info into the receipt.
		// In order for DeriveFields to work, the transaction and receipt lists need to be
		// of equal length. If AddUncheckedTx or AddUncheckedReceipt are used, there will be
		// extra ones, so we just trim the lists here.
		receiptsCount := len(receipts)
		txs := block.Transactions()
		if len(receipts) > len(txs) {
			receipts = receipts[:len(txs)]
		} else if len(receipts) < len(txs) {
			txs = txs[:len(receipts)]
		}
		var blobGasPrice *big.Int
		if block.ExcessBlobGas() != nil {
			blobGasPrice = eip4844.CalcBlobFee(*block.ExcessBlobGas())
		}
		if err := receipts.DeriveFields(config, block.Hash(), block.NumberU64(), block.Time(), block.BaseFee(), blobGasPrice, txs); err != nil {
			panic(err)
		}

		// Re-expand to ensure all receipts are returned.
		receipts = receipts[:receiptsCount]

		// Advance the chain.
		cm.add(block, receipts)
		parent = block
	}
	return cm.chain, cm.receipts, proofs, keyvals
}

func GenerateVerkleChainWithGenesis(genesis *Genesis, engine consensus.Engine, n int, gen func(int, *BlockGen)) (ethdb.Database, []*types.Block, []types.Receipts, []*verkle.VerkleProof, []verkle.StateDiff) {
	db := rawdb.NewMemoryDatabase()
	cacheConfig := DefaultCacheConfigWithScheme(rawdb.PathScheme)
	cacheConfig.SnapshotLimit = 0
	triedb := triedb.NewDatabase(db, cacheConfig.triedbConfig(true))
	defer triedb.Close()
	genesisBlock, err := genesis.Commit(db, triedb)
	if err != nil {
		panic(err)
	}
	blocks, receipts, proofs, keyvals := GenerateVerkleChain(genesis.Config, genesisBlock, engine, db, triedb, n, gen)
	return db, blocks, receipts, proofs, keyvals
}

func (cm *chainMaker) makeHeader(parent *types.Block, state *state.StateDB, engine consensus.Engine) *types.Header {
	time := parent.Time() + 10 // block time is fixed at 10 seconds
	header := &types.Header{
		Root:       state.IntermediateRoot(cm.config.IsEIP158(parent.Number())),
		ParentHash: parent.Hash(),
		Coinbase:   parent.Coinbase(),
		Difficulty: engine.CalcDifficulty(cm, time, parent.Header()),
		GasLimit:   parent.GasLimit(),
		Number:     new(big.Int).Add(parent.Number(), common.Big1),
		Time:       time,
	}

	if cm.config.IsLondon(header.Number) {
		header.BaseFee = eip1559.CalcBaseFee(cm.config, parent.Header())
		if cm.config.Parlia == nil && !cm.config.IsLondon(parent.Number()) {
			parentGasLimit := parent.GasLimit() * cm.config.ElasticityMultiplier()
			header.GasLimit = CalcGasLimit(parentGasLimit, parentGasLimit)
		}
	}
	if cm.config.IsCancun(header.Number, header.Time) {
		var (
			parentExcessBlobGas uint64
			parentBlobGasUsed   uint64
		)
		if parent.ExcessBlobGas() != nil {
			parentExcessBlobGas = *parent.ExcessBlobGas()
			parentBlobGasUsed = *parent.BlobGasUsed()
		}
		excessBlobGas := eip4844.CalcExcessBlobGas(parentExcessBlobGas, parentBlobGasUsed)
		header.ExcessBlobGas = &excessBlobGas
		header.BlobGasUsed = new(uint64)
		if cm.config.Parlia != nil {
			header.WithdrawalsHash = &types.EmptyWithdrawalsHash
		}
		if cm.config.Parlia == nil || cm.config.IsBohr(header.Number, header.Time) {
			header.ParentBeaconRoot = new(common.Hash)
		}
	}
	return header
}

// makeHeaderChain creates a deterministic chain of headers rooted at parent.
func makeHeaderChain(chainConfig *params.ChainConfig, parent *types.Header, n int, engine consensus.Engine, db ethdb.Database, seed int) []*types.Header {
	blocks := makeBlockChain(chainConfig, types.NewBlockWithHeader(parent), n, engine, db, seed)
	headers := make([]*types.Header, len(blocks))
	for i, block := range blocks {
		headers[i] = block.Header()
	}
	return headers
}

// makeHeaderChainWithGenesis creates a deterministic chain of headers from genesis.
func makeHeaderChainWithGenesis(genesis *Genesis, n int, engine consensus.Engine, seed int) (ethdb.Database, []*types.Header) {
	db, blocks := makeBlockChainWithGenesis(genesis, n, engine, seed)
	headers := make([]*types.Header, len(blocks))
	for i, block := range blocks {
		headers[i] = block.Header()
	}
	return db, headers
}

// makeBlockChain creates a deterministic chain of blocks rooted at parent.
func makeBlockChain(chainConfig *params.ChainConfig, parent *types.Block, n int, engine consensus.Engine, db ethdb.Database, seed int) []*types.Block {
	blocks, _ := GenerateChain(chainConfig, parent, engine, db, n, func(i int, b *BlockGen) {
		b.SetCoinbase(common.Address{0: byte(seed), 19: byte(i)})
	})
	return blocks
}

// makeBlockChainWithGenesis creates a deterministic chain of blocks from genesis
func makeBlockChainWithGenesis(genesis *Genesis, n int, engine consensus.Engine, seed int) (ethdb.Database, []*types.Block) {
	db, blocks, _ := GenerateChainWithGenesis(genesis, engine, n, func(i int, b *BlockGen) {
		b.SetCoinbase(common.Address{0: byte(seed), 19: byte(i)})
	})
	return db, blocks
}

// chainMaker contains the state of chain generation.
type chainMaker struct {
	bottom      *types.Block
	engine      consensus.Engine
	config      *params.ChainConfig
	chain       []*types.Block
	chainByHash map[common.Hash]*types.Block
	receipts    []types.Receipts
}

func newChainMaker(bottom *types.Block, config *params.ChainConfig, engine consensus.Engine) *chainMaker {
	return &chainMaker{
		bottom:      bottom,
		config:      config,
		engine:      engine,
		chainByHash: make(map[common.Hash]*types.Block),
	}
}

func (cm *chainMaker) add(b *types.Block, r []*types.Receipt) {
	cm.chain = append(cm.chain, b)
	cm.chainByHash[b.Hash()] = b
	cm.receipts = append(cm.receipts, r)
}

func (cm *chainMaker) blockByNumber(number uint64) *types.Block {
	if number == cm.bottom.NumberU64() {
		return cm.bottom
	}
	cur := cm.CurrentHeader().Number.Uint64()
	lowest := cm.bottom.NumberU64() + 1
	if number < lowest || number > cur {
		return nil
	}
	return cm.chain[number-lowest]
}

// ChainReader/ChainContext implementation

// Config returns the chain configuration (for consensus.ChainReader).
func (cm *chainMaker) Config() *params.ChainConfig {
	return cm.config
}

// Engine returns the consensus engine (for ChainContext).
func (cm *chainMaker) Engine() consensus.Engine {
	return cm.engine
}

func (cm *chainMaker) CurrentHeader() *types.Header {
	if len(cm.chain) == 0 {
		return cm.bottom.Header()
	}
	return cm.chain[len(cm.chain)-1].Header()
}

func (cm *chainMaker) GetHeaderByNumber(number uint64) *types.Header {
	b := cm.blockByNumber(number)
	if b == nil {
		return nil
	}
	return b.Header()
}

func (cm *chainMaker) GetHeaderByHash(hash common.Hash) *types.Header {
	b := cm.chainByHash[hash]
	if b == nil {
		return nil
	}
	return b.Header()
}

func (cm *chainMaker) GenesisHeader() *types.Header {
	panic("not supported")
}

func (cm *chainMaker) GetHeader(hash common.Hash, number uint64) *types.Header {
	return cm.GetHeaderByNumber(number)
}

func (cm *chainMaker) GetBlock(hash common.Hash, number uint64) *types.Block {
	return cm.blockByNumber(number)
}

func (cm *chainMaker) GetTd(hash common.Hash, number uint64) *big.Int {
	return nil // not supported
}

func (cm *chainMaker) GetHighestVerifiedHeader() *types.Header {
	panic("not supported")
}

func (cm *chainMaker) GetVerifiedBlockByHash(hash common.Hash) *types.Header {
	return cm.GetHeaderByHash(hash)
}

func (cm *chainMaker) ChasingHead() *types.Header {
	panic("not supported")
}<|MERGE_RESOLUTION|>--- conflicted
+++ resolved
@@ -384,7 +384,6 @@
 				block = block.WithSidecars(b.sidecars)
 			}
 
-<<<<<<< HEAD
 			// Write state changes to db
 			root, _, err := statedb.Commit(b.header.Number.Uint64(), nil)
 			if err != nil {
@@ -394,21 +393,6 @@
 				panic(fmt.Sprintf("trie write error: %v", err))
 			}
 			return block, b.receipts
-=======
-		body := types.Body{Transactions: b.txs, Uncles: b.uncles, Withdrawals: b.withdrawals}
-		block, err := b.engine.FinalizeAndAssemble(cm, b.header, statedb, &body, b.receipts)
-		if err != nil {
-			panic(err)
-		}
-
-		// Write state changes to db
-		root, err := statedb.Commit(b.header.Number.Uint64(), config.IsEIP158(b.header.Number))
-		if err != nil {
-			panic(fmt.Sprintf("state write error: %v", err))
-		}
-		if err = triedb.Commit(root, false); err != nil {
-			panic(fmt.Sprintf("trie write error: %v", err))
->>>>>>> 87246f3c
 		}
 		return nil, nil
 	}
@@ -503,13 +487,15 @@
 			Uncles:       b.uncles,
 			Withdrawals:  b.withdrawals,
 		}
-		block, err := b.engine.FinalizeAndAssemble(cm, b.header, statedb, body, b.receipts)
+		block, _, err := b.engine.FinalizeAndAssemble(cm, b.header, statedb, body.Transactions, body.Uncles, b.receipts, body.Withdrawals)
 		if err != nil {
 			panic(err)
 		}
 
 		// Write state changes to db
-		root, err := statedb.Commit(b.header.Number.Uint64(), config.IsEIP158(b.header.Number))
+		statedb.Finalise(config.IsEIP158(b.header.Number))
+		statedb.AccountsIntermediateRoot()
+		root, _, err := statedb.Commit(b.header.Number.Uint64(), nil)
 		if err != nil {
 			panic(fmt.Sprintf("state write error: %v", err))
 		}
