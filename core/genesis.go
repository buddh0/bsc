--- conflicted
+++ resolved
@@ -292,19 +292,6 @@
 		rawdb.WriteChainConfig(db, stored, newcfg)
 		return newcfg, stored, nil
 	}
-<<<<<<< HEAD
-
-	if overrideTerminalTotalDifficulty != nil {
-		storedcfg.TerminalTotalDifficulty = overrideTerminalTotalDifficulty
-	}
-	// Special case: don't change the existing config of a non-mainnet chain if no new
-	// config is supplied. These chains would get AllProtocolChanges (and a compat error)
-	// if we just continued here.
-	// The full node of two BSC testnets may run without genesis file after been inited.
-	if genesis == nil && stored != params.MainnetGenesisHash &&
-		stored != params.ChapelGenesisHash && stored != params.RialtoGenesisHash && stored != params.BSCGenesisHash {
-		return storedcfg, stored, nil
-=======
 	// Special case: if a private network is being used (no genesis and also no
 	// mainnet hash in the database), we must not apply the `configOrDefault`
 	// chain config as that would be AllProtocolChanges (applying any new fork
@@ -318,7 +305,6 @@
 		if overrideTerminalTotalDifficulty != nil {
 			newcfg.TerminalTotalDifficulty = overrideTerminalTotalDifficulty
 		}
->>>>>>> 1e973a96
 	}
 	// Check config compatibility and write the config. Compatibility errors
 	// are returned to the caller unless we're already at block zero.
