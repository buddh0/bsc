// Copyright 2014 The go-ethereum Authors
// This file is part of the go-ethereum library.
//
// The go-ethereum library is free software: you can redistribute it and/or modify
// it under the terms of the GNU Lesser General Public License as published by
// the Free Software Foundation, either version 3 of the License, or
// (at your option) any later version.
//
// The go-ethereum library is distributed in the hope that it will be useful,
// but WITHOUT ANY WARRANTY; without even the implied warranty of
// MERCHANTABILITY or FITNESS FOR A PARTICULAR PURPOSE. See the
// GNU Lesser General Public License for more details.
//
// You should have received a copy of the GNU Lesser General Public License
// along with the go-ethereum library. If not, see <http://www.gnu.org/licenses/>.

package core

import (
	"bytes"
	"encoding/hex"
	"encoding/json"
	"errors"
	"fmt"
	"math/big"
	"strings"

	"github.com/ethereum/go-ethereum/common"
	"github.com/ethereum/go-ethereum/common/hexutil"
	"github.com/ethereum/go-ethereum/common/math"
	"github.com/ethereum/go-ethereum/core/rawdb"
	"github.com/ethereum/go-ethereum/core/state"
	"github.com/ethereum/go-ethereum/core/systemcontracts"
	"github.com/ethereum/go-ethereum/core/types"
	"github.com/ethereum/go-ethereum/crypto"
	"github.com/ethereum/go-ethereum/ethdb"
	"github.com/ethereum/go-ethereum/log"
	"github.com/ethereum/go-ethereum/params"
	"github.com/ethereum/go-ethereum/rlp"
	"github.com/ethereum/go-ethereum/trie"
)

//go:generate go run github.com/fjl/gencodec -type Genesis -field-override genesisSpecMarshaling -out gen_genesis.go
//go:generate go run github.com/fjl/gencodec -type GenesisAccount -field-override genesisAccountMarshaling -out gen_genesis_account.go

var errGenesisNoConfig = errors.New("genesis has no chain configuration")

// Genesis specifies the header fields, state of a genesis block. It also defines hard
// fork switch-over blocks through the chain configuration.
type Genesis struct {
	Config     *params.ChainConfig `json:"config"`
	Nonce      uint64              `json:"nonce"`
	Timestamp  uint64              `json:"timestamp"`
	ExtraData  []byte              `json:"extraData"`
	GasLimit   uint64              `json:"gasLimit"   gencodec:"required"`
	Difficulty *big.Int            `json:"difficulty" gencodec:"required"`
	Mixhash    common.Hash         `json:"mixHash"`
	Coinbase   common.Address      `json:"coinbase"`
	Alloc      GenesisAlloc        `json:"alloc"      gencodec:"required"`

	// These fields are used for consensus tests. Please don't use them
	// in actual genesis blocks.
	Number     uint64      `json:"number"`
	GasUsed    uint64      `json:"gasUsed"`
	ParentHash common.Hash `json:"parentHash"`
	BaseFee    *big.Int    `json:"baseFeePerGas"`
}

func ReadGenesis(db ethdb.Database) (*Genesis, error) {
	var genesis Genesis
	stored := rawdb.ReadCanonicalHash(db, 0)
	if (stored == common.Hash{}) {
		return nil, fmt.Errorf("invalid genesis hash in database: %x", stored)
	}
	blob := rawdb.ReadGenesisStateSpec(db, stored)
	if blob == nil {
		return nil, fmt.Errorf("genesis state missing from db")
	}
	if len(blob) != 0 {
		if err := genesis.Alloc.UnmarshalJSON(blob); err != nil {
			return nil, fmt.Errorf("could not unmarshal genesis state json: %s", err)
		}
	}
	genesis.Config = rawdb.ReadChainConfig(db, stored)
	if genesis.Config == nil {
		return nil, fmt.Errorf("genesis config missing from db")
	}
	genesisBlock := rawdb.ReadBlock(db, stored, 0)
	if genesisBlock == nil {
		return nil, fmt.Errorf("genesis block missing from db")
	}
	genesisHeader := genesisBlock.Header()
	genesis.Nonce = genesisHeader.Nonce.Uint64()
	genesis.Timestamp = genesisHeader.Time
	genesis.ExtraData = genesisHeader.Extra
	genesis.GasLimit = genesisHeader.GasLimit
	genesis.Difficulty = genesisHeader.Difficulty
	genesis.Mixhash = genesisHeader.MixDigest
	genesis.Coinbase = genesisHeader.Coinbase

	return &genesis, nil
}

// GenesisAlloc specifies the initial state that is part of the genesis block.
type GenesisAlloc map[common.Address]GenesisAccount

func (ga *GenesisAlloc) UnmarshalJSON(data []byte) error {
	m := make(map[common.UnprefixedAddress]GenesisAccount)
	if err := json.Unmarshal(data, &m); err != nil {
		return err
	}
	*ga = make(GenesisAlloc)
	for addr, a := range m {
		(*ga)[common.Address(addr)] = a
	}
	return nil
}

// deriveHash computes the state root according to the genesis specification.
func (ga *GenesisAlloc) deriveHash() (common.Hash, error) {
	// Create an ephemeral in-memory database for computing hash,
	// all the derived states will be discarded to not pollute disk.
	db := state.NewDatabase(rawdb.NewMemoryDatabase())
	statedb, err := state.New(common.Hash{}, db, nil)
	if err != nil {
		return common.Hash{}, err
	}
	for addr, account := range *ga {
		statedb.AddBalance(addr, account.Balance)
		statedb.SetCode(addr, account.Code)
		statedb.SetNonce(addr, account.Nonce)
		for key, value := range account.Storage {
			statedb.SetState(addr, key, value)
		}
	}
	statedb.IntermediateRoot(false)
	root, _, err := statedb.Commit(nil)
	return root, err
}

// flush is very similar with deriveHash, but the main difference is
// all the generated states will be persisted into the given database.
// Also, the genesis state specification will be flushed as well.
<<<<<<< HEAD
func (ga *GenesisAlloc) flush(db ethdb.Database, triedb *trie.Database) error {
	statedb, err := state.New(common.Hash{}, state.NewDatabaseWithNodeDB(db, triedb, &trie.Config{
		NoTries: false,
	}), nil)
=======
func (ga *GenesisAlloc) flush(db ethdb.Database, triedb *trie.Database, blockhash common.Hash) error {
	statedb, err := state.New(common.Hash{}, state.NewDatabaseWithNodeDB(db, triedb), nil)
>>>>>>> 5ed08c47
	if err != nil {
		return err
	}
	for addr, account := range *ga {
		statedb.AddBalance(addr, account.Balance)
		statedb.SetCode(addr, account.Code)
		statedb.SetNonce(addr, account.Nonce)
		for key, value := range account.Storage {
			statedb.SetState(addr, key, value)
		}
	}
	statedb.IntermediateRoot(false)
	root, _, err := statedb.Commit(nil)
	if err != nil {
		return err
	}
	// Commit newly generated states into disk if it's not empty.
	if root != types.EmptyRootHash {
		if err := triedb.Commit(root, true); err != nil {
			return err
		}
	}
	// Marshal the genesis state specification and persist.
	blob, err := json.Marshal(ga)
	if err != nil {
		return err
	}
	rawdb.WriteGenesisStateSpec(db, blockhash, blob)
	return nil
}

// CommitGenesisState loads the stored genesis state with the given block
// hash and commits it into the provided trie database.
func CommitGenesisState(db ethdb.Database, triedb *trie.Database, blockhash common.Hash) error {
	var alloc GenesisAlloc
	blob := rawdb.ReadGenesisStateSpec(db, blockhash)
	if len(blob) != 0 {
		if err := alloc.UnmarshalJSON(blob); err != nil {
			return err
		}
	} else {
		// Genesis allocation is missing and there are several possibilities:
		// the node is legacy which doesn't persist the genesis allocation or
		// the persisted allocation is just lost.
		// - supported networks(mainnet, testnets), recover with defined allocations
		// - private network, can't recover
		var genesis *Genesis
		switch blockhash {
		case params.MainnetGenesisHash:
			genesis = DefaultGenesisBlock()
<<<<<<< HEAD
=======
		case params.RinkebyGenesisHash:
			genesis = DefaultRinkebyGenesisBlock()
		case params.GoerliGenesisHash:
			genesis = DefaultGoerliGenesisBlock()
		case params.SepoliaGenesisHash:
			genesis = DefaultSepoliaGenesisBlock()
>>>>>>> 5ed08c47
		}
		if genesis != nil {
			alloc = genesis.Alloc
		} else {
			return errors.New("not found")
		}
	}
	return alloc.flush(db, triedb, blockhash)
}

// GenesisAccount is an account in the state of the genesis block.
type GenesisAccount struct {
	Code       []byte                      `json:"code,omitempty"`
	Storage    map[common.Hash]common.Hash `json:"storage,omitempty"`
	Balance    *big.Int                    `json:"balance" gencodec:"required"`
	Nonce      uint64                      `json:"nonce,omitempty"`
	PrivateKey []byte                      `json:"secretKey,omitempty"` // for tests
}

// field type overrides for gencodec
type genesisSpecMarshaling struct {
	Nonce      math.HexOrDecimal64
	Timestamp  math.HexOrDecimal64
	ExtraData  hexutil.Bytes
	GasLimit   math.HexOrDecimal64
	GasUsed    math.HexOrDecimal64
	Number     math.HexOrDecimal64
	Difficulty *math.HexOrDecimal256
	BaseFee    *math.HexOrDecimal256
	Alloc      map[common.UnprefixedAddress]GenesisAccount
}

type genesisAccountMarshaling struct {
	Code       hexutil.Bytes
	Balance    *math.HexOrDecimal256
	Nonce      math.HexOrDecimal64
	Storage    map[storageJSON]storageJSON
	PrivateKey hexutil.Bytes
}

// storageJSON represents a 256 bit byte array, but allows less than 256 bits when
// unmarshaling from hex.
type storageJSON common.Hash

func (h *storageJSON) UnmarshalText(text []byte) error {
	text = bytes.TrimPrefix(text, []byte("0x"))
	if len(text) > 64 {
		return fmt.Errorf("too many hex characters in storage key/value %q", text)
	}
	offset := len(h) - len(text)/2 // pad on the left
	if _, err := hex.Decode(h[offset:], text); err != nil {
		return fmt.Errorf("invalid hex storage key/value %q", text)
	}
	return nil
}

func (h storageJSON) MarshalText() ([]byte, error) {
	return hexutil.Bytes(h[:]).MarshalText()
}

// GenesisMismatchError is raised when trying to overwrite an existing
// genesis block with an incompatible one.
type GenesisMismatchError struct {
	Stored, New common.Hash
}

func (e *GenesisMismatchError) Error() string {
	return fmt.Sprintf("database contains incompatible genesis (have %x, new %x)", e.Stored, e.New)
}

// ChainOverrides contains the changes to chain config.
type ChainOverrides struct {
	OverrideShanghai *uint64
}

// SetupGenesisBlock writes or updates the genesis block in db.
// The block that will be used is:
//
//	                     genesis == nil       genesis != nil
//	                  +------------------------------------------
//	db has no genesis |  main-net default  |  genesis
//	db has genesis    |  from DB           |  genesis (if compatible)
//
// The stored chain configuration will be updated if it is compatible (i.e. does not
// specify a fork block below the local head block). In case of a conflict, the
// error is a *params.ConfigCompatError and the new, unwritten config is returned.
//
// The returned chain configuration is never nil.
func SetupGenesisBlock(db ethdb.Database, triedb *trie.Database, genesis *Genesis) (*params.ChainConfig, common.Hash, error) {
	return SetupGenesisBlockWithOverride(db, triedb, genesis, nil)
}

func SetupGenesisBlockWithOverride(db ethdb.Database, triedb *trie.Database, genesis *Genesis, overrides *ChainOverrides) (*params.ChainConfig, common.Hash, error) {
	if genesis != nil && genesis.Config == nil {
		return params.AllEthashProtocolChanges, common.Hash{}, errGenesisNoConfig
	}
	applyOverrides := func(config *params.ChainConfig) {
		if config != nil {
			if overrides != nil && overrides.OverrideShanghai != nil {
				config.ShanghaiTime = overrides.OverrideShanghai
			}
		}
	}
	// Just commit the new block if there is no stored genesis block.
	stored := rawdb.ReadCanonicalHash(db, 0)
	systemcontracts.GenesisHash = stored
	if (stored == common.Hash{}) {
		if genesis == nil {
			log.Info("Writing default main-net genesis block")
			genesis = DefaultGenesisBlock()
		} else {
			log.Info("Writing custom genesis block")
		}
		block, err := genesis.Commit(db, triedb)
		if err != nil {
			return genesis.Config, common.Hash{}, err
		}
		applyOverrides(genesis.Config)
		return genesis.Config, block.Hash(), nil
	}
	// We have the genesis block in database(perhaps in ancient database)
	// but the corresponding state is missing.
	header := rawdb.ReadHeader(db, stored, 0)
<<<<<<< HEAD
	if _, err := state.New(header.Root, state.NewDatabaseWithNodeDB(db, triedb, &trie.Config{
		NoTries: false,
	}), nil); err != nil {
=======
	if header.Root != types.EmptyRootHash && !rawdb.HasLegacyTrieNode(db, header.Root) {
>>>>>>> 5ed08c47
		if genesis == nil {
			genesis = DefaultGenesisBlock()
		}
		// Ensure the stored genesis matches with the given one.
		hash := genesis.ToBlock().Hash()
		if hash != stored {
			return genesis.Config, hash, &GenesisMismatchError{stored, hash}
		}
		block, err := genesis.Commit(db, triedb)
		if err != nil {
			return genesis.Config, hash, err
		}
		applyOverrides(genesis.Config)
		return genesis.Config, block.Hash(), nil
	}
	// Check whether the genesis block is already written.
	if genesis != nil {
		hash := genesis.ToBlock().Hash()
		if hash != stored {
			return genesis.Config, hash, &GenesisMismatchError{stored, hash}
		}
	}
	// Get the existing chain configuration.
	newcfg := genesis.configOrDefault(stored)
	applyOverrides(newcfg)
	if err := newcfg.CheckConfigForkOrder(); err != nil {
		return newcfg, common.Hash{}, err
	}
	storedcfg := rawdb.ReadChainConfig(db, stored)
	if storedcfg == nil {
		log.Warn("Found genesis block without chain config")
		rawdb.WriteChainConfig(db, stored, newcfg)
		return newcfg, stored, nil
	}
	storedData, _ := json.Marshal(storedcfg)
	// Special case: if a private network is being used (no genesis and also no
	// mainnet hash in the database), we must not apply the `configOrDefault`
	// chain config as that would be AllProtocolChanges (applying any new fork
	// on top of an existing private network genesis block). In that case, only
	// apply the overrides.
	if genesis == nil && stored != params.MainnetGenesisHash {
		newcfg = storedcfg
		applyOverrides(newcfg)
	}
	// Check config compatibility and write the config. Compatibility errors
	// are returned to the caller unless we're already at block zero.
	head := rawdb.ReadHeadHeader(db)
	if head == nil {
		return newcfg, stored, fmt.Errorf("missing head header")
	}
	compatErr := storedcfg.CheckCompatible(newcfg, head.Number.Uint64(), head.Time)
	if compatErr != nil && ((head.Number.Uint64() != 0 && compatErr.RewindToBlock != 0) || (head.Time != 0 && compatErr.RewindToTime != 0)) {
		return newcfg, stored, compatErr
	}
	// Don't overwrite if the old is identical to the new
	if newData, _ := json.Marshal(newcfg); !bytes.Equal(storedData, newData) {
		rawdb.WriteChainConfig(db, stored, newcfg)
	}
	return newcfg, stored, nil
}

// LoadCliqueConfig loads the stored clique config if the chain config
// is already present in database, otherwise, return the config in the
// provided genesis specification. Note the returned clique config can
// be nil if we are not in the clique network.
func LoadCliqueConfig(db ethdb.Database, genesis *Genesis) (*params.CliqueConfig, error) {
	// Load the stored chain config from the database. It can be nil
	// in case the database is empty. Notably, we only care about the
	// chain config corresponds to the canonical chain.
	stored := rawdb.ReadCanonicalHash(db, 0)
	if stored != (common.Hash{}) {
		storedcfg := rawdb.ReadChainConfig(db, stored)
		if storedcfg != nil {
			return storedcfg.Clique, nil
		}
	}
	// Load the clique config from the provided genesis specification.
	if genesis != nil {
		// Reject invalid genesis spec without valid chain config
		if genesis.Config == nil {
			return nil, errGenesisNoConfig
		}
		// If the canonical genesis header is present, but the chain
		// config is missing(initialize the empty leveldb with an
		// external ancient chain segment), ensure the provided genesis
		// is matched.
		if stored != (common.Hash{}) && genesis.ToBlock().Hash() != stored {
			return nil, &GenesisMismatchError{stored, genesis.ToBlock().Hash()}
		}
		return genesis.Config.Clique, nil
	}
	// There is no stored chain config and no new config provided,
	// In this case the default chain config(mainnet) will be used,
	// namely ethash is the specified consensus engine, return nil.
	return nil, nil
}

// Hard fork block height specified in config.toml has higher priority, but
// if it is not specified in config.toml, use the default height in code.
func (g *Genesis) configOrDefault(ghash common.Hash) *params.ChainConfig {
	var defaultConfig *params.ChainConfig
	switch {
	case ghash == params.MainnetGenesisHash:
<<<<<<< HEAD
		defaultConfig = params.MainnetChainConfig
	case ghash == params.BSCGenesisHash:
		defaultConfig = params.BSCChainConfig
	case ghash == params.ChapelGenesisHash:
		defaultConfig = params.ChapelChainConfig
	case ghash == params.RialtoGenesisHash:
		defaultConfig = params.RialtoChainConfig
=======
		return params.MainnetChainConfig
	case ghash == params.SepoliaGenesisHash:
		return params.SepoliaChainConfig
	case ghash == params.RinkebyGenesisHash:
		return params.RinkebyChainConfig
	case ghash == params.GoerliGenesisHash:
		return params.GoerliChainConfig
>>>>>>> 5ed08c47
	default:
		if g != nil {
			// it could be a custom config for QA test, just return
			return g.Config
		}
		defaultConfig = params.AllEthashProtocolChanges
	}
	if g == nil || g.Config == nil {
		return defaultConfig
	}

	// if not set in config.toml, use the default value of each network
	if g.Config.ChainID == nil {
		g.Config.ChainID = defaultConfig.ChainID
	}
	if g.Config.HomesteadBlock == nil {
		g.Config.HomesteadBlock = defaultConfig.HomesteadBlock
	}
	if g.Config.EIP150Block == nil {
		g.Config.EIP150Block = defaultConfig.EIP150Block
	}
	if g.Config.EIP155Block == nil {
		g.Config.EIP155Block = defaultConfig.EIP155Block
	}
	if g.Config.EIP158Block == nil {
		g.Config.EIP158Block = defaultConfig.EIP158Block
	}
	if g.Config.ByzantiumBlock == nil {
		g.Config.ByzantiumBlock = defaultConfig.ByzantiumBlock
	}
	if g.Config.ConstantinopleBlock == nil {
		g.Config.ConstantinopleBlock = defaultConfig.ConstantinopleBlock
	}
	if g.Config.PetersburgBlock == nil {
		g.Config.PetersburgBlock = defaultConfig.PetersburgBlock
	}
	if g.Config.IstanbulBlock == nil {
		g.Config.IstanbulBlock = defaultConfig.IstanbulBlock
	}
	if g.Config.MuirGlacierBlock == nil {
		g.Config.MuirGlacierBlock = defaultConfig.MuirGlacierBlock
	}

	// BSC dedicated start
	if g.Config.RamanujanBlock == nil {
		g.Config.RamanujanBlock = defaultConfig.RamanujanBlock
	}
	if g.Config.NielsBlock == nil {
		g.Config.NielsBlock = defaultConfig.NielsBlock
	}
	if g.Config.MirrorSyncBlock == nil {
		g.Config.MirrorSyncBlock = defaultConfig.MirrorSyncBlock
	}
	if g.Config.BrunoBlock == nil {
		g.Config.BrunoBlock = defaultConfig.BrunoBlock
	}
	if g.Config.EulerBlock == nil {
		g.Config.EulerBlock = defaultConfig.EulerBlock
	}
	if g.Config.NanoBlock == nil {
		g.Config.NanoBlock = defaultConfig.NanoBlock
	}
	if g.Config.MoranBlock == nil {
		g.Config.MoranBlock = defaultConfig.MoranBlock
	}
	if g.Config.GibbsBlock == nil {
		g.Config.GibbsBlock = defaultConfig.GibbsBlock
	}
	if g.Config.PlanckBlock == nil {
		g.Config.PlanckBlock = defaultConfig.PlanckBlock
	}
	if g.Config.LubanBlock == nil {
		g.Config.LubanBlock = defaultConfig.LubanBlock
	}
	if g.Config.PlatoBlock == nil {
		g.Config.PlatoBlock = defaultConfig.PlatoBlock
	}
	if g.Config.BerlinBlock == nil {
		g.Config.BerlinBlock = defaultConfig.BerlinBlock
	}
	if g.Config.LondonBlock == nil {
		g.Config.LondonBlock = defaultConfig.LondonBlock
	}
	if g.Config.HertzBlock == nil {
		g.Config.HertzBlock = defaultConfig.HertzBlock
	}

	// BSC Parlia set up
	if g.Config.Parlia == nil {
		g.Config.Parlia = defaultConfig.Parlia
	} else {
		if g.Config.Parlia.Period == 0 {
			g.Config.Parlia.Period = defaultConfig.Parlia.Period
		}
		if g.Config.Parlia.Epoch == 0 {
			g.Config.Parlia.Epoch = defaultConfig.Parlia.Epoch
		}
	}

	return g.Config
}

// ToBlock returns the genesis block according to genesis specification.
func (g *Genesis) ToBlock() *types.Block {
	root, err := g.Alloc.deriveHash()
	if err != nil {
		panic(err)
	}
	head := &types.Header{
		Number:     new(big.Int).SetUint64(g.Number),
		Nonce:      types.EncodeNonce(g.Nonce),
		Time:       g.Timestamp,
		ParentHash: g.ParentHash,
		Extra:      g.ExtraData,
		GasLimit:   g.GasLimit,
		GasUsed:    g.GasUsed,
		BaseFee:    g.BaseFee,
		Difficulty: g.Difficulty,
		MixDigest:  g.Mixhash,
		Coinbase:   g.Coinbase,
		Root:       root,
	}
	if g.GasLimit == 0 {
		head.GasLimit = params.GenesisGasLimit
	}
	if g.Difficulty == nil && g.Mixhash == (common.Hash{}) {
		head.Difficulty = params.GenesisDifficulty
	}
	if g.Config != nil && g.Config.IsLondon(common.Big0) {
		if g.BaseFee != nil {
			head.BaseFee = g.BaseFee
		} else {
			head.BaseFee = new(big.Int).SetUint64(params.InitialBaseFee)
		}
	}
<<<<<<< HEAD

	return types.NewBlock(head, nil, nil, nil, trie.NewStackTrie(nil))
=======
	var withdrawals []*types.Withdrawal
	if g.Config != nil && g.Config.IsShanghai(g.Timestamp) {
		head.WithdrawalsHash = &types.EmptyWithdrawalsHash
		withdrawals = make([]*types.Withdrawal, 0)
	}
	return types.NewBlock(head, nil, nil, nil, trie.NewStackTrie(nil)).WithWithdrawals(withdrawals)
>>>>>>> 5ed08c47
}

// Commit writes the block and state of a genesis specification to the database.
// The block is committed as the canonical head block.
func (g *Genesis) Commit(db ethdb.Database, triedb *trie.Database) (*types.Block, error) {
	block := g.ToBlock()
	if block.Number().Sign() != 0 {
		return nil, errors.New("can't commit genesis block with number > 0")
	}
	config := g.Config
	if config == nil {
		config = params.AllEthashProtocolChanges
	}
	if err := config.CheckConfigForkOrder(); err != nil {
		return nil, err
	}
	if config.Clique != nil && len(block.Extra()) < 32+crypto.SignatureLength {
		return nil, errors.New("can't start clique chain without signers")
	}
	// All the checks has passed, flush the states derived from the genesis
	// specification as well as the specification itself into the provided
	// database.
	if err := g.Alloc.flush(db, triedb, block.Hash()); err != nil {
		return nil, err
	}
	rawdb.WriteTd(db, block.Hash(), block.NumberU64(), block.Difficulty())
	rawdb.WriteBlock(db, block)
	rawdb.WriteReceipts(db, block.Hash(), block.NumberU64(), nil)
	rawdb.WriteCanonicalHash(db, block.Hash(), block.NumberU64())
	rawdb.WriteHeadBlockHash(db, block.Hash())
	rawdb.WriteHeadFastBlockHash(db, block.Hash())
	rawdb.WriteHeadHeaderHash(db, block.Hash())
	rawdb.WriteChainConfig(db, block.Hash(), config)
	return block, nil
}

// MustCommit writes the genesis block and state to db, panicking on error.
// The block is committed as the canonical head block.
// Note the state changes will be committed in hash-based scheme, use Commit
// if path-scheme is preferred.
func (g *Genesis) MustCommit(db ethdb.Database) *types.Block {
	block, err := g.Commit(db, trie.NewDatabase(db))
	if err != nil {
		panic(err)
	}
	return block
}

// DefaultGenesisBlock returns the Ethereum main net genesis block.
func DefaultGenesisBlock() *Genesis {
	return &Genesis{
		Config:     params.MainnetChainConfig,
		Nonce:      66,
		ExtraData:  hexutil.MustDecode("0x11bbe8db4e347b4e8c937c1c8370e4b5ed33adb3db69cbdb7a38e1e50b1b82fa"),
		GasLimit:   5000,
		Difficulty: big.NewInt(17179869184),
		Alloc:      decodePrealloc(mainnetAllocData),
	}
}

<<<<<<< HEAD
=======
// DefaultRinkebyGenesisBlock returns the Rinkeby network genesis block.
func DefaultRinkebyGenesisBlock() *Genesis {
	return &Genesis{
		Config:     params.RinkebyChainConfig,
		Timestamp:  1492009146,
		ExtraData:  hexutil.MustDecode("0x52657370656374206d7920617574686f7269746168207e452e436172746d616e42eb768f2244c8811c63729a21a3569731535f067ffc57839b00206d1ad20c69a1981b489f772031b279182d99e65703f0076e4812653aab85fca0f00000000000000000000000000000000000000000000000000000000000000000000000000000000000000000000000000000000000000000000000000000000000"),
		GasLimit:   4700000,
		Difficulty: big.NewInt(1),
		Alloc:      decodePrealloc(rinkebyAllocData),
	}
}

// DefaultGoerliGenesisBlock returns the Görli network genesis block.
func DefaultGoerliGenesisBlock() *Genesis {
	return &Genesis{
		Config:     params.GoerliChainConfig,
		Timestamp:  1548854791,
		ExtraData:  hexutil.MustDecode("0x22466c6578692069732061207468696e6722202d204166726900000000000000e0a2bd4258d2768837baa26a28fe71dc079f84c70000000000000000000000000000000000000000000000000000000000000000000000000000000000000000000000000000000000000000000000000000000000"),
		GasLimit:   10485760,
		Difficulty: big.NewInt(1),
		Alloc:      decodePrealloc(goerliAllocData),
	}
}

// DefaultSepoliaGenesisBlock returns the Sepolia network genesis block.
func DefaultSepoliaGenesisBlock() *Genesis {
	return &Genesis{
		Config:     params.SepoliaChainConfig,
		Nonce:      0,
		ExtraData:  []byte("Sepolia, Athens, Attica, Greece!"),
		GasLimit:   0x1c9c380,
		Difficulty: big.NewInt(0x20000),
		Timestamp:  1633267481,
		Alloc:      decodePrealloc(sepoliaAllocData),
	}
}

>>>>>>> 5ed08c47
// DeveloperGenesisBlock returns the 'geth --dev' genesis block.
func DeveloperGenesisBlock(period uint64, gasLimit uint64, faucet common.Address) *Genesis {
	// Override the default period to the user requested one
	config := *params.AllCliqueProtocolChanges
	config.Clique = &params.CliqueConfig{
		Period: period,
		Epoch:  config.Clique.Epoch,
	}

	// Assemble and return the genesis with the precompiles and faucet pre-funded
	return &Genesis{
		Config:     &config,
		ExtraData:  append(append(make([]byte, 32), faucet[:]...), make([]byte, crypto.SignatureLength)...),
		GasLimit:   gasLimit,
		BaseFee:    big.NewInt(params.InitialBaseFee),
		Difficulty: big.NewInt(1),
		Alloc: map[common.Address]GenesisAccount{
			common.BytesToAddress([]byte{1}): {Balance: big.NewInt(1)}, // ECRecover
			common.BytesToAddress([]byte{2}): {Balance: big.NewInt(1)}, // SHA256
			common.BytesToAddress([]byte{3}): {Balance: big.NewInt(1)}, // RIPEMD
			common.BytesToAddress([]byte{4}): {Balance: big.NewInt(1)}, // Identity
			common.BytesToAddress([]byte{5}): {Balance: big.NewInt(1)}, // ModExp
			common.BytesToAddress([]byte{6}): {Balance: big.NewInt(1)}, // ECAdd
			common.BytesToAddress([]byte{7}): {Balance: big.NewInt(1)}, // ECScalarMul
			common.BytesToAddress([]byte{8}): {Balance: big.NewInt(1)}, // ECPairing
			common.BytesToAddress([]byte{9}): {Balance: big.NewInt(1)}, // BLAKE2b
			faucet:                           {Balance: new(big.Int).Sub(new(big.Int).Lsh(big.NewInt(1), 256), big.NewInt(9))},
		},
	}
}

func decodePrealloc(data string) GenesisAlloc {
	var p []struct{ Addr, Balance *big.Int }
	if err := rlp.NewStream(strings.NewReader(data), 0).Decode(&p); err != nil {
		panic(err)
	}
	ga := make(GenesisAlloc, len(p))
	for _, account := range p {
		ga[common.BigToAddress(account.Addr)] = GenesisAccount{Balance: account.Balance}
	}
	return ga
}<|MERGE_RESOLUTION|>--- conflicted
+++ resolved
@@ -141,15 +141,10 @@
 // flush is very similar with deriveHash, but the main difference is
 // all the generated states will be persisted into the given database.
 // Also, the genesis state specification will be flushed as well.
-<<<<<<< HEAD
-func (ga *GenesisAlloc) flush(db ethdb.Database, triedb *trie.Database) error {
+func (ga *GenesisAlloc) flush(db ethdb.Database, triedb *trie.Database, blockhash common.Hash) error {
 	statedb, err := state.New(common.Hash{}, state.NewDatabaseWithNodeDB(db, triedb, &trie.Config{
 		NoTries: false,
 	}), nil)
-=======
-func (ga *GenesisAlloc) flush(db ethdb.Database, triedb *trie.Database, blockhash common.Hash) error {
-	statedb, err := state.New(common.Hash{}, state.NewDatabaseWithNodeDB(db, triedb), nil)
->>>>>>> 5ed08c47
 	if err != nil {
 		return err
 	}
@@ -200,15 +195,6 @@
 		switch blockhash {
 		case params.MainnetGenesisHash:
 			genesis = DefaultGenesisBlock()
-<<<<<<< HEAD
-=======
-		case params.RinkebyGenesisHash:
-			genesis = DefaultRinkebyGenesisBlock()
-		case params.GoerliGenesisHash:
-			genesis = DefaultGoerliGenesisBlock()
-		case params.SepoliaGenesisHash:
-			genesis = DefaultSepoliaGenesisBlock()
->>>>>>> 5ed08c47
 		}
 		if genesis != nil {
 			alloc = genesis.Alloc
@@ -332,13 +318,7 @@
 	// We have the genesis block in database(perhaps in ancient database)
 	// but the corresponding state is missing.
 	header := rawdb.ReadHeader(db, stored, 0)
-<<<<<<< HEAD
-	if _, err := state.New(header.Root, state.NewDatabaseWithNodeDB(db, triedb, &trie.Config{
-		NoTries: false,
-	}), nil); err != nil {
-=======
 	if header.Root != types.EmptyRootHash && !rawdb.HasLegacyTrieNode(db, header.Root) {
->>>>>>> 5ed08c47
 		if genesis == nil {
 			genesis = DefaultGenesisBlock()
 		}
@@ -442,7 +422,6 @@
 	var defaultConfig *params.ChainConfig
 	switch {
 	case ghash == params.MainnetGenesisHash:
-<<<<<<< HEAD
 		defaultConfig = params.MainnetChainConfig
 	case ghash == params.BSCGenesisHash:
 		defaultConfig = params.BSCChainConfig
@@ -450,15 +429,6 @@
 		defaultConfig = params.ChapelChainConfig
 	case ghash == params.RialtoGenesisHash:
 		defaultConfig = params.RialtoChainConfig
-=======
-		return params.MainnetChainConfig
-	case ghash == params.SepoliaGenesisHash:
-		return params.SepoliaChainConfig
-	case ghash == params.RinkebyGenesisHash:
-		return params.RinkebyChainConfig
-	case ghash == params.GoerliGenesisHash:
-		return params.GoerliChainConfig
->>>>>>> 5ed08c47
 	default:
 		if g != nil {
 			// it could be a custom config for QA test, just return
@@ -594,17 +564,12 @@
 			head.BaseFee = new(big.Int).SetUint64(params.InitialBaseFee)
 		}
 	}
-<<<<<<< HEAD
-
-	return types.NewBlock(head, nil, nil, nil, trie.NewStackTrie(nil))
-=======
 	var withdrawals []*types.Withdrawal
 	if g.Config != nil && g.Config.IsShanghai(g.Timestamp) {
 		head.WithdrawalsHash = &types.EmptyWithdrawalsHash
 		withdrawals = make([]*types.Withdrawal, 0)
 	}
 	return types.NewBlock(head, nil, nil, nil, trie.NewStackTrie(nil)).WithWithdrawals(withdrawals)
->>>>>>> 5ed08c47
 }
 
 // Commit writes the block and state of a genesis specification to the database.
@@ -665,46 +630,6 @@
 	}
 }
 
-<<<<<<< HEAD
-=======
-// DefaultRinkebyGenesisBlock returns the Rinkeby network genesis block.
-func DefaultRinkebyGenesisBlock() *Genesis {
-	return &Genesis{
-		Config:     params.RinkebyChainConfig,
-		Timestamp:  1492009146,
-		ExtraData:  hexutil.MustDecode("0x52657370656374206d7920617574686f7269746168207e452e436172746d616e42eb768f2244c8811c63729a21a3569731535f067ffc57839b00206d1ad20c69a1981b489f772031b279182d99e65703f0076e4812653aab85fca0f00000000000000000000000000000000000000000000000000000000000000000000000000000000000000000000000000000000000000000000000000000000000"),
-		GasLimit:   4700000,
-		Difficulty: big.NewInt(1),
-		Alloc:      decodePrealloc(rinkebyAllocData),
-	}
-}
-
-// DefaultGoerliGenesisBlock returns the Görli network genesis block.
-func DefaultGoerliGenesisBlock() *Genesis {
-	return &Genesis{
-		Config:     params.GoerliChainConfig,
-		Timestamp:  1548854791,
-		ExtraData:  hexutil.MustDecode("0x22466c6578692069732061207468696e6722202d204166726900000000000000e0a2bd4258d2768837baa26a28fe71dc079f84c70000000000000000000000000000000000000000000000000000000000000000000000000000000000000000000000000000000000000000000000000000000000"),
-		GasLimit:   10485760,
-		Difficulty: big.NewInt(1),
-		Alloc:      decodePrealloc(goerliAllocData),
-	}
-}
-
-// DefaultSepoliaGenesisBlock returns the Sepolia network genesis block.
-func DefaultSepoliaGenesisBlock() *Genesis {
-	return &Genesis{
-		Config:     params.SepoliaChainConfig,
-		Nonce:      0,
-		ExtraData:  []byte("Sepolia, Athens, Attica, Greece!"),
-		GasLimit:   0x1c9c380,
-		Difficulty: big.NewInt(0x20000),
-		Timestamp:  1633267481,
-		Alloc:      decodePrealloc(sepoliaAllocData),
-	}
-}
-
->>>>>>> 5ed08c47
 // DeveloperGenesisBlock returns the 'geth --dev' genesis block.
 func DeveloperGenesisBlock(period uint64, gasLimit uint64, faucet common.Address) *Genesis {
 	// Override the default period to the user requested one
