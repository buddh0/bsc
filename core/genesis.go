// Copyright 2014 The go-ethereum Authors
// This file is part of the go-ethereum library.
//
// The go-ethereum library is free software: you can redistribute it and/or modify
// it under the terms of the GNU Lesser General Public License as published by
// the Free Software Foundation, either version 3 of the License, or
// (at your option) any later version.
//
// The go-ethereum library is distributed in the hope that it will be useful,
// but WITHOUT ANY WARRANTY; without even the implied warranty of
// MERCHANTABILITY or FITNESS FOR A PARTICULAR PURPOSE. See the
// GNU Lesser General Public License for more details.
//
// You should have received a copy of the GNU Lesser General Public License
// along with the go-ethereum library. If not, see <http://www.gnu.org/licenses/>.

package core

import (
	"bytes"
	"encoding/hex"
	"encoding/json"
	"errors"
	"fmt"
	"math/big"
	"strings"

	"github.com/ethereum/go-ethereum/common"
	"github.com/ethereum/go-ethereum/common/hexutil"
	"github.com/ethereum/go-ethereum/common/math"
	"github.com/ethereum/go-ethereum/core/rawdb"
	"github.com/ethereum/go-ethereum/core/state"
	"github.com/ethereum/go-ethereum/core/systemcontracts"
	"github.com/ethereum/go-ethereum/core/types"
	"github.com/ethereum/go-ethereum/crypto"
	"github.com/ethereum/go-ethereum/ethdb"
	"github.com/ethereum/go-ethereum/log"
	"github.com/ethereum/go-ethereum/params"
	"github.com/ethereum/go-ethereum/rlp"
	"github.com/ethereum/go-ethereum/trie"
)

//go:generate go run github.com/fjl/gencodec -type Genesis -field-override genesisSpecMarshaling -out gen_genesis.go
//go:generate go run github.com/fjl/gencodec -type GenesisAccount -field-override genesisAccountMarshaling -out gen_genesis_account.go

var errGenesisNoConfig = errors.New("genesis has no chain configuration")

// Genesis specifies the header fields, state of a genesis block. It also defines hard
// fork switch-over blocks through the chain configuration.
type Genesis struct {
	Config     *params.ChainConfig `json:"config"`
	Nonce      uint64              `json:"nonce"`
	Timestamp  uint64              `json:"timestamp"`
	ExtraData  []byte              `json:"extraData"`
	GasLimit   uint64              `json:"gasLimit"   gencodec:"required"`
	Difficulty *big.Int            `json:"difficulty" gencodec:"required"`
	Mixhash    common.Hash         `json:"mixHash"`
	Coinbase   common.Address      `json:"coinbase"`
	Alloc      GenesisAlloc        `json:"alloc"      gencodec:"required"`

	// These fields are used for consensus tests. Please don't use them
	// in actual genesis blocks.
	Number        uint64      `json:"number"`
	GasUsed       uint64      `json:"gasUsed"`
	ParentHash    common.Hash `json:"parentHash"`
	BaseFee       *big.Int    `json:"baseFeePerGas"` // EIP-1559
	ExcessBlobGas *uint64     `json:"excessBlobGas"` // EIP-4844
	BlobGasUsed   *uint64     `json:"blobGasUsed"`   // EIP-4844
}

func ReadGenesis(db ethdb.Database) (*Genesis, error) {
	var genesis Genesis
	stored := rawdb.ReadCanonicalHash(db, 0)
	if (stored == common.Hash{}) {
		return nil, fmt.Errorf("invalid genesis hash in database: %x", stored)
	}
	blob := rawdb.ReadGenesisStateSpec(db, stored)
	if blob == nil {
		return nil, errors.New("genesis state missing from db")
	}
	if len(blob) != 0 {
		if err := genesis.Alloc.UnmarshalJSON(blob); err != nil {
			return nil, fmt.Errorf("could not unmarshal genesis state json: %s", err)
		}
	}
	genesis.Config = rawdb.ReadChainConfig(db, stored)
	if genesis.Config == nil {
		return nil, errors.New("genesis config missing from db")
	}
	genesisBlock := rawdb.ReadBlock(db, stored, 0)
	if genesisBlock == nil {
		return nil, errors.New("genesis block missing from db")
	}
	genesisHeader := genesisBlock.Header()
	genesis.Nonce = genesisHeader.Nonce.Uint64()
	genesis.Timestamp = genesisHeader.Time
	genesis.ExtraData = genesisHeader.Extra
	genesis.GasLimit = genesisHeader.GasLimit
	genesis.Difficulty = genesisHeader.Difficulty
	genesis.Mixhash = genesisHeader.MixDigest
	genesis.Coinbase = genesisHeader.Coinbase
	genesis.BaseFee = genesisHeader.BaseFee
	genesis.ExcessBlobGas = genesisHeader.ExcessBlobGas
	genesis.BlobGasUsed = genesisHeader.BlobGasUsed

	return &genesis, nil
}

// GenesisAlloc specifies the initial state that is part of the genesis block.
type GenesisAlloc map[common.Address]GenesisAccount

func (ga *GenesisAlloc) UnmarshalJSON(data []byte) error {
	m := make(map[common.UnprefixedAddress]GenesisAccount)
	if err := json.Unmarshal(data, &m); err != nil {
		return err
	}
	*ga = make(GenesisAlloc)
	for addr, a := range m {
		(*ga)[common.Address(addr)] = a
	}
	return nil
}

// deriveHash computes the state root according to the genesis specification.
func (ga *GenesisAlloc) deriveHash() (common.Hash, error) {
	// Create an ephemeral in-memory database for computing hash,
	// all the derived states will be discarded to not pollute disk.
	db := state.NewDatabase(rawdb.NewMemoryDatabase())
	statedb, err := state.New(types.EmptyRootHash, db, nil)
	if err != nil {
		return common.Hash{}, err
	}
	for addr, account := range *ga {
		statedb.AddBalance(addr, account.Balance)
		statedb.SetCode(addr, account.Code)
		statedb.SetNonce(addr, account.Nonce)
		for key, value := range account.Storage {
			statedb.SetState(addr, key, value)
		}
	}
<<<<<<< HEAD
	statedb.IntermediateRoot(false)
	root, _, err := statedb.Commit(nil)
	return root, err
=======
	return statedb.Commit(0, false)
>>>>>>> bed84606
}

// flush is very similar with deriveHash, but the main difference is
// all the generated states will be persisted into the given database.
// Also, the genesis state specification will be flushed as well.
func (ga *GenesisAlloc) flush(db ethdb.Database, triedb *trie.Database, blockhash common.Hash) error {
	statedb, err := state.New(types.EmptyRootHash, state.NewDatabaseWithNodeDB(db, triedb, &trie.Config{
		NoTries: false,
	}), nil)
	if err != nil {
		return err
	}
	for addr, account := range *ga {
		statedb.AddBalance(addr, account.Balance)
		statedb.SetCode(addr, account.Code)
		statedb.SetNonce(addr, account.Nonce)
		for key, value := range account.Storage {
			statedb.SetState(addr, key, value)
		}
	}
<<<<<<< HEAD
	statedb.IntermediateRoot(false)
	root, _, err := statedb.Commit(nil)
=======
	root, err := statedb.Commit(0, false)
>>>>>>> bed84606
	if err != nil {
		return err
	}
	// Commit newly generated states into disk if it's not empty.
	if root != types.EmptyRootHash {
		if err := triedb.Commit(root, true); err != nil {
			return err
		}
	}
	// Marshal the genesis state specification and persist.
	blob, err := json.Marshal(ga)
	if err != nil {
		return err
	}
	rawdb.WriteGenesisStateSpec(db, blockhash, blob)
	return nil
}

// CommitGenesisState loads the stored genesis state with the given block
// hash and commits it into the provided trie database.
func CommitGenesisState(db ethdb.Database, triedb *trie.Database, blockhash common.Hash) error {
	var alloc GenesisAlloc
	blob := rawdb.ReadGenesisStateSpec(db, blockhash)
	if len(blob) != 0 {
		if err := alloc.UnmarshalJSON(blob); err != nil {
			return err
		}
	} else {
		// Genesis allocation is missing and there are several possibilities:
		// the node is legacy which doesn't persist the genesis allocation or
		// the persisted allocation is just lost.
		// - supported networks(mainnet, testnets), recover with defined allocations
		// - private network, can't recover
		var genesis *Genesis
		switch blockhash {
		case params.MainnetGenesisHash:
			genesis = DefaultGenesisBlock()
		}
		if genesis != nil {
			alloc = genesis.Alloc
		} else {
			return errors.New("not found")
		}
	}
	return alloc.flush(db, triedb, blockhash)
}

// GenesisAccount is an account in the state of the genesis block.
type GenesisAccount struct {
	Code       []byte                      `json:"code,omitempty"`
	Storage    map[common.Hash]common.Hash `json:"storage,omitempty"`
	Balance    *big.Int                    `json:"balance" gencodec:"required"`
	Nonce      uint64                      `json:"nonce,omitempty"`
	PrivateKey []byte                      `json:"secretKey,omitempty"` // for tests
}

// field type overrides for gencodec
type genesisSpecMarshaling struct {
	Nonce         math.HexOrDecimal64
	Timestamp     math.HexOrDecimal64
	ExtraData     hexutil.Bytes
	GasLimit      math.HexOrDecimal64
	GasUsed       math.HexOrDecimal64
	Number        math.HexOrDecimal64
	Difficulty    *math.HexOrDecimal256
	Alloc         map[common.UnprefixedAddress]GenesisAccount
	BaseFee       *math.HexOrDecimal256
	ExcessBlobGas *math.HexOrDecimal64
	BlobGasUsed   *math.HexOrDecimal64
}

type genesisAccountMarshaling struct {
	Code       hexutil.Bytes
	Balance    *math.HexOrDecimal256
	Nonce      math.HexOrDecimal64
	Storage    map[storageJSON]storageJSON
	PrivateKey hexutil.Bytes
}

// storageJSON represents a 256 bit byte array, but allows less than 256 bits when
// unmarshaling from hex.
type storageJSON common.Hash

func (h *storageJSON) UnmarshalText(text []byte) error {
	text = bytes.TrimPrefix(text, []byte("0x"))
	if len(text) > 64 {
		return fmt.Errorf("too many hex characters in storage key/value %q", text)
	}
	offset := len(h) - len(text)/2 // pad on the left
	if _, err := hex.Decode(h[offset:], text); err != nil {
		return fmt.Errorf("invalid hex storage key/value %q", text)
	}
	return nil
}

func (h storageJSON) MarshalText() ([]byte, error) {
	return hexutil.Bytes(h[:]).MarshalText()
}

// GenesisMismatchError is raised when trying to overwrite an existing
// genesis block with an incompatible one.
type GenesisMismatchError struct {
	Stored, New common.Hash
}

func (e *GenesisMismatchError) Error() string {
	return fmt.Sprintf("database contains incompatible genesis (have %x, new %x)", e.Stored, e.New)
}

// ChainOverrides contains the changes to chain config.
type ChainOverrides struct {
	OverrideCancun *uint64
	OverrideVerkle *uint64
}

// SetupGenesisBlock writes or updates the genesis block in db.
// The block that will be used is:
//
//	                     genesis == nil       genesis != nil
//	                  +------------------------------------------
//	db has no genesis |  main-net default  |  genesis
//	db has genesis    |  from DB           |  genesis (if compatible)
//
// The stored chain configuration will be updated if it is compatible (i.e. does not
// specify a fork block below the local head block). In case of a conflict, the
// error is a *params.ConfigCompatError and the new, unwritten config is returned.
//
// The returned chain configuration is never nil.
func SetupGenesisBlock(db ethdb.Database, triedb *trie.Database, genesis *Genesis) (*params.ChainConfig, common.Hash, error) {
	return SetupGenesisBlockWithOverride(db, triedb, genesis, nil)
}

func SetupGenesisBlockWithOverride(db ethdb.Database, triedb *trie.Database, genesis *Genesis, overrides *ChainOverrides) (*params.ChainConfig, common.Hash, error) {
	if genesis != nil && genesis.Config == nil {
		return params.AllEthashProtocolChanges, common.Hash{}, errGenesisNoConfig
	}
	applyOverrides := func(config *params.ChainConfig) {
		if config != nil {
			if overrides != nil && overrides.OverrideCancun != nil {
				config.CancunTime = overrides.OverrideCancun
			}
			if overrides != nil && overrides.OverrideVerkle != nil {
				config.VerkleTime = overrides.OverrideVerkle
			}
		}
	}
	// Just commit the new block if there is no stored genesis block.
	stored := rawdb.ReadCanonicalHash(db, 0)
	systemcontracts.GenesisHash = stored
	if (stored == common.Hash{}) {
		if genesis == nil {
			log.Info("Writing default main-net genesis block")
			genesis = DefaultGenesisBlock()
		} else {
			log.Info("Writing custom genesis block")
		}
		block, err := genesis.Commit(db, triedb)
		if err != nil {
			return genesis.Config, common.Hash{}, err
		}
		applyOverrides(genesis.Config)
		return genesis.Config, block.Hash(), nil
	}
	// We have the genesis block in database(perhaps in ancient database)
	// but the corresponding state is missing.
	header := rawdb.ReadHeader(db, stored, 0)
	if header.Root != types.EmptyRootHash && !rawdb.HasLegacyTrieNode(db, header.Root) {
		if genesis == nil {
			genesis = DefaultGenesisBlock()
		}
		// Ensure the stored genesis matches with the given one.
		hash := genesis.ToBlock().Hash()
		if hash != stored {
			return genesis.Config, hash, &GenesisMismatchError{stored, hash}
		}
		block, err := genesis.Commit(db, triedb)
		if err != nil {
			return genesis.Config, hash, err
		}
		applyOverrides(genesis.Config)
		return genesis.Config, block.Hash(), nil
	}
	// Check whether the genesis block is already written.
	if genesis != nil {
		hash := genesis.ToBlock().Hash()
		if hash != stored {
			return genesis.Config, hash, &GenesisMismatchError{stored, hash}
		}
	}
	// Get the existing chain configuration.
	newcfg := genesis.configOrDefault(stored)
	applyOverrides(newcfg)
	if err := newcfg.CheckConfigForkOrder(); err != nil {
		return newcfg, common.Hash{}, err
	}
	storedcfg := rawdb.ReadChainConfig(db, stored)
	if storedcfg == nil {
		log.Warn("Found genesis block without chain config")
		rawdb.WriteChainConfig(db, stored, newcfg)
		return newcfg, stored, nil
	}
	storedData, _ := json.Marshal(storedcfg)
	// Special case: if a private network is being used (no genesis and also no
	// mainnet hash in the database), we must not apply the `configOrDefault`
	// chain config as that would be AllProtocolChanges (applying any new fork
	// on top of an existing private network genesis block). In that case, only
	// apply the overrides.
	if genesis == nil && stored != params.MainnetGenesisHash {
		newcfg = storedcfg
		applyOverrides(newcfg)
	}
	// Check config compatibility and write the config. Compatibility errors
	// are returned to the caller unless we're already at block zero.
	head := rawdb.ReadHeadHeader(db)
	if head == nil {
		return newcfg, stored, errors.New("missing head header")
	}
	compatErr := storedcfg.CheckCompatible(newcfg, head.Number.Uint64(), head.Time)
	if compatErr != nil && ((head.Number.Uint64() != 0 && compatErr.RewindToBlock != 0) || (head.Time != 0 && compatErr.RewindToTime != 0)) {
		return newcfg, stored, compatErr
	}
	// Don't overwrite if the old is identical to the new
	if newData, _ := json.Marshal(newcfg); !bytes.Equal(storedData, newData) {
		rawdb.WriteChainConfig(db, stored, newcfg)
	}
	return newcfg, stored, nil
}

// LoadChainConfig loads the stored chain config if it is already present in
// database, otherwise, return the config in the provided genesis specification.
func LoadChainConfig(db ethdb.Database, genesis *Genesis) (*params.ChainConfig, common.Hash, error) {
	// Load the stored chain config from the database. It can be nil
	// in case the database is empty. Notably, we only care about the
	// chain config corresponds to the canonical chain.
	stored := rawdb.ReadCanonicalHash(db, 0)
	if stored != (common.Hash{}) {
		storedcfg := rawdb.ReadChainConfig(db, stored)
		if storedcfg != nil {
			return storedcfg, stored, nil
		}
	}
	// Load the config from the provided genesis specification
	if genesis != nil {
		// Reject invalid genesis spec without valid chain config
		if genesis.Config == nil {
			return nil, common.Hash{}, errGenesisNoConfig
		}
		// If the canonical genesis header is present, but the chain
		// config is missing(initialize the empty leveldb with an
		// external ancient chain segment), ensure the provided genesis
		// is matched.
		if stored != (common.Hash{}) && genesis.ToBlock().Hash() != stored {
			return nil, common.Hash{}, &GenesisMismatchError{stored, genesis.ToBlock().Hash()}
		}
		return genesis.Config, stored, nil
	}
	// There is no stored chain config and no new config provided,
	// In this case the default chain config(mainnet) will be used
	return params.BSCChainConfig, params.BSCGenesisHash, nil
}

// Hard fork block height specified in config.toml has higher priority, but
// if it is not specified in config.toml, use the default height in code.
func (g *Genesis) configOrDefault(ghash common.Hash) *params.ChainConfig {
	var defaultConfig *params.ChainConfig
	switch {
	case ghash == params.MainnetGenesisHash:
		defaultConfig = params.MainnetChainConfig
	case ghash == params.BSCGenesisHash:
		defaultConfig = params.BSCChainConfig
	case ghash == params.ChapelGenesisHash:
		defaultConfig = params.ChapelChainConfig
	case ghash == params.RialtoGenesisHash:
		defaultConfig = params.RialtoChainConfig
	default:
		if g != nil {
			// it could be a custom config for QA test, just return
			return g.Config
		}
		defaultConfig = params.AllEthashProtocolChanges
	}
	if g == nil || g.Config == nil {
		return defaultConfig
	}

	// if not set in config.toml, use the default value of each network
	if g.Config.ChainID == nil {
		g.Config.ChainID = defaultConfig.ChainID
	}
	if g.Config.HomesteadBlock == nil {
		g.Config.HomesteadBlock = defaultConfig.HomesteadBlock
	}
	if g.Config.EIP150Block == nil {
		g.Config.EIP150Block = defaultConfig.EIP150Block
	}
	if g.Config.EIP155Block == nil {
		g.Config.EIP155Block = defaultConfig.EIP155Block
	}
	if g.Config.EIP158Block == nil {
		g.Config.EIP158Block = defaultConfig.EIP158Block
	}
	if g.Config.ByzantiumBlock == nil {
		g.Config.ByzantiumBlock = defaultConfig.ByzantiumBlock
	}
	if g.Config.ConstantinopleBlock == nil {
		g.Config.ConstantinopleBlock = defaultConfig.ConstantinopleBlock
	}
	if g.Config.PetersburgBlock == nil {
		g.Config.PetersburgBlock = defaultConfig.PetersburgBlock
	}
	if g.Config.IstanbulBlock == nil {
		g.Config.IstanbulBlock = defaultConfig.IstanbulBlock
	}
	if g.Config.MuirGlacierBlock == nil {
		g.Config.MuirGlacierBlock = defaultConfig.MuirGlacierBlock
	}

	// BSC dedicated start
	if g.Config.RamanujanBlock == nil {
		g.Config.RamanujanBlock = defaultConfig.RamanujanBlock
	}
	if g.Config.NielsBlock == nil {
		g.Config.NielsBlock = defaultConfig.NielsBlock
	}
	if g.Config.MirrorSyncBlock == nil {
		g.Config.MirrorSyncBlock = defaultConfig.MirrorSyncBlock
	}
	if g.Config.BrunoBlock == nil {
		g.Config.BrunoBlock = defaultConfig.BrunoBlock
	}
	if g.Config.EulerBlock == nil {
		g.Config.EulerBlock = defaultConfig.EulerBlock
	}
	if g.Config.NanoBlock == nil {
		g.Config.NanoBlock = defaultConfig.NanoBlock
	}
	if g.Config.MoranBlock == nil {
		g.Config.MoranBlock = defaultConfig.MoranBlock
	}
	if g.Config.GibbsBlock == nil {
		g.Config.GibbsBlock = defaultConfig.GibbsBlock
	}
	if g.Config.PlanckBlock == nil {
		g.Config.PlanckBlock = defaultConfig.PlanckBlock
	}
	if g.Config.LubanBlock == nil {
		g.Config.LubanBlock = defaultConfig.LubanBlock
	}
	if g.Config.PlatoBlock == nil {
		g.Config.PlatoBlock = defaultConfig.PlatoBlock
	}
	if g.Config.BerlinBlock == nil {
		g.Config.BerlinBlock = defaultConfig.BerlinBlock
	}
	if g.Config.LondonBlock == nil {
		g.Config.LondonBlock = defaultConfig.LondonBlock
	}
	if g.Config.HertzBlock == nil {
		g.Config.HertzBlock = defaultConfig.HertzBlock
	}

	// BSC Parlia set up
	if g.Config.Parlia == nil {
		g.Config.Parlia = defaultConfig.Parlia
	} else {
		if g.Config.Parlia.Period == 0 {
			g.Config.Parlia.Period = defaultConfig.Parlia.Period
		}
		if g.Config.Parlia.Epoch == 0 {
			g.Config.Parlia.Epoch = defaultConfig.Parlia.Epoch
		}
	}

	return g.Config
}

// ToBlock returns the genesis block according to genesis specification.
func (g *Genesis) ToBlock() *types.Block {
	root, err := g.Alloc.deriveHash()
	if err != nil {
		panic(err)
	}
	head := &types.Header{
		Number:     new(big.Int).SetUint64(g.Number),
		Nonce:      types.EncodeNonce(g.Nonce),
		Time:       g.Timestamp,
		ParentHash: g.ParentHash,
		Extra:      g.ExtraData,
		GasLimit:   g.GasLimit,
		GasUsed:    g.GasUsed,
		BaseFee:    g.BaseFee,
		Difficulty: g.Difficulty,
		MixDigest:  g.Mixhash,
		Coinbase:   g.Coinbase,
		Root:       root,
	}
	if g.GasLimit == 0 {
		head.GasLimit = params.GenesisGasLimit
	}
	if g.Difficulty == nil && g.Mixhash == (common.Hash{}) {
		head.Difficulty = params.GenesisDifficulty
	}
	if g.Config != nil && g.Config.IsLondon(common.Big0) {
		if g.BaseFee != nil {
			head.BaseFee = g.BaseFee
		} else {
			head.BaseFee = new(big.Int).SetUint64(params.InitialBaseFee)
		}
	}
	var withdrawals []*types.Withdrawal
	if conf := g.Config; conf != nil {
		num := big.NewInt(int64(g.Number))
		if conf.IsShanghai(num, g.Timestamp) {
			head.WithdrawalsHash = &types.EmptyWithdrawalsHash
			withdrawals = make([]*types.Withdrawal, 0)
		}
		if conf.IsCancun(num, g.Timestamp) {
			head.ExcessBlobGas = g.ExcessBlobGas
			head.BlobGasUsed = g.BlobGasUsed
			if head.ExcessBlobGas == nil {
				head.ExcessBlobGas = new(uint64)
			}
			if head.BlobGasUsed == nil {
				head.BlobGasUsed = new(uint64)
			}
		}
	}
	return types.NewBlock(head, nil, nil, nil, trie.NewStackTrie(nil)).WithWithdrawals(withdrawals)
}

// Commit writes the block and state of a genesis specification to the database.
// The block is committed as the canonical head block.
func (g *Genesis) Commit(db ethdb.Database, triedb *trie.Database) (*types.Block, error) {
	block := g.ToBlock()
	if block.Number().Sign() != 0 {
		return nil, errors.New("can't commit genesis block with number > 0")
	}
	config := g.Config
	if config == nil {
		config = params.AllEthashProtocolChanges
	}
	if err := config.CheckConfigForkOrder(); err != nil {
		return nil, err
	}
	if config.Clique != nil && len(block.Extra()) < 32+crypto.SignatureLength {
		return nil, errors.New("can't start clique chain without signers")
	}
	// All the checks has passed, flush the states derived from the genesis
	// specification as well as the specification itself into the provided
	// database.
	if err := g.Alloc.flush(db, triedb, block.Hash()); err != nil {
		return nil, err
	}
	rawdb.WriteTd(db, block.Hash(), block.NumberU64(), block.Difficulty())
	rawdb.WriteBlock(db, block)
	rawdb.WriteReceipts(db, block.Hash(), block.NumberU64(), nil)
	rawdb.WriteCanonicalHash(db, block.Hash(), block.NumberU64())
	rawdb.WriteHeadBlockHash(db, block.Hash())
	rawdb.WriteHeadFastBlockHash(db, block.Hash())
	rawdb.WriteHeadHeaderHash(db, block.Hash())
	rawdb.WriteChainConfig(db, block.Hash(), config)
	return block, nil
}

// MustCommit writes the genesis block and state to db, panicking on error.
// The block is committed as the canonical head block.
// Note the state changes will be committed in hash-based scheme, use Commit
// if path-scheme is preferred.
func (g *Genesis) MustCommit(db ethdb.Database) *types.Block {
	block, err := g.Commit(db, trie.NewDatabase(db))
	if err != nil {
		panic(err)
	}
	return block
}

// DefaultGenesisBlock returns the Ethereum main net genesis block.
func DefaultGenesisBlock() *Genesis {
	return &Genesis{
		Config:     params.MainnetChainConfig,
		Nonce:      66,
		ExtraData:  hexutil.MustDecode("0x11bbe8db4e347b4e8c937c1c8370e4b5ed33adb3db69cbdb7a38e1e50b1b82fa"),
		GasLimit:   5000,
		Difficulty: big.NewInt(17179869184),
		Alloc:      decodePrealloc(mainnetAllocData),
	}
}

// DeveloperGenesisBlock returns the 'geth --dev' genesis block.
func DeveloperGenesisBlock(gasLimit uint64, faucet common.Address) *Genesis {
	// Override the default period to the user requested one
	config := *params.AllDevChainProtocolChanges

	// Assemble and return the genesis with the precompiles and faucet pre-funded
	return &Genesis{
		Config:     &config,
		GasLimit:   gasLimit,
		BaseFee:    big.NewInt(params.InitialBaseFee),
		Difficulty: big.NewInt(0),
		Alloc: map[common.Address]GenesisAccount{
			common.BytesToAddress([]byte{1}): {Balance: big.NewInt(1)}, // ECRecover
			common.BytesToAddress([]byte{2}): {Balance: big.NewInt(1)}, // SHA256
			common.BytesToAddress([]byte{3}): {Balance: big.NewInt(1)}, // RIPEMD
			common.BytesToAddress([]byte{4}): {Balance: big.NewInt(1)}, // Identity
			common.BytesToAddress([]byte{5}): {Balance: big.NewInt(1)}, // ModExp
			common.BytesToAddress([]byte{6}): {Balance: big.NewInt(1)}, // ECAdd
			common.BytesToAddress([]byte{7}): {Balance: big.NewInt(1)}, // ECScalarMul
			common.BytesToAddress([]byte{8}): {Balance: big.NewInt(1)}, // ECPairing
			common.BytesToAddress([]byte{9}): {Balance: big.NewInt(1)}, // BLAKE2b
			faucet:                           {Balance: new(big.Int).Sub(new(big.Int).Lsh(big.NewInt(1), 256), big.NewInt(9))},
		},
	}
}

func decodePrealloc(data string) GenesisAlloc {
	var p []struct{ Addr, Balance *big.Int }
	if err := rlp.NewStream(strings.NewReader(data), 0).Decode(&p); err != nil {
		panic(err)
	}
	ga := make(GenesisAlloc, len(p))
	for _, account := range p {
		ga[common.BigToAddress(account.Addr)] = GenesisAccount{Balance: account.Balance}
	}
	return ga
}<|MERGE_RESOLUTION|>--- conflicted
+++ resolved
@@ -138,13 +138,9 @@
 			statedb.SetState(addr, key, value)
 		}
 	}
-<<<<<<< HEAD
 	statedb.IntermediateRoot(false)
-	root, _, err := statedb.Commit(nil)
+	root, _, err := statedb.Commit(0, nil)
 	return root, err
-=======
-	return statedb.Commit(0, false)
->>>>>>> bed84606
 }
 
 // flush is very similar with deriveHash, but the main difference is
@@ -165,12 +161,8 @@
 			statedb.SetState(addr, key, value)
 		}
 	}
-<<<<<<< HEAD
 	statedb.IntermediateRoot(false)
-	root, _, err := statedb.Commit(nil)
-=======
-	root, err := statedb.Commit(0, false)
->>>>>>> bed84606
+	root, _, err := statedb.Commit(0, nil)
 	if err != nil {
 		return err
 	}
