// Copyright 2014 The go-ethereum Authors
// This file is part of the go-ethereum library.
//
// The go-ethereum library is free software: you can redistribute it and/or modify
// it under the terms of the GNU Lesser General Public License as published by
// the Free Software Foundation, either version 3 of the License, or
// (at your option) any later version.
//
// The go-ethereum library is distributed in the hope that it will be useful,
// but WITHOUT ANY WARRANTY; without even the implied warranty of
// MERCHANTABILITY or FITNESS FOR A PARTICULAR PURPOSE. See the
// GNU Lesser General Public License for more details.
//
// You should have received a copy of the GNU Lesser General Public License
// along with the go-ethereum library. If not, see <http://www.gnu.org/licenses/>.

package core

import (
	"bytes"
	"encoding/json"
	"errors"
	"fmt"
	"math/big"
	"strings"

	"github.com/ethereum/go-ethereum/common"
	"github.com/ethereum/go-ethereum/common/hexutil"
	"github.com/ethereum/go-ethereum/common/math"
	"github.com/ethereum/go-ethereum/core/rawdb"
	"github.com/ethereum/go-ethereum/core/state"
	"github.com/ethereum/go-ethereum/core/tracing"
	"github.com/ethereum/go-ethereum/core/types"
	"github.com/ethereum/go-ethereum/crypto"
	"github.com/ethereum/go-ethereum/ethdb"
	"github.com/ethereum/go-ethereum/log"
	"github.com/ethereum/go-ethereum/params"
	"github.com/ethereum/go-ethereum/rlp"
	"github.com/ethereum/go-ethereum/trie"
	"github.com/ethereum/go-ethereum/triedb"
	"github.com/ethereum/go-ethereum/triedb/pathdb"
	"github.com/holiman/uint256"
)

//go:generate go run github.com/fjl/gencodec -type Genesis -field-override genesisSpecMarshaling -out gen_genesis.go

var errGenesisNoConfig = errors.New("genesis has no chain configuration")

// Deprecated: use types.Account instead.
type GenesisAccount = types.Account

// Deprecated: use types.GenesisAlloc instead.
type GenesisAlloc = types.GenesisAlloc

// Genesis specifies the header fields, state of a genesis block. It also defines hard
// fork switch-over blocks through the chain configuration.
type Genesis struct {
	Config     *params.ChainConfig `json:"config"`
	Nonce      uint64              `json:"nonce"`
	Timestamp  uint64              `json:"timestamp"`
	ExtraData  []byte              `json:"extraData"`
	GasLimit   uint64              `json:"gasLimit"   gencodec:"required"`
	Difficulty *big.Int            `json:"difficulty" gencodec:"required"`
	Mixhash    common.Hash         `json:"mixHash"`
	Coinbase   common.Address      `json:"coinbase"`
	Alloc      types.GenesisAlloc  `json:"alloc"      gencodec:"required"`

	// These fields are used for consensus tests. Please don't use them
	// in actual genesis blocks.
	Number        uint64      `json:"number"`
	GasUsed       uint64      `json:"gasUsed"`
	ParentHash    common.Hash `json:"parentHash"`
	BaseFee       *big.Int    `json:"baseFeePerGas"` // EIP-1559
	ExcessBlobGas *uint64     `json:"excessBlobGas"` // EIP-4844
	BlobGasUsed   *uint64     `json:"blobGasUsed"`   // EIP-4844
}

func ReadGenesis(db ethdb.Database) (*Genesis, error) {
	var genesis Genesis
	stored := rawdb.ReadCanonicalHash(db, 0)
	if (stored == common.Hash{}) {
		return nil, fmt.Errorf("invalid genesis hash in database: %x", stored)
	}
	blob := rawdb.ReadGenesisStateSpec(db, stored)
	if blob == nil {
		return nil, errors.New("genesis state missing from db")
	}
	if len(blob) != 0 {
		if err := genesis.Alloc.UnmarshalJSON(blob); err != nil {
			return nil, fmt.Errorf("could not unmarshal genesis state json: %s", err)
		}
	}
	genesis.Config = rawdb.ReadChainConfig(db, stored)
	if genesis.Config == nil {
		return nil, errors.New("genesis config missing from db")
	}
	genesisBlock := rawdb.ReadBlock(db, stored, 0)
	if genesisBlock == nil {
		return nil, errors.New("genesis block missing from db")
	}
	genesisHeader := genesisBlock.Header()
	genesis.Nonce = genesisHeader.Nonce.Uint64()
	genesis.Timestamp = genesisHeader.Time
	genesis.ExtraData = genesisHeader.Extra
	genesis.GasLimit = genesisHeader.GasLimit
	genesis.Difficulty = genesisHeader.Difficulty
	genesis.Mixhash = genesisHeader.MixDigest
	genesis.Coinbase = genesisHeader.Coinbase
	genesis.BaseFee = genesisHeader.BaseFee
	genesis.ExcessBlobGas = genesisHeader.ExcessBlobGas
	genesis.BlobGasUsed = genesisHeader.BlobGasUsed

	return &genesis, nil
}

// hashAlloc computes the state root according to the genesis specification.
func hashAlloc(ga *types.GenesisAlloc, isVerkle bool) (common.Hash, error) {
	// If a genesis-time verkle trie is requested, create a trie config
	// with the verkle trie enabled so that the tree can be initialized
	// as such.
	var config *triedb.Config
	if isVerkle {
		config = &triedb.Config{
			PathDB:   pathdb.Defaults,
			IsVerkle: true,
		}
	}
	// Create an ephemeral in-memory database for computing hash,
	// all the derived states will be discarded to not pollute disk.
	db := rawdb.NewMemoryDatabase()
	statedb, err := state.New(types.EmptyRootHash, state.NewDatabase(triedb.NewDatabase(db, config), nil))
	if err != nil {
		return common.Hash{}, err
	}
	for addr, account := range *ga {
		if account.Balance != nil {
			statedb.AddBalance(addr, uint256.MustFromBig(account.Balance), tracing.BalanceIncreaseGenesisBalance)
		}
		statedb.SetCode(addr, account.Code)
		statedb.SetNonce(addr, account.Nonce)
		for key, value := range account.Storage {
			statedb.SetState(addr, key, value)
		}
	}
	root, _, err := statedb.Commit(0, false)
	return root, err
}

// flushAlloc is very similar with hash, but the main difference is all the
// generated states will be persisted into the given database.
<<<<<<< HEAD
func flushAlloc(ga *types.GenesisAlloc, db ethdb.Database, triedb *triedb.Database) (common.Hash, error) {
	triedbConfig := triedb.Config()
	if triedbConfig != nil {
		triedbConfig.NoTries = false
	}
	statedb, err := state.New(types.EmptyRootHash, state.NewDatabaseWithNodeDB(db, triedb), nil)
=======
func flushAlloc(ga *types.GenesisAlloc, triedb *triedb.Database) (common.Hash, error) {
	statedb, err := state.New(types.EmptyRootHash, state.NewDatabase(triedb, nil))
>>>>>>> db6ae7fa
	if err != nil {
		return common.Hash{}, err
	}
	for addr, account := range *ga {
		if account.Balance != nil {
			// This is not actually logged via tracer because OnGenesisBlock
			// already captures the allocations.
			statedb.AddBalance(addr, uint256.MustFromBig(account.Balance), tracing.BalanceIncreaseGenesisBalance)
		}
		statedb.SetCode(addr, account.Code)
		statedb.SetNonce(addr, account.Nonce)
		for key, value := range account.Storage {
			statedb.SetState(addr, key, value)
		}
	}
	root, _, err := statedb.Commit(0, false)
	if err != nil {
		return common.Hash{}, err
	}
	// Commit newly generated states into disk if it's not empty.
	if root != types.EmptyRootHash {
		if err := triedb.Commit(root, true); err != nil {
			return common.Hash{}, err
		}
	}
	return root, nil
}

func getGenesisState(db ethdb.Database, blockhash common.Hash) (alloc types.GenesisAlloc, err error) {
	blob := rawdb.ReadGenesisStateSpec(db, blockhash)
	if len(blob) != 0 {
		if err := alloc.UnmarshalJSON(blob); err != nil {
			return nil, err
		}

		return alloc, nil
	}

	// Genesis allocation is missing and there are several possibilities:
	// the node is legacy which doesn't persist the genesis allocation or
	// the persisted allocation is just lost.
	// - supported networks(mainnet, testnets), recover with defined allocations
	// - private network, can't recover
	var genesis *Genesis
	switch blockhash {
	case params.MainnetGenesisHash:
		genesis = DefaultGenesisBlock()
	}
	if genesis != nil {
		return genesis.Alloc, nil
	}

	return nil, nil
}

// field type overrides for gencodec
type genesisSpecMarshaling struct {
	Nonce         math.HexOrDecimal64
	Timestamp     math.HexOrDecimal64
	ExtraData     hexutil.Bytes
	GasLimit      math.HexOrDecimal64
	GasUsed       math.HexOrDecimal64
	Number        math.HexOrDecimal64
	Difficulty    *math.HexOrDecimal256
	Alloc         map[common.UnprefixedAddress]types.Account
	BaseFee       *math.HexOrDecimal256
	ExcessBlobGas *math.HexOrDecimal64
	BlobGasUsed   *math.HexOrDecimal64
}

// GenesisMismatchError is raised when trying to overwrite an existing
// genesis block with an incompatible one.
type GenesisMismatchError struct {
	Stored, New common.Hash
}

func (e *GenesisMismatchError) Error() string {
	return fmt.Sprintf("database contains incompatible genesis (have %x, new %x)", e.Stored, e.New)
}

// ChainOverrides contains the changes to chain config
// Typically, these modifications involve hardforks that are not enabled on the BSC mainnet, intended for testing purposes.
type ChainOverrides struct {
	OverridePassedForkTime *uint64
	OverridePascal         *uint64
	OverridePrague         *uint64
	OverrideVerkle         *uint64
}

// SetupGenesisBlock writes or updates the genesis block in db.
// The block that will be used is:
//
//	                     genesis == nil       genesis != nil
//	                  +------------------------------------------
//	db has no genesis |  main-net default  |  genesis
//	db has genesis    |  from DB           |  genesis (if compatible)
//
// The stored chain configuration will be updated if it is compatible (i.e. does not
// specify a fork block below the local head block). In case of a conflict, the
// error is a *params.ConfigCompatError and the new, unwritten config is returned.
//
// The returned chain configuration is never nil.
func SetupGenesisBlock(db ethdb.Database, triedb *triedb.Database, genesis *Genesis) (*params.ChainConfig, common.Hash, error) {
	return SetupGenesisBlockWithOverride(db, triedb, genesis, nil)
}

func SetupGenesisBlockWithOverride(db ethdb.Database, triedb *triedb.Database, genesis *Genesis, overrides *ChainOverrides) (*params.ChainConfig, common.Hash, error) {
	if genesis != nil && genesis.Config == nil {
		return params.AllEthashProtocolChanges, common.Hash{}, errGenesisNoConfig
	}
	applyOverrides := func(config *params.ChainConfig) {
		if config != nil {
			if overrides != nil && overrides.OverridePassedForkTime != nil {
				config.ShanghaiTime = overrides.OverridePassedForkTime
				config.KeplerTime = overrides.OverridePassedForkTime
				config.FeynmanTime = overrides.OverridePassedForkTime
				config.FeynmanFixTime = overrides.OverridePassedForkTime
				config.CancunTime = overrides.OverridePassedForkTime
				config.HaberTime = overrides.OverridePassedForkTime
				config.HaberFixTime = overrides.OverridePassedForkTime
				config.BohrTime = overrides.OverridePassedForkTime
			}
			if overrides != nil && overrides.OverridePascal != nil {
				config.PascalTime = overrides.OverridePascal
			}
			if overrides != nil && overrides.OverridePrague != nil {
				config.PragueTime = overrides.OverridePrague
			}
			if overrides != nil && overrides.OverrideVerkle != nil {
				config.VerkleTime = overrides.OverrideVerkle
			}
		}
	}
	// Just commit the new block if there is no stored genesis block.
	stored := rawdb.ReadCanonicalHash(db, 0)
	if (stored == common.Hash{}) {
		if genesis == nil {
			log.Info("Writing default BSC mainnet genesis block")
			genesis = DefaultBSCGenesisBlock()
		} else {
			log.Info("Writing custom genesis block")
		}

		applyOverrides(genesis.Config)
		block, err := genesis.Commit(db, triedb)
		if err != nil {
			return genesis.Config, common.Hash{}, err
		}
		log.Info("genesis block hash", "hash", block.Hash())
		return genesis.Config, block.Hash(), nil
	}
	// The genesis block is present(perhaps in ancient database) while the
	// state database is not initialized yet. It can happen that the node
	// is initialized with an external ancient store. Commit genesis state
	// in this case.
	header := rawdb.ReadHeader(db, stored, 0)
	if header.Root != types.EmptyRootHash && !triedb.Initialized(header.Root) && !triedb.Config().NoTries {
		if genesis == nil {
			genesis = DefaultBSCGenesisBlock()
		}
		applyOverrides(genesis.Config)
		// Ensure the stored genesis matches with the given one.
		hash := genesis.ToBlock().Hash()
		if hash != stored {
			return genesis.Config, hash, &GenesisMismatchError{stored, hash}
		}
		block, err := genesis.Commit(db, triedb)
		if err != nil {
			return genesis.Config, hash, err
		}
		return genesis.Config, block.Hash(), nil
	}
	// Check whether the genesis block is already written.
	if genesis != nil {
		applyOverrides(genesis.Config)
		hash := genesis.ToBlock().Hash()
		if hash != stored {
			return genesis.Config, hash, &GenesisMismatchError{stored, hash}
		}
	}
	// Get the existing chain configuration.
	newcfg := genesis.configOrDefault(stored)
	applyOverrides(newcfg)
	if err := newcfg.CheckConfigForkOrder(); err != nil {
		return newcfg, common.Hash{}, err
	}
	storedcfg := rawdb.ReadChainConfig(db, stored)
	if storedcfg == nil {
		log.Warn("Found genesis block without chain config")
		rawdb.WriteChainConfig(db, stored, newcfg)
		return newcfg, stored, nil
	}
	storedData, _ := json.Marshal(storedcfg)
	// Special case: if a private network is being used (no genesis and also no
	// mainnet hash in the database), we must not apply the `configOrDefault`
	// chain config as that would be AllProtocolChanges (applying any new fork
	// on top of an existing private network genesis block). In that case, only
	// apply the overrides.
	if genesis == nil && stored != params.MainnetGenesisHash &&
		stored != params.ChapelGenesisHash && stored != params.RialtoGenesisHash && stored != params.BSCGenesisHash {
		newcfg = storedcfg
		applyOverrides(newcfg)
	}
	// Check config compatibility and write the config. Compatibility errors
	// are returned to the caller unless we're already at block zero.
	head := rawdb.ReadHeadHeader(db)
	if head == nil {
		return newcfg, stored, errors.New("missing head header")
	}
	compatErr := storedcfg.CheckCompatible(newcfg, head.Number.Uint64(), head.Time)
	if compatErr != nil && ((head.Number.Uint64() != 0 && compatErr.RewindToBlock != 0) || (head.Time != 0 && compatErr.RewindToTime != 0)) {
		return newcfg, stored, compatErr
	}
	// Don't overwrite if the old is identical to the new
	if newData, _ := json.Marshal(newcfg); !bytes.Equal(storedData, newData) {
		rawdb.WriteChainConfig(db, stored, newcfg)
	}
	return newcfg, stored, nil
}

// LoadChainConfig retrieves the predefined chain configuration for the built-in network.
// For non-built-in networks, it first attempts to load the stored chain configuration from the database.
// If the configuration is not present, it returns the configuration specified in the provided genesis specification.
func LoadChainConfig(db ethdb.Database, genesis *Genesis) (*params.ChainConfig, common.Hash, error) {
	// Load the stored chain config from the database. It can be nil
	// in case the database is empty. Notably, we only care about the
	// chain config corresponds to the canonical chain.
	stored := rawdb.ReadCanonicalHash(db, 0)
	if stored != (common.Hash{}) {
		builtInConf := params.GetBuiltInChainConfig(stored)
		if builtInConf != nil {
			return builtInConf, stored, nil
		}
		storedcfg := rawdb.ReadChainConfig(db, stored)
		if storedcfg != nil {
			return storedcfg, stored, nil
		}
	}
	// Load the config from the provided genesis specification
	if genesis != nil {
		// Reject invalid genesis spec without valid chain config
		if genesis.Config == nil {
			return nil, common.Hash{}, errGenesisNoConfig
		}
		// If the canonical genesis header is present, but the chain
		// config is missing(initialize the empty leveldb with an
		// external ancient chain segment), ensure the provided genesis
		// is matched.
		if stored != (common.Hash{}) && genesis.ToBlock().Hash() != stored {
			return nil, common.Hash{}, &GenesisMismatchError{stored, genesis.ToBlock().Hash()}
		}
		return genesis.Config, stored, nil
	}
	// There is no stored chain config and no new config provided,
	// In this case the default chain config(mainnet) will be used
	return params.BSCChainConfig, params.BSCGenesisHash, nil
}

func (g *Genesis) configOrDefault(ghash common.Hash) *params.ChainConfig {
	conf := params.GetBuiltInChainConfig(ghash)
	if conf != nil {
		return conf
	}
	if g != nil {
		return g.Config // it could be a custom config for QA test, just return
	}
	return params.AllEthashProtocolChanges
}

// IsVerkle indicates whether the state is already stored in a verkle
// tree at genesis time.
func (g *Genesis) IsVerkle() bool {
	return g.Config.IsVerkle(new(big.Int).SetUint64(g.Number), g.Timestamp)
}

// ToBlock returns the genesis block according to genesis specification.
func (g *Genesis) ToBlock() *types.Block {
	root, err := hashAlloc(&g.Alloc, g.IsVerkle())
	if err != nil {
		panic(err)
	}
	return g.toBlockWithRoot(root)
}

// toBlockWithRoot constructs the genesis block with the given genesis state root.
func (g *Genesis) toBlockWithRoot(root common.Hash) *types.Block {
	head := &types.Header{
		Number:     new(big.Int).SetUint64(g.Number),
		Nonce:      types.EncodeNonce(g.Nonce),
		Time:       g.Timestamp,
		ParentHash: g.ParentHash,
		Extra:      g.ExtraData,
		GasLimit:   g.GasLimit,
		GasUsed:    g.GasUsed,
		BaseFee:    g.BaseFee,
		Difficulty: g.Difficulty,
		MixDigest:  g.Mixhash,
		Coinbase:   g.Coinbase,
		Root:       root,
	}
	if g.GasLimit == 0 {
		head.GasLimit = params.GenesisGasLimit
	}
	if g.Difficulty == nil && g.Mixhash == (common.Hash{}) {
		head.Difficulty = params.GenesisDifficulty
	}
	if g.Config != nil && g.Config.IsLondon(common.Big0) {
		if g.BaseFee != nil {
			head.BaseFee = g.BaseFee
		} else {
			if g.Config.Parlia != nil {
				head.BaseFee = new(big.Int).SetUint64(params.InitialBaseFeeForBSC)
			} else {
				head.BaseFee = new(big.Int).SetUint64(params.InitialBaseFee)
			}
		}
	}
	var (
		withdrawals []*types.Withdrawal
		requests    types.Requests
	)
	if conf := g.Config; conf != nil {
		num := big.NewInt(int64(g.Number))
		if conf.Parlia == nil && conf.IsShanghai(num, g.Timestamp) {
			head.WithdrawalsHash = &types.EmptyWithdrawalsHash
			withdrawals = make([]*types.Withdrawal, 0)
		}
		if conf.IsCancun(num, g.Timestamp) {
			if conf.Parlia != nil {
				head.WithdrawalsHash = &types.EmptyWithdrawalsHash
			}

			// EIP-4788: The parentBeaconBlockRoot of the genesis block is always
			// the zero hash. This is because the genesis block does not have a parent
			// by definition.
			if conf.Parlia == nil || conf.IsBohr(num, g.Timestamp) {
				head.ParentBeaconRoot = new(common.Hash)
			}

			// EIP-4844 fields
			head.ExcessBlobGas = g.ExcessBlobGas
			head.BlobGasUsed = g.BlobGasUsed
			if head.ExcessBlobGas == nil {
				head.ExcessBlobGas = new(uint64)
			}
			if head.BlobGasUsed == nil {
				head.BlobGasUsed = new(uint64)
			}
		}
		if conf.IsPrague(num, g.Timestamp) {
			head.RequestsHash = &types.EmptyRequestsHash
			requests = make(types.Requests, 0)
		}
	}
	return types.NewBlock(head, &types.Body{Withdrawals: withdrawals, Requests: requests}, nil, trie.NewStackTrie(nil))
}

// Commit writes the block and state of a genesis specification to the database.
// The block is committed as the canonical head block.
func (g *Genesis) Commit(db ethdb.Database, triedb *triedb.Database) (*types.Block, error) {
	if g.Number != 0 {
		return nil, errors.New("can't commit genesis block with number > 0")
	}
	config := g.Config
	if config == nil {
		config = params.AllEthashProtocolChanges
	}
	if err := config.CheckConfigForkOrder(); err != nil {
		return nil, err
	}
	if config.Clique != nil && len(g.ExtraData) < 32+crypto.SignatureLength {
		return nil, errors.New("can't start clique chain without signers")
	}
	// flush the data to disk and compute the state root
	root, err := flushAlloc(&g.Alloc, triedb)
	if err != nil {
		return nil, err
	}
	block := g.toBlockWithRoot(root)

	// Marshal the genesis state specification and persist.
	blob, err := json.Marshal(g.Alloc)
	if err != nil {
		return nil, err
	}
	rawdb.WriteGenesisStateSpec(db, block.Hash(), blob)
	rawdb.WriteTd(db.BlockStore(), block.Hash(), block.NumberU64(), block.Difficulty())
	rawdb.WriteBlock(db.BlockStore(), block)
	rawdb.WriteReceipts(db.BlockStore(), block.Hash(), block.NumberU64(), nil)
	rawdb.WriteCanonicalHash(db.BlockStore(), block.Hash(), block.NumberU64())
	rawdb.WriteHeadBlockHash(db.BlockStore(), block.Hash())
	rawdb.WriteHeadFastBlockHash(db.BlockStore(), block.Hash())
	rawdb.WriteHeadHeaderHash(db.BlockStore(), block.Hash())
	rawdb.WriteChainConfig(db, block.Hash(), config)
	return block, nil
}

// MustCommit writes the genesis block and state to db, panicking on error.
// The block is committed as the canonical head block.
func (g *Genesis) MustCommit(db ethdb.Database, triedb *triedb.Database) *types.Block {
	block, err := g.Commit(db, triedb)
	if err != nil {
		panic(err)
	}
	return block
}

// DefaultGenesisBlock returns the Ethereum main net genesis block.
func DefaultGenesisBlock() *Genesis {
	return &Genesis{
		Config:     params.MainnetChainConfig,
		Nonce:      66,
		ExtraData:  hexutil.MustDecode("0x11bbe8db4e347b4e8c937c1c8370e4b5ed33adb3db69cbdb7a38e1e50b1b82fa"),
		GasLimit:   5000,
		Difficulty: big.NewInt(17179869184),
		Alloc:      decodePrealloc(mainnetAllocData),
	}
}

// DefaultBSCGenesisBlock returns the BSC mainnet genesis block.
func DefaultBSCGenesisBlock() *Genesis {
	alloc := decodePrealloc(bscMainnetAllocData)
	return &Genesis{
		Config:     params.BSCChainConfig,
		Nonce:      0,
		ExtraData:  hexutil.MustDecode("0x00000000000000000000000000000000000000000000000000000000000000002a7cdd959bfe8d9487b2a43b33565295a698f7e26488aa4d1955ee33403f8ccb1d4de5fb97c7ade29ef9f4360c606c7ab4db26b016007d3ad0ab86a0ee01c3b1283aa067c58eab4709f85e99d46de5fe685b1ded8013785d6623cc18d214320b6bb6475978f3adfc719c99674c072166708589033e2d9afec2be4ec20253b8642161bc3f444f53679c1f3d472f7be8361c80a4c1e7e9aaf001d0877f1cfde218ce2fd7544e0b2cc94692d4a704debef7bcb61328b8f7166496996a7da21cf1f1b04d9b3e26a3d0772d4c407bbe49438ed859fe965b140dcf1aab71a96bbad7cf34b5fa511d8e963dbba288b1960e75d64430b3230294d12c6ab2aac5c2cd68e80b16b581ea0a6e3c511bbd10f4519ece37dc24887e11b55d7ae2f5b9e386cd1b50a4550696d957cb4900f03a82012708dafc9e1b880fd083b32182b869be8e0922b81f8e175ffde54d797fe11eb03f9e3bf75f1d68bf0b8b6fb4e317a0f9d6f03eaf8ce6675bc60d8c4d90829ce8f72d0163c1d5cf348a862d55063035e7a025f4da968de7e4d7e4004197917f4070f1d6caa02bbebaebb5d7e581e4b66559e635f805ff0000000000000000000000000000000000000000000000000000000000000000000000000000000000000000000000000000000000000000000000000000000000"),
		GasLimit:   40000000,
		Difficulty: big.NewInt(1),
		Mixhash:    common.Hash(hexutil.MustDecode("0x0000000000000000000000000000000000000000000000000000000000000000")),
		Coinbase:   common.HexToAddress("0xffffFFFfFFffffffffffffffFfFFFfffFFFfFFfE"),
		Timestamp:  0x5e9da7ce,
		Alloc:      alloc,
	}
}

// DefaultChapelGenesisBlock returns the BSC mainnet genesis block.
func DefaultChapelGenesisBlock() *Genesis {
	alloc := decodePrealloc(bscChapelAllocData)
	return &Genesis{
		Config:     params.ChapelChainConfig,
		Nonce:      0,
		ExtraData:  hexutil.MustDecode("0x00000000000000000000000000000000000000000000000000000000000000001284214b9b9c85549ab3d2b972df0deef66ac2c9b71b214cb885500844365e95cd9942c7276e7fd8a2959d3f95eae5dc7d70144ce1b73b403b7eb6e0980a75ecd1309ea12fa2ed87a8744fbfc9b863d535552c16704d214347f29fa77f77da6d75d7c752f474cf03cceff28abc65c9cbae594f725c80e12d0000000000000000000000000000000000000000000000000000000000000000000000000000000000000000000000000000000000000000000000000000000000"),
		GasLimit:   40000000,
		Difficulty: big.NewInt(1),
		Mixhash:    common.Hash(hexutil.MustDecode("0x0000000000000000000000000000000000000000000000000000000000000000")),
		Coinbase:   common.HexToAddress("0xffffFFFfFFffffffffffffffFfFFFfffFFFfFFfE"),
		Timestamp:  0x5e9da7ce,
		Alloc:      alloc,
	}
}

// DeveloperGenesisBlock returns the 'geth --dev' genesis block.
func DeveloperGenesisBlock(gasLimit uint64, faucet *common.Address) *Genesis {
	// Override the default period to the user requested one
	config := *params.AllDevChainProtocolChanges

	// Assemble and return the genesis with the precompiles and faucet pre-funded
	genesis := &Genesis{
		Config:     &config,
		GasLimit:   gasLimit,
		BaseFee:    big.NewInt(params.InitialBaseFee),
		Difficulty: big.NewInt(0),
		Alloc: map[common.Address]types.Account{
			common.BytesToAddress([]byte{1}): {Balance: big.NewInt(1)}, // ECRecover
			common.BytesToAddress([]byte{2}): {Balance: big.NewInt(1)}, // SHA256
			common.BytesToAddress([]byte{3}): {Balance: big.NewInt(1)}, // RIPEMD
			common.BytesToAddress([]byte{4}): {Balance: big.NewInt(1)}, // Identity
			common.BytesToAddress([]byte{5}): {Balance: big.NewInt(1)}, // ModExp
			common.BytesToAddress([]byte{6}): {Balance: big.NewInt(1)}, // ECAdd
			common.BytesToAddress([]byte{7}): {Balance: big.NewInt(1)}, // ECScalarMul
			common.BytesToAddress([]byte{8}): {Balance: big.NewInt(1)}, // ECPairing
			common.BytesToAddress([]byte{9}): {Balance: big.NewInt(1)}, // BLAKE2b
			// Pre-deploy EIP-4788 system contract
			params.BeaconRootsAddress: {Nonce: 1, Code: params.BeaconRootsCode, Balance: common.Big0},
			// Pre-deploy EIP-2935 history contract.
			params.HistoryStorageAddress: {Nonce: 1, Code: params.HistoryStorageCode, Balance: common.Big0},
		},
	}
	if faucet != nil {
		genesis.Alloc[*faucet] = types.Account{Balance: new(big.Int).Sub(new(big.Int).Lsh(big.NewInt(1), 256), big.NewInt(9))}
	}
	return genesis
}

func decodePrealloc(data string) types.GenesisAlloc {
	var p []struct {
		Addr    *big.Int
		Balance *big.Int
		Misc    *struct {
			Nonce uint64
			Code  []byte
			Slots []struct {
				Key common.Hash
				Val common.Hash
			}
		} `rlp:"optional"`
	}
	if err := rlp.NewStream(strings.NewReader(data), 0).Decode(&p); err != nil {
		panic(err)
	}
	ga := make(types.GenesisAlloc, len(p))
	for _, account := range p {
		acc := types.Account{Balance: account.Balance}
		if account.Misc != nil {
			acc.Nonce = account.Misc.Nonce
			acc.Code = account.Misc.Code

			acc.Storage = make(map[common.Hash]common.Hash)
			for _, slot := range account.Misc.Slots {
				acc.Storage[slot.Key] = slot.Val
			}
		}
		ga[common.BigToAddress(account.Addr)] = acc
	}
	return ga
}<|MERGE_RESOLUTION|>--- conflicted
+++ resolved
@@ -148,17 +148,12 @@
 
 // flushAlloc is very similar with hash, but the main difference is all the
 // generated states will be persisted into the given database.
-<<<<<<< HEAD
-func flushAlloc(ga *types.GenesisAlloc, db ethdb.Database, triedb *triedb.Database) (common.Hash, error) {
+func flushAlloc(ga *types.GenesisAlloc, triedb *triedb.Database) (common.Hash, error) {
 	triedbConfig := triedb.Config()
 	if triedbConfig != nil {
 		triedbConfig.NoTries = false
 	}
-	statedb, err := state.New(types.EmptyRootHash, state.NewDatabaseWithNodeDB(db, triedb), nil)
-=======
-func flushAlloc(ga *types.GenesisAlloc, triedb *triedb.Database) (common.Hash, error) {
 	statedb, err := state.New(types.EmptyRootHash, state.NewDatabase(triedb, nil))
->>>>>>> db6ae7fa
 	if err != nil {
 		return common.Hash{}, err
 	}
