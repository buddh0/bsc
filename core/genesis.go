--- conflicted
+++ resolved
@@ -292,7 +292,6 @@
 		rawdb.WriteChainConfig(db, stored, newcfg)
 		return newcfg, stored, nil
 	}
-<<<<<<< HEAD
 
 	if overrideTerminalTotalDifficulty != nil {
 		storedcfg.TerminalTotalDifficulty = overrideTerminalTotalDifficulty
@@ -304,21 +303,6 @@
 	if genesis == nil && stored != params.MainnetGenesisHash &&
 		stored != params.ChapelGenesisHash && stored != params.RialtoGenesisHash && stored != params.BSCGenesisHash {
 		return storedcfg, stored, nil
-=======
-	// Special case: if a private network is being used (no genesis and also no
-	// mainnet hash in the database), we must not apply the `configOrDefault`
-	// chain config as that would be AllProtocolChanges (applying any new fork
-	// on top of an existing private network genesis block). In that case, only
-	// apply the overrides.
-	if genesis == nil && stored != params.MainnetGenesisHash {
-		newcfg = storedcfg
-		if overrideArrowGlacier != nil {
-			newcfg.ArrowGlacierBlock = overrideArrowGlacier
-		}
-		if overrideTerminalTotalDifficulty != nil {
-			newcfg.TerminalTotalDifficulty = overrideTerminalTotalDifficulty
-		}
->>>>>>> 8c0c0434
 	}
 	// Check config compatibility and write the config. Compatibility errors
 	// are returned to the caller unless we're already at block zero.
