--- conflicted
+++ resolved
@@ -378,10 +378,6 @@
 	return newcfg, stored, nil
 }
 
-<<<<<<< HEAD
-// Hard fork block height specified in config.toml has higher priority, but
-// if it is not specified in config.toml, use the default height in code.
-=======
 // LoadCliqueConfig loads the stored clique config if the chain config
 // is already present in database, otherwise, return the config in the
 // provided genesis specification. Note the returned clique config can
@@ -418,7 +414,8 @@
 	return nil, nil
 }
 
->>>>>>> 3ec6fe61
+// Hard fork block height specified in config.toml has higher priority, but
+// if it is not specified in config.toml, use the default height in code.
 func (g *Genesis) configOrDefault(ghash common.Hash) *params.ChainConfig {
 	var defaultConfig *params.ChainConfig
 	switch {
