// Copyright 2014 The go-ethereum Authors
// This file is part of the go-ethereum library.
//
// The go-ethereum library is free software: you can redistribute it and/or modify
// it under the terms of the GNU Lesser General Public License as published by
// the Free Software Foundation, either version 3 of the License, or
// (at your option) any later version.
//
// The go-ethereum library is distributed in the hope that it will be useful,
// but WITHOUT ANY WARRANTY; without even the implied warranty of
// MERCHANTABILITY or FITNESS FOR A PARTICULAR PURPOSE. See the
// GNU Lesser General Public License for more details.
//
// You should have received a copy of the GNU Lesser General Public License
// along with the go-ethereum library. If not, see <http://www.gnu.org/licenses/>.

package core

import (
	"bytes"
	"encoding/hex"
	"encoding/json"
	"errors"
	"fmt"
	"math/big"
	"strings"

	"github.com/ethereum/go-ethereum/common"
	"github.com/ethereum/go-ethereum/common/hexutil"
	"github.com/ethereum/go-ethereum/common/math"
	"github.com/ethereum/go-ethereum/core/rawdb"
	"github.com/ethereum/go-ethereum/core/state"
	"github.com/ethereum/go-ethereum/core/systemcontracts"
	"github.com/ethereum/go-ethereum/core/types"
	"github.com/ethereum/go-ethereum/crypto"
	"github.com/ethereum/go-ethereum/ethdb"
	"github.com/ethereum/go-ethereum/log"
	"github.com/ethereum/go-ethereum/params"
	"github.com/ethereum/go-ethereum/rlp"
	"github.com/ethereum/go-ethereum/trie"
)

//go:generate go run github.com/fjl/gencodec -type Genesis -field-override genesisSpecMarshaling -out gen_genesis.go
//go:generate go run github.com/fjl/gencodec -type GenesisAccount -field-override genesisAccountMarshaling -out gen_genesis_account.go

var errGenesisNoConfig = errors.New("genesis has no chain configuration")

// Genesis specifies the header fields, state of a genesis block. It also defines hard
// fork switch-over blocks through the chain configuration.
type Genesis struct {
	Config     *params.ChainConfig `json:"config"`
	Nonce      uint64              `json:"nonce"`
	Timestamp  uint64              `json:"timestamp"`
	ExtraData  []byte              `json:"extraData"`
	GasLimit   uint64              `json:"gasLimit"   gencodec:"required"`
	Difficulty *big.Int            `json:"difficulty" gencodec:"required"`
	Mixhash    common.Hash         `json:"mixHash"`
	Coinbase   common.Address      `json:"coinbase"`
	Alloc      GenesisAlloc        `json:"alloc"      gencodec:"required"`

	// These fields are used for consensus tests. Please don't use them
	// in actual genesis blocks.
	Number     uint64      `json:"number"`
	GasUsed    uint64      `json:"gasUsed"`
	ParentHash common.Hash `json:"parentHash"`
	BaseFee    *big.Int    `json:"baseFeePerGas"`
}

func ReadGenesis(db ethdb.Database) (*Genesis, error) {
	var genesis Genesis
	stored := rawdb.ReadCanonicalHash(db, 0)
	if (stored == common.Hash{}) {
		return nil, fmt.Errorf("invalid genesis hash in database: %x", stored)
	}
	blob := rawdb.ReadGenesisStateSpec(db, stored)
	if blob == nil {
		return nil, fmt.Errorf("genesis state missing from db")
	}
	if len(blob) != 0 {
		if err := genesis.Alloc.UnmarshalJSON(blob); err != nil {
			return nil, fmt.Errorf("could not unmarshal genesis state json: %s", err)
		}
	}
	genesis.Config = rawdb.ReadChainConfig(db, stored)
	if genesis.Config == nil {
		return nil, fmt.Errorf("genesis config missing from db")
	}
	genesisBlock := rawdb.ReadBlock(db, stored, 0)
	if genesisBlock == nil {
		return nil, fmt.Errorf("genesis block missing from db")
	}
	genesisHeader := genesisBlock.Header()
	genesis.Nonce = genesisHeader.Nonce.Uint64()
	genesis.Timestamp = genesisHeader.Time
	genesis.ExtraData = genesisHeader.Extra
	genesis.GasLimit = genesisHeader.GasLimit
	genesis.Difficulty = genesisHeader.Difficulty
	genesis.Mixhash = genesisHeader.MixDigest
	genesis.Coinbase = genesisHeader.Coinbase

	return &genesis, nil
}

// GenesisAlloc specifies the initial state that is part of the genesis block.
type GenesisAlloc map[common.Address]GenesisAccount

func (ga *GenesisAlloc) UnmarshalJSON(data []byte) error {
	m := make(map[common.UnprefixedAddress]GenesisAccount)
	if err := json.Unmarshal(data, &m); err != nil {
		return err
	}
	*ga = make(GenesisAlloc)
	for addr, a := range m {
		(*ga)[common.Address(addr)] = a
	}
	return nil
}

// deriveHash computes the state root according to the genesis specification.
func (ga *GenesisAlloc) deriveHash() (common.Hash, error) {
	// Create an ephemeral in-memory database for computing hash,
	// all the derived states will be discarded to not pollute disk.
	db := state.NewDatabase(rawdb.NewMemoryDatabase())
	statedb, err := state.New(common.Hash{}, db, nil)
	if err != nil {
		return common.Hash{}, err
	}
	for addr, account := range *ga {
		statedb.AddBalance(addr, account.Balance)
		statedb.SetCode(addr, account.Code)
		statedb.SetNonce(addr, account.Nonce)
		for key, value := range account.Storage {
			statedb.SetState(addr, key, value)
		}
	}
	statedb.IntermediateRoot(false)
	root, _, err := statedb.Commit(nil)
	return root, err
}

// flush is very similar with deriveHash, but the main difference is
// all the generated states will be persisted into the given database.
// Also, the genesis state specification will be flushed as well.
func (ga *GenesisAlloc) flush(db ethdb.Database, triedb *trie.Database) error {
	statedb, err := state.New(common.Hash{}, state.NewDatabaseWithNodeDB(db, triedb), nil)
	if err != nil {
		return err
	}
	for addr, account := range *ga {
		statedb.AddBalance(addr, account.Balance)
		statedb.SetCode(addr, account.Code)
		statedb.SetNonce(addr, account.Nonce)
		for key, value := range account.Storage {
			statedb.SetState(addr, key, value)
		}
	}
	statedb.IntermediateRoot(false)
	root, _, err := statedb.Commit(nil)
	if err != nil {
		return err
	}
	// Commit newly generated states into disk if it's not empty.
	if root != types.EmptyRootHash {
		if err := triedb.Commit(root, true, nil); err != nil {
			return err
		}
	}
	// Marshal the genesis state specification and persist.
	blob, err := json.Marshal(ga)
	if err != nil {
		return err
	}
	rawdb.WriteGenesisStateSpec(db, root, blob)
	return nil
}

// CommitGenesisState loads the stored genesis state with the given block
// hash and commits it into the provided trie database.
func CommitGenesisState(db ethdb.Database, triedb *trie.Database, hash common.Hash) error {
	var alloc GenesisAlloc
	blob := rawdb.ReadGenesisStateSpec(db, hash)
	if len(blob) != 0 {
		if err := alloc.UnmarshalJSON(blob); err != nil {
			return err
		}
	} else {
		// Genesis allocation is missing and there are several possibilities:
		// the node is legacy which doesn't persist the genesis allocation or
		// the persisted allocation is just lost.
		// - supported networks(mainnet, testnets), recover with defined allocations
		// - private network, can't recover
		var genesis *Genesis
		switch hash {
		case params.MainnetGenesisHash:
			genesis = DefaultGenesisBlock()
		}
		if genesis != nil {
			alloc = genesis.Alloc
		} else {
			return errors.New("not found")
		}
	}
	return alloc.flush(db, triedb)
}

// GenesisAccount is an account in the state of the genesis block.
type GenesisAccount struct {
	Code       []byte                      `json:"code,omitempty"`
	Storage    map[common.Hash]common.Hash `json:"storage,omitempty"`
	Balance    *big.Int                    `json:"balance" gencodec:"required"`
	Nonce      uint64                      `json:"nonce,omitempty"`
	PrivateKey []byte                      `json:"secretKey,omitempty"` // for tests
}

// field type overrides for gencodec
type genesisSpecMarshaling struct {
	Nonce      math.HexOrDecimal64
	Timestamp  math.HexOrDecimal64
	ExtraData  hexutil.Bytes
	GasLimit   math.HexOrDecimal64
	GasUsed    math.HexOrDecimal64
	Number     math.HexOrDecimal64
	Difficulty *math.HexOrDecimal256
	BaseFee    *math.HexOrDecimal256
	Alloc      map[common.UnprefixedAddress]GenesisAccount
}

type genesisAccountMarshaling struct {
	Code       hexutil.Bytes
	Balance    *math.HexOrDecimal256
	Nonce      math.HexOrDecimal64
	Storage    map[storageJSON]storageJSON
	PrivateKey hexutil.Bytes
}

// storageJSON represents a 256 bit byte array, but allows less than 256 bits when
// unmarshaling from hex.
type storageJSON common.Hash

func (h *storageJSON) UnmarshalText(text []byte) error {
	text = bytes.TrimPrefix(text, []byte("0x"))
	if len(text) > 64 {
		return fmt.Errorf("too many hex characters in storage key/value %q", text)
	}
	offset := len(h) - len(text)/2 // pad on the left
	if _, err := hex.Decode(h[offset:], text); err != nil {
		return fmt.Errorf("invalid hex storage key/value %q", text)
	}
	return nil
}

func (h storageJSON) MarshalText() ([]byte, error) {
	return hexutil.Bytes(h[:]).MarshalText()
}

// GenesisMismatchError is raised when trying to overwrite an existing
// genesis block with an incompatible one.
type GenesisMismatchError struct {
	Stored, New common.Hash
}

func (e *GenesisMismatchError) Error() string {
	return fmt.Sprintf("database contains incompatible genesis (have %x, new %x)", e.Stored, e.New)
}

// ChainOverrides contains the changes to chain config.
type ChainOverrides struct {
	OverrideShanghai *big.Int
}

// SetupGenesisBlock writes or updates the genesis block in db.
// The block that will be used is:
//
//	                     genesis == nil       genesis != nil
//	                  +------------------------------------------
//	db has no genesis |  main-net default  |  genesis
//	db has genesis    |  from DB           |  genesis (if compatible)
//
// The stored chain configuration will be updated if it is compatible (i.e. does not
// specify a fork block below the local head block). In case of a conflict, the
// error is a *params.ConfigCompatError and the new, unwritten config is returned.
//
// The returned chain configuration is never nil.
func SetupGenesisBlock(db ethdb.Database, triedb *trie.Database, genesis *Genesis) (*params.ChainConfig, common.Hash, error) {
	return SetupGenesisBlockWithOverride(db, triedb, genesis, nil)
}

func SetupGenesisBlockWithOverride(db ethdb.Database, triedb *trie.Database, genesis *Genesis, overrides *ChainOverrides) (*params.ChainConfig, common.Hash, error) {
	if genesis != nil && genesis.Config == nil {
		return params.AllEthashProtocolChanges, common.Hash{}, errGenesisNoConfig
	}
	applyOverrides := func(config *params.ChainConfig) {
		if config != nil {
			if overrides != nil && overrides.OverrideShanghai != nil {
				config.ShanghaiTime = overrides.OverrideShanghai
			}
		}
	}
	// Just commit the new block if there is no stored genesis block.
	stored := rawdb.ReadCanonicalHash(db, 0)
	systemcontracts.GenesisHash = stored
	if (stored == common.Hash{}) {
		if genesis == nil {
			log.Info("Writing default main-net genesis block")
			genesis = DefaultGenesisBlock()
		} else {
			log.Info("Writing custom genesis block")
		}
		block, err := genesis.Commit(db, triedb)
		if err != nil {
			return genesis.Config, common.Hash{}, err
		}
		applyOverrides(genesis.Config)
		return genesis.Config, block.Hash(), nil
	}
	// We have the genesis block in database(perhaps in ancient database)
	// but the corresponding state is missing.
	header := rawdb.ReadHeader(db, stored, 0)
<<<<<<< HEAD
	if _, err := state.New(header.Root, state.NewDatabaseWithConfigAndCache(db, nil), nil); err != nil {
=======
	if _, err := state.New(header.Root, state.NewDatabaseWithNodeDB(db, triedb), nil); err != nil {
>>>>>>> 2c6dda5a
		if genesis == nil {
			genesis = DefaultGenesisBlock()
		}
		// Ensure the stored genesis matches with the given one.
		hash := genesis.ToBlock().Hash()
		if hash != stored {
			return genesis.Config, hash, &GenesisMismatchError{stored, hash}
		}
		block, err := genesis.Commit(db, triedb)
		if err != nil {
			return genesis.Config, hash, err
		}
		applyOverrides(genesis.Config)
		return genesis.Config, block.Hash(), nil
	}
	// Check whether the genesis block is already written.
	if genesis != nil {
		hash := genesis.ToBlock().Hash()
		if hash != stored {
			return genesis.Config, hash, &GenesisMismatchError{stored, hash}
		}
	}
	// Get the existing chain configuration.
	newcfg := genesis.configOrDefault(stored)
	applyOverrides(newcfg)
	if err := newcfg.CheckConfigForkOrder(); err != nil {
		return newcfg, common.Hash{}, err
	}
	storedcfg := rawdb.ReadChainConfig(db, stored)
	if storedcfg == nil {
		log.Warn("Found genesis block without chain config")
		rawdb.WriteChainConfig(db, stored, newcfg)
		return newcfg, stored, nil
	}
	storedData, _ := json.Marshal(storedcfg)
	// Special case: if a private network is being used (no genesis and also no
	// mainnet hash in the database), we must not apply the `configOrDefault`
	// chain config as that would be AllProtocolChanges (applying any new fork
	// on top of an existing private network genesis block). In that case, only
	// apply the overrides.
	if genesis == nil && stored != params.MainnetGenesisHash {
		newcfg = storedcfg
		applyOverrides(newcfg)
	}
	// Check config compatibility and write the config. Compatibility errors
	// are returned to the caller unless we're already at block zero.
	head := rawdb.ReadHeadHeader(db)
	if head == nil {
		return newcfg, stored, fmt.Errorf("missing head header")
	}
	compatErr := storedcfg.CheckCompatible(newcfg, head.Number.Uint64(), head.Time)
	if compatErr != nil && ((head.Number.Uint64() != 0 && compatErr.RewindToBlock != 0) || (head.Time != 0 && compatErr.RewindToTime != 0)) {
		return newcfg, stored, compatErr
	}
	// Don't overwrite if the old is identical to the new
	if newData, _ := json.Marshal(newcfg); !bytes.Equal(storedData, newData) {
		rawdb.WriteChainConfig(db, stored, newcfg)
	}
	return newcfg, stored, nil
}

// LoadCliqueConfig loads the stored clique config if the chain config
// is already present in database, otherwise, return the config in the
// provided genesis specification. Note the returned clique config can
// be nil if we are not in the clique network.
func LoadCliqueConfig(db ethdb.Database, genesis *Genesis) (*params.CliqueConfig, error) {
	// Load the stored chain config from the database. It can be nil
	// in case the database is empty. Notably, we only care about the
	// chain config corresponds to the canonical chain.
	stored := rawdb.ReadCanonicalHash(db, 0)
	if stored != (common.Hash{}) {
		storedcfg := rawdb.ReadChainConfig(db, stored)
		if storedcfg != nil {
			return storedcfg.Clique, nil
		}
	}
	// Load the clique config from the provided genesis specification.
	if genesis != nil {
		// Reject invalid genesis spec without valid chain config
		if genesis.Config == nil {
			return nil, errGenesisNoConfig
		}
		// If the canonical genesis header is present, but the chain
		// config is missing(initialize the empty leveldb with an
		// external ancient chain segment), ensure the provided genesis
		// is matched.
		if stored != (common.Hash{}) && genesis.ToBlock().Hash() != stored {
			return nil, &GenesisMismatchError{stored, genesis.ToBlock().Hash()}
		}
		return genesis.Config.Clique, nil
	}
	// There is no stored chain config and no new config provided,
	// In this case the default chain config(mainnet) will be used,
	// namely ethash is the specified consensus engine, return nil.
	return nil, nil
}

// Hard fork block height specified in config.toml has higher priority, but
// if it is not specified in config.toml, use the default height in code.
func (g *Genesis) configOrDefault(ghash common.Hash) *params.ChainConfig {
	var defaultConfig *params.ChainConfig
	switch {
	case ghash == params.MainnetGenesisHash:
		defaultConfig = params.MainnetChainConfig
	case ghash == params.BSCGenesisHash:
		defaultConfig = params.BSCChainConfig
	case ghash == params.ChapelGenesisHash:
		defaultConfig = params.ChapelChainConfig
	case ghash == params.RialtoGenesisHash:
		defaultConfig = params.RialtoChainConfig
	default:
		if g != nil {
			// it could be a custom config for QA test, just return
			return g.Config
		}
		defaultConfig = params.AllEthashProtocolChanges
	}
	if g == nil || g.Config == nil {
		return defaultConfig
	}

	// if not set in config.toml, use the default value of each network
	if g.Config.ChainID == nil {
		g.Config.ChainID = defaultConfig.ChainID
	}
	if g.Config.HomesteadBlock == nil {
		g.Config.HomesteadBlock = defaultConfig.HomesteadBlock
	}
	if g.Config.EIP150Block == nil {
		g.Config.EIP150Block = defaultConfig.EIP150Block
	}
	if g.Config.EIP155Block == nil {
		g.Config.EIP155Block = defaultConfig.EIP155Block
	}
	if g.Config.EIP158Block == nil {
		g.Config.EIP158Block = defaultConfig.EIP158Block
	}
	if g.Config.ByzantiumBlock == nil {
		g.Config.ByzantiumBlock = defaultConfig.ByzantiumBlock
	}
	if g.Config.ConstantinopleBlock == nil {
		g.Config.ConstantinopleBlock = defaultConfig.ConstantinopleBlock
	}
	if g.Config.PetersburgBlock == nil {
		g.Config.PetersburgBlock = defaultConfig.PetersburgBlock
	}
	if g.Config.IstanbulBlock == nil {
		g.Config.IstanbulBlock = defaultConfig.IstanbulBlock
	}
	if g.Config.MuirGlacierBlock == nil {
		g.Config.MuirGlacierBlock = defaultConfig.MuirGlacierBlock
	}

	// BSC dedicated start
	if g.Config.RamanujanBlock == nil {
		g.Config.RamanujanBlock = defaultConfig.RamanujanBlock
	}
	if g.Config.NielsBlock == nil {
		g.Config.NielsBlock = defaultConfig.NielsBlock
	}
	if g.Config.MirrorSyncBlock == nil {
		g.Config.MirrorSyncBlock = defaultConfig.MirrorSyncBlock
	}
	if g.Config.BrunoBlock == nil {
		g.Config.BrunoBlock = defaultConfig.BrunoBlock
	}
	if g.Config.EulerBlock == nil {
		g.Config.EulerBlock = defaultConfig.EulerBlock
	}
	if g.Config.NanoBlock == nil {
		g.Config.NanoBlock = defaultConfig.NanoBlock
	}
	if g.Config.MoranBlock == nil {
		g.Config.MoranBlock = defaultConfig.MoranBlock
	}
	if g.Config.GibbsBlock == nil {
		g.Config.GibbsBlock = defaultConfig.GibbsBlock
	}
	if g.Config.PlanckBlock == nil {
		g.Config.PlanckBlock = defaultConfig.PlanckBlock
	}
	if g.Config.LubanBlock == nil {
		g.Config.LubanBlock = defaultConfig.LubanBlock
	}
	if g.Config.PlatoBlock == nil {
		g.Config.PlatoBlock = defaultConfig.PlatoBlock
	}
	if g.Config.BerlinBlock == nil {
		g.Config.BerlinBlock = defaultConfig.BerlinBlock
	}
	if g.Config.LondonBlock == nil {
		g.Config.LondonBlock = defaultConfig.LondonBlock
	}
	if g.Config.HertzBlock == nil {
		g.Config.HertzBlock = defaultConfig.HertzBlock
	}

	// BSC Parlia set up
	if g.Config.Parlia == nil {
		g.Config.Parlia = defaultConfig.Parlia
	} else {
		if g.Config.Parlia.Period == 0 {
			g.Config.Parlia.Period = defaultConfig.Parlia.Period
		}
		if g.Config.Parlia.Epoch == 0 {
			g.Config.Parlia.Epoch = defaultConfig.Parlia.Epoch
		}
	}

	return g.Config
}

// ToBlock returns the genesis block according to genesis specification.
func (g *Genesis) ToBlock() *types.Block {
	root, err := g.Alloc.deriveHash()
	if err != nil {
		panic(err)
	}
	head := &types.Header{
		Number:     new(big.Int).SetUint64(g.Number),
		Nonce:      types.EncodeNonce(g.Nonce),
		Time:       g.Timestamp,
		ParentHash: g.ParentHash,
		Extra:      g.ExtraData,
		GasLimit:   g.GasLimit,
		GasUsed:    g.GasUsed,
		BaseFee:    g.BaseFee,
		Difficulty: g.Difficulty,
		MixDigest:  g.Mixhash,
		Coinbase:   g.Coinbase,
		Root:       root,
	}
	if g.GasLimit == 0 {
		head.GasLimit = params.GenesisGasLimit
	}
	if g.Difficulty == nil && g.Mixhash == (common.Hash{}) {
		head.Difficulty = params.GenesisDifficulty
	}
	if g.Config != nil && g.Config.IsLondon(common.Big0) {
		if g.BaseFee != nil {
			head.BaseFee = g.BaseFee
		} else {
			head.BaseFee = new(big.Int).SetUint64(params.InitialBaseFee)
		}
	}

	return types.NewBlock(head, nil, nil, nil, trie.NewStackTrie(nil))
}

// Commit writes the block and state of a genesis specification to the database.
// The block is committed as the canonical head block.
func (g *Genesis) Commit(db ethdb.Database, triedb *trie.Database) (*types.Block, error) {
	block := g.ToBlock()
	if block.Number().Sign() != 0 {
		return nil, errors.New("can't commit genesis block with number > 0")
	}
	config := g.Config
	if config == nil {
		config = params.AllEthashProtocolChanges
	}
	if err := config.CheckConfigForkOrder(); err != nil {
		return nil, err
	}
	if config.Clique != nil && len(block.Extra()) < 32+crypto.SignatureLength {
		return nil, errors.New("can't start clique chain without signers")
	}
	// All the checks has passed, flush the states derived from the genesis
	// specification as well as the specification itself into the provided
	// database.
	if err := g.Alloc.flush(db, triedb); err != nil {
		return nil, err
	}
	rawdb.WriteTd(db, block.Hash(), block.NumberU64(), block.Difficulty())
	rawdb.WriteBlock(db, block)
	rawdb.WriteReceipts(db, block.Hash(), block.NumberU64(), nil)
	rawdb.WriteCanonicalHash(db, block.Hash(), block.NumberU64())
	rawdb.WriteHeadBlockHash(db, block.Hash())
	rawdb.WriteHeadFastBlockHash(db, block.Hash())
	rawdb.WriteHeadHeaderHash(db, block.Hash())
	rawdb.WriteChainConfig(db, block.Hash(), config)
	return block, nil
}

// MustCommit writes the genesis block and state to db, panicking on error.
// The block is committed as the canonical head block.
// Note the state changes will be committed in hash-based scheme, use Commit
// if path-scheme is preferred.
func (g *Genesis) MustCommit(db ethdb.Database) *types.Block {
	block, err := g.Commit(db, trie.NewDatabase(db))
	if err != nil {
		panic(err)
	}
	return block
}

// DefaultGenesisBlock returns the Ethereum main net genesis block.
func DefaultGenesisBlock() *Genesis {
	return &Genesis{
		Config:     params.MainnetChainConfig,
		Nonce:      66,
		ExtraData:  hexutil.MustDecode("0x11bbe8db4e347b4e8c937c1c8370e4b5ed33adb3db69cbdb7a38e1e50b1b82fa"),
		GasLimit:   5000,
		Difficulty: big.NewInt(17179869184),
		Alloc:      decodePrealloc(mainnetAllocData),
	}
}

// DeveloperGenesisBlock returns the 'geth --dev' genesis block.
func DeveloperGenesisBlock(period uint64, gasLimit uint64, faucet common.Address) *Genesis {
	// Override the default period to the user requested one
	config := *params.AllCliqueProtocolChanges
	config.Clique = &params.CliqueConfig{
		Period: period,
		Epoch:  config.Clique.Epoch,
	}

	// Assemble and return the genesis with the precompiles and faucet pre-funded
	return &Genesis{
		Config:     &config,
		ExtraData:  append(append(make([]byte, 32), faucet[:]...), make([]byte, crypto.SignatureLength)...),
		GasLimit:   gasLimit,
		BaseFee:    big.NewInt(params.InitialBaseFee),
		Difficulty: big.NewInt(1),
		Alloc: map[common.Address]GenesisAccount{
			common.BytesToAddress([]byte{1}): {Balance: big.NewInt(1)}, // ECRecover
			common.BytesToAddress([]byte{2}): {Balance: big.NewInt(1)}, // SHA256
			common.BytesToAddress([]byte{3}): {Balance: big.NewInt(1)}, // RIPEMD
			common.BytesToAddress([]byte{4}): {Balance: big.NewInt(1)}, // Identity
			common.BytesToAddress([]byte{5}): {Balance: big.NewInt(1)}, // ModExp
			common.BytesToAddress([]byte{6}): {Balance: big.NewInt(1)}, // ECAdd
			common.BytesToAddress([]byte{7}): {Balance: big.NewInt(1)}, // ECScalarMul
			common.BytesToAddress([]byte{8}): {Balance: big.NewInt(1)}, // ECPairing
			common.BytesToAddress([]byte{9}): {Balance: big.NewInt(1)}, // BLAKE2b
			faucet:                           {Balance: new(big.Int).Sub(new(big.Int).Lsh(big.NewInt(1), 256), big.NewInt(9))},
		},
	}
}

func decodePrealloc(data string) GenesisAlloc {
	var p []struct{ Addr, Balance *big.Int }
	if err := rlp.NewStream(strings.NewReader(data), 0).Decode(&p); err != nil {
		panic(err)
	}
	ga := make(GenesisAlloc, len(p))
	for _, account := range p {
		ga[common.BigToAddress(account.Addr)] = GenesisAccount{Balance: account.Balance}
	}
	return ga
}<|MERGE_RESOLUTION|>--- conflicted
+++ resolved
@@ -142,7 +142,9 @@
 // all the generated states will be persisted into the given database.
 // Also, the genesis state specification will be flushed as well.
 func (ga *GenesisAlloc) flush(db ethdb.Database, triedb *trie.Database) error {
-	statedb, err := state.New(common.Hash{}, state.NewDatabaseWithNodeDB(db, triedb), nil)
+	statedb, err := state.New(common.Hash{}, state.NewDatabaseWithNodeDB(db, triedb, &trie.Config{
+		NoTries: false,
+	}), nil)
 	if err != nil {
 		return err
 	}
@@ -316,11 +318,9 @@
 	// We have the genesis block in database(perhaps in ancient database)
 	// but the corresponding state is missing.
 	header := rawdb.ReadHeader(db, stored, 0)
-<<<<<<< HEAD
-	if _, err := state.New(header.Root, state.NewDatabaseWithConfigAndCache(db, nil), nil); err != nil {
-=======
-	if _, err := state.New(header.Root, state.NewDatabaseWithNodeDB(db, triedb), nil); err != nil {
->>>>>>> 2c6dda5a
+	if _, err := state.New(header.Root, state.NewDatabaseWithNodeDB(db, triedb, &trie.Config{
+		NoTries: false,
+	}), nil); err != nil {
 		if genesis == nil {
 			genesis = DefaultGenesisBlock()
 		}
