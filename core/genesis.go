--- conflicted
+++ resolved
@@ -237,8 +237,8 @@
 			if overrideTerminalTotalDifficulty != nil {
 				config.TerminalTotalDifficulty = overrideTerminalTotalDifficulty
 			}
-			if overrideGrayGlacier != nil {
-				config.GrayGlacierBlock = overrideGrayGlacier
+			if overrideArrowGlacier != nil {
+				config.GrayGlacierBlock = overrideArrowGlacier
 			}
 		}
 	}
@@ -288,19 +288,7 @@
 	}
 	// Get the existing chain configuration.
 	newcfg := genesis.configOrDefault(stored)
-<<<<<<< HEAD
-	if overrideBerlin != nil {
-		newcfg.BerlinBlock = overrideBerlin
-	}
-	if overrideArrowGlacier != nil {
-		newcfg.ArrowGlacierBlock = overrideArrowGlacier
-	}
-	if overrideTerminalTotalDifficulty != nil {
-		newcfg.TerminalTotalDifficulty = overrideTerminalTotalDifficulty
-	}
-=======
 	applyOverrides(newcfg)
->>>>>>> 67109427
 	if err := newcfg.CheckConfigForkOrder(); err != nil {
 		return newcfg, common.Hash{}, err
 	}
@@ -317,13 +305,7 @@
 	// apply the overrides.
 	if genesis == nil && stored != params.MainnetGenesisHash {
 		newcfg = storedcfg
-<<<<<<< HEAD
-		if overrideTerminalTotalDifficulty != nil {
-			newcfg.TerminalTotalDifficulty = overrideTerminalTotalDifficulty
-		}
-=======
 		applyOverrides(newcfg)
->>>>>>> 67109427
 	}
 	// Check config compatibility and write the config. Compatibility errors
 	// are returned to the caller unless we're already at block zero.
