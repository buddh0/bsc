--- conflicted
+++ resolved
@@ -1756,14 +1756,10 @@
 	// Create a temporary persistent database
 	datadir := t.TempDir()
 
-<<<<<<< HEAD
-	db, err := rawdb.NewLevelDBDatabaseWithFreezer(datadir, 0, 0, datadir, "", false, false, false, false, true)
-=======
 	db, err := rawdb.Open(rawdb.OpenOptions{
 		Directory:         datadir,
 		AncientsDirectory: datadir,
 	})
->>>>>>> 5ed08c47
 	if err != nil {
 		t.Fatalf("Failed to create persistent database: %v", err)
 	}
@@ -1837,17 +1833,12 @@
 	db.Close()
 	chain.stopWithoutSaving()
 
-<<<<<<< HEAD
-	// Start a new blockchain back up and see where the repait leads us
-	db, err = rawdb.NewLevelDBDatabaseWithFreezer(datadir, 0, 0, datadir, "", false, false, false, false, true)
-=======
 	// Start a new blockchain back up and see where the repair leads us
 	db, err = rawdb.Open(rawdb.OpenOptions{
 		Directory:         datadir,
 		AncientsDirectory: datadir,
 	})
 
->>>>>>> 5ed08c47
 	if err != nil {
 		t.Fatalf("Failed to reopen persistent database: %v", err)
 	}
@@ -1902,15 +1893,11 @@
 	// Create a temporary persistent database
 	datadir := t.TempDir()
 
-<<<<<<< HEAD
-	db, err := rawdb.NewLevelDBDatabaseWithFreezer(datadir, 0, 0, datadir, "", false, false, false, false, true)
-=======
 	db, err := rawdb.Open(rawdb.OpenOptions{
 		Directory:         datadir,
 		AncientsDirectory: datadir,
 	})
 
->>>>>>> 5ed08c47
 	if err != nil {
 		t.Fatalf("Failed to create persistent database: %v", err)
 	}
@@ -1971,14 +1958,10 @@
 	chain.stopWithoutSaving()
 
 	// Start a new blockchain back up and see where the repair leads us
-<<<<<<< HEAD
-	db, err = rawdb.NewLevelDBDatabaseWithFreezer(datadir, 0, 0, datadir, "", false, false, false, false, true)
-=======
 	db, err = rawdb.Open(rawdb.OpenOptions{
 		Directory:         datadir,
 		AncientsDirectory: datadir,
 	})
->>>>>>> 5ed08c47
 	if err != nil {
 		t.Fatalf("Failed to reopen persistent database: %v", err)
 	}
