// Copyright 2016 The go-ethereum Authors
// This file is part of the go-ethereum library.
//
// The go-ethereum library is free software: you can redistribute it and/or modify
// it under the terms of the GNU Lesser General Public License as published by
// the Free Software Foundation, either version 3 of the License, or
// (at your option) any later version.
//
// The go-ethereum library is distributed in the hope that it will be useful,
// but WITHOUT ANY WARRANTY; without even the implied warranty of
// MERCHANTABILITY or FITNESS FOR A PARTICULAR PURPOSE. See the
// GNU Lesser General Public License for more details.
//
// You should have received a copy of the GNU Lesser General Public License
// along with the go-ethereum library. If not, see <http://www.gnu.org/licenses/>.

//go:build none
// +build none

/*
The ci command is called from Continuous Integration scripts.

Usage: go run build/ci.go <command> <command flags/arguments>

Available commands are:

	install    [ -arch architecture ] [ -cc compiler ] [ packages... ]                          -- builds packages and executables
	test       [ -coverage ] [ packages... ]                                                    -- runs the tests
	lint                                                                                        -- runs certain pre-selected linters
	archive    [ -arch architecture ] [ -type zip|tar ] [ -signer key-envvar ] [ -signify key-envvar ] [ -upload dest ] -- archives build artifacts
	importkeys                                                                                  -- imports signing keys from env
	debsrc     [ -signer key-id ] [ -upload dest ]                                              -- creates a debian source package
	nsis                                                                                        -- creates a Windows NSIS installer
	purge      [ -store blobstore ] [ -days threshold ]                                         -- purges old archives from the blobstore

For all commands, -n prevents execution of external programs (dry run mode).
*/
package main

import (
	"bytes"
	"encoding/base64"
	"flag"
	"fmt"
	"log"
	"os"
	"os/exec"
	"path"
	"path/filepath"
	"runtime"
	"strconv"
	"strings"
	"time"

	"github.com/cespare/cp"
	"github.com/ethereum/go-ethereum/common"
	"github.com/ethereum/go-ethereum/crypto/signify"
	"github.com/ethereum/go-ethereum/internal/build"
	"github.com/ethereum/go-ethereum/params"
)

var (
	// Files that end up in the geth*.zip archive.
	gethArchiveFiles = []string{
		"COPYING",
		executablePath("geth"),
	}

	// Files that end up in the geth-alltools*.zip archive.
	allToolsArchiveFiles = []string{
		"COPYING",
		executablePath("abigen"),
		executablePath("bootnode"),
		executablePath("evm"),
		executablePath("geth"),
		executablePath("rlpdump"),
		executablePath("clef"),
	}

	// A debian package is created for all executables listed here.
	debExecutables = []debExecutable{
		{
			BinaryName:  "abigen",
			Description: "Source code generator to convert Ethereum contract definitions into easy to use, compile-time type-safe Go packages.",
		},
		{
			BinaryName:  "bootnode",
			Description: "Ethereum bootnode.",
		},
		{
			BinaryName:  "evm",
			Description: "Developer utility version of the EVM (Ethereum Virtual Machine) that is capable of running bytecode snippets within a configurable environment and execution mode.",
		},
		{
			BinaryName:  "geth",
			Description: "Ethereum CLI client.",
		},
		{
			BinaryName:  "rlpdump",
			Description: "Developer utility tool that prints RLP structures.",
		},
		{
			BinaryName:  "clef",
			Description: "Ethereum account management tool.",
		},
	}

	// A debian package is created for all executables listed here.
	debEthereum = debPackage{
		Name:        "ethereum",
		Version:     params.Version,
		Executables: debExecutables,
	}

	// Debian meta packages to build and push to Ubuntu PPA
	debPackages = []debPackage{
		debEthereum,
	}

	// Distros for which packages are created.
	// Note: vivid is unsupported because there is no golang-1.6 package for it.
	// Note: the following Ubuntu releases have been officially deprecated on Launchpad:
	//   wily, yakkety, zesty, artful, cosmic, disco, eoan, groovy, hirsuite, impish
	debDistroGoBoots = map[string]string{
		"trusty":  "golang-1.11", // EOL: 04/2024
		"xenial":  "golang-go",   // EOL: 04/2026
		"bionic":  "golang-go",   // EOL: 04/2028
		"focal":   "golang-go",   // EOL: 04/2030
		"jammy":   "golang-go",   // EOL: 04/2032
		"kinetic": "golang-go",   // EOL: 07/2023
		"lunar":   "golang-go",   // EOL: 01/2024
	}

	debGoBootPaths = map[string]string{
		"golang-1.11": "/usr/lib/go-1.11",
		"golang-go":   "/usr/lib/go",
	}

	// This is the version of Go that will be downloaded by
	//
	//     go run ci.go install -dlgo
	dlgoVersion = "1.20.2"

	// This is the version of Go that will be used to bootstrap the PPA builder.
	//
	// This version is fine to be old and full of security holes, we just use it
	// to build the latest Go. Don't change it. If it ever becomes insufficient,
	// we need to switch over to a recursive builder to jumpt across supported
	// versions.
	gobootVersion = "1.19.6"
)

var GOBIN, _ = filepath.Abs(filepath.Join("build", "bin"))

func executablePath(name string) string {
	if runtime.GOOS == "windows" {
		name += ".exe"
	}
	return filepath.Join(GOBIN, name)
}

func main() {
	log.SetFlags(log.Lshortfile)

	if !common.FileExist(filepath.Join("build", "ci.go")) {
		log.Fatal("this script must be run from the root of the repository")
	}
	if len(os.Args) < 2 {
		log.Fatal("need subcommand as first argument")
	}
	switch os.Args[1] {
	case "install":
		doInstall(os.Args[2:])
	case "test":
		doTest(os.Args[2:])
	case "lint":
		doLint(os.Args[2:])
	case "archive":
		doArchive(os.Args[2:])
	case "docker":
		doDocker(os.Args[2:])
	case "debsrc":
		doDebianSource(os.Args[2:])
	case "nsis":
		doWindowsInstaller(os.Args[2:])
	case "purge":
		doPurge(os.Args[2:])
	default:
		log.Fatal("unknown command ", os.Args[1])
	}
}

// Compiling

func doInstall(cmdline []string) {
	var (
		dlgo       = flag.Bool("dlgo", false, "Download Go and build with it")
		arch       = flag.String("arch", "", "Architecture to cross build for")
		cc         = flag.String("cc", "", "C compiler to cross build with")
		staticlink = flag.Bool("static", false, "Create statically-linked executable")
		output     = flag.String("o", "", "Output directory for build artifacts")
	)
	flag.CommandLine.Parse(cmdline)

	// Configure the toolchain.
	tc := build.GoToolchain{GOARCH: *arch, CC: *cc}
	if *dlgo {
		csdb := build.MustLoadChecksums("build/checksums.txt")
		tc.Root = build.DownloadGo(csdb, dlgoVersion)
	}

	// Disable CLI markdown doc generation in release builds.
	buildTags := []string{"urfave_cli_no_docs"}

	// Configure the build.
	env := build.Env()
	gobuild := tc.Go("build", buildFlags(env, *staticlink, buildTags)...)

	// arm64 CI builders are memory-constrained and can't handle concurrent builds,
	// better disable it. This check isn't the best, it should probably
	// check for something in env instead.
	if env.CI && runtime.GOARCH == "arm64" {
		gobuild.Args = append(gobuild.Args, "-p", "1")
	}

	// We use -trimpath to avoid leaking local paths into the built executables.
	gobuild.Args = append(gobuild.Args, "-trimpath")

	// Show packages during build.
	gobuild.Args = append(gobuild.Args, "-v")

	// Now we choose what we're even building.
	// Default: collect all 'main' packages in cmd/ and build those.
	packages := flag.Args()
	if len(packages) == 0 {
		packages = build.FindMainPackages("./cmd")
	}

	// Do the build!
	for _, pkg := range packages {
		args := make([]string, len(gobuild.Args))
		copy(args, gobuild.Args)
		outputPath := executablePath(path.Base(pkg))
		if output != nil && *output != "" {
			outputPath = *output
		}
		args = append(args, "-o", outputPath)
		args = append(args, pkg)
		build.MustRun(&exec.Cmd{Path: gobuild.Path, Args: args, Env: gobuild.Env})
	}
}

// buildFlags returns the go tool flags for building.
func buildFlags(env build.Environment, staticLinking bool, buildTags []string) (flags []string) {
	var ld []string
	if env.Commit != "" {
		ld = append(ld, "-X", "github.com/ethereum/go-ethereum/internal/version.gitCommit="+env.Commit)
		ld = append(ld, "-X", "github.com/ethereum/go-ethereum/internal/version.gitDate="+env.Date)
	}
	// Strip DWARF on darwin. This used to be required for certain things,
	// and there is no downside to this, so we just keep doing it.
	if runtime.GOOS == "darwin" {
		ld = append(ld, "-s")
	}
	if runtime.GOOS == "linux" {
		// Enforce the stacksize to 8M, which is the case on most platforms apart from
		// alpine Linux.
		extld := []string{"-Wl,-z,stack-size=0x800000"}
		if staticLinking {
			extld = append(extld, "-static")
			// Under static linking, use of certain glibc features must be
			// disabled to avoid shared library dependencies.
			buildTags = append(buildTags, "osusergo", "netgo")
		}
		ld = append(ld, "-extldflags", "'"+strings.Join(extld, " ")+"'")
	}
	if len(ld) > 0 {
		flags = append(flags, "-ldflags", strings.Join(ld, " "))
	}
	if len(buildTags) > 0 {
		flags = append(flags, "-tags", strings.Join(buildTags, ","))
	}
	return flags
}

// Running The Tests
//
// "tests" also includes static analysis tools such as vet.

func doTest(cmdline []string) {
	var (
		dlgo     = flag.Bool("dlgo", false, "Download Go and build with it")
		arch     = flag.String("arch", "", "Run tests for given architecture")
		cc       = flag.String("cc", "", "Sets C compiler binary")
		coverage = flag.Bool("coverage", false, "Whether to record code coverage")
		verbose  = flag.Bool("v", false, "Whether to log verbosely")
		timeout  = flag.String("timeout", "10m", `Timeout of runing tests`)
		race     = flag.Bool("race", false, "Execute the race detector")
	)
	flag.CommandLine.Parse(cmdline)

	// Configure the toolchain.
	tc := build.GoToolchain{GOARCH: *arch, CC: *cc}
	if *dlgo {
		csdb := build.MustLoadChecksums("build/checksums.txt")
		tc.Root = build.DownloadGo(csdb, dlgoVersion)
	}
	gotest := tc.Go("test")

	// Test a single package at a time. CI builders are slow
	// and some tests run into timeouts under load.
	gotest.Args = append(gotest.Args, "-p", "1")
	if *coverage {
		gotest.Args = append(gotest.Args, "-covermode=atomic", "-cover")
	}
	if *verbose {
		gotest.Args = append(gotest.Args, "-v")
	}
	if *timeout != "" {
		gotest.Args = append(gotest.Args, []string{"-timeout", *timeout}...)
	}
	if *race {
		gotest.Args = append(gotest.Args, "-race")
	}

	packages := []string{"./accounts/...", "./common/...", "./consensus/...", "./console/...", "./core/...",
		"./crypto/...", "./eth/...", "./ethclient/...", "./ethdb/...", "./event/...", "./graphql/...", "./les/...",
		"./light/...", "./log/...", "./metrics/...", "./miner/...", "./mobile/...", "./node/...",
		"./p2p/...", "./params/...", "./rlp/...", "./rpc/...", "./tests/...", "./trie/...", "./cmd/geth/..."}
	if len(flag.CommandLine.Args()) > 0 {
		packages = flag.CommandLine.Args()
	}
	gotest.Args = append(gotest.Args, packages...)
	build.MustRun(gotest)
}

// doLint runs golangci-lint on requested packages.
func doLint(cmdline []string) {
	var (
		cachedir = flag.String("cachedir", "./build/cache", "directory for caching golangci-lint binary.")
	)
	flag.CommandLine.Parse(cmdline)
	packages := []string{"./..."}
	if len(flag.CommandLine.Args()) > 0 {
		packages = flag.CommandLine.Args()
	}

	linter := downloadLinter(*cachedir)
	lflags := []string{"run", "--config", ".golangci.yml"}
	build.MustRunCommand(linter, append(lflags, packages...)...)
	fmt.Println("You have achieved perfection.")
}

// downloadLinter downloads and unpacks golangci-lint.
func downloadLinter(cachedir string) string {
<<<<<<< HEAD
	const version = "1.52.2"
=======
	const version = "1.51.1"
>>>>>>> 5ed08c47

	csdb := build.MustLoadChecksums("build/checksums.txt")
	arch := runtime.GOARCH
	ext := ".tar.gz"

	if runtime.GOOS == "windows" {
		ext = ".zip"
	}
	if arch == "arm" {
		arch += "v" + os.Getenv("GOARM")
	}
	base := fmt.Sprintf("golangci-lint-%s-%s-%s", version, runtime.GOOS, arch)
	url := fmt.Sprintf("https://github.com/golangci/golangci-lint/releases/download/v%s/%s%s", version, base, ext)
	archivePath := filepath.Join(cachedir, base+ext)
	if err := csdb.DownloadFile(url, archivePath); err != nil {
		log.Fatal(err)
	}
	if err := build.ExtractArchive(archivePath, cachedir); err != nil {
		log.Fatal(err)
	}
	return filepath.Join(cachedir, base, "golangci-lint")
}

// Release Packaging
func doArchive(cmdline []string) {
	var (
		arch    = flag.String("arch", runtime.GOARCH, "Architecture cross packaging")
		atype   = flag.String("type", "zip", "Type of archive to write (zip|tar)")
		signer  = flag.String("signer", "", `Environment variable holding the signing key (e.g. LINUX_SIGNING_KEY)`)
		signify = flag.String("signify", "", `Environment variable holding the signify key (e.g. LINUX_SIGNIFY_KEY)`)
		upload  = flag.String("upload", "", `Destination to upload the archives (usually "gethstore/builds")`)
		ext     string
	)
	flag.CommandLine.Parse(cmdline)
	switch *atype {
	case "zip":
		ext = ".zip"
	case "tar":
		ext = ".tar.gz"
	default:
		log.Fatal("unknown archive type: ", atype)
	}

	var (
		env      = build.Env()
		basegeth = archiveBasename(*arch, params.ArchiveVersion(env.Commit))
		geth     = "geth-" + basegeth + ext
		alltools = "geth-alltools-" + basegeth + ext
	)
	maybeSkipArchive(env)
	if err := build.WriteArchive(geth, gethArchiveFiles); err != nil {
		log.Fatal(err)
	}
	if err := build.WriteArchive(alltools, allToolsArchiveFiles); err != nil {
		log.Fatal(err)
	}
	for _, archive := range []string{geth, alltools} {
		if err := archiveUpload(archive, *upload, *signer, *signify); err != nil {
			log.Fatal(err)
		}
	}
}

func archiveBasename(arch string, archiveVersion string) string {
	platform := runtime.GOOS + "-" + arch
	if arch == "arm" {
		platform += os.Getenv("GOARM")
	}
	if arch == "android" {
		platform = "android-all"
	}
	if arch == "ios" {
		platform = "ios-all"
	}
	return platform + "-" + archiveVersion
}

func archiveUpload(archive string, blobstore string, signer string, signifyVar string) error {
	// If signing was requested, generate the signature files
	if signer != "" {
		key := getenvBase64(signer)
		if err := build.PGPSignFile(archive, archive+".asc", string(key)); err != nil {
			return err
		}
	}
	if signifyVar != "" {
		key := os.Getenv(signifyVar)
		untrustedComment := "verify with geth-release.pub"
		trustedComment := fmt.Sprintf("%s (%s)", archive, time.Now().UTC().Format(time.RFC1123))
		if err := signify.SignFile(archive, archive+".sig", key, untrustedComment, trustedComment); err != nil {
			return err
		}
	}
	// If uploading to Azure was requested, push the archive possibly with its signature
	if blobstore != "" {
		auth := build.AzureBlobstoreConfig{
			Account:   strings.Split(blobstore, "/")[0],
			Token:     os.Getenv("AZURE_BLOBSTORE_TOKEN"),
			Container: strings.SplitN(blobstore, "/", 2)[1],
		}
		if err := build.AzureBlobstoreUpload(archive, filepath.Base(archive), auth); err != nil {
			return err
		}
		if signer != "" {
			if err := build.AzureBlobstoreUpload(archive+".asc", filepath.Base(archive+".asc"), auth); err != nil {
				return err
			}
		}
		if signifyVar != "" {
			if err := build.AzureBlobstoreUpload(archive+".sig", filepath.Base(archive+".sig"), auth); err != nil {
				return err
			}
		}
	}
	return nil
}

// skips archiving for some build configurations.
func maybeSkipArchive(env build.Environment) {
	if env.IsPullRequest {
		log.Printf("skipping archive creation because this is a PR build")
		os.Exit(0)
	}
	if env.IsCronJob {
		log.Printf("skipping archive creation because this is a cron job")
		os.Exit(0)
	}
	if env.Branch != "master" && !strings.HasPrefix(env.Tag, "v1.") {
		log.Printf("skipping archive creation because branch %q, tag %q is not on the inclusion list", env.Branch, env.Tag)
		os.Exit(0)
	}
}

// Builds the docker images and optionally uploads them to Docker Hub.
func doDocker(cmdline []string) {
	var (
		image    = flag.Bool("image", false, `Whether to build and push an arch specific docker image`)
		manifest = flag.String("manifest", "", `Push a multi-arch docker image for the specified architectures (usually "amd64,arm64")`)
		upload   = flag.String("upload", "", `Where to upload the docker image (usually "ethereum/client-go")`)
	)
	flag.CommandLine.Parse(cmdline)

	// Skip building and pushing docker images for PR builds
	env := build.Env()
	maybeSkipArchive(env)

	// Retrieve the upload credentials and authenticate
	user := getenvBase64("DOCKER_HUB_USERNAME")
	pass := getenvBase64("DOCKER_HUB_PASSWORD")

	if len(user) > 0 && len(pass) > 0 {
		auther := exec.Command("docker", "login", "-u", string(user), "--password-stdin")
		auther.Stdin = bytes.NewReader(pass)
		build.MustRun(auther)
	}
	// Retrieve the version infos to build and push to the following paths:
	//  - ethereum/client-go:latest                            - Pushes to the master branch, Geth only
	//  - ethereum/client-go:stable                            - Version tag publish on GitHub, Geth only
	//  - ethereum/client-go:alltools-latest                   - Pushes to the master branch, Geth & tools
	//  - ethereum/client-go:alltools-stable                   - Version tag publish on GitHub, Geth & tools
	//  - ethereum/client-go:release-<major>.<minor>           - Version tag publish on GitHub, Geth only
	//  - ethereum/client-go:alltools-release-<major>.<minor>  - Version tag publish on GitHub, Geth & tools
	//  - ethereum/client-go:v<major>.<minor>.<patch>          - Version tag publish on GitHub, Geth only
	//  - ethereum/client-go:alltools-v<major>.<minor>.<patch> - Version tag publish on GitHub, Geth & tools
	var tags []string

	switch {
	case env.Branch == "master":
		tags = []string{"latest"}
	case strings.HasPrefix(env.Tag, "v1."):
		tags = []string{"stable", fmt.Sprintf("release-1.%d", params.VersionMinor), "v" + params.Version}
	}
	// If architecture specific image builds are requested, build and push them
	if *image {
		build.MustRunCommand("docker", "build", "--build-arg", "COMMIT="+env.Commit, "--build-arg", "VERSION="+params.VersionWithMeta, "--build-arg", "BUILDNUM="+env.Buildnum, "--tag", fmt.Sprintf("%s:TAG", *upload), ".")
		build.MustRunCommand("docker", "build", "--build-arg", "COMMIT="+env.Commit, "--build-arg", "VERSION="+params.VersionWithMeta, "--build-arg", "BUILDNUM="+env.Buildnum, "--tag", fmt.Sprintf("%s:alltools-TAG", *upload), "-f", "Dockerfile.alltools", ".")

		// Tag and upload the images to Docker Hub
		for _, tag := range tags {
			gethImage := fmt.Sprintf("%s:%s-%s", *upload, tag, runtime.GOARCH)
			toolImage := fmt.Sprintf("%s:alltools-%s-%s", *upload, tag, runtime.GOARCH)

			// If the image already exists (non version tag), check the build
			// number to prevent overwriting a newer commit if concurrent builds
			// are running. This is still a tiny bit racey if two published are
			// done at the same time, but that's extremely unlikely even on the
			// master branch.
			for _, img := range []string{gethImage, toolImage} {
				if exec.Command("docker", "pull", img).Run() != nil {
					continue // Generally the only failure is a missing image, which is good
				}
				buildnum, err := exec.Command("docker", "inspect", "--format", "{{index .Config.Labels \"buildnum\"}}", img).CombinedOutput()
				if err != nil {
					log.Fatalf("Failed to inspect container: %v\nOutput: %s", err, string(buildnum))
				}
				buildnum = bytes.TrimSpace(buildnum)

				if len(buildnum) > 0 && len(env.Buildnum) > 0 {
					oldnum, err := strconv.Atoi(string(buildnum))
					if err != nil {
						log.Fatalf("Failed to parse old image build number: %v", err)
					}
					newnum, err := strconv.Atoi(env.Buildnum)
					if err != nil {
						log.Fatalf("Failed to parse current build number: %v", err)
					}
					if oldnum > newnum {
						log.Fatalf("Current build number %d not newer than existing %d", newnum, oldnum)
					} else {
						log.Printf("Updating %s from build %d to %d", img, oldnum, newnum)
					}
				}
			}
			build.MustRunCommand("docker", "image", "tag", fmt.Sprintf("%s:TAG", *upload), gethImage)
			build.MustRunCommand("docker", "image", "tag", fmt.Sprintf("%s:alltools-TAG", *upload), toolImage)
			build.MustRunCommand("docker", "push", gethImage)
			build.MustRunCommand("docker", "push", toolImage)
		}
	}
	// If multi-arch image manifest push is requested, assemble it
	if len(*manifest) != 0 {
		// Since different architectures are pushed by different builders, wait
		// until all required images are updated.
		var mismatch bool
		for i := 0; i < 2; i++ { // 2 attempts, second is race check
			mismatch = false // hope there's no mismatch now

			for _, tag := range tags {
				for _, arch := range strings.Split(*manifest, ",") {
					gethImage := fmt.Sprintf("%s:%s-%s", *upload, tag, arch)
					toolImage := fmt.Sprintf("%s:alltools-%s-%s", *upload, tag, arch)

					for _, img := range []string{gethImage, toolImage} {
						if out, err := exec.Command("docker", "pull", img).CombinedOutput(); err != nil {
							log.Printf("Required image %s unavailable: %v\nOutput: %s", img, err, out)
							mismatch = true
							break
						}
						buildnum, err := exec.Command("docker", "inspect", "--format", "{{index .Config.Labels \"buildnum\"}}", img).CombinedOutput()
						if err != nil {
							log.Fatalf("Failed to inspect container: %v\nOutput: %s", err, string(buildnum))
						}
						buildnum = bytes.TrimSpace(buildnum)

						if string(buildnum) != env.Buildnum {
							log.Printf("Build number mismatch on %s: want %s, have %s", img, env.Buildnum, buildnum)
							mismatch = true
							break
						}
					}
					if mismatch {
						break
					}
				}
				if mismatch {
					break
				}
			}
			if mismatch {
				// Build numbers mismatching, retry in a short time to
				// avoid concurrent fails in both publisher images. If
				// however the retry failed too, it means the concurrent
				// builder is still crunching, let that do the publish.
				if i == 0 {
					time.Sleep(30 * time.Second)
				}
				continue
			}
			break
		}
		if mismatch {
			log.Println("Relinquishing publish to other builder")
			return
		}
		// Assemble and push the Geth manifest image
		for _, tag := range tags {
			gethImage := fmt.Sprintf("%s:%s", *upload, tag)

			var gethSubImages []string
			for _, arch := range strings.Split(*manifest, ",") {
				gethSubImages = append(gethSubImages, gethImage+"-"+arch)
			}
			build.MustRunCommand("docker", append([]string{"manifest", "create", gethImage}, gethSubImages...)...)
			build.MustRunCommand("docker", "manifest", "push", gethImage)
		}
		// Assemble and push the alltools manifest image
		for _, tag := range tags {
			toolImage := fmt.Sprintf("%s:alltools-%s", *upload, tag)

			var toolSubImages []string
			for _, arch := range strings.Split(*manifest, ",") {
				toolSubImages = append(toolSubImages, toolImage+"-"+arch)
			}
			build.MustRunCommand("docker", append([]string{"manifest", "create", toolImage}, toolSubImages...)...)
			build.MustRunCommand("docker", "manifest", "push", toolImage)
		}
	}
}

// Debian Packaging
func doDebianSource(cmdline []string) {
	var (
		cachedir = flag.String("cachedir", "./build/cache", `Filesystem path to cache the downloaded Go bundles at`)
		signer   = flag.String("signer", "", `Signing key name, also used as package author`)
		upload   = flag.String("upload", "", `Where to upload the source package (usually "ethereum/ethereum")`)
		sshUser  = flag.String("sftp-user", "", `Username for SFTP upload (usually "geth-ci")`)
		workdir  = flag.String("workdir", "", `Output directory for packages (uses temp dir if unset)`)
		now      = time.Now()
	)
	flag.CommandLine.Parse(cmdline)
	*workdir = makeWorkdir(*workdir)
	env := build.Env()
	tc := new(build.GoToolchain)
	maybeSkipArchive(env)

	// Import the signing key.
	if key := getenvBase64("PPA_SIGNING_KEY"); len(key) > 0 {
		gpg := exec.Command("gpg", "--import")
		gpg.Stdin = bytes.NewReader(key)
		build.MustRun(gpg)
	}
	// Download and verify the Go source packages.
	var (
		gobootbundle = downloadGoBootstrapSources(*cachedir)
		gobundle     = downloadGoSources(*cachedir)
	)
	// Download all the dependencies needed to build the sources and run the ci script
	srcdepfetch := tc.Go("mod", "download")
	srcdepfetch.Env = append(srcdepfetch.Env, "GOPATH="+filepath.Join(*workdir, "modgopath"))
	build.MustRun(srcdepfetch)

	cidepfetch := tc.Go("run", "./build/ci.go")
	cidepfetch.Env = append(cidepfetch.Env, "GOPATH="+filepath.Join(*workdir, "modgopath"))
	cidepfetch.Run() // Command fails, don't care, we only need the deps to start it

	// Create Debian packages and upload them.
	for _, pkg := range debPackages {
		for distro, goboot := range debDistroGoBoots {
			// Prepare the debian package with the go-ethereum sources.
			meta := newDebMetadata(distro, goboot, *signer, env, now, pkg.Name, pkg.Version, pkg.Executables)
			pkgdir := stageDebianSource(*workdir, meta)

			// Add bootstrapper Go source code
			if err := build.ExtractArchive(gobootbundle, pkgdir); err != nil {
				log.Fatalf("Failed to extract bootstrapper Go sources: %v", err)
			}
			if err := os.Rename(filepath.Join(pkgdir, "go"), filepath.Join(pkgdir, ".goboot")); err != nil {
				log.Fatalf("Failed to rename bootstrapper Go source folder: %v", err)
			}
			// Add builder Go source code
			if err := build.ExtractArchive(gobundle, pkgdir); err != nil {
				log.Fatalf("Failed to extract builder Go sources: %v", err)
			}
			if err := os.Rename(filepath.Join(pkgdir, "go"), filepath.Join(pkgdir, ".go")); err != nil {
				log.Fatalf("Failed to rename builder Go source folder: %v", err)
			}
			// Add all dependency modules in compressed form
			os.MkdirAll(filepath.Join(pkgdir, ".mod", "cache"), 0755)
			if err := cp.CopyAll(filepath.Join(pkgdir, ".mod", "cache", "download"), filepath.Join(*workdir, "modgopath", "pkg", "mod", "cache", "download")); err != nil {
				log.Fatalf("Failed to copy Go module dependencies: %v", err)
			}
			// Run the packaging and upload to the PPA
			debuild := exec.Command("debuild", "-S", "-sa", "-us", "-uc", "-d", "-Zxz", "-nc")
			debuild.Dir = pkgdir
			build.MustRun(debuild)

			var (
				basename  = fmt.Sprintf("%s_%s", meta.Name(), meta.VersionString())
				source    = filepath.Join(*workdir, basename+".tar.xz")
				dsc       = filepath.Join(*workdir, basename+".dsc")
				changes   = filepath.Join(*workdir, basename+"_source.changes")
				buildinfo = filepath.Join(*workdir, basename+"_source.buildinfo")
			)
			if *signer != "" {
				build.MustRunCommand("debsign", changes)
			}
			if *upload != "" {
				ppaUpload(*workdir, *upload, *sshUser, []string{source, dsc, changes, buildinfo})
			}
		}
	}
}

// downloadGoBootstrapSources downloads the Go source tarball that will be used
// to bootstrap the builder Go.
func downloadGoBootstrapSources(cachedir string) string {
	csdb := build.MustLoadChecksums("build/checksums.txt")
	file := fmt.Sprintf("go%s.src.tar.gz", gobootVersion)
	url := "https://dl.google.com/go/" + file
	dst := filepath.Join(cachedir, file)
	if err := csdb.DownloadFile(url, dst); err != nil {
		log.Fatal(err)
	}
	return dst
}

// downloadGoSources downloads the Go source tarball.
func downloadGoSources(cachedir string) string {
	csdb := build.MustLoadChecksums("build/checksums.txt")
	file := fmt.Sprintf("go%s.src.tar.gz", dlgoVersion)
	url := "https://dl.google.com/go/" + file
	dst := filepath.Join(cachedir, file)
	if err := csdb.DownloadFile(url, dst); err != nil {
		log.Fatal(err)
	}
	return dst
}

func ppaUpload(workdir, ppa, sshUser string, files []string) {
	p := strings.Split(ppa, "/")
	if len(p) != 2 {
		log.Fatal("-upload PPA name must contain single /")
	}
	if sshUser == "" {
		sshUser = p[0]
	}
	incomingDir := fmt.Sprintf("~%s/ubuntu/%s", p[0], p[1])
	// Create the SSH identity file if it doesn't exist.
	var idfile string
	if sshkey := getenvBase64("PPA_SSH_KEY"); len(sshkey) > 0 {
		idfile = filepath.Join(workdir, "sshkey")
		if !common.FileExist(idfile) {
			os.WriteFile(idfile, sshkey, 0600)
		}
	}
	// Upload
	dest := sshUser + "@ppa.launchpad.net"
	if err := build.UploadSFTP(idfile, dest, incomingDir, files); err != nil {
		log.Fatal(err)
	}
}

func getenvBase64(variable string) []byte {
	dec, err := base64.StdEncoding.DecodeString(os.Getenv(variable))
	if err != nil {
		log.Fatal("invalid base64 " + variable)
	}
	return []byte(dec)
}

func makeWorkdir(wdflag string) string {
	var err error
	if wdflag != "" {
		err = os.MkdirAll(wdflag, 0744)
	} else {
		wdflag, err = os.MkdirTemp("", "geth-build-")
	}
	if err != nil {
		log.Fatal(err)
	}
	return wdflag
}

func isUnstableBuild(env build.Environment) bool {
	if env.Tag != "" {
		return false
	}
	return true
}

type debPackage struct {
	Name        string          // the name of the Debian package to produce, e.g. "ethereum"
	Version     string          // the clean version of the debPackage, e.g. 1.8.12, without any metadata
	Executables []debExecutable // executables to be included in the package
}

type debMetadata struct {
	Env           build.Environment
	GoBootPackage string
	GoBootPath    string

	PackageName string

	// go-ethereum version being built. Note that this
	// is not the debian package version. The package version
	// is constructed by VersionString.
	Version string

	Author       string // "name <email>", also selects signing key
	Distro, Time string
	Executables  []debExecutable
}

type debExecutable struct {
	PackageName string
	BinaryName  string
	Description string
}

// Package returns the name of the package if present, or
// fallbacks to BinaryName
func (d debExecutable) Package() string {
	if d.PackageName != "" {
		return d.PackageName
	}
	return d.BinaryName
}

func newDebMetadata(distro, goboot, author string, env build.Environment, t time.Time, name string, version string, exes []debExecutable) debMetadata {
	if author == "" {
		// No signing key, use default author.
		author = "Ethereum Builds <fjl@ethereum.org>"
	}
	return debMetadata{
		GoBootPackage: goboot,
		GoBootPath:    debGoBootPaths[goboot],
		PackageName:   name,
		Env:           env,
		Author:        author,
		Distro:        distro,
		Version:       version,
		Time:          t.Format(time.RFC1123Z),
		Executables:   exes,
	}
}

// Name returns the name of the metapackage that depends
// on all executable packages.
func (meta debMetadata) Name() string {
	if isUnstableBuild(meta.Env) {
		return meta.PackageName + "-unstable"
	}
	return meta.PackageName
}

// VersionString returns the debian version of the packages.
func (meta debMetadata) VersionString() string {
	vsn := meta.Version
	if meta.Env.Buildnum != "" {
		vsn += "+build" + meta.Env.Buildnum
	}
	if meta.Distro != "" {
		vsn += "+" + meta.Distro
	}
	return vsn
}

// ExeList returns the list of all executable packages.
func (meta debMetadata) ExeList() string {
	names := make([]string, len(meta.Executables))
	for i, e := range meta.Executables {
		names[i] = meta.ExeName(e)
	}
	return strings.Join(names, ", ")
}

// ExeName returns the package name of an executable package.
func (meta debMetadata) ExeName(exe debExecutable) string {
	if isUnstableBuild(meta.Env) {
		return exe.Package() + "-unstable"
	}
	return exe.Package()
}

// ExeConflicts returns the content of the Conflicts field
// for executable packages.
func (meta debMetadata) ExeConflicts(exe debExecutable) string {
	if isUnstableBuild(meta.Env) {
		// Set up the conflicts list so that the *-unstable packages
		// cannot be installed alongside the regular version.
		//
		// https://www.debian.org/doc/debian-policy/ch-relationships.html
		// is very explicit about Conflicts: and says that Breaks: should
		// be preferred and the conflicting files should be handled via
		// alternates. We might do this eventually but using a conflict is
		// easier now.
		return "ethereum, " + exe.Package()
	}
	return ""
}

func stageDebianSource(tmpdir string, meta debMetadata) (pkgdir string) {
	pkg := meta.Name() + "-" + meta.VersionString()
	pkgdir = filepath.Join(tmpdir, pkg)
	if err := os.Mkdir(pkgdir, 0755); err != nil {
		log.Fatal(err)
	}
	// Copy the source code.
	build.MustRunCommand("git", "checkout-index", "-a", "--prefix", pkgdir+string(filepath.Separator))

	// Put the debian build files in place.
	debian := filepath.Join(pkgdir, "debian")
	build.Render("build/deb/"+meta.PackageName+"/deb.rules", filepath.Join(debian, "rules"), 0755, meta)
	build.Render("build/deb/"+meta.PackageName+"/deb.changelog", filepath.Join(debian, "changelog"), 0644, meta)
	build.Render("build/deb/"+meta.PackageName+"/deb.control", filepath.Join(debian, "control"), 0644, meta)
	build.Render("build/deb/"+meta.PackageName+"/deb.copyright", filepath.Join(debian, "copyright"), 0644, meta)
	build.RenderString("8\n", filepath.Join(debian, "compat"), 0644, meta)
	build.RenderString("3.0 (native)\n", filepath.Join(debian, "source/format"), 0644, meta)
	for _, exe := range meta.Executables {
		install := filepath.Join(debian, meta.ExeName(exe)+".install")
		docs := filepath.Join(debian, meta.ExeName(exe)+".docs")
		build.Render("build/deb/"+meta.PackageName+"/deb.install", install, 0644, exe)
		build.Render("build/deb/"+meta.PackageName+"/deb.docs", docs, 0644, exe)
	}
	return pkgdir
}

// Windows installer
func doWindowsInstaller(cmdline []string) {
	// Parse the flags and make skip installer generation on PRs
	var (
		arch    = flag.String("arch", runtime.GOARCH, "Architecture for cross build packaging")
		signer  = flag.String("signer", "", `Environment variable holding the signing key (e.g. WINDOWS_SIGNING_KEY)`)
		signify = flag.String("signify key", "", `Environment variable holding the signify signing key (e.g. WINDOWS_SIGNIFY_KEY)`)
		upload  = flag.String("upload", "", `Destination to upload the archives (usually "gethstore/builds")`)
		workdir = flag.String("workdir", "", `Output directory for packages (uses temp dir if unset)`)
	)
	flag.CommandLine.Parse(cmdline)
	*workdir = makeWorkdir(*workdir)
	env := build.Env()
	maybeSkipArchive(env)

	// Aggregate binaries that are included in the installer
	var (
		devTools []string
		allTools []string
		gethTool string
	)
	for _, file := range allToolsArchiveFiles {
		if file == "COPYING" { // license, copied later
			continue
		}
		allTools = append(allTools, filepath.Base(file))
		if filepath.Base(file) == "geth.exe" {
			gethTool = file
		} else {
			devTools = append(devTools, file)
		}
	}

	// Render NSIS scripts: Installer NSIS contains two installer sections,
	// first section contains the geth binary, second section holds the dev tools.
	templateData := map[string]interface{}{
		"License":  "COPYING",
		"Geth":     gethTool,
		"DevTools": devTools,
	}
	build.Render("build/nsis.geth.nsi", filepath.Join(*workdir, "geth.nsi"), 0644, nil)
	build.Render("build/nsis.install.nsh", filepath.Join(*workdir, "install.nsh"), 0644, templateData)
	build.Render("build/nsis.uninstall.nsh", filepath.Join(*workdir, "uninstall.nsh"), 0644, allTools)
	build.Render("build/nsis.pathupdate.nsh", filepath.Join(*workdir, "PathUpdate.nsh"), 0644, nil)
	build.Render("build/nsis.envvarupdate.nsh", filepath.Join(*workdir, "EnvVarUpdate.nsh"), 0644, nil)
	if err := cp.CopyFile(filepath.Join(*workdir, "SimpleFC.dll"), "build/nsis.simplefc.dll"); err != nil {
		log.Fatalf("Failed to copy SimpleFC.dll: %v", err)
	}
	if err := cp.CopyFile(filepath.Join(*workdir, "COPYING"), "COPYING"); err != nil {
		log.Fatalf("Failed to copy copyright note: %v", err)
	}
	// Build the installer. This assumes that all the needed files have been previously
	// built (don't mix building and packaging to keep cross compilation complexity to a
	// minimum).
	version := strings.Split(params.Version, ".")
	if env.Commit != "" {
		version[2] += "-" + env.Commit[:8]
	}
	installer, err := filepath.Abs("geth-" + archiveBasename(*arch, params.ArchiveVersion(env.Commit)) + ".exe")
	if err != nil {
		log.Fatalf("Failed to convert installer file path: %v", err)
	}
	build.MustRunCommand("makensis.exe",
		"/DOUTPUTFILE="+installer,
		"/DMAJORVERSION="+version[0],
		"/DMINORVERSION="+version[1],
		"/DBUILDVERSION="+version[2],
		"/DARCH="+*arch,
		filepath.Join(*workdir, "geth.nsi"),
	)
	// Sign and publish installer.
	if err := archiveUpload(installer, *upload, *signer, *signify); err != nil {
		log.Fatal(err)
	}
}

// Binary distribution cleanups

func doPurge(cmdline []string) {
	var (
		store = flag.String("store", "", `Destination from where to purge archives (usually "gethstore/builds")`)
		limit = flag.Int("days", 30, `Age threshold above which to delete unstable archives`)
	)
	flag.CommandLine.Parse(cmdline)

	if env := build.Env(); !env.IsCronJob {
		log.Printf("skipping because not a cron job")
		os.Exit(0)
	}
	// Create the azure authentication and list the current archives
	auth := build.AzureBlobstoreConfig{
		Account:   strings.Split(*store, "/")[0],
		Token:     os.Getenv("AZURE_BLOBSTORE_TOKEN"),
		Container: strings.SplitN(*store, "/", 2)[1],
	}
	blobs, err := build.AzureBlobstoreList(auth)
	if err != nil {
		log.Fatal(err)
	}
	fmt.Printf("Found %d blobs\n", len(blobs))

	// Iterate over the blobs, collect and sort all unstable builds
	for i := 0; i < len(blobs); i++ {
		if !strings.Contains(*blobs[i].Name, "unstable") {
			blobs = append(blobs[:i], blobs[i+1:]...)
			i--
		}
	}
	for i := 0; i < len(blobs); i++ {
		for j := i + 1; j < len(blobs); j++ {
			if blobs[i].Properties.LastModified.After(*blobs[j].Properties.LastModified) {
				blobs[i], blobs[j] = blobs[j], blobs[i]
			}
		}
	}
	// Filter out all archives more recent that the given threshold
	for i, blob := range blobs {
		if time.Since(*blob.Properties.LastModified) < time.Duration(*limit)*24*time.Hour {
			blobs = blobs[:i]
			break
		}
	}
	fmt.Printf("Deleting %d blobs\n", len(blobs))
	// Delete all marked as such and return
	if err := build.AzureBlobstoreDelete(auth, blobs); err != nil {
		log.Fatal(err)
	}
}<|MERGE_RESOLUTION|>--- conflicted
+++ resolved
@@ -353,11 +353,7 @@
 
 // downloadLinter downloads and unpacks golangci-lint.
 func downloadLinter(cachedir string) string {
-<<<<<<< HEAD
 	const version = "1.52.2"
-=======
-	const version = "1.51.1"
->>>>>>> 5ed08c47
 
 	csdb := build.MustLoadChecksums("build/checksums.txt")
 	arch := runtime.GOARCH
