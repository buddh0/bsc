// Copyright 2016 The go-ethereum Authors
// This file is part of the go-ethereum library.
//
// The go-ethereum library is free software: you can redistribute it and/or modify
// it under the terms of the GNU Lesser General Public License as published by
// the Free Software Foundation, either version 3 of the License, or
// (at your option) any later version.
//
// The go-ethereum library is distributed in the hope that it will be useful,
// but WITHOUT ANY WARRANTY; without even the implied warranty of
// MERCHANTABILITY or FITNESS FOR A PARTICULAR PURPOSE. See the
// GNU Lesser General Public License for more details.
//
// You should have received a copy of the GNU Lesser General Public License
// along with the go-ethereum library. If not, see <http://www.gnu.org/licenses/>.

//go:build none
// +build none

/*
The ci command is called from Continuous Integration scripts.

Usage: go run build/ci.go <command> <command flags/arguments>

Available commands are:

	install    [ -arch architecture ] [ -cc compiler ] [ packages... ]                          -- builds packages and executables
	test       [ -coverage ] [ packages... ]                                                    -- runs the tests
	lint                                                                                        -- runs certain pre-selected linters
	archive    [ -arch architecture ] [ -type zip|tar ] [ -signer key-envvar ] [ -signify key-envvar ] [ -upload dest ] -- archives build artifacts
	importkeys                                                                                  -- imports signing keys from env
	debsrc     [ -signer key-id ] [ -upload dest ]                                              -- creates a debian source package
	nsis                                                                                        -- creates a Windows NSIS installer
	aar        [ -local ] [ -sign key-id ] [-deploy repo] [ -upload dest ]                      -- creates an Android archive
	xcode      [ -local ] [ -sign key-id ] [-deploy repo] [ -upload dest ]                      -- creates an iOS XCode framework
	purge      [ -store blobstore ] [ -days threshold ]                                         -- purges old archives from the blobstore

For all commands, -n prevents execution of external programs (dry run mode).
*/
package main

import (
	"bufio"
	"bytes"
	"encoding/base64"
	"flag"
	"fmt"
	"log"
	"os"
	"os/exec"
	"path"
	"path/filepath"
	"regexp"
	"runtime"
	"strconv"
	"strings"
	"time"

	"github.com/cespare/cp"
	"github.com/ethereum/go-ethereum/common"
	"github.com/ethereum/go-ethereum/crypto/signify"
	"github.com/ethereum/go-ethereum/internal/build"
	"github.com/ethereum/go-ethereum/params"
)

var (
	// Files that end up in the geth*.zip archive.
	gethArchiveFiles = []string{
		"COPYING",
		executablePath("geth"),
	}

	// Files that end up in the geth-alltools*.zip archive.
	allToolsArchiveFiles = []string{
		"COPYING",
		executablePath("abigen"),
		executablePath("bootnode"),
		executablePath("evm"),
		executablePath("geth"),
		executablePath("puppeth"),
		executablePath("rlpdump"),
		executablePath("clef"),
	}

	// A debian package is created for all executables listed here.
	debExecutables = []debExecutable{
		{
			BinaryName:  "abigen",
			Description: "Source code generator to convert Ethereum contract definitions into easy to use, compile-time type-safe Go packages.",
		},
		{
			BinaryName:  "bootnode",
			Description: "Ethereum bootnode.",
		},
		{
			BinaryName:  "evm",
			Description: "Developer utility version of the EVM (Ethereum Virtual Machine) that is capable of running bytecode snippets within a configurable environment and execution mode.",
		},
		{
			BinaryName:  "geth",
			Description: "Ethereum CLI client.",
		},
		{
			BinaryName:  "puppeth",
			Description: "Ethereum private network manager.",
		},
		{
			BinaryName:  "rlpdump",
			Description: "Developer utility tool that prints RLP structures.",
		},
		{
			BinaryName:  "clef",
			Description: "Ethereum account management tool.",
		},
	}

	// A debian package is created for all executables listed here.
	debEthereum = debPackage{
		Name:        "ethereum",
		Version:     params.Version,
		Executables: debExecutables,
	}

	// Debian meta packages to build and push to Ubuntu PPA
	debPackages = []debPackage{
		debEthereum,
	}

	// Distros for which packages are created.
	// Note: vivid is unsupported because there is no golang-1.6 package for it.
	// Note: the following Ubuntu releases have been officially deprecated on Launchpad:
	//   wily, yakkety, zesty, artful, cosmic, disco, eoan, groovy, hirsuite
	debDistroGoBoots = map[string]string{
		"trusty": "golang-1.11", // EOL: 04/2024
		"xenial": "golang-go",   // EOL: 04/2026
		"bionic": "golang-go",   // EOL: 04/2028
		"focal":  "golang-go",   // EOL: 04/2030
		"impish": "golang-go",   // EOL: 07/2022
		"jammy":  "golang-go",   // EOL: 04/2032
		//"kinetic": "golang-go",   //  EOL: 07/2023
	}

	debGoBootPaths = map[string]string{
		"golang-1.11": "/usr/lib/go-1.11",
		"golang-go":   "/usr/lib/go",
	}

	// This is the version of go that will be downloaded by
	//
	//     go run ci.go install -dlgo
	dlgoVersion = "1.18.1"
)

var GOBIN, _ = filepath.Abs(filepath.Join("build", "bin"))

func executablePath(name string) string {
	if runtime.GOOS == "windows" {
		name += ".exe"
	}
	return filepath.Join(GOBIN, name)
}

func main() {
	log.SetFlags(log.Lshortfile)

	if !common.FileExist(filepath.Join("build", "ci.go")) {
		log.Fatal("this script must be run from the root of the repository")
	}
	if len(os.Args) < 2 {
		log.Fatal("need subcommand as first argument")
	}
	switch os.Args[1] {
	case "install":
		doInstall(os.Args[2:])
	case "test":
		doTest(os.Args[2:])
	case "lint":
		doLint(os.Args[2:])
	case "archive":
		doArchive(os.Args[2:])
	case "docker":
		doDocker(os.Args[2:])
	case "debsrc":
		doDebianSource(os.Args[2:])
	case "nsis":
		doWindowsInstaller(os.Args[2:])
	case "aar":
		doAndroidArchive(os.Args[2:])
	case "xcode":
		doXCodeFramework(os.Args[2:])
	case "purge":
		doPurge(os.Args[2:])
	default:
		log.Fatal("unknown command ", os.Args[1])
	}
}

// Compiling

func doInstall(cmdline []string) {
	var (
		dlgo   = flag.Bool("dlgo", false, "Download Go and build with it")
		arch   = flag.String("arch", "", "Architecture to cross build for")
		cc     = flag.String("cc", "", "C compiler to cross build with")
		output = flag.String("o", "", "Output directory for build artifacts")
	)
	flag.CommandLine.Parse(cmdline)

	// Configure the toolchain.
	tc := build.GoToolchain{GOARCH: *arch, CC: *cc}
	if *dlgo {
		csdb := build.MustLoadChecksums("build/checksums.txt")
		tc.Root = build.DownloadGo(csdb, dlgoVersion)
	}

	// Configure the build.
	env := build.Env()
	buildArgs := buildFlags(env)
	gobuild := tc.Go("build", buildArgs...)

	// arm64 CI builders are memory-constrained and can't handle concurrent builds,
	// better disable it. This check isn't the best, it should probably
	// check for something in env instead.
	if env.CI && runtime.GOARCH == "arm64" {
		gobuild.Args = append(gobuild.Args, "-p", "1")
	}

	// Disable CLI markdown doc generation in release builds.
	gobuild.Args = append(gobuild.Args, "-tags", "urfave_cli_no_docs")

	// We use -trimpath to avoid leaking local paths into the built executables.
	gobuild.Args = append(gobuild.Args, "-trimpath")

	// Show packages during build.
	gobuild.Args = append(gobuild.Args, "-v")

	// Now we choose what we're even building.
	// Default: collect all 'main' packages in cmd/ and build those.
	packages := flag.Args()
	if len(packages) == 0 {
		packages = build.FindMainPackages("./cmd")
	}

	// Do the build!
	for _, pkg := range packages {
		args := make([]string, len(gobuild.Args))
		copy(args, gobuild.Args)
		outputPath := executablePath(path.Base(pkg))
		if output != nil && *output != "" {
			outputPath = *output
		}
		args = append(args, "-o", outputPath)
		args = append(args, pkg)
		build.MustRun(&exec.Cmd{Path: gobuild.Path, Args: args, Env: gobuild.Env})
	}
}

// buildFlags returns the go tool flags for building.
func buildFlags(env build.Environment) (flags []string) {
	var ld []string
	if env.Commit != "" {
		ld = append(ld, "-X", "main.gitCommit="+env.Commit)
		ld = append(ld, "-X", "main.gitDate="+env.Date)
	}
	// Strip DWARF on darwin. This used to be required for certain things,
	// and there is no downside to this, so we just keep doing it.
	if runtime.GOOS == "darwin" {
		ld = append(ld, "-s")
	}
	// Enforce the stacksize to 8M, which is the case on most platforms apart from
	// alpine Linux.
	if runtime.GOOS == "linux" {
		ld = append(ld, "-extldflags", "-Wl,-z,stack-size=0x800000")
	}
	if len(ld) > 0 {
		flags = append(flags, "-ldflags", strings.Join(ld, " "))
	}
	return flags
}

// Running The Tests
//
// "tests" also includes static analysis tools such as vet.

func doTest(cmdline []string) {
	var (
		dlgo     = flag.Bool("dlgo", false, "Download Go and build with it")
		arch     = flag.String("arch", "", "Run tests for given architecture")
		cc       = flag.String("cc", "", "Sets C compiler binary")
		coverage = flag.Bool("coverage", false, "Whether to record code coverage")
		verbose  = flag.Bool("v", false, "Whether to log verbosely")
		timeout  = flag.String("timeout", "10m", `Timeout of runing tests`)
		race     = flag.Bool("race", false, "Execute the race detector")
	)
	flag.CommandLine.Parse(cmdline)

	// Configure the toolchain.
	tc := build.GoToolchain{GOARCH: *arch, CC: *cc}
	if *dlgo {
		csdb := build.MustLoadChecksums("build/checksums.txt")
		tc.Root = build.DownloadGo(csdb, dlgoVersion)
	}
	gotest := tc.Go("test")

	// Test a single package at a time. CI builders are slow
	// and some tests run into timeouts under load.
	gotest.Args = append(gotest.Args, "-p", "1")
	if *coverage {
		gotest.Args = append(gotest.Args, "-covermode=atomic", "-cover")
	}
	if *verbose {
		gotest.Args = append(gotest.Args, "-v")
	}
	if *timeout != "" {
		gotest.Args = append(gotest.Args, []string{"-timeout", *timeout}...)
	}
	if *race {
		gotest.Args = append(gotest.Args, "-race")
	}

	packages := []string{"./accounts/...", "./common/...", "./consensus/...", "./console/...", "./core/...",
		"./crypto/...", "./eth/...", "./ethclient/...", "./ethdb/...", "./event/...", "./graphql/...", "./les/...",
		"./light/...", "./log/...", "./metrics/...", "./miner/...", "./mobile/...", "./node/...",
		"./p2p/...", "./params/...", "./rlp/...", "./rpc/...", "./tests/...", "./trie/...", "./cmd/geth/..."}
	if len(flag.CommandLine.Args()) > 0 {
		packages = flag.CommandLine.Args()
	}
	gotest.Args = append(gotest.Args, packages...)
	build.MustRun(gotest)
}

// doLint runs golangci-lint on requested packages.
func doLint(cmdline []string) {
	var (
		cachedir = flag.String("cachedir", "./build/cache", "directory for caching golangci-lint binary.")
	)
	flag.CommandLine.Parse(cmdline)
	packages := []string{"./..."}
	if len(flag.CommandLine.Args()) > 0 {
		packages = flag.CommandLine.Args()
	}

	linter := downloadLinter(*cachedir)
	lflags := []string{"run", "--config", ".golangci.yml"}
	build.MustRunCommand(linter, append(lflags, packages...)...)
	fmt.Println("You have achieved perfection.")
}

// downloadLinter downloads and unpacks golangci-lint.
func downloadLinter(cachedir string) string {
<<<<<<< HEAD
	const version = "1.52.2"
=======
	const version = "1.46.2"
>>>>>>> 8f2416a8

	csdb := build.MustLoadChecksums("build/checksums.txt")
	arch := runtime.GOARCH
	ext := ".tar.gz"

	if runtime.GOOS == "windows" {
		ext = ".zip"
	}
	if arch == "arm" {
		arch += "v" + os.Getenv("GOARM")
	}
	base := fmt.Sprintf("golangci-lint-%s-%s-%s", version, runtime.GOOS, arch)
	url := fmt.Sprintf("https://github.com/golangci/golangci-lint/releases/download/v%s/%s%s", version, base, ext)
	archivePath := filepath.Join(cachedir, base+ext)
	if err := csdb.DownloadFile(url, archivePath); err != nil {
		log.Fatal(err)
	}
	if err := build.ExtractArchive(archivePath, cachedir); err != nil {
		log.Fatal(err)
	}
	return filepath.Join(cachedir, base, "golangci-lint")
}

// Release Packaging
func doArchive(cmdline []string) {
	var (
		arch    = flag.String("arch", runtime.GOARCH, "Architecture cross packaging")
		atype   = flag.String("type", "zip", "Type of archive to write (zip|tar)")
		signer  = flag.String("signer", "", `Environment variable holding the signing key (e.g. LINUX_SIGNING_KEY)`)
		signify = flag.String("signify", "", `Environment variable holding the signify key (e.g. LINUX_SIGNIFY_KEY)`)
		upload  = flag.String("upload", "", `Destination to upload the archives (usually "gethstore/builds")`)
		ext     string
	)
	flag.CommandLine.Parse(cmdline)
	switch *atype {
	case "zip":
		ext = ".zip"
	case "tar":
		ext = ".tar.gz"
	default:
		log.Fatal("unknown archive type: ", atype)
	}

	var (
		env      = build.Env()
		basegeth = archiveBasename(*arch, params.ArchiveVersion(env.Commit))
		geth     = "geth-" + basegeth + ext
		alltools = "geth-alltools-" + basegeth + ext
	)
	maybeSkipArchive(env)
	if err := build.WriteArchive(geth, gethArchiveFiles); err != nil {
		log.Fatal(err)
	}
	if err := build.WriteArchive(alltools, allToolsArchiveFiles); err != nil {
		log.Fatal(err)
	}
	for _, archive := range []string{geth, alltools} {
		if err := archiveUpload(archive, *upload, *signer, *signify); err != nil {
			log.Fatal(err)
		}
	}
}

func archiveBasename(arch string, archiveVersion string) string {
	platform := runtime.GOOS + "-" + arch
	if arch == "arm" {
		platform += os.Getenv("GOARM")
	}
	if arch == "android" {
		platform = "android-all"
	}
	if arch == "ios" {
		platform = "ios-all"
	}
	return platform + "-" + archiveVersion
}

func archiveUpload(archive string, blobstore string, signer string, signifyVar string) error {
	// If signing was requested, generate the signature files
	if signer != "" {
		key := getenvBase64(signer)
		if err := build.PGPSignFile(archive, archive+".asc", string(key)); err != nil {
			return err
		}
	}
	if signifyVar != "" {
		key := os.Getenv(signifyVar)
		untrustedComment := "verify with geth-release.pub"
		trustedComment := fmt.Sprintf("%s (%s)", archive, time.Now().UTC().Format(time.RFC1123))
		if err := signify.SignFile(archive, archive+".sig", key, untrustedComment, trustedComment); err != nil {
			return err
		}
	}
	// If uploading to Azure was requested, push the archive possibly with its signature
	if blobstore != "" {
		auth := build.AzureBlobstoreConfig{
			Account:   strings.Split(blobstore, "/")[0],
			Token:     os.Getenv("AZURE_BLOBSTORE_TOKEN"),
			Container: strings.SplitN(blobstore, "/", 2)[1],
		}
		if err := build.AzureBlobstoreUpload(archive, filepath.Base(archive), auth); err != nil {
			return err
		}
		if signer != "" {
			if err := build.AzureBlobstoreUpload(archive+".asc", filepath.Base(archive+".asc"), auth); err != nil {
				return err
			}
		}
		if signifyVar != "" {
			if err := build.AzureBlobstoreUpload(archive+".sig", filepath.Base(archive+".sig"), auth); err != nil {
				return err
			}
		}
	}
	return nil
}

// skips archiving for some build configurations.
func maybeSkipArchive(env build.Environment) {
	if env.IsPullRequest {
		log.Printf("skipping archive creation because this is a PR build")
		os.Exit(0)
	}
	if env.IsCronJob {
		log.Printf("skipping archive creation because this is a cron job")
		os.Exit(0)
	}
	if env.Branch != "master" && !strings.HasPrefix(env.Tag, "v1.") {
		log.Printf("skipping archive creation because branch %q, tag %q is not on the inclusion list", env.Branch, env.Tag)
		os.Exit(0)
	}
}

// Builds the docker images and optionally uploads them to Docker Hub.
func doDocker(cmdline []string) {
	var (
		image    = flag.Bool("image", false, `Whether to build and push an arch specific docker image`)
		manifest = flag.String("manifest", "", `Push a multi-arch docker image for the specified architectures (usually "amd64,arm64")`)
		upload   = flag.String("upload", "", `Where to upload the docker image (usually "ethereum/client-go")`)
	)
	flag.CommandLine.Parse(cmdline)

	// Skip building and pushing docker images for PR builds
	env := build.Env()
	maybeSkipArchive(env)

	// Retrieve the upload credentials and authenticate
	user := getenvBase64("DOCKER_HUB_USERNAME")
	pass := getenvBase64("DOCKER_HUB_PASSWORD")

	if len(user) > 0 && len(pass) > 0 {
		auther := exec.Command("docker", "login", "-u", string(user), "--password-stdin")
		auther.Stdin = bytes.NewReader(pass)
		build.MustRun(auther)
	}
	// Retrieve the version infos to build and push to the following paths:
	//  - ethereum/client-go:latest                            - Pushes to the master branch, Geth only
	//  - ethereum/client-go:stable                            - Version tag publish on GitHub, Geth only
	//  - ethereum/client-go:alltools-latest                   - Pushes to the master branch, Geth & tools
	//  - ethereum/client-go:alltools-stable                   - Version tag publish on GitHub, Geth & tools
	//  - ethereum/client-go:release-<major>.<minor>           - Version tag publish on GitHub, Geth only
	//  - ethereum/client-go:alltools-release-<major>.<minor>  - Version tag publish on GitHub, Geth & tools
	//  - ethereum/client-go:v<major>.<minor>.<patch>          - Version tag publish on GitHub, Geth only
	//  - ethereum/client-go:alltools-v<major>.<minor>.<patch> - Version tag publish on GitHub, Geth & tools
	var tags []string

	switch {
	case env.Branch == "master":
		tags = []string{"latest"}
	case strings.HasPrefix(env.Tag, "v1."):
		tags = []string{"stable", fmt.Sprintf("release-1.%d", params.VersionMinor), "v" + params.Version}
	}
	// If architecture specific image builds are requested, build and push them
	if *image {
		build.MustRunCommand("docker", "build", "--build-arg", "COMMIT="+env.Commit, "--build-arg", "VERSION="+params.VersionWithMeta, "--build-arg", "BUILDNUM="+env.Buildnum, "--tag", fmt.Sprintf("%s:TAG", *upload), ".")
		build.MustRunCommand("docker", "build", "--build-arg", "COMMIT="+env.Commit, "--build-arg", "VERSION="+params.VersionWithMeta, "--build-arg", "BUILDNUM="+env.Buildnum, "--tag", fmt.Sprintf("%s:alltools-TAG", *upload), "-f", "Dockerfile.alltools", ".")

		// Tag and upload the images to Docker Hub
		for _, tag := range tags {
			gethImage := fmt.Sprintf("%s:%s-%s", *upload, tag, runtime.GOARCH)
			toolImage := fmt.Sprintf("%s:alltools-%s-%s", *upload, tag, runtime.GOARCH)

			// If the image already exists (non version tag), check the build
			// number to prevent overwriting a newer commit if concurrent builds
			// are running. This is still a tiny bit racey if two published are
			// done at the same time, but that's extremely unlikely even on the
			// master branch.
			for _, img := range []string{gethImage, toolImage} {
				if exec.Command("docker", "pull", img).Run() != nil {
					continue // Generally the only failure is a missing image, which is good
				}
				buildnum, err := exec.Command("docker", "inspect", "--format", "{{index .Config.Labels \"buildnum\"}}", img).CombinedOutput()
				if err != nil {
					log.Fatalf("Failed to inspect container: %v\nOutput: %s", err, string(buildnum))
				}
				buildnum = bytes.TrimSpace(buildnum)

				if len(buildnum) > 0 && len(env.Buildnum) > 0 {
					oldnum, err := strconv.Atoi(string(buildnum))
					if err != nil {
						log.Fatalf("Failed to parse old image build number: %v", err)
					}
					newnum, err := strconv.Atoi(env.Buildnum)
					if err != nil {
						log.Fatalf("Failed to parse current build number: %v", err)
					}
					if oldnum > newnum {
						log.Fatalf("Current build number %d not newer than existing %d", newnum, oldnum)
					} else {
						log.Printf("Updating %s from build %d to %d", img, oldnum, newnum)
					}
				}
			}
			build.MustRunCommand("docker", "image", "tag", fmt.Sprintf("%s:TAG", *upload), gethImage)
			build.MustRunCommand("docker", "image", "tag", fmt.Sprintf("%s:alltools-TAG", *upload), toolImage)
			build.MustRunCommand("docker", "push", gethImage)
			build.MustRunCommand("docker", "push", toolImage)
		}
	}
	// If multi-arch image manifest push is requested, assemble it
	if len(*manifest) != 0 {
		// Since different architectures are pushed by different builders, wait
		// until all required images are updated.
		var mismatch bool
		for i := 0; i < 2; i++ { // 2 attempts, second is race check
			mismatch = false // hope there's no mismatch now

			for _, tag := range tags {
				for _, arch := range strings.Split(*manifest, ",") {
					gethImage := fmt.Sprintf("%s:%s-%s", *upload, tag, arch)
					toolImage := fmt.Sprintf("%s:alltools-%s-%s", *upload, tag, arch)

					for _, img := range []string{gethImage, toolImage} {
						if out, err := exec.Command("docker", "pull", img).CombinedOutput(); err != nil {
							log.Printf("Required image %s unavailable: %v\nOutput: %s", img, err, out)
							mismatch = true
							break
						}
						buildnum, err := exec.Command("docker", "inspect", "--format", "{{index .Config.Labels \"buildnum\"}}", img).CombinedOutput()
						if err != nil {
							log.Fatalf("Failed to inspect container: %v\nOutput: %s", err, string(buildnum))
						}
						buildnum = bytes.TrimSpace(buildnum)

						if string(buildnum) != env.Buildnum {
							log.Printf("Build number mismatch on %s: want %s, have %s", img, env.Buildnum, buildnum)
							mismatch = true
							break
						}
					}
					if mismatch {
						break
					}
				}
				if mismatch {
					break
				}
			}
			if mismatch {
				// Build numbers mismatching, retry in a short time to
				// avoid concurrent failes in both publisher images. If
				// however the retry failed too, it means the concurrent
				// builder is still crunching, let that do the publish.
				if i == 0 {
					time.Sleep(30 * time.Second)
				}
				continue
			}
			break
		}
		if mismatch {
			log.Println("Relinquishing publish to other builder")
			return
		}
		// Assemble and push the Geth manifest image
		for _, tag := range tags {
			gethImage := fmt.Sprintf("%s:%s", *upload, tag)

			var gethSubImages []string
			for _, arch := range strings.Split(*manifest, ",") {
				gethSubImages = append(gethSubImages, gethImage+"-"+arch)
			}
			build.MustRunCommand("docker", append([]string{"manifest", "create", gethImage}, gethSubImages...)...)
			build.MustRunCommand("docker", "manifest", "push", gethImage)
		}
		// Assemble and push the alltools manifest image
		for _, tag := range tags {
			toolImage := fmt.Sprintf("%s:alltools-%s", *upload, tag)

			var toolSubImages []string
			for _, arch := range strings.Split(*manifest, ",") {
				toolSubImages = append(toolSubImages, toolImage+"-"+arch)
			}
			build.MustRunCommand("docker", append([]string{"manifest", "create", toolImage}, toolSubImages...)...)
			build.MustRunCommand("docker", "manifest", "push", toolImage)
		}
	}
}

// Debian Packaging
func doDebianSource(cmdline []string) {
	var (
		cachedir = flag.String("cachedir", "./build/cache", `Filesystem path to cache the downloaded Go bundles at`)
		signer   = flag.String("signer", "", `Signing key name, also used as package author`)
		upload   = flag.String("upload", "", `Where to upload the source package (usually "ethereum/ethereum")`)
		sshUser  = flag.String("sftp-user", "", `Username for SFTP upload (usually "geth-ci")`)
		workdir  = flag.String("workdir", "", `Output directory for packages (uses temp dir if unset)`)
		now      = time.Now()
	)
	flag.CommandLine.Parse(cmdline)
	*workdir = makeWorkdir(*workdir)
	env := build.Env()
	tc := new(build.GoToolchain)
	maybeSkipArchive(env)

	// Import the signing key.
	if key := getenvBase64("PPA_SIGNING_KEY"); len(key) > 0 {
		gpg := exec.Command("gpg", "--import")
		gpg.Stdin = bytes.NewReader(key)
		build.MustRun(gpg)
	}

	// Download and verify the Go source package.
	gobundle := downloadGoSources(*cachedir)

	// Download all the dependencies needed to build the sources and run the ci script
	srcdepfetch := tc.Go("mod", "download")
	srcdepfetch.Env = append(srcdepfetch.Env, "GOPATH="+filepath.Join(*workdir, "modgopath"))
	build.MustRun(srcdepfetch)

	cidepfetch := tc.Go("run", "./build/ci.go")
	cidepfetch.Env = append(cidepfetch.Env, "GOPATH="+filepath.Join(*workdir, "modgopath"))
	cidepfetch.Run() // Command fails, don't care, we only need the deps to start it

	// Create Debian packages and upload them.
	for _, pkg := range debPackages {
		for distro, goboot := range debDistroGoBoots {
			// Prepare the debian package with the go-ethereum sources.
			meta := newDebMetadata(distro, goboot, *signer, env, now, pkg.Name, pkg.Version, pkg.Executables)
			pkgdir := stageDebianSource(*workdir, meta)

			// Add Go source code
			if err := build.ExtractArchive(gobundle, pkgdir); err != nil {
				log.Fatalf("Failed to extract Go sources: %v", err)
			}
			if err := os.Rename(filepath.Join(pkgdir, "go"), filepath.Join(pkgdir, ".go")); err != nil {
				log.Fatalf("Failed to rename Go source folder: %v", err)
			}
			// Add all dependency modules in compressed form
			os.MkdirAll(filepath.Join(pkgdir, ".mod", "cache"), 0755)
			if err := cp.CopyAll(filepath.Join(pkgdir, ".mod", "cache", "download"), filepath.Join(*workdir, "modgopath", "pkg", "mod", "cache", "download")); err != nil {
				log.Fatalf("Failed to copy Go module dependencies: %v", err)
			}
			// Run the packaging and upload to the PPA
			debuild := exec.Command("debuild", "-S", "-sa", "-us", "-uc", "-d", "-Zxz", "-nc")
			debuild.Dir = pkgdir
			build.MustRun(debuild)

			var (
				basename  = fmt.Sprintf("%s_%s", meta.Name(), meta.VersionString())
				source    = filepath.Join(*workdir, basename+".tar.xz")
				dsc       = filepath.Join(*workdir, basename+".dsc")
				changes   = filepath.Join(*workdir, basename+"_source.changes")
				buildinfo = filepath.Join(*workdir, basename+"_source.buildinfo")
			)
			if *signer != "" {
				build.MustRunCommand("debsign", changes)
			}
			if *upload != "" {
				ppaUpload(*workdir, *upload, *sshUser, []string{source, dsc, changes, buildinfo})
			}
		}
	}
}

// downloadGoSources downloads the Go source tarball.
func downloadGoSources(cachedir string) string {
	csdb := build.MustLoadChecksums("build/checksums.txt")
	file := fmt.Sprintf("go%s.src.tar.gz", dlgoVersion)
	url := "https://dl.google.com/go/" + file
	dst := filepath.Join(cachedir, file)
	if err := csdb.DownloadFile(url, dst); err != nil {
		log.Fatal(err)
	}
	return dst
}

func ppaUpload(workdir, ppa, sshUser string, files []string) {
	p := strings.Split(ppa, "/")
	if len(p) != 2 {
		log.Fatal("-upload PPA name must contain single /")
	}
	if sshUser == "" {
		sshUser = p[0]
	}
	incomingDir := fmt.Sprintf("~%s/ubuntu/%s", p[0], p[1])
	// Create the SSH identity file if it doesn't exist.
	var idfile string
	if sshkey := getenvBase64("PPA_SSH_KEY"); len(sshkey) > 0 {
		idfile = filepath.Join(workdir, "sshkey")
		if !common.FileExist(idfile) {
			os.WriteFile(idfile, sshkey, 0600)
		}
	}
	// Upload
	dest := sshUser + "@ppa.launchpad.net"
	if err := build.UploadSFTP(idfile, dest, incomingDir, files); err != nil {
		log.Fatal(err)
	}
}

func getenvBase64(variable string) []byte {
	dec, err := base64.StdEncoding.DecodeString(os.Getenv(variable))
	if err != nil {
		log.Fatal("invalid base64 " + variable)
	}
	return []byte(dec)
}

func makeWorkdir(wdflag string) string {
	var err error
	if wdflag != "" {
		err = os.MkdirAll(wdflag, 0744)
	} else {
		wdflag, err = os.MkdirTemp("", "geth-build-")
	}
	if err != nil {
		log.Fatal(err)
	}
	return wdflag
}

func isUnstableBuild(env build.Environment) bool {
	if env.Tag != "" {
		return false
	}
	return true
}

type debPackage struct {
	Name        string          // the name of the Debian package to produce, e.g. "ethereum"
	Version     string          // the clean version of the debPackage, e.g. 1.8.12, without any metadata
	Executables []debExecutable // executables to be included in the package
}

type debMetadata struct {
	Env           build.Environment
	GoBootPackage string
	GoBootPath    string

	PackageName string

	// go-ethereum version being built. Note that this
	// is not the debian package version. The package version
	// is constructed by VersionString.
	Version string

	Author       string // "name <email>", also selects signing key
	Distro, Time string
	Executables  []debExecutable
}

type debExecutable struct {
	PackageName string
	BinaryName  string
	Description string
}

// Package returns the name of the package if present, or
// fallbacks to BinaryName
func (d debExecutable) Package() string {
	if d.PackageName != "" {
		return d.PackageName
	}
	return d.BinaryName
}

func newDebMetadata(distro, goboot, author string, env build.Environment, t time.Time, name string, version string, exes []debExecutable) debMetadata {
	if author == "" {
		// No signing key, use default author.
		author = "Ethereum Builds <fjl@ethereum.org>"
	}
	return debMetadata{
		GoBootPackage: goboot,
		GoBootPath:    debGoBootPaths[goboot],
		PackageName:   name,
		Env:           env,
		Author:        author,
		Distro:        distro,
		Version:       version,
		Time:          t.Format(time.RFC1123Z),
		Executables:   exes,
	}
}

// Name returns the name of the metapackage that depends
// on all executable packages.
func (meta debMetadata) Name() string {
	if isUnstableBuild(meta.Env) {
		return meta.PackageName + "-unstable"
	}
	return meta.PackageName
}

// VersionString returns the debian version of the packages.
func (meta debMetadata) VersionString() string {
	vsn := meta.Version
	if meta.Env.Buildnum != "" {
		vsn += "+build" + meta.Env.Buildnum
	}
	if meta.Distro != "" {
		vsn += "+" + meta.Distro
	}
	return vsn
}

// ExeList returns the list of all executable packages.
func (meta debMetadata) ExeList() string {
	names := make([]string, len(meta.Executables))
	for i, e := range meta.Executables {
		names[i] = meta.ExeName(e)
	}
	return strings.Join(names, ", ")
}

// ExeName returns the package name of an executable package.
func (meta debMetadata) ExeName(exe debExecutable) string {
	if isUnstableBuild(meta.Env) {
		return exe.Package() + "-unstable"
	}
	return exe.Package()
}

// ExeConflicts returns the content of the Conflicts field
// for executable packages.
func (meta debMetadata) ExeConflicts(exe debExecutable) string {
	if isUnstableBuild(meta.Env) {
		// Set up the conflicts list so that the *-unstable packages
		// cannot be installed alongside the regular version.
		//
		// https://www.debian.org/doc/debian-policy/ch-relationships.html
		// is very explicit about Conflicts: and says that Breaks: should
		// be preferred and the conflicting files should be handled via
		// alternates. We might do this eventually but using a conflict is
		// easier now.
		return "ethereum, " + exe.Package()
	}
	return ""
}

func stageDebianSource(tmpdir string, meta debMetadata) (pkgdir string) {
	pkg := meta.Name() + "-" + meta.VersionString()
	pkgdir = filepath.Join(tmpdir, pkg)
	if err := os.Mkdir(pkgdir, 0755); err != nil {
		log.Fatal(err)
	}
	// Copy the source code.
	build.MustRunCommand("git", "checkout-index", "-a", "--prefix", pkgdir+string(filepath.Separator))

	// Put the debian build files in place.
	debian := filepath.Join(pkgdir, "debian")
	build.Render("build/deb/"+meta.PackageName+"/deb.rules", filepath.Join(debian, "rules"), 0755, meta)
	build.Render("build/deb/"+meta.PackageName+"/deb.changelog", filepath.Join(debian, "changelog"), 0644, meta)
	build.Render("build/deb/"+meta.PackageName+"/deb.control", filepath.Join(debian, "control"), 0644, meta)
	build.Render("build/deb/"+meta.PackageName+"/deb.copyright", filepath.Join(debian, "copyright"), 0644, meta)
	build.RenderString("8\n", filepath.Join(debian, "compat"), 0644, meta)
	build.RenderString("3.0 (native)\n", filepath.Join(debian, "source/format"), 0644, meta)
	for _, exe := range meta.Executables {
		install := filepath.Join(debian, meta.ExeName(exe)+".install")
		docs := filepath.Join(debian, meta.ExeName(exe)+".docs")
		build.Render("build/deb/"+meta.PackageName+"/deb.install", install, 0644, exe)
		build.Render("build/deb/"+meta.PackageName+"/deb.docs", docs, 0644, exe)
	}
	return pkgdir
}

// Windows installer
func doWindowsInstaller(cmdline []string) {
	// Parse the flags and make skip installer generation on PRs
	var (
		arch    = flag.String("arch", runtime.GOARCH, "Architecture for cross build packaging")
		signer  = flag.String("signer", "", `Environment variable holding the signing key (e.g. WINDOWS_SIGNING_KEY)`)
		signify = flag.String("signify key", "", `Environment variable holding the signify signing key (e.g. WINDOWS_SIGNIFY_KEY)`)
		upload  = flag.String("upload", "", `Destination to upload the archives (usually "gethstore/builds")`)
		workdir = flag.String("workdir", "", `Output directory for packages (uses temp dir if unset)`)
	)
	flag.CommandLine.Parse(cmdline)
	*workdir = makeWorkdir(*workdir)
	env := build.Env()
	maybeSkipArchive(env)

	// Aggregate binaries that are included in the installer
	var (
		devTools []string
		allTools []string
		gethTool string
	)
	for _, file := range allToolsArchiveFiles {
		if file == "COPYING" { // license, copied later
			continue
		}
		allTools = append(allTools, filepath.Base(file))
		if filepath.Base(file) == "geth.exe" {
			gethTool = file
		} else {
			devTools = append(devTools, file)
		}
	}

	// Render NSIS scripts: Installer NSIS contains two installer sections,
	// first section contains the geth binary, second section holds the dev tools.
	templateData := map[string]interface{}{
		"License":  "COPYING",
		"Geth":     gethTool,
		"DevTools": devTools,
	}
	build.Render("build/nsis.geth.nsi", filepath.Join(*workdir, "geth.nsi"), 0644, nil)
	build.Render("build/nsis.install.nsh", filepath.Join(*workdir, "install.nsh"), 0644, templateData)
	build.Render("build/nsis.uninstall.nsh", filepath.Join(*workdir, "uninstall.nsh"), 0644, allTools)
	build.Render("build/nsis.pathupdate.nsh", filepath.Join(*workdir, "PathUpdate.nsh"), 0644, nil)
	build.Render("build/nsis.envvarupdate.nsh", filepath.Join(*workdir, "EnvVarUpdate.nsh"), 0644, nil)
	if err := cp.CopyFile(filepath.Join(*workdir, "SimpleFC.dll"), "build/nsis.simplefc.dll"); err != nil {
		log.Fatalf("Failed to copy SimpleFC.dll: %v", err)
	}
	if err := cp.CopyFile(filepath.Join(*workdir, "COPYING"), "COPYING"); err != nil {
		log.Fatalf("Failed to copy copyright note: %v", err)
	}
	// Build the installer. This assumes that all the needed files have been previously
	// built (don't mix building and packaging to keep cross compilation complexity to a
	// minimum).
	version := strings.Split(params.Version, ".")
	if env.Commit != "" {
		version[2] += "-" + env.Commit[:8]
	}
	installer, _ := filepath.Abs("geth-" + archiveBasename(*arch, params.ArchiveVersion(env.Commit)) + ".exe")
	build.MustRunCommand("makensis.exe",
		"/DOUTPUTFILE="+installer,
		"/DMAJORVERSION="+version[0],
		"/DMINORVERSION="+version[1],
		"/DBUILDVERSION="+version[2],
		"/DARCH="+*arch,
		filepath.Join(*workdir, "geth.nsi"),
	)
	// Sign and publish installer.
	if err := archiveUpload(installer, *upload, *signer, *signify); err != nil {
		log.Fatal(err)
	}
}

// Android archives

func doAndroidArchive(cmdline []string) {
	var (
		local   = flag.Bool("local", false, `Flag whether we're only doing a local build (skip Maven artifacts)`)
		signer  = flag.String("signer", "", `Environment variable holding the signing key (e.g. ANDROID_SIGNING_KEY)`)
		signify = flag.String("signify", "", `Environment variable holding the signify signing key (e.g. ANDROID_SIGNIFY_KEY)`)
		deploy  = flag.String("deploy", "", `Destination to deploy the archive (usually "https://oss.sonatype.org")`)
		upload  = flag.String("upload", "", `Destination to upload the archive (usually "gethstore/builds")`)
	)
	flag.CommandLine.Parse(cmdline)
	env := build.Env()
	tc := new(build.GoToolchain)

	// Sanity check that the SDK and NDK are installed and set
	if os.Getenv("ANDROID_HOME") == "" {
		log.Fatal("Please ensure ANDROID_HOME points to your Android SDK")
	}

	// Build gomobile.
	install := tc.Install(GOBIN, "golang.org/x/mobile/cmd/gomobile@latest", "golang.org/x/mobile/cmd/gobind@latest")
	install.Env = append(install.Env)
	build.MustRun(install)

	// Ensure all dependencies are available. This is required to make
	// gomobile bind work because it expects go.sum to contain all checksums.
	build.MustRun(tc.Go("mod", "download"))

	// Build the Android archive and Maven resources
	build.MustRun(gomobileTool("bind", "-ldflags", "-s -w", "--target", "android", "--javapkg", "org.ethereum", "-v", "github.com/ethereum/go-ethereum/mobile"))

	if *local {
		// If we're building locally, copy bundle to build dir and skip Maven
		os.Rename("geth.aar", filepath.Join(GOBIN, "geth.aar"))
		os.Rename("geth-sources.jar", filepath.Join(GOBIN, "geth-sources.jar"))
		return
	}
	meta := newMavenMetadata(env)
	build.Render("build/mvn.pom", meta.Package+".pom", 0755, meta)

	// Skip Maven deploy and Azure upload for PR builds
	maybeSkipArchive(env)

	// Sign and upload the archive to Azure
	archive := "geth-" + archiveBasename("android", params.ArchiveVersion(env.Commit)) + ".aar"
	os.Rename("geth.aar", archive)

	if err := archiveUpload(archive, *upload, *signer, *signify); err != nil {
		log.Fatal(err)
	}
	// Sign and upload all the artifacts to Maven Central
	os.Rename(archive, meta.Package+".aar")
	if *signer != "" && *deploy != "" {
		// Import the signing key into the local GPG instance
		key := getenvBase64(*signer)
		gpg := exec.Command("gpg", "--import")
		gpg.Stdin = bytes.NewReader(key)
		build.MustRun(gpg)
		keyID, err := build.PGPKeyID(string(key))
		if err != nil {
			log.Fatal(err)
		}
		// Upload the artifacts to Sonatype and/or Maven Central
		repo := *deploy + "/service/local/staging/deploy/maven2"
		if meta.Develop {
			repo = *deploy + "/content/repositories/snapshots"
		}
		build.MustRunCommand("mvn", "gpg:sign-and-deploy-file", "-e", "-X",
			"-settings=build/mvn.settings", "-Durl="+repo, "-DrepositoryId=ossrh",
			"-Dgpg.keyname="+keyID,
			"-DpomFile="+meta.Package+".pom", "-Dfile="+meta.Package+".aar")
	}
}

func gomobileTool(subcmd string, args ...string) *exec.Cmd {
	cmd := exec.Command(filepath.Join(GOBIN, "gomobile"), subcmd)
	cmd.Args = append(cmd.Args, args...)
	cmd.Env = []string{
		"PATH=" + GOBIN + string(os.PathListSeparator) + os.Getenv("PATH"),
	}
	for _, e := range os.Environ() {
		if strings.HasPrefix(e, "GOPATH=") || strings.HasPrefix(e, "PATH=") || strings.HasPrefix(e, "GOBIN=") {
			continue
		}
		cmd.Env = append(cmd.Env, e)
	}
	cmd.Env = append(cmd.Env, "GOBIN="+GOBIN)
	return cmd
}

type mavenMetadata struct {
	Version      string
	Package      string
	Develop      bool
	Contributors []mavenContributor
}

type mavenContributor struct {
	Name  string
	Email string
}

func newMavenMetadata(env build.Environment) mavenMetadata {
	// Collect the list of authors from the repo root
	contribs := []mavenContributor{}
	if authors, err := os.Open("AUTHORS"); err == nil {
		defer authors.Close()

		scanner := bufio.NewScanner(authors)
		for scanner.Scan() {
			// Skip any whitespace from the authors list
			line := strings.TrimSpace(scanner.Text())
			if line == "" || line[0] == '#' {
				continue
			}
			// Split the author and insert as a contributor
			re := regexp.MustCompile("([^<]+) <(.+)>")
			parts := re.FindStringSubmatch(line)
			if len(parts) == 3 {
				contribs = append(contribs, mavenContributor{Name: parts[1], Email: parts[2]})
			}
		}
	}
	// Render the version and package strings
	version := params.Version
	if isUnstableBuild(env) {
		version += "-SNAPSHOT"
	}
	return mavenMetadata{
		Version:      version,
		Package:      "geth-" + version,
		Develop:      isUnstableBuild(env),
		Contributors: contribs,
	}
}

// XCode frameworks

func doXCodeFramework(cmdline []string) {
	var (
		local   = flag.Bool("local", false, `Flag whether we're only doing a local build (skip Maven artifacts)`)
		signer  = flag.String("signer", "", `Environment variable holding the signing key (e.g. IOS_SIGNING_KEY)`)
		signify = flag.String("signify", "", `Environment variable holding the signify signing key (e.g. IOS_SIGNIFY_KEY)`)
		deploy  = flag.String("deploy", "", `Destination to deploy the archive (usually "trunk")`)
		upload  = flag.String("upload", "", `Destination to upload the archives (usually "gethstore/builds")`)
	)
	flag.CommandLine.Parse(cmdline)
	env := build.Env()
	tc := new(build.GoToolchain)

	// Build gomobile.
	build.MustRun(tc.Install(GOBIN, "golang.org/x/mobile/cmd/gomobile", "golang.org/x/mobile/cmd/gobind"))

	// Build the iOS XCode framework
	bind := gomobileTool("bind", "-ldflags", "-s -w", "--target", "ios", "-v", "github.com/ethereum/go-ethereum/mobile")

	if *local {
		// If we're building locally, use the build folder and stop afterwards
		bind.Dir = GOBIN
		build.MustRun(bind)
		return
	}

	// Create the archive.
	maybeSkipArchive(env)
	archive := "geth-" + archiveBasename("ios", params.ArchiveVersion(env.Commit))
	if err := os.MkdirAll(archive, 0755); err != nil {
		log.Fatal(err)
	}
	bind.Dir, _ = filepath.Abs(archive)
	build.MustRun(bind)
	build.MustRunCommand("tar", "-zcvf", archive+".tar.gz", archive)

	// Sign and upload the framework to Azure
	if err := archiveUpload(archive+".tar.gz", *upload, *signer, *signify); err != nil {
		log.Fatal(err)
	}
	// Prepare and upload a PodSpec to CocoaPods
	if *deploy != "" {
		meta := newPodMetadata(env, archive)
		build.Render("build/pod.podspec", "Geth.podspec", 0755, meta)
		build.MustRunCommand("pod", *deploy, "push", "Geth.podspec", "--allow-warnings")
	}
}

type podMetadata struct {
	Version      string
	Commit       string
	Archive      string
	Contributors []podContributor
}

type podContributor struct {
	Name  string
	Email string
}

func newPodMetadata(env build.Environment, archive string) podMetadata {
	// Collect the list of authors from the repo root
	contribs := []podContributor{}
	if authors, err := os.Open("AUTHORS"); err == nil {
		defer authors.Close()

		scanner := bufio.NewScanner(authors)
		for scanner.Scan() {
			// Skip any whitespace from the authors list
			line := strings.TrimSpace(scanner.Text())
			if line == "" || line[0] == '#' {
				continue
			}
			// Split the author and insert as a contributor
			re := regexp.MustCompile("([^<]+) <(.+)>")
			parts := re.FindStringSubmatch(line)
			if len(parts) == 3 {
				contribs = append(contribs, podContributor{Name: parts[1], Email: parts[2]})
			}
		}
	}
	version := params.Version
	if isUnstableBuild(env) {
		version += "-unstable." + env.Buildnum
	}
	return podMetadata{
		Archive:      archive,
		Version:      version,
		Commit:       env.Commit,
		Contributors: contribs,
	}
}

// Binary distribution cleanups

func doPurge(cmdline []string) {
	var (
		store = flag.String("store", "", `Destination from where to purge archives (usually "gethstore/builds")`)
		limit = flag.Int("days", 30, `Age threshold above which to delete unstable archives`)
	)
	flag.CommandLine.Parse(cmdline)

	if env := build.Env(); !env.IsCronJob {
		log.Printf("skipping because not a cron job")
		os.Exit(0)
	}
	// Create the azure authentication and list the current archives
	auth := build.AzureBlobstoreConfig{
		Account:   strings.Split(*store, "/")[0],
		Token:     os.Getenv("AZURE_BLOBSTORE_TOKEN"),
		Container: strings.SplitN(*store, "/", 2)[1],
	}
	blobs, err := build.AzureBlobstoreList(auth)
	if err != nil {
		log.Fatal(err)
	}
	fmt.Printf("Found %d blobs\n", len(blobs))

	// Iterate over the blobs, collect and sort all unstable builds
	for i := 0; i < len(blobs); i++ {
		if !strings.Contains(*blobs[i].Name, "unstable") {
			blobs = append(blobs[:i], blobs[i+1:]...)
			i--
		}
	}
	for i := 0; i < len(blobs); i++ {
		for j := i + 1; j < len(blobs); j++ {
			if blobs[i].Properties.LastModified.After(*blobs[j].Properties.LastModified) {
				blobs[i], blobs[j] = blobs[j], blobs[i]
			}
		}
	}
	// Filter out all archives more recent that the given threshold
	for i, blob := range blobs {
		if time.Since(*blob.Properties.LastModified) < time.Duration(*limit)*24*time.Hour {
			blobs = blobs[:i]
			break
		}
	}
	fmt.Printf("Deleting %d blobs\n", len(blobs))
	// Delete all marked as such and return
	if err := build.AzureBlobstoreDelete(auth, blobs); err != nil {
		log.Fatal(err)
	}
}<|MERGE_RESOLUTION|>--- conflicted
+++ resolved
@@ -348,11 +348,7 @@
 
 // downloadLinter downloads and unpacks golangci-lint.
 func downloadLinter(cachedir string) string {
-<<<<<<< HEAD
 	const version = "1.52.2"
-=======
-	const version = "1.46.2"
->>>>>>> 8f2416a8
 
 	csdb := build.MustLoadChecksums("build/checksums.txt")
 	arch := runtime.GOARCH
