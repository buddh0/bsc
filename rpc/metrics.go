// Copyright 2020 The go-ethereum Authors
// This file is part of the go-ethereum library.
//
// The go-ethereum library is free software: you can redistribute it and/or modify
// it under the terms of the GNU Lesser General Public License as published by
// the Free Software Foundation, either version 3 of the License, or
// (at your option) any later version.
//
// The go-ethereum library is distributed in the hope that it will be useful,
// but WITHOUT ANY WARRANTY; without even the implied warranty of
// MERCHANTABILITY or FITNESS FOR A PARTICULAR PURPOSE. See the
// GNU Lesser General Public License for more details.
//
// You should have received a copy of the GNU Lesser General Public License
// along with the go-ethereum library. If not, see <http://www.gnu.org/licenses/>.

package rpc

import (
	"fmt"

	"github.com/ethereum/go-ethereum/metrics"
)

var (
	rpcRequestGauge        = metrics.NewRegisteredGauge("rpc/requests", nil)
	successfulRequestGauge = metrics.NewRegisteredGauge("rpc/success", nil)
<<<<<<< HEAD
	failedReqeustGauge     = metrics.NewRegisteredGauge("rpc/failure", nil)
	RpcServingTimer        = metrics.NewRegisteredTimer("rpc/duration/all", nil)
=======
	failedRequestGauge     = metrics.NewRegisteredGauge("rpc/failure", nil)
	rpcServingTimer        = metrics.NewRegisteredTimer("rpc/duration/all", nil)
>>>>>>> ca298a28
)

func newRPCServingTimer(method string, valid bool) metrics.Timer {
	flag := "success"
	if !valid {
		flag = "failure"
	}
	m := fmt.Sprintf("rpc/duration/%s/%s", method, flag)
	return metrics.GetOrRegisterTimer(m, nil)
}

func newRPCRequestGauge(method string) metrics.Gauge {
	m := fmt.Sprintf("rpc/count/%s", method)
	return metrics.GetOrRegisterGauge(m, nil)
}<|MERGE_RESOLUTION|>--- conflicted
+++ resolved
@@ -25,13 +25,8 @@
 var (
 	rpcRequestGauge        = metrics.NewRegisteredGauge("rpc/requests", nil)
 	successfulRequestGauge = metrics.NewRegisteredGauge("rpc/success", nil)
-<<<<<<< HEAD
-	failedReqeustGauge     = metrics.NewRegisteredGauge("rpc/failure", nil)
+	failedRequestGauge     = metrics.NewRegisteredGauge("rpc/failure", nil)
 	RpcServingTimer        = metrics.NewRegisteredTimer("rpc/duration/all", nil)
-=======
-	failedRequestGauge     = metrics.NewRegisteredGauge("rpc/failure", nil)
-	rpcServingTimer        = metrics.NewRegisteredTimer("rpc/duration/all", nil)
->>>>>>> ca298a28
 )
 
 func newRPCServingTimer(method string, valid bool) metrics.Timer {
