// Copyright 2019 The go-ethereum Authors
// This file is part of the go-ethereum library.
//
// The go-ethereum library is free software: you can redistribute it and/or modify
// it under the terms of the GNU Lesser General Public License as published by
// the Free Software Foundation, either version 3 of the License, or
// (at your option) any later version.
//
// The go-ethereum library is distributed in the hope that it will be useful,
// but WITHOUT ANY WARRANTY; without even the implied warranty of
// MERCHANTABILITY or FITNESS FOR A PARTICULAR PURPOSE. See the
// GNU Lesser General Public License for more details.
//
// You should have received a copy of the GNU Lesser General Public License
// along with the go-ethereum library. If not, see <http://www.gnu.org/licenses/>.

package rpc

import (
	"context"
	"encoding/json"
	"reflect"
	"strconv"
	"strings"
	"sync"
	"time"

	"github.com/ethereum/go-ethereum/common/gopool"

	"github.com/ethereum/go-ethereum/log"
)

// handler handles JSON-RPC messages. There is one handler per connection. Note that
// handler is not safe for concurrent use. Message handling never blocks indefinitely
// because RPCs are processed on background goroutines launched by handler.
//
// The entry points for incoming messages are:
//
//	h.handleMsg(message)
//	h.handleBatch(message)
//
// Outgoing calls use the requestOp struct. Register the request before sending it
// on the connection:
//
//	op := &requestOp{ids: ...}
//	h.addRequestOp(op)
//
// Now send the request, then wait for the reply to be delivered through handleMsg:
//
//	if err := op.wait(...); err != nil {
//		h.removeRequestOp(op) // timeout, etc.
//	}
type handler struct {
	reg            *serviceRegistry
	unsubscribeCb  *callback
	idgen          func() ID                      // subscription ID generator
	respWait       map[string]*requestOp          // active client requests
	clientSubs     map[string]*ClientSubscription // active client subscriptions
	callWG         sync.WaitGroup                 // pending call goroutines
	rootCtx        context.Context                // canceled by close()
	cancelRoot     func()                         // cancel function for rootCtx
	conn           jsonWriter                     // where responses will be sent
	log            log.Logger
	allowSubscribe bool

	subLock    sync.Mutex
	serverSubs map[ID]*Subscription
}

type callProc struct {
	ctx       context.Context
	notifiers []*Notifier
}

func newHandler(connCtx context.Context, conn jsonWriter, idgen func() ID, reg *serviceRegistry) *handler {
	rootCtx, cancelRoot := context.WithCancel(connCtx)
	h := &handler{
		reg:            reg,
		idgen:          idgen,
		conn:           conn,
		respWait:       make(map[string]*requestOp),
		clientSubs:     make(map[string]*ClientSubscription),
		rootCtx:        rootCtx,
		cancelRoot:     cancelRoot,
		allowSubscribe: true,
		serverSubs:     make(map[ID]*Subscription),
		log:            log.Root(),
	}
	if conn.remoteAddr() != "" {
		h.log = h.log.New("conn", conn.remoteAddr())
	}
	h.unsubscribeCb = newCallback(reflect.Value{}, reflect.ValueOf(h.unsubscribe))
	return h
}

// batchCallBuffer manages in progress call messages and their responses during a batch
// call. Calls need to be synchronized between the processing and timeout-triggering
// goroutines.
type batchCallBuffer struct {
	mutex sync.Mutex
	calls []*jsonrpcMessage
	resp  []*jsonrpcMessage
	wrote bool
}

// nextCall returns the next unprocessed message.
func (b *batchCallBuffer) nextCall() *jsonrpcMessage {
	b.mutex.Lock()
	defer b.mutex.Unlock()

	if len(b.calls) == 0 {
		return nil
	}
	// The popping happens in `pushAnswer`. The in progress call is kept
	// so we can return an error for it in case of timeout.
	msg := b.calls[0]
	return msg
}

// pushResponse adds the response to last call returned by nextCall.
func (b *batchCallBuffer) pushResponse(answer *jsonrpcMessage) {
	b.mutex.Lock()
	defer b.mutex.Unlock()

	if answer != nil {
		b.resp = append(b.resp, answer)
	}
	b.calls = b.calls[1:]
}

// write sends the responses.
func (b *batchCallBuffer) write(ctx context.Context, conn jsonWriter) {
	b.mutex.Lock()
	defer b.mutex.Unlock()

	b.doWrite(ctx, conn, false)
}

// timeout sends the responses added so far. For the remaining unanswered call
// messages, it sends a timeout error response.
func (b *batchCallBuffer) timeout(ctx context.Context, conn jsonWriter) {
	b.mutex.Lock()
	defer b.mutex.Unlock()

	for _, msg := range b.calls {
		if !msg.isNotification() {
			resp := msg.errorResponse(&internalServerError{errcodeTimeout, errMsgTimeout})
			b.resp = append(b.resp, resp)
		}
	}
	b.doWrite(ctx, conn, true)
}

// doWrite actually writes the response.
// This assumes b.mutex is held.
func (b *batchCallBuffer) doWrite(ctx context.Context, conn jsonWriter, isErrorResponse bool) {
	if b.wrote {
		return
	}
	b.wrote = true // can only write once
	if len(b.resp) > 0 {
		conn.writeJSON(ctx, b.resp, isErrorResponse)
	}
}

// handleBatch executes all messages in a batch and returns the responses.
func (h *handler) handleBatch(ctx context.Context, msgs []*jsonrpcMessage) {
	// Emit error response for empty batches:
	if len(msgs) == 0 {
		h.startCallProc(func(cp *callProc) {
			resp := errorMessage(&invalidRequestError{"empty batch"})
			h.conn.writeJSON(cp.ctx, resp, true)
		})
		return
	}

	// Handle non-call messages first:
	calls := make([]*jsonrpcMessage, 0, len(msgs))
	for _, msg := range msgs {
		if handled := h.handleImmediate(msg); !handled {
			calls = append(calls, msg)
		}
	}
	if len(calls) == 0 {
		return
	}
	// Process calls on a goroutine because they may block indefinitely:
	h.startCallProc(func(cp *callProc) {
<<<<<<< HEAD
		answers := make([]*jsonrpcMessage, 0, len(msgs))
		for _, msg := range calls {
			if answer := h.handleCallMsg(cp, ctx, msg); answer != nil {
				answers = append(answers, answer)
=======
		var (
			timer      *time.Timer
			cancel     context.CancelFunc
			callBuffer = &batchCallBuffer{calls: calls, resp: make([]*jsonrpcMessage, 0, len(calls))}
		)

		cp.ctx, cancel = context.WithCancel(cp.ctx)
		defer cancel()

		// Cancel the request context after timeout and send an error response. Since the
		// currently-running method might not return immediately on timeout, we must wait
		// for the timeout concurrently with processing the request.
		if timeout, ok := ContextRequestTimeout(cp.ctx); ok {
			timer = time.AfterFunc(timeout, func() {
				cancel()
				callBuffer.timeout(cp.ctx, h.conn)
			})
		}

		for {
			// No need to handle rest of calls if timed out.
			if cp.ctx.Err() != nil {
				break
>>>>>>> 2c6dda5a
			}
			msg := callBuffer.nextCall()
			if msg == nil {
				break
			}
			resp := h.handleCallMsg(cp, msg)
			callBuffer.pushResponse(resp)
		}
		if timer != nil {
			timer.Stop()
		}
		callBuffer.write(cp.ctx, h.conn)
		h.addSubscriptions(cp.notifiers)
		for _, n := range cp.notifiers {
			n.activate()
		}
	})
}

// handleMsg handles a single message.
func (h *handler) handleMsg(ctx context.Context, msg *jsonrpcMessage) {
	if ok := h.handleImmediate(msg); ok {
		return
	}
	h.startCallProc(func(cp *callProc) {
<<<<<<< HEAD
		answer := h.handleCallMsg(cp, ctx, msg)
=======
		var (
			responded sync.Once
			timer     *time.Timer
			cancel    context.CancelFunc
		)
		cp.ctx, cancel = context.WithCancel(cp.ctx)
		defer cancel()

		// Cancel the request context after timeout and send an error response. Since the
		// running method might not return immediately on timeout, we must wait for the
		// timeout concurrently with processing the request.
		if timeout, ok := ContextRequestTimeout(cp.ctx); ok {
			timer = time.AfterFunc(timeout, func() {
				cancel()
				responded.Do(func() {
					resp := msg.errorResponse(&internalServerError{errcodeTimeout, errMsgTimeout})
					h.conn.writeJSON(cp.ctx, resp, true)
				})
			})
		}

		answer := h.handleCallMsg(cp, msg)
		if timer != nil {
			timer.Stop()
		}
>>>>>>> 2c6dda5a
		h.addSubscriptions(cp.notifiers)
		if answer != nil {
			responded.Do(func() {
				h.conn.writeJSON(cp.ctx, answer, false)
			})
		}
		for _, n := range cp.notifiers {
			n.activate()
		}
	})
}

// close cancels all requests except for inflightReq and waits for
// call goroutines to shut down.
func (h *handler) close(err error, inflightReq *requestOp) {
	h.cancelAllRequests(err, inflightReq)
	h.callWG.Wait()
	h.cancelRoot()
	h.cancelServerSubscriptions(err)
}

// addRequestOp registers a request operation.
func (h *handler) addRequestOp(op *requestOp) {
	for _, id := range op.ids {
		h.respWait[string(id)] = op
	}
}

// removeRequestOps stops waiting for the given request IDs.
func (h *handler) removeRequestOp(op *requestOp) {
	for _, id := range op.ids {
		delete(h.respWait, string(id))
	}
}

// cancelAllRequests unblocks and removes pending requests and active subscriptions.
func (h *handler) cancelAllRequests(err error, inflightReq *requestOp) {
	didClose := make(map[*requestOp]bool)
	if inflightReq != nil {
		didClose[inflightReq] = true
	}

	for id, op := range h.respWait {
		// Remove the op so that later calls will not close op.resp again.
		delete(h.respWait, id)

		if !didClose[op] {
			op.err = err
			close(op.resp)
			didClose[op] = true
		}
	}
	for id, sub := range h.clientSubs {
		delete(h.clientSubs, id)
		sub.close(err)
	}
}

func (h *handler) addSubscriptions(nn []*Notifier) {
	h.subLock.Lock()
	defer h.subLock.Unlock()

	for _, n := range nn {
		if sub := n.takeSubscription(); sub != nil {
			h.serverSubs[sub.ID] = sub
		}
	}
}

// cancelServerSubscriptions removes all subscriptions and closes their error channels.
func (h *handler) cancelServerSubscriptions(err error) {
	h.subLock.Lock()
	defer h.subLock.Unlock()

	for id, s := range h.serverSubs {
		s.err <- err
		close(s.err)
		delete(h.serverSubs, id)
	}
}

// startCallProc runs fn in a new goroutine and starts tracking it in the h.calls wait group.
func (h *handler) startCallProc(fn func(*callProc)) {
	h.callWG.Add(1)
	gopool.Submit(func() {
		ctx, cancel := context.WithCancel(h.rootCtx)
		defer h.callWG.Done()
		defer cancel()
		fn(&callProc{ctx: ctx})
	})
}

// handleImmediate executes non-call messages. It returns false if the message is a
// call or requires a reply.
func (h *handler) handleImmediate(msg *jsonrpcMessage) bool {
	start := time.Now()
	switch {
	case msg.isNotification():
		if strings.HasSuffix(msg.Method, notificationMethodSuffix) {
			h.handleSubscriptionResult(msg)
			return true
		}
		return false
	case msg.isResponse():
		h.handleResponse(msg)
		h.log.Trace("Handled RPC response", "reqid", idForLog{msg.ID}, "duration", time.Since(start))
		return true
	default:
		return false
	}
}

// handleSubscriptionResult processes subscription notifications.
func (h *handler) handleSubscriptionResult(msg *jsonrpcMessage) {
	var result subscriptionResult
	if err := json.Unmarshal(msg.Params, &result); err != nil {
		h.log.Debug("Dropping invalid subscription message")
		return
	}
	if h.clientSubs[result.ID] != nil {
		h.clientSubs[result.ID].deliver(result.Result)
	}
}

// handleResponse processes method call responses.
func (h *handler) handleResponse(msg *jsonrpcMessage) {
	op := h.respWait[string(msg.ID)]
	if op == nil {
		h.log.Debug("Unsolicited RPC response", "reqid", idForLog{msg.ID})
		return
	}
	delete(h.respWait, string(msg.ID))
	// For normal responses, just forward the reply to Call/BatchCall.
	if op.sub == nil {
		op.resp <- msg
		return
	}
	// For subscription responses, start the subscription if the server
	// indicates success. EthSubscribe gets unblocked in either case through
	// the op.resp channel.
	defer close(op.resp)
	if msg.Error != nil {
		op.err = msg.Error
		return
	}
	if op.err = json.Unmarshal(msg.Result, &op.sub.subid); op.err == nil {
		go op.sub.run()
		h.clientSubs[op.sub.subid] = op.sub
	}
}

// handleCallMsg executes a call message and returns the answer.
func (h *handler) handleCallMsg(ctx *callProc, reqCtx context.Context, msg *jsonrpcMessage) *jsonrpcMessage {
	start := time.Now()
	switch {
	case msg.isNotification():
		h.handleCall(ctx, msg)
		h.log.Debug("Served "+msg.Method, "duration", time.Since(start))
		return nil
	case msg.isCall():
		resp := h.handleCall(ctx, msg)
		var ctx []interface{}
		ctx = append(ctx, "reqid", idForLog{msg.ID}, "duration", time.Since(start))
		if resp.Error != nil {
			xForward := reqCtx.Value("X-Forwarded-For")
			h.log.Warn("Served "+msg.Method, "reqid", idForLog{msg.ID}, "t", time.Since(start), "err", resp.Error.Message, "X-Forwarded-For", xForward)

			ctx = append(ctx, "err", resp.Error.Message)
			if resp.Error.Data != nil {
				ctx = append(ctx, "errdata", resp.Error.Data)
			}
			h.log.Warn("Served "+msg.Method, ctx...)
		} else {
			h.log.Debug("Served "+msg.Method, ctx...)
		}
		return resp
	case msg.hasValidID():
		return msg.errorResponse(&invalidRequestError{"invalid request"})
	default:
		return errorMessage(&invalidRequestError{"invalid request"})
	}
}

// handleCall processes method calls.
func (h *handler) handleCall(cp *callProc, msg *jsonrpcMessage) *jsonrpcMessage {
	if msg.isSubscribe() {
		return h.handleSubscribe(cp, msg)
	}
	var callb *callback
	if msg.isUnsubscribe() {
		callb = h.unsubscribeCb
	} else {
		callb = h.reg.callback(msg.Method)
	}
	if callb == nil {
		return msg.errorResponse(&methodNotFoundError{method: msg.Method})
	}
	args, err := parsePositionalArguments(msg.Params, callb.argTypes)
	if err != nil {
		return msg.errorResponse(&invalidParamsError{err.Error()})
	}
	start := time.Now()
	answer := h.runMethod(cp.ctx, msg, callb, args)
	// Collect the statistics for RPC calls if metrics is enabled.
	// We only care about pure rpc call. Filter out subscription.
	if callb != h.unsubscribeCb {
		rpcRequestGauge.Inc(1)
		if answer.Error != nil {
			failedRequestGauge.Inc(1)
		} else {
			successfulRequestGauge.Inc(1)
		}
		RpcServingTimer.UpdateSince(start)
		newRPCRequestGauge(msg.Method).Inc(1)
		updateServeTimeHistogram(msg.Method, answer.Error == nil, time.Since(start))
	}
	return answer
}

// handleSubscribe processes *_subscribe method calls.
func (h *handler) handleSubscribe(cp *callProc, msg *jsonrpcMessage) *jsonrpcMessage {
	if !h.allowSubscribe {
		return msg.errorResponse(&internalServerError{
			code:    errcodeNotificationsUnsupported,
			message: ErrNotificationsUnsupported.Error(),
		})
	}

	// Subscription method name is first argument.
	name, err := parseSubscriptionName(msg.Params)
	if err != nil {
		return msg.errorResponse(&invalidParamsError{err.Error()})
	}
	namespace := msg.namespace()
	callb := h.reg.subscription(namespace, name)
	if callb == nil {
		return msg.errorResponse(&subscriptionNotFoundError{namespace, name})
	}

	// Parse subscription name arg too, but remove it before calling the callback.
	argTypes := append([]reflect.Type{stringType}, callb.argTypes...)
	args, err := parsePositionalArguments(msg.Params, argTypes)
	if err != nil {
		return msg.errorResponse(&invalidParamsError{err.Error()})
	}
	args = args[1:]

	// Install notifier in context so the subscription handler can find it.
	n := &Notifier{h: h, namespace: namespace}
	cp.notifiers = append(cp.notifiers, n)
	ctx := context.WithValue(cp.ctx, notifierKey{}, n)

	return h.runMethod(ctx, msg, callb, args)
}

// runMethod runs the Go callback for an RPC method.
func (h *handler) runMethod(ctx context.Context, msg *jsonrpcMessage, callb *callback, args []reflect.Value) *jsonrpcMessage {
	result, err := callb.call(ctx, msg.Method, args)
	if err != nil {
		return msg.errorResponse(err)
	}
	return msg.response(result)
}

// unsubscribe is the callback function for all *_unsubscribe calls.
func (h *handler) unsubscribe(ctx context.Context, id ID) (bool, error) {
	h.subLock.Lock()
	defer h.subLock.Unlock()

	s := h.serverSubs[id]
	if s == nil {
		return false, ErrSubscriptionNotFound
	}
	close(s.err)
	delete(h.serverSubs, id)
	return true, nil
}

type idForLog struct{ json.RawMessage }

func (id idForLog) String() string {
	if s, err := strconv.Unquote(string(id.RawMessage)); err == nil {
		return s
	}
	return string(id.RawMessage)
}<|MERGE_RESOLUTION|>--- conflicted
+++ resolved
@@ -186,12 +186,6 @@
 	}
 	// Process calls on a goroutine because they may block indefinitely:
 	h.startCallProc(func(cp *callProc) {
-<<<<<<< HEAD
-		answers := make([]*jsonrpcMessage, 0, len(msgs))
-		for _, msg := range calls {
-			if answer := h.handleCallMsg(cp, ctx, msg); answer != nil {
-				answers = append(answers, answer)
-=======
 		var (
 			timer      *time.Timer
 			cancel     context.CancelFunc
@@ -215,13 +209,12 @@
 			// No need to handle rest of calls if timed out.
 			if cp.ctx.Err() != nil {
 				break
->>>>>>> 2c6dda5a
 			}
 			msg := callBuffer.nextCall()
 			if msg == nil {
 				break
 			}
-			resp := h.handleCallMsg(cp, msg)
+			resp := h.handleCallMsg(cp, ctx, msg)
 			callBuffer.pushResponse(resp)
 		}
 		if timer != nil {
@@ -241,9 +234,6 @@
 		return
 	}
 	h.startCallProc(func(cp *callProc) {
-<<<<<<< HEAD
-		answer := h.handleCallMsg(cp, ctx, msg)
-=======
 		var (
 			responded sync.Once
 			timer     *time.Timer
@@ -265,11 +255,10 @@
 			})
 		}
 
-		answer := h.handleCallMsg(cp, msg)
+		answer := h.handleCallMsg(cp, ctx, msg)
 		if timer != nil {
 			timer.Stop()
 		}
->>>>>>> 2c6dda5a
 		h.addSubscriptions(cp.notifiers)
 		if answer != nil {
 			responded.Do(func() {
