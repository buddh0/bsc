// Copyright 2016 The go-ethereum Authors
// This file is part of the go-ethereum library.
//
// The go-ethereum library is free software: you can redistribute it and/or modify
// it under the terms of the GNU Lesser General Public License as published by
// the Free Software Foundation, either version 3 of the License, or
// (at your option) any later version.
//
// The go-ethereum library is distributed in the hope that it will be useful,
// but WITHOUT ANY WARRANTY; without even the implied warranty of
// MERCHANTABILITY or FITNESS FOR A PARTICULAR PURPOSE. See the
// GNU Lesser General Public License for more details.
//
// You should have received a copy of the GNU Lesser General Public License
// along with the go-ethereum library. If not, see <http://www.gnu.org/licenses/>.

package rpc

import (
	"context"
	"encoding/json"
	"errors"
	"fmt"
	"net/url"
	"reflect"
	"strconv"
	"sync/atomic"
	"time"

	"github.com/ethereum/go-ethereum/log"
)

var (
	ErrBadResult                 = errors.New("bad result in JSON-RPC response")
	ErrClientQuit                = errors.New("client is closed")
	ErrNoResult                  = errors.New("no result in JSON-RPC response")
	ErrSubscriptionQueueOverflow = errors.New("subscription queue overflow")
	errClientReconnected         = errors.New("client reconnected")
	errDead                      = errors.New("connection lost")
)

const (
	// Timeouts
	defaultDialTimeout = 10 * time.Second // used if context has no deadline
	subscribeTimeout   = 5 * time.Second  // overall timeout eth_subscribe, rpc_modules calls
)

const (
	// Subscriptions are removed when the subscriber cannot keep up.
	//
	// This can be worked around by supplying a channel with sufficiently sized buffer,
	// but this can be inconvenient and hard to explain in the docs. Another issue with
	// buffered channels is that the buffer is static even though it might not be needed
	// most of the time.
	//
	// The approach taken here is to maintain a per-subscription linked list buffer
	// shrinks on demand. If the buffer reaches the size below, the subscription is
	// dropped.
	maxClientSubscriptionBuffer = 20000
)

// BatchElem is an element in a batch request.
type BatchElem struct {
	Method string
	Args   []interface{}
	// The result is unmarshaled into this field. Result must be set to a
	// non-nil pointer value of the desired type, otherwise the response will be
	// discarded.
	Result interface{}
	// Error is set if the server returns an error for this request, or if
	// unmarshaling into Result fails. It is not set for I/O errors.
	Error error
}

// Client represents a connection to an RPC server.
type Client struct {
	idgen    func() ID // for subscriptions
	isHTTP   bool      // connection type: http, ws or ipc
	services *serviceRegistry

	idCounter uint32

	// This function, if non-nil, is called when the connection is lost.
	reconnectFunc reconnectFunc

	// writeConn is used for writing to the connection on the caller's goroutine. It should
	// only be accessed outside of dispatch, with the write lock held. The write lock is
	// taken by sending on reqInit and released by sending on reqSent.
	writeConn jsonWriter

	// for dispatch
	close       chan struct{}
	closing     chan struct{}    // closed when client is quitting
	didClose    chan struct{}    // closed when client quits
	reconnected chan ServerCodec // where write/reconnect sends the new connection
	readOp      chan readOp      // read messages
	readErr     chan error       // errors from read
	reqInit     chan *requestOp  // register response IDs, takes write lock
	reqSent     chan error       // signals write completion, releases write lock
	reqTimeout  chan *requestOp  // removes response IDs when call timeout expires
}

type reconnectFunc func(ctx context.Context) (ServerCodec, error)

type clientContextKey struct{}

type clientConn struct {
	codec   ServerCodec
	handler *handler
}

func (c *Client) newClientConn(conn ServerCodec) *clientConn {
	ctx := context.Background()
	ctx = context.WithValue(ctx, clientContextKey{}, c)
	ctx = context.WithValue(ctx, peerInfoContextKey{}, conn.peerInfo())
	handler := newHandler(ctx, conn, c.idgen, c.services)
	return &clientConn{conn, handler}
}

func (cc *clientConn) close(err error, inflightReq *requestOp) {
	cc.handler.close(err, inflightReq)
	cc.codec.close()
}

type readOp struct {
	msgs  []*jsonrpcMessage
	batch bool
}

type requestOp struct {
	ids  []json.RawMessage
	err  error
	resp chan *jsonrpcMessage // receives up to len(ids) responses
	sub  *ClientSubscription  // only set for EthSubscribe requests
}

func (op *requestOp) wait(ctx context.Context, c *Client) (*jsonrpcMessage, error) {
	select {
	case <-ctx.Done():
		// Send the timeout to dispatch so it can remove the request IDs.
		if !c.isHTTP {
			select {
			case c.reqTimeout <- op:
			case <-c.closing:
			}
		}
		return nil, ctx.Err()
	case resp := <-op.resp:
		return resp, op.err
	}
}

// Dial creates a new client for the given URL.
//
// The currently supported URL schemes are "http", "https", "ws" and "wss". If rawurl is a
// file name with no URL scheme, a local socket connection is established using UNIX
// domain sockets on supported platforms and named pipes on Windows. If you want to
// configure transport options, use DialHTTP, DialWebsocket or DialIPC instead.
//
// For websocket connections, the origin is set to the local host name.
//
// The client reconnects automatically if the connection is lost.
func Dial(rawurl string) (*Client, error) {
	return DialContext(context.Background(), rawurl)
}

// DialContext creates a new RPC client, just like Dial.
//
// The context is used to cancel or time out the initial connection establishment. It does
// not affect subsequent interactions with the client.
func DialContext(ctx context.Context, rawurl string) (*Client, error) {
	u, err := url.Parse(rawurl)
	if err != nil {
		return nil, err
	}
	switch u.Scheme {
	case "http", "https":
		return DialHTTP(rawurl)
	case "ws", "wss":
		return DialWebsocket(ctx, rawurl, "")
	case "stdio":
		return DialStdIO(ctx)
	case "":
		return DialIPC(ctx, rawurl)
	default:
		return nil, fmt.Errorf("no known transport for URL scheme %q", u.Scheme)
	}
}

<<<<<<< HEAD
// DialOptions creates a new RPC client for the given URL. You can supply any of the
// pre-defined client options to configure the underlying transport.
//
// The context is used to cancel or time out the initial connection establishment. It does
// not affect subsequent interactions with the client.
//
// The client reconnects automatically when the connection is lost.
func DialOptions(ctx context.Context, rawurl string, options ...ClientOption) (*Client, error) {
	// just for prysm compile pass
	return nil, fmt.Errorf("not supported")
}

// Client retrieves the client from the context, if any. This can be used to perform
=======
// ClientFromContext retrieves the client from the context, if any. This can be used to perform
>>>>>>> 8c8a9e5c
// 'reverse calls' in a handler method.
func ClientFromContext(ctx context.Context) (*Client, bool) {
	client, ok := ctx.Value(clientContextKey{}).(*Client)
	return client, ok
}

func newClient(initctx context.Context, connect reconnectFunc) (*Client, error) {
	conn, err := connect(initctx)
	if err != nil {
		return nil, err
	}
	c := initClient(conn, randomIDGenerator(), new(serviceRegistry))
	c.reconnectFunc = connect
	return c, nil
}

func initClient(conn ServerCodec, idgen func() ID, services *serviceRegistry) *Client {
	_, isHTTP := conn.(*httpConn)
	c := &Client{
		isHTTP:      isHTTP,
		idgen:       idgen,
		services:    services,
		writeConn:   conn,
		close:       make(chan struct{}),
		closing:     make(chan struct{}),
		didClose:    make(chan struct{}),
		reconnected: make(chan ServerCodec),
		readOp:      make(chan readOp),
		readErr:     make(chan error),
		reqInit:     make(chan *requestOp),
		reqSent:     make(chan error, 1),
		reqTimeout:  make(chan *requestOp),
	}
	if !isHTTP {
		go c.dispatch(conn)
	}
	return c
}

// RegisterName creates a service for the given receiver type under the given name. When no
// methods on the given receiver match the criteria to be either a RPC method or a
// subscription an error is returned. Otherwise a new service is created and added to the
// service collection this client provides to the server.
func (c *Client) RegisterName(name string, receiver interface{}) error {
	return c.services.registerName(name, receiver)
}

func (c *Client) nextID() json.RawMessage {
	id := atomic.AddUint32(&c.idCounter, 1)
	return strconv.AppendUint(nil, uint64(id), 10)
}

// SupportedModules calls the rpc_modules method, retrieving the list of
// APIs that are available on the server.
func (c *Client) SupportedModules() (map[string]string, error) {
	var result map[string]string
	ctx, cancel := context.WithTimeout(context.Background(), subscribeTimeout)
	defer cancel()
	err := c.CallContext(ctx, &result, "rpc_modules")
	return result, err
}

// Close closes the client, aborting any in-flight requests.
func (c *Client) Close() {
	if c.isHTTP {
		return
	}
	select {
	case c.close <- struct{}{}:
		<-c.didClose
	case <-c.didClose:
	}
}

// SetHeader adds a custom HTTP header to the client's requests.
// This method only works for clients using HTTP, it doesn't have
// any effect for clients using another transport.
func (c *Client) SetHeader(key, value string) {
	if !c.isHTTP {
		return
	}
	conn := c.writeConn.(*httpConn)
	conn.mu.Lock()
	conn.headers.Set(key, value)
	conn.mu.Unlock()
}

// Call performs a JSON-RPC call with the given arguments and unmarshals into
// result if no error occurred.
//
// The result must be a pointer so that package json can unmarshal into it. You
// can also pass nil, in which case the result is ignored.
func (c *Client) Call(result interface{}, method string, args ...interface{}) error {
	ctx := context.Background()
	return c.CallContext(ctx, result, method, args...)
}

// CallContext performs a JSON-RPC call with the given arguments. If the context is
// canceled before the call has successfully returned, CallContext returns immediately.
//
// The result must be a pointer so that package json can unmarshal into it. You
// can also pass nil, in which case the result is ignored.
func (c *Client) CallContext(ctx context.Context, result interface{}, method string, args ...interface{}) error {
	if result != nil && reflect.TypeOf(result).Kind() != reflect.Ptr {
		return fmt.Errorf("call result parameter must be pointer or nil interface: %v", result)
	}
	msg, err := c.newMessage(method, args...)
	if err != nil {
		return err
	}
	op := &requestOp{ids: []json.RawMessage{msg.ID}, resp: make(chan *jsonrpcMessage, 1)}

	if c.isHTTP {
		err = c.sendHTTP(ctx, op, msg)
	} else {
		err = c.send(ctx, op, msg)
	}
	if err != nil {
		return err
	}

	// dispatch has accepted the request and will close the channel when it quits.
	switch resp, err := op.wait(ctx, c); {
	case err != nil:
		return err
	case resp.Error != nil:
		return resp.Error
	case len(resp.Result) == 0:
		return ErrNoResult
	default:
		return json.Unmarshal(resp.Result, &result)
	}
}

// BatchCall sends all given requests as a single batch and waits for the server
// to return a response for all of them.
//
// In contrast to Call, BatchCall only returns I/O errors. Any error specific to
// a request is reported through the Error field of the corresponding BatchElem.
//
// Note that batch calls may not be executed atomically on the server side.
func (c *Client) BatchCall(b []BatchElem) error {
	ctx := context.Background()
	return c.BatchCallContext(ctx, b)
}

// BatchCallContext sends all given requests as a single batch and waits for the server
// to return a response for all of them. The wait duration is bounded by the
// context's deadline.
//
// In contrast to CallContext, BatchCallContext only returns errors that have occurred
// while sending the request. Any error specific to a request is reported through the
// Error field of the corresponding BatchElem.
//
// Note that batch calls may not be executed atomically on the server side.
func (c *Client) BatchCallContext(ctx context.Context, b []BatchElem) error {
	var (
		msgs = make([]*jsonrpcMessage, len(b))
		byID = make(map[string]int, len(b))
	)
	op := &requestOp{
		ids:  make([]json.RawMessage, len(b)),
		resp: make(chan *jsonrpcMessage, len(b)),
	}
	for i, elem := range b {
		msg, err := c.newMessage(elem.Method, elem.Args...)
		if err != nil {
			return err
		}
		msgs[i] = msg
		op.ids[i] = msg.ID
		byID[string(msg.ID)] = i
	}

	var err error
	if c.isHTTP {
		err = c.sendBatchHTTP(ctx, op, msgs)
	} else {
		err = c.send(ctx, op, msgs)
	}

	// Wait for all responses to come back.
	for n := 0; n < len(b) && err == nil; n++ {
		var resp *jsonrpcMessage
		resp, err = op.wait(ctx, c)
		if err != nil {
			break
		}
		// Find the element corresponding to this response.
		// The element is guaranteed to be present because dispatch
		// only sends valid IDs to our channel.
		elem := &b[byID[string(resp.ID)]]
		if resp.Error != nil {
			elem.Error = resp.Error
			continue
		}
		if len(resp.Result) == 0 {
			elem.Error = ErrNoResult
			continue
		}
		elem.Error = json.Unmarshal(resp.Result, elem.Result)
	}
	return err
}

// Notify sends a notification, i.e. a method call that doesn't expect a response.
func (c *Client) Notify(ctx context.Context, method string, args ...interface{}) error {
	op := new(requestOp)
	msg, err := c.newMessage(method, args...)
	if err != nil {
		return err
	}
	msg.ID = nil

	if c.isHTTP {
		return c.sendHTTP(ctx, op, msg)
	}
	return c.send(ctx, op, msg)
}

// EthSubscribe registers a subscription under the "eth" namespace.
func (c *Client) EthSubscribe(ctx context.Context, channel interface{}, args ...interface{}) (*ClientSubscription, error) {
	return c.Subscribe(ctx, "eth", channel, args...)
}

// ShhSubscribe registers a subscription under the "shh" namespace.
// Deprecated: use Subscribe(ctx, "shh", ...).
func (c *Client) ShhSubscribe(ctx context.Context, channel interface{}, args ...interface{}) (*ClientSubscription, error) {
	return c.Subscribe(ctx, "shh", channel, args...)
}

// Subscribe calls the "<namespace>_subscribe" method with the given arguments,
// registering a subscription. Server notifications for the subscription are
// sent to the given channel. The element type of the channel must match the
// expected type of content returned by the subscription.
//
// The context argument cancels the RPC request that sets up the subscription but has no
// effect on the subscription after Subscribe has returned.
//
// Slow subscribers will be dropped eventually. Client buffers up to 20000 notifications
// before considering the subscriber dead. The subscription Err channel will receive
// ErrSubscriptionQueueOverflow. Use a sufficiently large buffer on the channel or ensure
// that the channel usually has at least one reader to prevent this issue.
func (c *Client) Subscribe(ctx context.Context, namespace string, channel interface{}, args ...interface{}) (*ClientSubscription, error) {
	// Check type of channel first.
	chanVal := reflect.ValueOf(channel)
	if chanVal.Kind() != reflect.Chan || chanVal.Type().ChanDir()&reflect.SendDir == 0 {
		panic(fmt.Sprintf("channel argument of Subscribe has type %T, need writable channel", channel))
	}
	if chanVal.IsNil() {
		panic("channel given to Subscribe must not be nil")
	}
	if c.isHTTP {
		return nil, ErrNotificationsUnsupported
	}

	msg, err := c.newMessage(namespace+subscribeMethodSuffix, args...)
	if err != nil {
		return nil, err
	}
	op := &requestOp{
		ids:  []json.RawMessage{msg.ID},
		resp: make(chan *jsonrpcMessage),
		sub:  newClientSubscription(c, namespace, chanVal),
	}

	// Send the subscription request.
	// The arrival and validity of the response is signaled on sub.quit.
	if err := c.send(ctx, op, msg); err != nil {
		return nil, err
	}
	if _, err := op.wait(ctx, c); err != nil {
		return nil, err
	}
	return op.sub, nil
}

func (c *Client) newMessage(method string, paramsIn ...interface{}) (*jsonrpcMessage, error) {
	msg := &jsonrpcMessage{Version: vsn, ID: c.nextID(), Method: method}
	if paramsIn != nil { // prevent sending "params":null
		var err error
		if msg.Params, err = json.Marshal(paramsIn); err != nil {
			return nil, err
		}
	}
	return msg, nil
}

// send registers op with the dispatch loop, then sends msg on the connection.
// if sending fails, op is deregistered.
func (c *Client) send(ctx context.Context, op *requestOp, msg interface{}) error {
	select {
	case c.reqInit <- op:
		err := c.write(ctx, msg, false)
		c.reqSent <- err
		return err
	case <-ctx.Done():
		// This can happen if the client is overloaded or unable to keep up with
		// subscription notifications.
		return ctx.Err()
	case <-c.closing:
		return ErrClientQuit
	}
}

func (c *Client) write(ctx context.Context, msg interface{}, retry bool) error {
	if c.writeConn == nil {
		// The previous write failed. Try to establish a new connection.
		if err := c.reconnect(ctx); err != nil {
			return err
		}
	}
	err := c.writeConn.writeJSON(ctx, msg)
	if err != nil {
		c.writeConn = nil
		if !retry {
			return c.write(ctx, msg, true)
		}
	}
	return err
}

func (c *Client) reconnect(ctx context.Context) error {
	if c.reconnectFunc == nil {
		return errDead
	}

	if _, ok := ctx.Deadline(); !ok {
		var cancel func()
		ctx, cancel = context.WithTimeout(ctx, defaultDialTimeout)
		defer cancel()
	}
	newconn, err := c.reconnectFunc(ctx)
	if err != nil {
		log.Trace("RPC client reconnect failed", "err", err)
		return err
	}
	select {
	case c.reconnected <- newconn:
		c.writeConn = newconn
		return nil
	case <-c.didClose:
		newconn.close()
		return ErrClientQuit
	}
}

// dispatch is the main loop of the client.
// It sends read messages to waiting calls to Call and BatchCall
// and subscription notifications to registered subscriptions.
func (c *Client) dispatch(codec ServerCodec) {
	var (
		lastOp      *requestOp  // tracks last send operation
		reqInitLock = c.reqInit // nil while the send lock is held
		conn        = c.newClientConn(codec)
		reading     = true
	)
	defer func() {
		close(c.closing)
		if reading {
			conn.close(ErrClientQuit, nil)
			c.drainRead()
		}
		close(c.didClose)
	}()

	// Spawn the initial read loop.
	go c.read(codec)

	for {
		select {
		case <-c.close:
			return

		// Read path:
		case op := <-c.readOp:
			if op.batch {
				conn.handler.handleBatch(context.Background(), op.msgs)
			} else {
				conn.handler.handleMsg(context.Background(), op.msgs[0])
			}

		case err := <-c.readErr:
			conn.handler.log.Debug("RPC connection read error", "err", err)
			conn.close(err, lastOp)
			reading = false

		// Reconnect:
		case newcodec := <-c.reconnected:
			log.Debug("RPC client reconnected", "reading", reading, "conn", newcodec.remoteAddr())
			if reading {
				// Wait for the previous read loop to exit. This is a rare case which
				// happens if this loop isn't notified in time after the connection breaks.
				// In those cases the caller will notice first and reconnect. Closing the
				// handler terminates all waiting requests (closing op.resp) except for
				// lastOp, which will be transferred to the new handler.
				conn.close(errClientReconnected, lastOp)
				c.drainRead()
			}
			go c.read(newcodec)
			reading = true
			conn = c.newClientConn(newcodec)
			// Re-register the in-flight request on the new handler
			// because that's where it will be sent.
			conn.handler.addRequestOp(lastOp)

		// Send path:
		case op := <-reqInitLock:
			// Stop listening for further requests until the current one has been sent.
			reqInitLock = nil
			lastOp = op
			conn.handler.addRequestOp(op)

		case err := <-c.reqSent:
			if err != nil {
				// Remove response handlers for the last send. When the read loop
				// goes down, it will signal all other current operations.
				conn.handler.removeRequestOp(lastOp)
			}
			// Let the next request in.
			reqInitLock = c.reqInit
			lastOp = nil

		case op := <-c.reqTimeout:
			conn.handler.removeRequestOp(op)
		}
	}
}

// drainRead drops read messages until an error occurs.
func (c *Client) drainRead() {
	for {
		select {
		case <-c.readOp:
		case <-c.readErr:
			return
		}
	}
}

// read decodes RPC messages from a codec, feeding them into dispatch.
func (c *Client) read(codec ServerCodec) {
	for {
		msgs, batch, err := codec.readBatch()
		if _, ok := err.(*json.SyntaxError); ok {
			codec.writeJSON(context.Background(), errorMessage(&parseError{err.Error()}))
		}
		if err != nil {
			c.readErr <- err
			return
		}
		c.readOp <- readOp{msgs, batch}
	}
}<|MERGE_RESOLUTION|>--- conflicted
+++ resolved
@@ -187,7 +187,6 @@
 	}
 }
 
-<<<<<<< HEAD
 // DialOptions creates a new RPC client for the given URL. You can supply any of the
 // pre-defined client options to configure the underlying transport.
 //
@@ -200,10 +199,7 @@
 	return nil, fmt.Errorf("not supported")
 }
 
-// Client retrieves the client from the context, if any. This can be used to perform
-=======
 // ClientFromContext retrieves the client from the context, if any. This can be used to perform
->>>>>>> 8c8a9e5c
 // 'reverse calls' in a handler method.
 func ClientFromContext(ctx context.Context) (*Client, bool) {
 	client, ok := ctx.Value(clientContextKey{}).(*Client)
