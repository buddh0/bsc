--- conflicted
+++ resolved
@@ -309,66 +309,18 @@
 	// - the coinbase self-destructed, or
 	// - there are only 'bad' transactions, which aren't executed. In those cases,
 	//   the coinbase gets no txfee, so isn't created, and thus needs to be touched
-<<<<<<< HEAD
-	statedb.AddBalance(block.Coinbase(), new(uint256.Int))
+	state.StateDB.AddBalance(block.Coinbase(), new(uint256.Int))
 	// And _now_ get the state root
-	root := statedb.IntermediateRoot(config.IsEIP158(block.Number()))
-	statedb.SetExpectedStateRoot(root)
-	root, _, _ = statedb.Commit(block.NumberU64(), nil)
-	return triedb, snaps, statedb, root, err
-=======
-	state.StateDB.AddBalance(block.Coinbase(), new(uint256.Int))
-
-	// Commit state mutations into database.
-	root, _ = state.StateDB.Commit(block.NumberU64(), config.IsEIP158(block.Number()))
+	root = state.StateDB.IntermediateRoot(config.IsEIP158(block.Number()))
+	state.StateDB.SetExpectedStateRoot(root)
+	root, _, _ = state.StateDB.Commit(block.NumberU64(), nil)
 	return state, root, err
->>>>>>> 2bd6bd01
 }
 
 func (t *StateTest) gasLimit(subtest StateSubtest) uint64 {
 	return t.json.Tx.GasLimit[t.json.Post[subtest.Fork][subtest.Index].Indexes.Gas]
 }
 
-<<<<<<< HEAD
-func MakePreState(db ethdb.Database, accounts core.GenesisAlloc, snapshotter bool, scheme string) (*trie.Database, *snapshot.Tree, *state.StateDB) {
-	tconf := &trie.Config{Preimages: true}
-	if scheme == rawdb.HashScheme {
-		tconf.HashDB = hashdb.Defaults
-	} else {
-		tconf.PathDB = pathdb.Defaults
-	}
-	triedb := trie.NewDatabase(db, tconf)
-	sdb := state.NewDatabaseWithNodeDB(db, triedb)
-	statedb, _ := state.New(types.EmptyRootHash, sdb, nil)
-	for addr, a := range accounts {
-		statedb.SetCode(addr, a.Code)
-		statedb.SetNonce(addr, a.Nonce)
-		statedb.SetBalance(addr, uint256.MustFromBig(a.Balance))
-		for k, v := range a.Storage {
-			statedb.SetState(addr, k, v)
-		}
-	}
-	// Commit and re-open to start with a clean state.
-	statedb.Finalise(false)
-	statedb.AccountsIntermediateRoot()
-	root, _, _ := statedb.Commit(0, nil)
-
-	var snaps *snapshot.Tree
-	if snapshotter {
-		snapconfig := snapshot.Config{
-			CacheSize:  1,
-			Recovery:   false,
-			NoBuild:    false,
-			AsyncBuild: false,
-		}
-		snaps, _ = snapshot.New(snapconfig, db, triedb, root, 128, false)
-	}
-	statedb, _ = state.New(root, sdb, snaps)
-	return triedb, snaps, statedb
-}
-
-=======
->>>>>>> 2bd6bd01
 func (t *StateTest) genesis(config *params.ChainConfig) *core.Genesis {
 	genesis := &core.Genesis{
 		Config:     config,
@@ -512,8 +464,11 @@
 			statedb.SetState(addr, k, v)
 		}
 	}
+
 	// Commit and re-open to start with a clean state.
-	root, _ := statedb.Commit(0, false)
+	root := statedb.IntermediateRoot(false)
+	statedb.SetExpectedStateRoot(root)
+	root, _, _ = statedb.Commit(0, nil)
 
 	// If snapshot is requested, initialize the snapshotter and use it in state.
 	var snaps *snapshot.Tree
@@ -524,7 +479,7 @@
 			NoBuild:    false,
 			AsyncBuild: false,
 		}
-		snaps, _ = snapshot.New(snapconfig, db, triedb, root)
+		snaps, _ = snapshot.New(snapconfig, db, triedb, root, 128, false)
 	}
 	statedb, _ = state.New(root, sdb, snaps)
 	return StateTestState{statedb, triedb, snaps}
