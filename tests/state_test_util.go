// Copyright 2015 The go-ethereum Authors
// This file is part of the go-ethereum library.
//
// The go-ethereum library is free software: you can redistribute it and/or modify
// it under the terms of the GNU Lesser General Public License as published by
// the Free Software Foundation, either version 3 of the License, or
// (at your option) any later version.
//
// The go-ethereum library is distributed in the hope that it will be useful,
// but WITHOUT ANY WARRANTY; without even the implied warranty of
// MERCHANTABILITY or FITNESS FOR A PARTICULAR PURPOSE. See the
// GNU Lesser General Public License for more details.
//
// You should have received a copy of the GNU Lesser General Public License
// along with the go-ethereum library. If not, see <http://www.gnu.org/licenses/>.

package tests

import (
	"encoding/hex"
	"encoding/json"
	"errors"
	"fmt"
	"math/big"
	"strconv"
	"strings"

	"github.com/ethereum/go-ethereum/common"
	"github.com/ethereum/go-ethereum/common/hexutil"
	"github.com/ethereum/go-ethereum/common/math"
	"github.com/ethereum/go-ethereum/consensus/misc/eip4844"
	"github.com/ethereum/go-ethereum/core"
	"github.com/ethereum/go-ethereum/core/rawdb"
	"github.com/ethereum/go-ethereum/core/state"
	"github.com/ethereum/go-ethereum/core/state/snapshot"
	"github.com/ethereum/go-ethereum/core/tracing"
	"github.com/ethereum/go-ethereum/core/types"
	"github.com/ethereum/go-ethereum/core/vm"
	"github.com/ethereum/go-ethereum/crypto"
	"github.com/ethereum/go-ethereum/ethdb"
	"github.com/ethereum/go-ethereum/params"
	"github.com/ethereum/go-ethereum/rlp"
	"github.com/ethereum/go-ethereum/triedb"
	"github.com/ethereum/go-ethereum/triedb/hashdb"
	"github.com/ethereum/go-ethereum/triedb/pathdb"
	"github.com/holiman/uint256"
	"golang.org/x/crypto/sha3"
)

// StateTest checks transaction processing without block context.
// See https://github.com/ethereum/EIPs/issues/176 for the test format specification.
type StateTest struct {
	json stJSON
}

// StateSubtest selects a specific configuration of a General State Test.
type StateSubtest struct {
	Fork  string
	Index int
}

func (t *StateTest) UnmarshalJSON(in []byte) error {
	return json.Unmarshal(in, &t.json)
}

type stJSON struct {
	Env  stEnv                    `json:"env"`
	Pre  types.GenesisAlloc       `json:"pre"`
	Tx   stTransaction            `json:"transaction"`
	Out  hexutil.Bytes            `json:"out"`
	Post map[string][]stPostState `json:"post"`
}

type stPostState struct {
	Root            common.UnprefixedHash `json:"hash"`
	Logs            common.UnprefixedHash `json:"logs"`
	TxBytes         hexutil.Bytes         `json:"txbytes"`
	ExpectException string                `json:"expectException"`
	Indexes         struct {
		Data  int `json:"data"`
		Gas   int `json:"gas"`
		Value int `json:"value"`
	}
}

//go:generate go run github.com/fjl/gencodec -type stEnv -field-override stEnvMarshaling -out gen_stenv.go

type stEnv struct {
	Coinbase      common.Address `json:"currentCoinbase"      gencodec:"required"`
	Difficulty    *big.Int       `json:"currentDifficulty"    gencodec:"optional"`
	Random        *big.Int       `json:"currentRandom"        gencodec:"optional"`
	GasLimit      uint64         `json:"currentGasLimit"      gencodec:"required"`
	Number        uint64         `json:"currentNumber"        gencodec:"required"`
	Timestamp     uint64         `json:"currentTimestamp"     gencodec:"required"`
	BaseFee       *big.Int       `json:"currentBaseFee"       gencodec:"optional"`
	ExcessBlobGas *uint64        `json:"currentExcessBlobGas" gencodec:"optional"`
}

type stEnvMarshaling struct {
	Coinbase      common.UnprefixedAddress
	Difficulty    *math.HexOrDecimal256
	Random        *math.HexOrDecimal256
	GasLimit      math.HexOrDecimal64
	Number        math.HexOrDecimal64
	Timestamp     math.HexOrDecimal64
	BaseFee       *math.HexOrDecimal256
	ExcessBlobGas *math.HexOrDecimal64
}

//go:generate go run github.com/fjl/gencodec -type stTransaction -field-override stTransactionMarshaling -out gen_sttransaction.go

type stTransaction struct {
	GasPrice             *big.Int            `json:"gasPrice"`
	MaxFeePerGas         *big.Int            `json:"maxFeePerGas"`
	MaxPriorityFeePerGas *big.Int            `json:"maxPriorityFeePerGas"`
	Nonce                uint64              `json:"nonce"`
	To                   string              `json:"to"`
	Data                 []string            `json:"data"`
	AccessLists          []*types.AccessList `json:"accessLists,omitempty"`
	GasLimit             []uint64            `json:"gasLimit"`
	Value                []string            `json:"value"`
	PrivateKey           []byte              `json:"secretKey"`
	Sender               *common.Address     `json:"sender"`
	BlobVersionedHashes  []common.Hash       `json:"blobVersionedHashes,omitempty"`
	BlobGasFeeCap        *big.Int            `json:"maxFeePerBlobGas,omitempty"`
}

type stTransactionMarshaling struct {
	GasPrice             *math.HexOrDecimal256
	MaxFeePerGas         *math.HexOrDecimal256
	MaxPriorityFeePerGas *math.HexOrDecimal256
	Nonce                math.HexOrDecimal64
	GasLimit             []math.HexOrDecimal64
	PrivateKey           hexutil.Bytes
	BlobGasFeeCap        *math.HexOrDecimal256
}

// GetChainConfig takes a fork definition and returns a chain config.
// The fork definition can be
// - a plain forkname, e.g. `Byzantium`,
// - a fork basename, and a list of EIPs to enable; e.g. `Byzantium+1884+1283`.
func GetChainConfig(forkString string) (baseConfig *params.ChainConfig, eips []int, err error) {
	var (
		splitForks            = strings.Split(forkString, "+")
		ok                    bool
		baseName, eipsStrings = splitForks[0], splitForks[1:]
	)
	if baseConfig, ok = Forks[baseName]; !ok {
		return nil, nil, UnsupportedForkError{baseName}
	}
	for _, eip := range eipsStrings {
		if eipNum, err := strconv.Atoi(eip); err != nil {
			return nil, nil, fmt.Errorf("syntax error, invalid eip number %v", eipNum)
		} else {
			if !vm.ValidEip(eipNum) {
				return nil, nil, fmt.Errorf("syntax error, invalid eip number %v", eipNum)
			}
			eips = append(eips, eipNum)
		}
	}
	return baseConfig, eips, nil
}

// Subtests returns all valid subtests of the test.
func (t *StateTest) Subtests() []StateSubtest {
	var sub []StateSubtest
	for fork, pss := range t.json.Post {
		for i := range pss {
			sub = append(sub, StateSubtest{fork, i})
		}
	}
	return sub
}

// checkError checks if the error returned by the state transition matches any expected error.
// A failing expectation returns a wrapped version of the original error, if any,
// or a new error detailing the failing expectation.
// This function does not return or modify the original error, it only evaluates and returns expectations for the error.
func (t *StateTest) checkError(subtest StateSubtest, err error) error {
	expectedError := t.json.Post[subtest.Fork][subtest.Index].ExpectException
	if err == nil && expectedError == "" {
		return nil
	}
	if err == nil && expectedError != "" {
		return fmt.Errorf("expected error %q, got no error", expectedError)
	}
	if err != nil && expectedError == "" {
		return fmt.Errorf("unexpected error: %w", err)
	}
	if err != nil && expectedError != "" {
		// Ignore expected errors (TODO MariusVanDerWijden check error string)
		return nil
	}
	return nil
}

// Run executes a specific subtest and verifies the post-state and logs
func (t *StateTest) Run(subtest StateSubtest, vmconfig vm.Config, snapshotter bool, scheme string, postCheck func(err error, st *StateTestState)) (result error) {
	st, root, err := t.RunNoVerify(subtest, vmconfig, snapshotter, scheme)
	// Invoke the callback at the end of function for further analysis.
	defer func() {
		postCheck(result, &st)
		st.Close()
	}()

	checkedErr := t.checkError(subtest, err)
	if checkedErr != nil {
		return checkedErr
	}
	// The error has been checked; if it was unexpected, it's already returned.
	if err != nil {
		// Here, an error exists but it was expected.
		// We do not check the post state or logs.
		return nil
	}
	post := t.json.Post[subtest.Fork][subtest.Index]
	// N.B: We need to do this in a two-step process, because the first Commit takes care
	// of self-destructs, and we need to touch the coinbase _after_ it has potentially self-destructed.
	if root != common.Hash(post.Root) {
		return fmt.Errorf("post state root mismatch: got %x, want %x", root, post.Root)
	}
	if logs := rlpHash(st.StateDB.Logs()); logs != common.Hash(post.Logs) {
		return fmt.Errorf("post state logs hash mismatch: got %x, want %x", logs, post.Logs)
	}
	st.StateDB, _ = state.New(root, st.StateDB.Database(), st.Snapshots)
	return nil
}

// RunNoVerify runs a specific subtest and returns the statedb and post-state root.
// Remember to call state.Close after verifying the test result!
func (t *StateTest) RunNoVerify(subtest StateSubtest, vmconfig vm.Config, snapshotter bool, scheme string) (st StateTestState, root common.Hash, err error) {
	config, eips, err := GetChainConfig(subtest.Fork)
	if err != nil {
		return st, common.Hash{}, UnsupportedForkError{subtest.Fork}
	}
	vmconfig.ExtraEips = eips

	block := t.genesis(config).ToBlock()
	st = MakePreState(rawdb.NewMemoryDatabase(), t.json.Pre, snapshotter, scheme)

	var baseFee *big.Int
	if config.IsLondon(new(big.Int)) {
		baseFee = t.json.Env.BaseFee
		if baseFee == nil {
			// Retesteth uses `0x10` for genesis baseFee. Therefore, it defaults to
			// parent - 2 : 0xa as the basefee for 'this' context.
			baseFee = big.NewInt(0x0a)
		}
	}
	post := t.json.Post[subtest.Fork][subtest.Index]
	msg, err := t.json.Tx.toMessage(post, baseFee)
	if err != nil {
		return st, common.Hash{}, err
	}

	{ // Blob transactions may be present after the Cancun fork.
		// In production,
		// - the header is verified against the max in eip4844.go:VerifyEIP4844Header
		// - the block body is verified against the header in block_validator.go:ValidateBody
		// Here, we just do this shortcut smaller fix, since state tests do not
		// utilize those codepaths
		if len(msg.BlobHashes)*params.BlobTxBlobGasPerBlob > params.MaxBlobGasPerBlock {
			return st, common.Hash{}, errors.New("blob gas exceeds maximum")
		}
	}

	// Try to recover tx with current signer
	if len(post.TxBytes) != 0 {
		var ttx types.Transaction
		err := ttx.UnmarshalBinary(post.TxBytes)
		if err != nil {
			return st, common.Hash{}, err
		}
		if _, err := types.Sender(types.LatestSigner(config), &ttx); err != nil {
			return st, common.Hash{}, err
		}
	}

	// Prepare the EVM.
	txContext := core.NewEVMTxContext(msg)
	context := core.NewEVMBlockContext(block.Header(), nil, &t.json.Env.Coinbase)
	context.GetHash = vmTestBlockHash
	context.BaseFee = baseFee
	context.Random = nil
	if t.json.Env.Difficulty != nil {
		context.Difficulty = new(big.Int).Set(t.json.Env.Difficulty)
	}
	if config.IsLondon(new(big.Int)) && t.json.Env.Random != nil {
		rnd := common.BigToHash(t.json.Env.Random)
		context.Random = &rnd
		context.Difficulty = big.NewInt(0)
	}
	if config.IsCancun(new(big.Int), block.Time()) && t.json.Env.ExcessBlobGas != nil {
		context.BlobBaseFee = eip4844.CalcBlobFee(*t.json.Env.ExcessBlobGas)
	}
	evm := vm.NewEVM(context, txContext, st.StateDB, config, vmconfig)

	if tracer := vmconfig.Tracer; tracer != nil && tracer.OnTxStart != nil {
		tracer.OnTxStart(evm.GetVMContext(), nil, msg.From)
	}
	// Execute the message.
	snapshot := st.StateDB.Snapshot()
	gaspool := new(core.GasPool)
	gaspool.AddGas(block.GasLimit())
	vmRet, err := core.ApplyMessage(evm, msg, gaspool)
	if err != nil {
		st.StateDB.RevertToSnapshot(snapshot)
		if tracer := evm.Config.Tracer; tracer != nil && tracer.OnTxEnd != nil {
			evm.Config.Tracer.OnTxEnd(nil, err)
		}
	}

	// Commit block
	// Add 0-value mining reward. This only makes a difference in the cases
	// where
	// - the coinbase self-destructed, or
	// - there are only 'bad' transactions, which aren't executed. In those cases,
	//   the coinbase gets no txfee, so isn't created, and thus needs to be touched
	st.StateDB.AddBalance(block.Coinbase(), new(uint256.Int), tracing.BalanceChangeUnspecified)
<<<<<<< HEAD
	// And _now_ get the state root
	root = st.StateDB.IntermediateRoot(config.IsEIP158(block.Number()))
	st.StateDB.SetExpectedStateRoot(root)
	root, _, _ = st.StateDB.Commit(block.NumberU64(), nil)
=======

	// Commit state mutations into database.
	root, _ = st.StateDB.Commit(block.NumberU64(), config.IsEIP158(block.Number()))
	if tracer := evm.Config.Tracer; tracer != nil && tracer.OnTxEnd != nil {
		receipt := &types.Receipt{GasUsed: vmRet.UsedGas}
		tracer.OnTxEnd(receipt, nil)
	}
>>>>>>> dfd33c77
	return st, root, err
}

func (t *StateTest) gasLimit(subtest StateSubtest) uint64 {
	return t.json.Tx.GasLimit[t.json.Post[subtest.Fork][subtest.Index].Indexes.Gas]
}

func (t *StateTest) genesis(config *params.ChainConfig) *core.Genesis {
	genesis := &core.Genesis{
		Config:     config,
		Coinbase:   t.json.Env.Coinbase,
		Difficulty: t.json.Env.Difficulty,
		GasLimit:   t.json.Env.GasLimit,
		Number:     t.json.Env.Number,
		Timestamp:  t.json.Env.Timestamp,
		Alloc:      t.json.Pre,
	}
	if t.json.Env.Random != nil {
		// Post-Merge
		genesis.Mixhash = common.BigToHash(t.json.Env.Random)
		genesis.Difficulty = big.NewInt(0)
	}
	return genesis
}

func (tx *stTransaction) toMessage(ps stPostState, baseFee *big.Int) (*core.Message, error) {
	var from common.Address
	// If 'sender' field is present, use that
	if tx.Sender != nil {
		from = *tx.Sender
	} else if len(tx.PrivateKey) > 0 {
		// Derive sender from private key if needed.
		key, err := crypto.ToECDSA(tx.PrivateKey)
		if err != nil {
			return nil, fmt.Errorf("invalid private key: %v", err)
		}
		from = crypto.PubkeyToAddress(key.PublicKey)
	}
	// Parse recipient if present.
	var to *common.Address
	if tx.To != "" {
		to = new(common.Address)
		if err := to.UnmarshalText([]byte(tx.To)); err != nil {
			return nil, fmt.Errorf("invalid to address: %v", err)
		}
	}

	// Get values specific to this post state.
	if ps.Indexes.Data > len(tx.Data) {
		return nil, fmt.Errorf("tx data index %d out of bounds", ps.Indexes.Data)
	}
	if ps.Indexes.Value > len(tx.Value) {
		return nil, fmt.Errorf("tx value index %d out of bounds", ps.Indexes.Value)
	}
	if ps.Indexes.Gas > len(tx.GasLimit) {
		return nil, fmt.Errorf("tx gas limit index %d out of bounds", ps.Indexes.Gas)
	}
	dataHex := tx.Data[ps.Indexes.Data]
	valueHex := tx.Value[ps.Indexes.Value]
	gasLimit := tx.GasLimit[ps.Indexes.Gas]
	// Value, Data hex encoding is messy: https://github.com/ethereum/tests/issues/203
	value := new(big.Int)
	if valueHex != "0x" {
		v, ok := math.ParseBig256(valueHex)
		if !ok {
			return nil, fmt.Errorf("invalid tx value %q", valueHex)
		}
		value = v
	}
	data, err := hex.DecodeString(strings.TrimPrefix(dataHex, "0x"))
	if err != nil {
		return nil, fmt.Errorf("invalid tx data %q", dataHex)
	}
	var accessList types.AccessList
	if tx.AccessLists != nil && tx.AccessLists[ps.Indexes.Data] != nil {
		accessList = *tx.AccessLists[ps.Indexes.Data]
	}
	// If baseFee provided, set gasPrice to effectiveGasPrice.
	gasPrice := tx.GasPrice
	if baseFee != nil {
		if tx.MaxFeePerGas == nil {
			tx.MaxFeePerGas = gasPrice
		}
		if tx.MaxFeePerGas == nil {
			tx.MaxFeePerGas = new(big.Int)
		}
		if tx.MaxPriorityFeePerGas == nil {
			tx.MaxPriorityFeePerGas = tx.MaxFeePerGas
		}
		gasPrice = math.BigMin(new(big.Int).Add(tx.MaxPriorityFeePerGas, baseFee),
			tx.MaxFeePerGas)
	}
	if gasPrice == nil {
		return nil, errors.New("no gas price provided")
	}

	msg := &core.Message{
		From:          from,
		To:            to,
		Nonce:         tx.Nonce,
		Value:         value,
		GasLimit:      gasLimit,
		GasPrice:      gasPrice,
		GasFeeCap:     tx.MaxFeePerGas,
		GasTipCap:     tx.MaxPriorityFeePerGas,
		Data:          data,
		AccessList:    accessList,
		BlobHashes:    tx.BlobVersionedHashes,
		BlobGasFeeCap: tx.BlobGasFeeCap,
	}
	return msg, nil
}

func rlpHash(x interface{}) (h common.Hash) {
	hw := sha3.NewLegacyKeccak256()
	rlp.Encode(hw, x)
	hw.Sum(h[:0])
	return h
}

func vmTestBlockHash(n uint64) common.Hash {
	return common.BytesToHash(crypto.Keccak256([]byte(big.NewInt(int64(n)).String())))
}

// StateTestState groups all the state database objects together for use in tests.
type StateTestState struct {
	StateDB   *state.StateDB
	TrieDB    *triedb.Database
	Snapshots *snapshot.Tree
}

// MakePreState creates a state containing the given allocation.
func MakePreState(db ethdb.Database, accounts types.GenesisAlloc, snapshotter bool, scheme string) StateTestState {
	tconf := &triedb.Config{Preimages: true}
	if scheme == rawdb.HashScheme {
		tconf.HashDB = hashdb.Defaults
	} else {
		tconf.PathDB = pathdb.Defaults
	}
	triedb := triedb.NewDatabase(db, tconf)
	sdb := state.NewDatabaseWithNodeDB(db, triedb)
	statedb, _ := state.New(types.EmptyRootHash, sdb, nil)
	for addr, a := range accounts {
		statedb.SetCode(addr, a.Code)
		statedb.SetNonce(addr, a.Nonce)
		statedb.SetBalance(addr, uint256.MustFromBig(a.Balance), tracing.BalanceChangeUnspecified)
		for k, v := range a.Storage {
			statedb.SetState(addr, k, v)
		}
	}

	// Commit and re-open to start with a clean state.
	root := statedb.IntermediateRoot(false)
	statedb.SetExpectedStateRoot(root)
	root, _, _ = statedb.Commit(0, nil)

	// If snapshot is requested, initialize the snapshotter and use it in state.
	var snaps *snapshot.Tree
	if snapshotter {
		snapconfig := snapshot.Config{
			CacheSize:  1,
			Recovery:   false,
			NoBuild:    false,
			AsyncBuild: false,
		}
		snaps, _ = snapshot.New(snapconfig, db, triedb, root, 128, false)
	}
	statedb, _ = state.New(root, sdb, snaps)
	return StateTestState{statedb, triedb, snaps}
}

// Close should be called when the state is no longer needed, ie. after running the test.
func (st *StateTestState) Close() {
	if st.TrieDB != nil {
		st.TrieDB.Close()
		st.TrieDB = nil
	}
	if st.Snapshots != nil {
		// Need to call Disable here to quit the snapshot generator goroutine.
		st.Snapshots.Disable()
		st.Snapshots.Release()
		st.Snapshots = nil
	}
}<|MERGE_RESOLUTION|>--- conflicted
+++ resolved
@@ -317,20 +317,14 @@
 	// - there are only 'bad' transactions, which aren't executed. In those cases,
 	//   the coinbase gets no txfee, so isn't created, and thus needs to be touched
 	st.StateDB.AddBalance(block.Coinbase(), new(uint256.Int), tracing.BalanceChangeUnspecified)
-<<<<<<< HEAD
-	// And _now_ get the state root
-	root = st.StateDB.IntermediateRoot(config.IsEIP158(block.Number()))
+
+	// Commit state mutations into database.
 	st.StateDB.SetExpectedStateRoot(root)
-	root, _, _ = st.StateDB.Commit(block.NumberU64(), nil)
-=======
-
-	// Commit state mutations into database.
 	root, _ = st.StateDB.Commit(block.NumberU64(), config.IsEIP158(block.Number()))
 	if tracer := evm.Config.Tracer; tracer != nil && tracer.OnTxEnd != nil {
 		receipt := &types.Receipt{GasUsed: vmRet.UsedGas}
 		tracer.OnTxEnd(receipt, nil)
 	}
->>>>>>> dfd33c77
 	return st, root, err
 }
 
