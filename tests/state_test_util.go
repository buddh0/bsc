--- conflicted
+++ resolved
@@ -280,20 +280,15 @@
 	// Commit block
 	statedb.Finalise(config.IsEIP158(block.Number()))
 	statedb.AccountsIntermediateRoot()
-	statedb.Commit(nil)
+	statedb.Commit(block.Number().Uint64(), nil)
 	// Add 0-value mining reward. This only makes a difference in the cases
 	// where
 	// - the coinbase self-destructed, or
 	// - there are only 'bad' transactions, which aren't executed. In those cases,
 	//   the coinbase gets no txfee, so isn't created, and thus needs to be touched
 	statedb.AddBalance(block.Coinbase(), new(big.Int))
-<<<<<<< HEAD
 	// And _now_ get the state root
 	root := statedb.IntermediateRoot(config.IsEIP158(block.Number()))
-=======
-	// Commit block
-	root, _ := statedb.Commit(block.NumberU64(), config.IsEIP158(block.Number()))
->>>>>>> bed84606
 	return snaps, statedb, root, err
 }
 
@@ -313,13 +308,9 @@
 		}
 	}
 	// Commit and re-open to start with a clean state.
-<<<<<<< HEAD
 	statedb.Finalise(false)
 	statedb.AccountsIntermediateRoot()
-	root, _, _ := statedb.Commit(nil)
-=======
-	root, _ := statedb.Commit(0, false)
->>>>>>> bed84606
+	root, _, _ := statedb.Commit(0, nil)
 
 	var snaps *snapshot.Tree
 	if snapshotter {
