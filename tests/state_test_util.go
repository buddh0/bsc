--- conflicted
+++ resolved
@@ -318,20 +318,12 @@
 	// - the coinbase self-destructed, or
 	// - there are only 'bad' transactions, which aren't executed. In those cases,
 	//   the coinbase gets no txfee, so isn't created, and thus needs to be touched
-<<<<<<< HEAD
-	state.StateDB.AddBalance(block.Coinbase(), new(uint256.Int))
+	st.StateDB.AddBalance(block.Coinbase(), new(uint256.Int), tracing.BalanceChangeUnspecified)
 	// And _now_ get the state root
-	root = state.StateDB.IntermediateRoot(config.IsEIP158(block.Number()))
-	state.StateDB.SetExpectedStateRoot(root)
-	root, _, _ = state.StateDB.Commit(block.NumberU64(), nil)
-	return state, root, err
-=======
-	st.StateDB.AddBalance(block.Coinbase(), new(uint256.Int), tracing.BalanceChangeUnspecified)
-
-	// Commit state mutations into database.
-	root, _ = st.StateDB.Commit(block.NumberU64(), config.IsEIP158(block.Number()))
+	root = st.StateDB.IntermediateRoot(config.IsEIP158(block.Number()))
+	st.StateDB.SetExpectedStateRoot(root)
+	root, _, _ = st.StateDB.Commit(block.NumberU64(), nil)
 	return st, root, err
->>>>>>> 87246f3c
 }
 
 func (t *StateTest) gasLimit(subtest StateSubtest) uint64 {
