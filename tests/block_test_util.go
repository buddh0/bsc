--- conflicted
+++ resolved
@@ -141,11 +141,7 @@
 	// Wrap the original engine within the beacon-engine
 	engine := beacon.New(ethash.NewFaker())
 
-<<<<<<< HEAD
 	cache := &core.CacheConfig{TrieCleanLimit: 0, TriesInMemory: 128, StateScheme: scheme}
-=======
-	cache := &core.CacheConfig{TrieCleanLimit: 0, StateScheme: scheme}
->>>>>>> 3f40e65c
 	if snapshotter {
 		cache.SnapshotLimit = 1
 		cache.SnapshotWait = true
