--- conflicted
+++ resolved
@@ -19,10 +19,7 @@
 import (
 	"testing"
 
-<<<<<<< HEAD
-=======
 	"github.com/ethereum/go-ethereum/common"
->>>>>>> 3f40e65c
 	"github.com/ethereum/go-ethereum/core/rawdb"
 )
 
@@ -53,22 +50,7 @@
 	bt.skipLoad(`.*randomStatetest94.json.*`)
 
 	bt.walk(t, blockTestDir, func(t *testing.T, name string, test *BlockTest) {
-<<<<<<< HEAD
-		if err := bt.checkFailure(t, test.Run(false, rawdb.HashScheme, nil)); err != nil {
-			t.Errorf("test in hash mode without snapshotter failed: %v", err)
-		}
-		if err := bt.checkFailure(t, test.Run(true, rawdb.HashScheme, nil)); err != nil {
-			t.Errorf("test in hash mode with snapshotter failed: %v", err)
-		}
-		if err := bt.checkFailure(t, test.Run(false, rawdb.PathScheme, nil)); err != nil {
-			t.Errorf("test in path mode without snapshotter failed: %v", err)
-		}
-		if err := bt.checkFailure(t, test.Run(true, rawdb.PathScheme, nil)); err != nil {
-			t.Errorf("test in path mode with snapshotter failed: %v", err)
-		}
-=======
 		execBlockTest(t, bt, test)
->>>>>>> 3f40e65c
 	})
 	// There is also a LegacyTests folder, containing blockchain tests generated
 	// prior to Istanbul. However, they are all derived from GeneralStateTests,
