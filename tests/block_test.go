// Copyright 2015 The go-ethereum Authors
// This file is part of the go-ethereum library.
//
// The go-ethereum library is free software: you can redistribute it and/or modify
// it under the terms of the GNU Lesser General Public License as published by
// the Free Software Foundation, either version 3 of the License, or
// (at your option) any later version.
//
// The go-ethereum library is distributed in the hope that it will be useful,
// but WITHOUT ANY WARRANTY; without even the implied warranty of
// MERCHANTABILITY or FITNESS FOR A PARTICULAR PURPOSE. See the
// GNU Lesser General Public License for more details.
//
// You should have received a copy of the GNU Lesser General Public License
// along with the go-ethereum library. If not, see <http://www.gnu.org/licenses/>.

package tests

import (
	"math/rand"
	"testing"

	"github.com/ethereum/go-ethereum/common"
	"github.com/ethereum/go-ethereum/core/rawdb"
)

func TestBlockchain(t *testing.T) {
	bt := new(testMatcher)
<<<<<<< HEAD
	// General state tests are 'exported' as blockchain tests, but we can run them natively.
	// For speedier CI-runs, the line below can be uncommented, so those are skipped.
	// For now, in hardfork-times (Berlin), we run the tests both as StateTests and
	// as blockchain tests, since the latter also covers things like receipt root
	// bt.skipLoad(`^GeneralStateTests/`)
=======

	// We are running most of GeneralStatetests to tests witness support, even
	// though they are ran as state tests too. Still, the performance tests are
	// less about state andmore about EVM number crunching, so skip those.
	bt.skipLoad(`^GeneralStateTests/VMTests/vmPerformance`)
>>>>>>> aadddf3a

	// Skip random failures due to selfish mining test
	bt.skipLoad(`.*bcForgedTest/bcForkUncle\.json`)

	// Slow tests
	bt.slow(`.*bcExploitTest/DelegateCallSpam.json`)
	bt.slow(`.*bcExploitTest/ShanghaiLove.json`)
	bt.slow(`.*bcExploitTest/SuicideIssue.json`)
	bt.slow(`.*/bcForkStressTest/`)
	bt.slow(`.*/bcGasPricerTest/RPC_API_Test.json`)
	bt.slow(`.*/bcWalletTest/`)

	// Very slow test
	bt.skipLoad(`^GeneralStateTests/VMTests/vmPerformance/.*`)
	bt.skipLoad(`.*/stTimeConsuming/.*`)
	// test takes a lot for time and goes easily OOM because of sha3 calculation on a huge range,
	// using 4.6 TGas
	bt.skipLoad(`.*randomStatetest94.json.*`)

	bt.walk(t, blockTestDir, func(t *testing.T, name string, test *BlockTest) {
		execBlockTest(t, bt, test)
	})
	// There is also a LegacyTests folder, containing blockchain tests generated
	// prior to Istanbul. However, they are all derived from GeneralStateTests,
	// which run natively, so there's no reason to run them here.
}

// TestExecutionSpecBlocktests runs the test fixtures from execution-spec-tests.
func TestExecutionSpecBlocktests(t *testing.T) {
	if !common.FileExist(executionSpecBlockchainTestDir) {
		t.Skipf("directory %s does not exist", executionSpecBlockchainTestDir)
	}
	bt := new(testMatcher)

	bt.walk(t, executionSpecBlockchainTestDir, func(t *testing.T, name string, test *BlockTest) {
		execBlockTest(t, bt, test)
	})
}

func execBlockTest(t *testing.T, bt *testMatcher, test *BlockTest) {
	// Define all the different flag combinations we should run the tests with,
	// picking only one for short tests.
	//
	// Note, witness building and self-testing is always enabled as it's a very
	// good test to ensure that we don't break it.
	var (
		snapshotConf = []bool{false, true}
		dbschemeConf = []string{rawdb.HashScheme, rawdb.PathScheme}
	)
	if testing.Short() {
		snapshotConf = []bool{snapshotConf[rand.Int()%2]}
		dbschemeConf = []string{dbschemeConf[rand.Int()%2]}
	}
	for _, snapshot := range snapshotConf {
		for _, dbscheme := range dbschemeConf {
			if err := bt.checkFailure(t, test.Run(snapshot, dbscheme, true, nil, nil)); err != nil {
				t.Errorf("test with config {snapshotter:%v, scheme:%v} failed: %v", snapshot, dbscheme, err)
				return
			}
		}
	}
}<|MERGE_RESOLUTION|>--- conflicted
+++ resolved
@@ -26,19 +26,11 @@
 
 func TestBlockchain(t *testing.T) {
 	bt := new(testMatcher)
-<<<<<<< HEAD
-	// General state tests are 'exported' as blockchain tests, but we can run them natively.
-	// For speedier CI-runs, the line below can be uncommented, so those are skipped.
-	// For now, in hardfork-times (Berlin), we run the tests both as StateTests and
-	// as blockchain tests, since the latter also covers things like receipt root
-	// bt.skipLoad(`^GeneralStateTests/`)
-=======
 
 	// We are running most of GeneralStatetests to tests witness support, even
 	// though they are ran as state tests too. Still, the performance tests are
 	// less about state andmore about EVM number crunching, so skip those.
 	bt.skipLoad(`^GeneralStateTests/VMTests/vmPerformance`)
->>>>>>> aadddf3a
 
 	// Skip random failures due to selfish mining test
 	bt.skipLoad(`.*bcForgedTest/bcForkUncle\.json`)
