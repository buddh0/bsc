--- conflicted
+++ resolved
@@ -1,13 +1,10 @@
 # Changelog
 
-<<<<<<< HEAD
-=======
 ## v1.1.7
 
 BUGFIX
 * [\#628](https://github.com/binance-chain/bsc/pull/628) fix state inconsistent when doing diffsync
 
->>>>>>> 74f6b613
 ## v1.1.6
 BUGFIX
 * [\#582](https://github.com/binance-chain/bsc/pull/582) the DoS vulnerabilities fixed in go-ethereum v1.10.9
