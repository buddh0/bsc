--- conflicted
+++ resolved
@@ -128,7 +128,6 @@
 		diskdb:    triediskdb,
 		preimages: preimages,
 	}
-<<<<<<< HEAD
 	/*
 	 * 1. First, initialize db according to the user config
 	 * 2. Second, initialize the db according to the scheme already used by db
@@ -143,19 +142,12 @@
 		if rawdb.ReadStateScheme(triediskdb) == rawdb.HashScheme {
 			log.Warn("Incompatible state scheme", "old", rawdb.HashScheme, "new", rawdb.PathScheme)
 		}
-		db.backend = pathdb.New(triediskdb, config.PathDB)
+		db.backend = pathdb.New(triediskdb, config.PathDB, config.IsVerkle)
 	} else if strings.Compare(dbScheme, rawdb.PathScheme) == 0 {
 		if config.PathDB == nil {
 			config.PathDB = pathdb.Defaults
 		}
-		db.backend = pathdb.New(triediskdb, config.PathDB)
-=======
-	if config.HashDB != nil && config.PathDB != nil {
-		log.Crit("Both 'hash' and 'path' mode are configured")
-	}
-	if config.PathDB != nil {
-		db.backend = pathdb.New(diskdb, config.PathDB, config.IsVerkle)
->>>>>>> 87246f3c
+		db.backend = pathdb.New(triediskdb, config.PathDB, config.IsVerkle)
 	} else {
 		var resolver hashdb.ChildResolver
 		if config.IsVerkle {
