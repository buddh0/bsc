--- conflicted
+++ resolved
@@ -639,17 +639,9 @@
 	tester := newTester(t, 10)
 	defer tester.release()
 
-<<<<<<< HEAD
 	// ignore error, whether `Journal` success or not, this UT must succeed
 	_ = tester.db.Journal(tester.lastHash())
 	_ = tester.db.Close()
-=======
-	if err := tester.db.Journal(tester.lastHash()); err != nil {
-		t.Errorf("Failed to journal, err: %v", err)
-	}
-	tester.db.Close()
-	tester.db = New(tester.db.diskdb, &Config{StateHistory: 10}, false)
->>>>>>> fc319291
 
 	tester.db = New(tester.db.diskdb, &Config{StateHistory: 10}, false)
 	head, err := tester.db.freezer.Ancients()
