--- conflicted
+++ resolved
@@ -185,53 +185,10 @@
 	// and in-memory layer journal.
 	db.tree = newLayerTree(db.loadLayers())
 
-<<<<<<< HEAD
-	// Open the freezer for state history if the passed database contains an
-	// ancient store. Otherwise, all the relevant functionalities are disabled.
-	//
-	// Because the freezer can only be opened once at the same time, this
-	// mechanism also ensures that at most one **non-readOnly** database
-	// is opened at the same time to prevent accidental mutation.
-	if ancient, err := diskdb.AncientDatadir(); err == nil && ancient != "" && !db.readOnly && !config.NoTries {
-		offset := uint64(0) // differ from in block data, only metadata is used in state data
-		freezer, err := rawdb.NewStateFreezer(ancient, false, offset)
-		if err != nil {
-			log.Crit("Failed to open state history freezer", "err", err)
-		}
-		db.freezer = freezer
-
-		diskLayerID := db.tree.bottom().stateID()
-		if diskLayerID == 0 {
-			// Reset the entire state histories in case the trie database is
-			// not initialized yet, as these state histories are not expected.
-			frozen, err := db.freezer.Ancients()
-			if err != nil {
-				log.Crit("Failed to retrieve head of state history", "err", err)
-			}
-			if frozen != 0 {
-				err := db.freezer.Reset()
-				if err != nil {
-					log.Crit("Failed to reset state histories", "err", err)
-				}
-				log.Info("Truncated extraneous state history")
-			}
-		} else {
-			// Truncate the extra state histories above in freezer in case
-			// it's not aligned with the disk layer.
-			pruned, err := truncateFromHead(db.diskdb, freezer, diskLayerID)
-			if err != nil {
-				log.Crit("Failed to truncate extra state histories", "err", err)
-			}
-			if pruned != 0 {
-				log.Warn("Truncated extra state histories", "number", pruned)
-			}
-		}
-=======
 	// Repair the state history, which might not be aligned with the state
 	// in the key-value store due to an unclean shutdown.
 	if err := db.repairHistory(); err != nil {
 		log.Crit("Failed to repair pathdb", "err", err)
->>>>>>> aadddf3a
 	}
 	// Disable database in case node is still in the initial state sync stage.
 	if rawdb.ReadSnapSyncStatusFlag(diskdb) == rawdb.StateSyncRunning && !db.readOnly {
@@ -245,6 +202,9 @@
 // repairHistory truncates leftover state history objects, which may occur due
 // to an unclean shutdown or other unexpected reasons.
 func (db *Database) repairHistory() error {
+	if !db.config.NoTries {
+		return nil
+	}
 	// Open the freezer for state history. This mechanism ensures that
 	// only one database instance can be opened at a time to prevent
 	// accidental mutation.
@@ -255,7 +215,8 @@
 		// all of them. Fix the tests first.
 		return nil
 	}
-	freezer, err := rawdb.NewStateFreezer(ancient, db.readOnly)
+	offset := uint64(0) // differ from in block data, only metadata is used in state data
+	freezer, err := rawdb.NewStateFreezer(ancient, db.readOnly, offset)
 	if err != nil {
 		log.Crit("Failed to open state history freezer", "err", err)
 	}
@@ -549,7 +510,6 @@
 	return db.tree.bottom().setBufferSize(db.bufferSize)
 }
 
-<<<<<<< HEAD
 // Scheme returns the node scheme used in the database.
 func (db *Database) Scheme() string {
 	return rawdb.PathScheme
@@ -562,8 +522,6 @@
 	return db.tree.front()
 }
 
-=======
->>>>>>> aadddf3a
 // modifyAllowed returns the indicator if mutation is allowed. This function
 // assumes the db.lock is already held.
 func (db *Database) modifyAllowed() error {
