--- conflicted
+++ resolved
@@ -51,33 +51,6 @@
 // - Version 1: storage.Incomplete field is removed
 const journalVersion uint64 = 1
 
-<<<<<<< HEAD
-// journalNode represents a trie node persisted in the journal.
-type journalNode struct {
-	Path []byte // Path of the node in the trie
-	Blob []byte // RLP-encoded trie node blob, nil means the node is deleted
-}
-
-// journalNodes represents a list trie nodes belong to a single account
-// or the main account trie.
-type journalNodes struct {
-	Owner common.Hash
-	Nodes []journalNode
-}
-
-// journalAccounts represents a list accounts belong to the layer.
-type journalAccounts struct {
-	Addresses []common.Address
-	Accounts  [][]byte
-}
-
-// journalStorage represents a list of storage slots belong to an account.
-type journalStorage struct {
-	Account common.Address
-	Hashes  []common.Hash
-	Slots   [][]byte
-}
-
 type JournalWriter interface {
 	io.Writer
 
@@ -198,8 +171,6 @@
 	}
 }
 
-=======
->>>>>>> 293a300d
 // loadJournal tries to parse the layer journal from the disk.
 func (db *Database) loadJournal(diskRoot common.Hash) (layer, error) {
 	start := time.Now()
@@ -267,11 +238,7 @@
 		log.Info("Failed to load journal, discard it", "err", err)
 	}
 	// Return single layer with persistent state.
-<<<<<<< HEAD
-	return newDiskLayer(root, rawdb.ReadPersistentStateID(db.diskdb), db, nil, NewTrieNodeBuffer(db.config.SyncFlush, db.bufferSize, nil, 0))
-=======
-	return newDiskLayer(root, rawdb.ReadPersistentStateID(db.diskdb), db, nil, newBuffer(db.config.WriteBufferSize, nil, 0))
->>>>>>> 293a300d
+	return newDiskLayer(root, rawdb.ReadPersistentStateID(db.diskdb), db, nil, NewTrieNodeBuffer(db.config.SyncFlush, db.config.WriteBufferSize, nil, 0))
 }
 
 // loadDiskLayer reads the binary blob from the layer journal, reconstructing
@@ -306,23 +273,10 @@
 	if stored > id {
 		return nil, fmt.Errorf("invalid state id: stored %d resolved %d", stored, id)
 	}
-<<<<<<< HEAD
-	// Resolve nodes cached in node buffer
-	var encoded []journalNodes
-	if err := journalBuf.Decode(&encoded); err != nil {
-		return nil, fmt.Errorf("load disk nodes: %v", err)
-	}
-	nodes := make(map[common.Hash]map[string]*trienode.Node)
-	for _, entry := range encoded {
-		subset := make(map[string]*trienode.Node)
-		for _, n := range entry.Nodes {
-			if len(n.Blob) > 0 {
-				subset[string(n.Path)] = trienode.New(crypto.Keccak256Hash(n.Blob), n.Blob)
-			} else {
-				subset[string(n.Path)] = trienode.NewDeleted()
-			}
-		}
-		nodes[entry.Owner] = subset
+	// Resolve nodes cached in aggregated buffer
+	var nodes nodeSet
+	if err := nodes.decode(r); err != nil {
+		return nil, err
 	}
 
 	if journalTypeForReader == JournalFileType {
@@ -338,16 +292,8 @@
 	}
 
 	// Calculate the internal state transitions by id difference.
-	base := newDiskLayer(root, id, db, nil, NewTrieNodeBuffer(db.config.SyncFlush, db.bufferSize, nodes, id-stored))
+	base := newDiskLayer(root, id, db, nil, NewTrieNodeBuffer(db.config.SyncFlush, db.config.WriteBufferSize, &nodes, id-stored))
 	return base, nil
-=======
-	// Resolve nodes cached in aggregated buffer
-	var nodes nodeSet
-	if err := nodes.decode(r); err != nil {
-		return nil, err
-	}
-	return newDiskLayer(root, id, db, nil, newBuffer(db.config.WriteBufferSize, &nodes, id-stored)), nil
->>>>>>> 293a300d
 }
 
 // loadDiffLayer reads the next sections of a layer journal, reconstructing a new
@@ -384,49 +330,14 @@
 		return nil, fmt.Errorf("load block number: %v", err)
 	}
 	// Read in-memory trie nodes from journal
-<<<<<<< HEAD
-	var encoded []journalNodes
-	if err := journalBuf.Decode(&encoded); err != nil {
-		return nil, fmt.Errorf("load diff nodes: %v", err)
-	}
-	nodes := make(map[common.Hash]map[string]*trienode.Node)
-	for _, entry := range encoded {
-		subset := make(map[string]*trienode.Node)
-		for _, n := range entry.Nodes {
-			if len(n.Blob) > 0 {
-				subset[string(n.Path)] = trienode.New(crypto.Keccak256Hash(n.Blob), n.Blob)
-			} else {
-				subset[string(n.Path)] = trienode.NewDeleted()
-			}
-		}
-		nodes[entry.Owner] = subset
-	}
-	// Read state changes from journal
-	var (
-		jaccounts journalAccounts
-		jstorages []journalStorage
-		accounts  = make(map[common.Address][]byte)
-		storages  = make(map[common.Address]map[common.Hash][]byte)
-	)
-	if err := journalBuf.Decode(&jaccounts); err != nil {
-		return nil, fmt.Errorf("load diff accounts: %v", err)
-	}
-	for i, addr := range jaccounts.Addresses {
-		accounts[addr] = jaccounts.Accounts[i]
-	}
-	if err := journalBuf.Decode(&jstorages); err != nil {
-		return nil, fmt.Errorf("load diff storages: %v", err)
-	}
-	for _, entry := range jstorages {
-		set := make(map[common.Hash][]byte)
-		for i, h := range entry.Hashes {
-			if len(entry.Slots[i]) > 0 {
-				set[h] = entry.Slots[i]
-			} else {
-				set[h] = nil
-			}
-		}
-		storages[entry.Account] = set
+	var nodes nodeSet
+	if err := nodes.decode(r); err != nil {
+		return nil, err
+	}
+	// Read flat states set (with original value attached) from journal
+	var stateSet StateSetWithOrigin
+	if err := stateSet.decode(r); err != nil {
+		return nil, err
 	}
 
 	if journalTypeForReader == JournalFileType {
@@ -443,19 +354,7 @@
 
 	log.Debug("Loaded diff layer journal", "root", root, "parent", parent.rootHash(), "id", parent.stateID()+1, "block", block)
 
-	return db.loadDiffLayer(newDiffLayer(parent, root, parent.stateID()+1, block, nodes, triestate.New(accounts, storages)), r, journalTypeForReader)
-=======
-	var nodes nodeSet
-	if err := nodes.decode(r); err != nil {
-		return nil, err
-	}
-	// Read flat states set (with original value attached) from journal
-	var stateSet StateSetWithOrigin
-	if err := stateSet.decode(r); err != nil {
-		return nil, err
-	}
-	return db.loadDiffLayer(newDiffLayer(parent, root, parent.stateID()+1, block, &nodes, &stateSet), r)
->>>>>>> 293a300d
+	return db.loadDiffLayer(newDiffLayer(parent, root, parent.stateID()+1, block, &nodes, &stateSet), r, journalTypeForReader)
 }
 
 // journal implements the layer interface, marshaling the un-flushed trie nodes
@@ -479,18 +378,8 @@
 	if err := rlp.Encode(journalBuf, dl.id); err != nil {
 		return err
 	}
-<<<<<<< HEAD
-	// Step three, write all unwritten nodes into the journal
-	bufferNodes := dl.buffer.getAllNodes()
-	nodes := make([]journalNodes, 0, len(bufferNodes))
-	for owner, subset := range bufferNodes {
-		entry := journalNodes{Owner: owner}
-		for path, node := range subset {
-			entry.Nodes = append(entry.Nodes, journalNode{Path: []byte(path), Blob: node.Blob})
-		}
-		nodes = append(nodes, entry)
-	}
-	if err := rlp.Encode(journalBuf, nodes); err != nil {
+	// Step three, write the accumulated trie nodes into the journal
+	if err := dl.buffer.getAllNodes().encode(w); err != nil {
 		return err
 	}
 
@@ -509,14 +398,7 @@
 		}
 	}
 
-	log.Info("Journaled pathdb disk layer", "root", dl.root, "nodes", len(bufferNodes))
-=======
-	// Step three, write the accumulated trie nodes into the journal
-	if err := dl.buffer.nodes.encode(w); err != nil {
-		return err
-	}
-	log.Debug("Journaled pathdb disk layer", "root", dl.root)
->>>>>>> 293a300d
+	log.Info("Journaled pathdb disk layer", "root", dl.root)
 	return nil
 }
 
@@ -540,37 +422,11 @@
 		return err
 	}
 	// Write the accumulated trie nodes into buffer
-<<<<<<< HEAD
-	nodes := make([]journalNodes, 0, len(dl.nodes))
-	for owner, subset := range dl.nodes {
-		entry := journalNodes{Owner: owner}
-		for path, node := range subset {
-			entry.Nodes = append(entry.Nodes, journalNode{Path: []byte(path), Blob: node.Blob})
-		}
-		nodes = append(nodes, entry)
-	}
-	if err := rlp.Encode(journalBuf, nodes); err != nil {
-		return err
-	}
-	// Write the accumulated state changes into buffer
-	var jacct journalAccounts
-	for addr, account := range dl.states.Accounts {
-		jacct.Addresses = append(jacct.Addresses, addr)
-		jacct.Accounts = append(jacct.Accounts, account)
-	}
-	if err := rlp.Encode(journalBuf, jacct); err != nil {
-		return err
-	}
-	storage := make([]journalStorage, 0, len(dl.states.Storages))
-	for addr, slots := range dl.states.Storages {
-		entry := journalStorage{Account: addr}
-		for slotHash, slot := range slots {
-			entry.Hashes = append(entry.Hashes, slotHash)
-			entry.Slots = append(entry.Slots, slot)
-		}
-		storage = append(storage, entry)
-	}
-	if err := rlp.Encode(journalBuf, storage); err != nil {
+	if err := dl.nodes.encode(w); err != nil {
+		return err
+	}
+	// Write the associated flat state set into buffer
+	if err := dl.states.encode(w); err != nil {
 		return err
 	}
 
@@ -589,17 +445,7 @@
 		}
 	}
 
-	log.Info("Journaled pathdb diff layer", "root", dl.root, "parent", dl.parent.rootHash(), "id", dl.stateID(), "block", dl.block, "nodes", len(dl.nodes))
-=======
-	if err := dl.nodes.encode(w); err != nil {
-		return err
-	}
-	// Write the associated flat state set into buffer
-	if err := dl.states.encode(w); err != nil {
-		return err
-	}
 	log.Debug("Journaled pathdb diff layer", "root", dl.root, "parent", dl.parent.rootHash(), "id", dl.stateID(), "block", dl.block)
->>>>>>> 293a300d
 	return nil
 }
 
