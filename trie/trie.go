--- conflicted
+++ resolved
@@ -670,12 +670,11 @@
 	t.tracer.reset()
 }
 
-<<<<<<< HEAD
 func (t *Trie) Size() int {
 	return estimateSize(t.root)
-=======
+}
+
 // Owner returns the associated trie owner.
 func (t *Trie) Owner() common.Hash {
 	return t.owner
->>>>>>> 23bee162
 }