// Copyright 2018 The go-ethereum Authors
// This file is part of the go-ethereum library.
//
// The go-ethereum library is free software: you can redistribute it and/or modify
// it under the terms of the GNU Lesser General Public License as published by
// the Free Software Foundation, either version 3 of the License, or
// (at your option) any later version.
//
// The go-ethereum library is distributed in the hope that it will be useful,
// but WITHOUT ANY WARRANTY; without even the implied warranty of
// MERCHANTABILITY or FITNESS FOR A PARTICULAR PURPOSE. See the
// GNU Lesser General Public License for more details.
//
// You should have received a copy of the GNU Lesser General Public License
// along with the go-ethereum library. If not, see <http://www.gnu.org/licenses/>.

package trie

import (
	"errors"
	"fmt"
	"io"
	"reflect"
	"runtime"
	"sync"
	"time"

	"github.com/VictoriaMetrics/fastcache"
	"github.com/ethereum/go-ethereum/common"
	"github.com/ethereum/go-ethereum/core/rawdb"
	"github.com/ethereum/go-ethereum/core/types"
	"github.com/ethereum/go-ethereum/ethdb"
	"github.com/ethereum/go-ethereum/log"
	"github.com/ethereum/go-ethereum/metrics"
	"github.com/ethereum/go-ethereum/rlp"
)

var (
	memcacheCleanHitMeter   = metrics.NewRegisteredMeter("trie/memcache/clean/hit", nil)
	memcacheCleanMissMeter  = metrics.NewRegisteredMeter("trie/memcache/clean/miss", nil)
	memcacheCleanReadMeter  = metrics.NewRegisteredMeter("trie/memcache/clean/read", nil)
	memcacheCleanWriteMeter = metrics.NewRegisteredMeter("trie/memcache/clean/write", nil)

	memcacheDirtyHitMeter   = metrics.NewRegisteredMeter("trie/memcache/dirty/hit", nil)
	memcacheDirtyMissMeter  = metrics.NewRegisteredMeter("trie/memcache/dirty/miss", nil)
	memcacheDirtyReadMeter  = metrics.NewRegisteredMeter("trie/memcache/dirty/read", nil)
	memcacheDirtyWriteMeter = metrics.NewRegisteredMeter("trie/memcache/dirty/write", nil)

	memcacheFlushTimeTimer  = metrics.NewRegisteredResettingTimer("trie/memcache/flush/time", nil)
	memcacheFlushNodesMeter = metrics.NewRegisteredMeter("trie/memcache/flush/nodes", nil)
	memcacheFlushSizeMeter  = metrics.NewRegisteredMeter("trie/memcache/flush/size", nil)

	memcacheGCTimeTimer  = metrics.NewRegisteredResettingTimer("trie/memcache/gc/time", nil)
	memcacheGCNodesMeter = metrics.NewRegisteredMeter("trie/memcache/gc/nodes", nil)
	memcacheGCSizeMeter  = metrics.NewRegisteredMeter("trie/memcache/gc/size", nil)

	memcacheCommitTimeTimer  = metrics.NewRegisteredResettingTimer("trie/memcache/commit/time", nil)
	memcacheCommitNodesMeter = metrics.NewRegisteredMeter("trie/memcache/commit/nodes", nil)
	memcacheCommitSizeMeter  = metrics.NewRegisteredMeter("trie/memcache/commit/size", nil)
)

// Database is an intermediate write layer between the trie data structures and
// the disk database. The aim is to accumulate trie writes in-memory and only
// periodically flush a couple tries to disk, garbage collecting the remainder.
//
// Note, the trie Database is **not** thread safe in its mutations, but it **is**
// thread safe in providing individual, independent node access. The rationale
// behind this split design is to provide read access to RPC handlers and sync
// servers even while the trie is executing expensive garbage collection.
type Database struct {
	diskdb ethdb.KeyValueStore // Persistent storage for matured trie nodes

	cleans  *fastcache.Cache            // GC friendly memory cache of clean node RLPs
	dirties map[common.Hash]*cachedNode // Data and references relationships of dirty trie nodes
	oldest  common.Hash                 // Oldest tracked node, flush-list head
	newest  common.Hash                 // Newest tracked node, flush-list tail

	gctime  time.Duration      // Time spent on garbage collection since last commit
	gcnodes uint64             // Nodes garbage collected since last commit
	gcsize  common.StorageSize // Data storage garbage collected since last commit

	flushtime  time.Duration      // Time spent on data flushing since last commit
	flushnodes uint64             // Nodes flushed since last commit
	flushsize  common.StorageSize // Data storage flushed since last commit

	dirtiesSize  common.StorageSize // Storage size of the dirty node cache (exc. metadata)
	childrenSize common.StorageSize // Storage size of the external children tracking
	preimages    *preimageStore     // The store for caching preimages

	//metrics with light lock
	sizeLock           sync.RWMutex
	roughPreimagesSize common.StorageSize
	roughDirtiesSize   common.StorageSize

	lock sync.RWMutex
}

// rawNode is a simple binary blob used to differentiate between collapsed trie
// nodes and already encoded RLP binary blobs (while at the same time store them
// in the same cache fields).
type rawNode []byte

func (n rawNode) cache() (hashNode, bool)   { panic("this should never end up in a live trie") }
func (n rawNode) fstring(ind string) string { panic("this should never end up in a live trie") }

func (n rawNode) EncodeRLP(w io.Writer) error {
	_, err := w.Write(n)
	return err
}

// rawFullNode represents only the useful data content of a full node, with the
// caches and flags stripped out to minimize its data storage. This type honors
// the same RLP encoding as the original parent.
type rawFullNode [17]node

func (n rawFullNode) cache() (hashNode, bool)   { panic("this should never end up in a live trie") }
func (n rawFullNode) fstring(ind string) string { panic("this should never end up in a live trie") }

func (n rawFullNode) EncodeRLP(w io.Writer) error {
	eb := rlp.NewEncoderBuffer(w)
	n.encode(eb)
	return eb.Flush()
}

// rawShortNode represents only the useful data content of a short node, with the
// caches and flags stripped out to minimize its data storage. This type honors
// the same RLP encoding as the original parent.
type rawShortNode struct {
	Key []byte
	Val node
}

func (n rawShortNode) cache() (hashNode, bool)   { panic("this should never end up in a live trie") }
func (n rawShortNode) fstring(ind string) string { panic("this should never end up in a live trie") }

// cachedNode is all the information we know about a single cached trie node
// in the memory database write layer.
type cachedNode struct {
	node node   // Cached collapsed trie node, or raw rlp data
	size uint16 // Byte size of the useful cached data

	parents  uint32                 // Number of live nodes referencing this one
	children map[common.Hash]uint16 // External children referenced by this node

	flushPrev common.Hash // Previous node in the flush-list
	flushNext common.Hash // Next node in the flush-list
}

// cachedNodeSize is the raw size of a cachedNode data structure without any
// node data included. It's an approximate size, but should be a lot better
// than not counting them.
var cachedNodeSize = int(reflect.TypeOf(cachedNode{}).Size())

// cachedNodeChildrenSize is the raw size of an initialized but empty external
// reference map.
const cachedNodeChildrenSize = 48

// rlp returns the raw rlp encoded blob of the cached trie node, either directly
// from the cache, or by regenerating it from the collapsed node.
func (n *cachedNode) rlp() []byte {
	if node, ok := n.node.(rawNode); ok {
		return node
	}
	return nodeToBytes(n.node)
}

// obj returns the decoded and expanded trie node, either directly from the cache,
// or by regenerating it from the rlp encoded blob.
func (n *cachedNode) obj(hash common.Hash) node {
	if node, ok := n.node.(rawNode); ok {
		// The raw-blob format nodes are loaded from either from
		// clean cache or the database, they are all in their own
		// copy and safe to use unsafe decoder.
		return mustDecodeNodeUnsafe(hash[:], node)
	}
	return expandNode(hash[:], n.node)
}

// forChilds invokes the callback for all the tracked children of this node,
// both the implicit ones from inside the node as well as the explicit ones
// from outside the node.
func (n *cachedNode) forChilds(onChild func(hash common.Hash)) {
	for child := range n.children {
		onChild(child)
	}
	if _, ok := n.node.(rawNode); !ok {
		forGatherChildren(n.node, onChild)
	}
}

// forGatherChildren traverses the node hierarchy of a collapsed storage node and
// invokes the callback for all the hashnode children.
func forGatherChildren(n node, onChild func(hash common.Hash)) {
	switch n := n.(type) {
	case *rawShortNode:
		forGatherChildren(n.Val, onChild)
	case rawFullNode:
		for i := 0; i < 16; i++ {
			forGatherChildren(n[i], onChild)
		}
	case hashNode:
		onChild(common.BytesToHash(n))
	case valueNode, nil, rawNode:
	default:
		panic(fmt.Sprintf("unknown node type: %T", n))
	}
}

// simplifyNode traverses the hierarchy of an expanded memory node and discards
// all the internal caches, returning a node that only contains the raw data.
func simplifyNode(n node) node {
	switch n := n.(type) {
	case *shortNode:
		// Short nodes discard the flags and cascade
		return &rawShortNode{Key: n.Key, Val: simplifyNode(n.Val)}

	case *fullNode:
		// Full nodes discard the flags and cascade
		node := rawFullNode(n.Children)
		for i := 0; i < len(node); i++ {
			if node[i] != nil {
				node[i] = simplifyNode(node[i])
			}
		}
		return node

	case valueNode, hashNode, rawNode:
		return n

	default:
		panic(fmt.Sprintf("unknown node type: %T", n))
	}
}

// expandNode traverses the node hierarchy of a collapsed storage node and converts
// all fields and keys into expanded memory form.
func expandNode(hash hashNode, n node) node {
	switch n := n.(type) {
	case *rawShortNode:
		// Short nodes need key and child expansion
		return &shortNode{
			Key: compactToHex(n.Key),
			Val: expandNode(nil, n.Val),
			flags: nodeFlag{
				hash: hash,
			},
		}

	case rawFullNode:
		// Full nodes need child expansion
		node := &fullNode{
			flags: nodeFlag{
				hash: hash,
			},
		}
		for i := 0; i < len(node.Children); i++ {
			if n[i] != nil {
				node.Children[i] = expandNode(nil, n[i])
			}
		}
		return node

	case valueNode, hashNode:
		return n

	default:
		panic(fmt.Sprintf("unknown node type: %T", n))
	}
}

// Config defines all necessary options for database.
type Config struct {
	Cache     int    // Memory allowance (MB) to use for caching trie nodes in memory
	Journal   string // Journal of clean cache to survive node restarts
	Preimages bool   // Flag whether the preimage of trie key is recorded
	NoTries   bool
}

// NewDatabase creates a new trie database to store ephemeral trie content before
// its written out to disk or garbage collected. No read cache is created, so all
// data retrievals will hit the underlying disk database.
func NewDatabase(diskdb ethdb.KeyValueStore) *Database {
	return NewDatabaseWithConfig(diskdb, nil)
}

// NewDatabaseWithConfig creates a new trie database to store ephemeral trie content
// before its written out to disk or garbage collected. It also acts as a read cache
// for nodes loaded from disk.
func NewDatabaseWithConfig(diskdb ethdb.KeyValueStore, config *Config) *Database {
	var cleans *fastcache.Cache
	if config != nil && config.Cache > 0 {
		if config.Journal == "" {
			cleans = fastcache.New(config.Cache * 1024 * 1024)
		} else {
			cleans = fastcache.LoadFromFileOrNew(config.Journal, config.Cache*1024*1024)
		}
	}
	var preimage *preimageStore
	if config != nil && config.Preimages {
		preimage = newPreimageStore(diskdb)
	}
	db := &Database{
		diskdb: diskdb,
		cleans: cleans,
		dirties: map[common.Hash]*cachedNode{{}: {
			children: make(map[common.Hash]uint16),
		}},
		preimages: preimage,
	}
	return db
}

// DiskDB retrieves the persistent storage backing the trie database.
func (db *Database) DiskDB() ethdb.KeyValueStore {
	return db.diskdb
}

// insert inserts a simplified trie node into the memory database.
// All nodes inserted by this function will be reference tracked
// and in theory should only used for **trie nodes** insertion.
func (db *Database) insert(hash common.Hash, size int, node node) {
	// If the node's already cached, skip
	if _, ok := db.dirties[hash]; ok {
		return
	}
	memcacheDirtyWriteMeter.Mark(int64(size))

	// Create the cached entry for this node
	entry := &cachedNode{
		node:      node,
		size:      uint16(size),
		flushPrev: db.newest,
	}
	entry.forChilds(func(child common.Hash) {
		if c := db.dirties[child]; c != nil {
			c.parents++
		}
	})
	db.dirties[hash] = entry

	// Update the flush-list endpoints
	if db.oldest == (common.Hash{}) {
		db.oldest, db.newest = hash, hash
	} else {
		db.dirties[db.newest].flushNext, db.newest = hash, hash
	}
	db.dirtiesSize += common.StorageSize(common.HashLength + entry.size)
}

// node retrieves a cached trie node from memory, or returns nil if none can be
// found in the memory cache.
func (db *Database) node(hash common.Hash) node {
	// Retrieve the node from the clean cache if available
	if db.cleans != nil {
		if enc := db.cleans.Get(nil, hash[:]); enc != nil {
			memcacheCleanHitMeter.Mark(1)
			memcacheCleanReadMeter.Mark(int64(len(enc)))

			// The returned value from cache is in its own copy,
			// safe to use mustDecodeNodeUnsafe for decoding.
			return mustDecodeNodeUnsafe(hash[:], enc)
		}
	}
	// Retrieve the node from the dirty cache if available
	db.lock.RLock()
	dirty := db.dirties[hash]
	db.lock.RUnlock()

	if dirty != nil {
		memcacheDirtyHitMeter.Mark(1)
		memcacheDirtyReadMeter.Mark(int64(dirty.size))
		return dirty.obj(hash)
	}
	memcacheDirtyMissMeter.Mark(1)

	// Content unavailable in memory, attempt to retrieve from disk
	enc, err := db.diskdb.Get(hash[:])
	if err != nil || enc == nil {
		return nil
	}
	if db.cleans != nil {
		db.cleans.Set(hash[:], enc)
		memcacheCleanMissMeter.Mark(1)
		memcacheCleanWriteMeter.Mark(int64(len(enc)))
	}
	// The returned value from database is in its own copy,
	// safe to use mustDecodeNodeUnsafe for decoding.
	return mustDecodeNodeUnsafe(hash[:], enc)
}

// Node retrieves an encoded cached trie node from memory. If it cannot be found
// cached, the method queries the persistent database for the content.
func (db *Database) Node(hash common.Hash) ([]byte, error) {
	// It doesn't make sense to retrieve the metaroot
	if hash == (common.Hash{}) {
		return nil, errors.New("not found")
	}
	// Retrieve the node from the clean cache if available
	if db.cleans != nil {
		if enc := db.cleans.Get(nil, hash[:]); enc != nil {
			memcacheCleanHitMeter.Mark(1)
			memcacheCleanReadMeter.Mark(int64(len(enc)))
			return enc, nil
		}
	}
	// Retrieve the node from the dirty cache if available
	db.lock.RLock()
	dirty := db.dirties[hash]
	db.lock.RUnlock()

	if dirty != nil {
		memcacheDirtyHitMeter.Mark(1)
		memcacheDirtyReadMeter.Mark(int64(dirty.size))
		return dirty.rlp(), nil
	}
	memcacheDirtyMissMeter.Mark(1)

	// Content unavailable in memory, attempt to retrieve from disk
	enc := rawdb.ReadTrieNode(db.diskdb, hash)
	if len(enc) != 0 {
		if db.cleans != nil {
			db.cleans.Set(hash[:], enc)
			memcacheCleanMissMeter.Mark(1)
			memcacheCleanWriteMeter.Mark(int64(len(enc)))
		}
		return enc, nil
	}
	return nil, errors.New("not found")
}

// Nodes retrieves the hashes of all the nodes cached within the memory database.
// This method is extremely expensive and should only be used to validate internal
// states in test code.
func (db *Database) Nodes() []common.Hash {
	db.lock.RLock()
	defer db.lock.RUnlock()

	var hashes = make([]common.Hash, 0, len(db.dirties))
	for hash := range db.dirties {
		if hash != (common.Hash{}) { // Special case for "root" references/nodes
			hashes = append(hashes, hash)
		}
	}
	return hashes
}

// Reference adds a new reference from a parent node to a child node.
// This function is used to add reference between internal trie node
// and external node(e.g. storage trie root), all internal trie nodes
// are referenced together by database itself.
func (db *Database) Reference(child common.Hash, parent common.Hash) {
	db.lock.Lock()
	db.reference(child, parent)
	var roughDirtiesSize = common.StorageSize((len(db.dirties)-1)*cachedNodeSize) + db.dirtiesSize + db.childrenSize - common.StorageSize(len(db.dirties[common.Hash{}].children)*(common.HashLength+2))
	var roughPreimagesSize = db.preimagesSize
	db.lock.Unlock()

	db.sizeLock.Lock()
	db.roughDirtiesSize = roughDirtiesSize
	db.roughPreimagesSize = roughPreimagesSize
	db.sizeLock.Unlock()
}

// reference is the private locked version of Reference.
func (db *Database) reference(child common.Hash, parent common.Hash) {
	// If the node does not exist, it's a node pulled from disk, skip
	node, ok := db.dirties[child]
	if !ok {
		return
	}
	// If the reference already exists, only duplicate for roots
	if db.dirties[parent].children == nil {
		db.dirties[parent].children = make(map[common.Hash]uint16)
		db.childrenSize += cachedNodeChildrenSize
	} else if _, ok = db.dirties[parent].children[child]; ok && parent != (common.Hash{}) {
		return
	}
	node.parents++
	db.dirties[parent].children[child]++
	if db.dirties[parent].children[child] == 1 {
		db.childrenSize += common.HashLength + 2 // uint16 counter
	}
}

// Dereference removes an existing reference from a root node.
func (db *Database) Dereference(root common.Hash) {
	// Sanity check to ensure that the meta-root is not removed
	if root == (common.Hash{}) {
		log.Error("Attempted to dereference the trie cache meta root")
		return
	}
	db.lock.Lock()
	defer db.lock.Unlock()

	nodes, storage, start := len(db.dirties), db.dirtiesSize, time.Now()
	db.dereference(root, common.Hash{})

	db.gcnodes += uint64(nodes - len(db.dirties))
	db.gcsize += storage - db.dirtiesSize
	db.gctime += time.Since(start)

	memcacheGCTimeTimer.Update(time.Since(start))
	memcacheGCSizeMeter.Mark(int64(storage - db.dirtiesSize))
	memcacheGCNodesMeter.Mark(int64(nodes - len(db.dirties)))

	log.Debug("Dereferenced trie from memory database", "nodes", nodes-len(db.dirties), "size", storage-db.dirtiesSize, "time", time.Since(start),
		"gcnodes", db.gcnodes, "gcsize", db.gcsize, "gctime", db.gctime, "livenodes", len(db.dirties), "livesize", db.dirtiesSize)
}

// dereference is the private locked version of Dereference.
func (db *Database) dereference(child common.Hash, parent common.Hash) {
	// Dereference the parent-child
	node := db.dirties[parent]

	if node.children != nil && node.children[child] > 0 {
		node.children[child]--
		if node.children[child] == 0 {
			delete(node.children, child)
			db.childrenSize -= (common.HashLength + 2) // uint16 counter
		}
	}
	// If the child does not exist, it's a previously committed node.
	node, ok := db.dirties[child]
	if !ok {
		return
	}
	// If there are no more references to the child, delete it and cascade
	if node.parents > 0 {
		// This is a special cornercase where a node loaded from disk (i.e. not in the
		// memcache any more) gets reinjected as a new node (short node split into full,
		// then reverted into short), causing a cached node to have no parents. That is
		// no problem in itself, but don't make maxint parents out of it.
		node.parents--
	}
	if node.parents == 0 {
		// Remove the node from the flush-list
		switch child {
		case db.oldest:
			db.oldest = node.flushNext
			db.dirties[node.flushNext].flushPrev = common.Hash{}
		case db.newest:
			db.newest = node.flushPrev
			db.dirties[node.flushPrev].flushNext = common.Hash{}
		default:
			db.dirties[node.flushPrev].flushNext = node.flushNext
			db.dirties[node.flushNext].flushPrev = node.flushPrev
		}
		// Dereference all children and delete the node
		node.forChilds(func(hash common.Hash) {
			db.dereference(hash, child)
		})
		delete(db.dirties, child)
		db.dirtiesSize -= common.StorageSize(common.HashLength + int(node.size))
		if node.children != nil {
			db.childrenSize -= cachedNodeChildrenSize
		}
	}
}

// Cap iteratively flushes old but still referenced trie nodes until the total
// memory usage goes below the given threshold.
//
// Note, this method is a non-synchronized mutator. It is unsafe to call this
// concurrently with other mutators.
func (db *Database) Cap(limit common.StorageSize) error {
	// Create a database batch to flush persistent data out. It is important that
	// outside code doesn't see an inconsistent state (referenced data removed from
	// memory cache during commit but not yet in persistent storage). This is ensured
	// by only uncaching existing data when the database write finalizes.
	db.lock.RLock()
	nodes, storage, start := len(db.dirties), db.dirtiesSize, time.Now()
	// db.dirtiesSize only contains the useful data in the cache, but when reporting
	// the total memory consumption, the maintenance metadata is also needed to be
	// counted.
	size := db.dirtiesSize + common.StorageSize((len(db.dirties)-1)*cachedNodeSize)
	size += db.childrenSize - common.StorageSize(len(db.dirties[common.Hash{}].children)*(common.HashLength+2))
	db.lock.RUnlock()

	batch := db.diskdb.NewBatch()

	// If the preimage cache got large enough, push to disk. If it's still small
	// leave for later to deduplicate writes.
	if db.preimages != nil {
		db.preimages.commit(false)
	}
	// Keep committing nodes from the flush-list until we're below allowance
	oldest := db.oldest
	err := func() error {
		db.lock.RLock()
		defer db.lock.RUnlock()
		for size > limit && oldest != (common.Hash{}) {
			// Fetch the oldest referenced node and push into the batch
			node := db.dirties[oldest]
			rawdb.WriteTrieNode(batch, oldest, node.rlp())

			// If we exceeded the ideal batch size, commit and reset
			if batch.ValueSize() >= ethdb.IdealBatchSize {
				if err := batch.Write(); err != nil {
					log.Error("Failed to write flush list to disk", "err", err)
					return err
				}
				batch.Reset()
			}
			// Iterate to the next flush item, or abort if the size cap was achieved. Size
			// is the total size, including the useful cached data (hash -> blob), the
			// cache item metadata, as well as external children mappings.
			size -= common.StorageSize(common.HashLength + int(node.size) + cachedNodeSize)
			if node.children != nil {
				size -= common.StorageSize(cachedNodeChildrenSize + len(node.children)*(common.HashLength+2))
			}
			oldest = node.flushNext
		}
		return nil
	}()
	if err != nil {
		return err
	}
	// Flush out any remainder data from the last batch
	if err := batch.Write(); err != nil {
		log.Error("Failed to write flush list to disk", "err", err)
		return err
	}
	// Write successful, clear out the flushed data
	db.lock.Lock()
	defer db.lock.Unlock()

	for db.oldest != oldest {
		node := db.dirties[db.oldest]
		delete(db.dirties, db.oldest)
		db.oldest = node.flushNext

		db.dirtiesSize -= common.StorageSize(common.HashLength + int(node.size))
		if node.children != nil {
			db.childrenSize -= common.StorageSize(cachedNodeChildrenSize + len(node.children)*(common.HashLength+2))
		}
	}
	if db.oldest != (common.Hash{}) {
		db.dirties[db.oldest].flushPrev = common.Hash{}
	}
	db.flushnodes += uint64(nodes - len(db.dirties))
	db.flushsize += storage - db.dirtiesSize
	db.flushtime += time.Since(start)

	memcacheFlushTimeTimer.Update(time.Since(start))
	memcacheFlushSizeMeter.Mark(int64(storage - db.dirtiesSize))
	memcacheFlushNodesMeter.Mark(int64(nodes - len(db.dirties)))

	log.Debug("Persisted nodes from memory database", "nodes", nodes-len(db.dirties), "size", storage-db.dirtiesSize, "time", time.Since(start),
		"flushnodes", db.flushnodes, "flushsize", db.flushsize, "flushtime", db.flushtime, "livenodes", len(db.dirties), "livesize", db.dirtiesSize)

	return nil
}

// Commit iterates over all the children of a particular node, writes them out
// to disk, forcefully tearing down all references in both directions. As a side
// effect, all pre-images accumulated up to this point are also written.
//
// Note, this method is a non-synchronized mutator. It is unsafe to call this
// concurrently with other mutators.
func (db *Database) Commit(node common.Hash, report bool, callback func(common.Hash)) error {
	// Create a database batch to flush persistent data out. It is important that
	// outside code doesn't see an inconsistent state (referenced data removed from
	// memory cache during commit but not yet in persistent storage). This is ensured
	// by only uncaching existing data when the database write finalizes.
	start := time.Now()
	batch := db.diskdb.NewBatch()

	// Move all of the accumulated preimages into a write batch
	db.lock.RLock()
	if db.preimages != nil {
<<<<<<< HEAD
		rawdb.WritePreimages(batch, db.preimages)
		// Since we're going to replay trie node writes into the clean cache, flush out
		// any batched pre-images before continuing.
		if err := batch.Write(); err != nil {
			db.lock.RUnlock()
			return err
		}
		batch.Reset()
=======
		db.preimages.commit(true)
>>>>>>> 2de49b04
	}
	// Move the trie itself into the batch, flushing if enough data is accumulated
	nodes, storage := len(db.dirties), db.dirtiesSize
	db.lock.RUnlock()

	uncacher := &cleaner{db}
	if err := db.commit(node, batch, uncacher, callback); err != nil {
		log.Error("Failed to commit trie from trie database", "err", err)
		return err
	}
	// Trie mostly committed to disk, flush any batch leftovers
	if err := batch.Write(); err != nil {
		log.Error("Failed to write trie to disk", "err", err)
		return err
	}
	// Uncache any leftovers in the last batch
	db.lock.Lock()
	defer db.lock.Unlock()

	batch.Replay(uncacher)
	batch.Reset()

	// Reset the storage counters and bumped metrics
	memcacheCommitTimeTimer.Update(time.Since(start))
	memcacheCommitSizeMeter.Mark(int64(storage - db.dirtiesSize))
	memcacheCommitNodesMeter.Mark(int64(nodes - len(db.dirties)))

	logger := log.Info
	if !report {
		logger = log.Debug
	}
	logger("Persisted trie from memory database", "nodes", nodes-len(db.dirties)+int(db.flushnodes), "size", storage-db.dirtiesSize+db.flushsize, "time", time.Since(start)+db.flushtime,
		"gcnodes", db.gcnodes, "gcsize", db.gcsize, "gctime", db.gctime, "livenodes", len(db.dirties), "livesize", db.dirtiesSize)

	// Reset the garbage collection statistics
	db.gcnodes, db.gcsize, db.gctime = 0, 0, 0
	db.flushnodes, db.flushsize, db.flushtime = 0, 0, 0

	return nil
}

// commit is the private locked version of Commit.
func (db *Database) commit(hash common.Hash, batch ethdb.Batch, uncacher *cleaner, callback func(common.Hash)) error {
	// If the node does not exist, it's a previously committed node
	db.lock.RLock()
	node, ok := db.dirties[hash]
	if !ok {
		db.lock.RUnlock()
		return nil
	}
	db.lock.RUnlock()

	var err error
	node.forChilds(func(child common.Hash) {
		if err == nil {
			err = db.commit(child, batch, uncacher, callback)
		}
	})
	if err != nil {
		return err
	}
	// If we've reached an optimal batch size, commit and start over
	rawdb.WriteTrieNode(batch, hash, node.rlp())
	if callback != nil {
		callback(hash)
	}
	if batch.ValueSize() >= ethdb.IdealBatchSize {
		if err := batch.Write(); err != nil {
			return err
		}
		db.lock.Lock()
		batch.Replay(uncacher)
		batch.Reset()
		db.lock.Unlock()
	}
	return nil
}

// cleaner is a database batch replayer that takes a batch of write operations
// and cleans up the trie database from anything written to disk.
type cleaner struct {
	db *Database
}

// Put reacts to database writes and implements dirty data uncaching. This is the
// post-processing step of a commit operation where the already persisted trie is
// removed from the dirty cache and moved into the clean cache. The reason behind
// the two-phase commit is to ensure data availability while moving from memory
// to disk.
func (c *cleaner) Put(key []byte, rlp []byte) error {
	hash := common.BytesToHash(key)

	// If the node does not exist, we're done on this path
	node, ok := c.db.dirties[hash]
	if !ok {
		return nil
	}
	// Node still exists, remove it from the flush-list
	switch hash {
	case c.db.oldest:
		c.db.oldest = node.flushNext
		c.db.dirties[node.flushNext].flushPrev = common.Hash{}
	case c.db.newest:
		c.db.newest = node.flushPrev
		c.db.dirties[node.flushPrev].flushNext = common.Hash{}
	default:
		c.db.dirties[node.flushPrev].flushNext = node.flushNext
		c.db.dirties[node.flushNext].flushPrev = node.flushPrev
	}
	// Remove the node from the dirty cache
	delete(c.db.dirties, hash)
	c.db.dirtiesSize -= common.StorageSize(common.HashLength + int(node.size))
	if node.children != nil {
		c.db.childrenSize -= common.StorageSize(cachedNodeChildrenSize + len(node.children)*(common.HashLength+2))
	}
	// Move the flushed node into the clean cache to prevent insta-reloads
	if c.db.cleans != nil {
		c.db.cleans.Set(hash[:], rlp)
		memcacheCleanWriteMeter.Mark(int64(len(rlp)))
	}
	return nil
}

func (c *cleaner) Delete(key []byte) error {
	panic("not implemented")
}

// Update inserts the dirty nodes in provided nodeset into database and
// link the account trie with multiple storage tries if necessary.
func (db *Database) Update(nodes *MergedNodeSet) error {
	db.lock.Lock()
	defer db.lock.Unlock()

	// Insert dirty nodes into the database. In the same tree, it must be
	// ensured that children are inserted first, then parent so that children
	// can be linked with their parent correctly. The order of writing between
	// different tries(account trie, storage tries) is not required.
	for owner, subset := range nodes.sets {
		for _, path := range subset.paths {
			n, ok := subset.nodes[path]
			if !ok {
				return fmt.Errorf("missing node %x %v", owner, path)
			}
			db.insert(n.hash, int(n.size), n.node)
		}
	}
	// Link up the account trie and storage trie if the node points
	// to an account trie leaf.
	if set, present := nodes.sets[common.Hash{}]; present {
		for _, n := range set.leaves {
			var account types.StateAccount
			if err := rlp.DecodeBytes(n.blob, &account); err != nil {
				return err
			}
			if account.Root != emptyRoot {
				db.reference(account.Root, n.parent)
			}
		}
	}
	return nil
}

// Size returns the current storage size of the memory cache in front of the
// persistent database layer.
func (db *Database) Size() (common.StorageSize, common.StorageSize) {
<<<<<<< HEAD
	db.sizeLock.RLock()
	defer db.sizeLock.RUnlock()
	return db.roughDirtiesSize, db.roughPreimagesSize
=======
	db.lock.RLock()
	defer db.lock.RUnlock()

	// db.dirtiesSize only contains the useful data in the cache, but when reporting
	// the total memory consumption, the maintenance metadata is also needed to be
	// counted.
	var metadataSize = common.StorageSize((len(db.dirties) - 1) * cachedNodeSize)
	var metarootRefs = common.StorageSize(len(db.dirties[common.Hash{}].children) * (common.HashLength + 2))
	var preimageSize common.StorageSize
	if db.preimages != nil {
		preimageSize = db.preimages.size()
	}
	return db.dirtiesSize + db.childrenSize + metadataSize - metarootRefs, preimageSize
>>>>>>> 2de49b04
}

// saveCache saves clean state cache to given directory path
// using specified CPU cores.
func (db *Database) saveCache(dir string, threads int) error {
	if db.cleans == nil {
		return nil
	}
	log.Info("Writing clean trie cache to disk", "path", dir, "threads", threads)

	start := time.Now()
	err := db.cleans.SaveToFileConcurrent(dir, threads)
	if err != nil {
		log.Error("Failed to persist clean trie cache", "error", err)
		return err
	}
	log.Info("Persisted the clean trie cache", "path", dir, "elapsed", common.PrettyDuration(time.Since(start)))
	return nil
}

// SaveCache atomically saves fast cache data to the given dir using all
// available CPU cores.
func (db *Database) SaveCache(dir string) error {
	return db.saveCache(dir, runtime.GOMAXPROCS(0))
}

// SaveCachePeriodically atomically saves fast cache data to the given dir with
// the specified interval. All dump operation will only use a single CPU core.
func (db *Database) SaveCachePeriodically(dir string, interval time.Duration, stopCh <-chan struct{}) {
	ticker := time.NewTicker(interval)
	defer ticker.Stop()

	for {
		select {
		case <-ticker.C:
			db.saveCache(dir, 1)
		case <-stopCh:
			return
		}
	}
}

// CommitPreimages flushes the dangling preimages to disk. It is meant to be
// called when closing the blockchain object, so that preimages are persisted
// to the database.
func (db *Database) CommitPreimages() error {
	db.lock.Lock()
	defer db.lock.Unlock()

	if db.preimages == nil {
		return nil
	}
	return db.preimages.commit(true)
}<|MERGE_RESOLUTION|>--- conflicted
+++ resolved
@@ -451,14 +451,15 @@
 func (db *Database) Reference(child common.Hash, parent common.Hash) {
 	db.lock.Lock()
 	db.reference(child, parent)
-	var roughDirtiesSize = common.StorageSize((len(db.dirties)-1)*cachedNodeSize) + db.dirtiesSize + db.childrenSize - common.StorageSize(len(db.dirties[common.Hash{}].children)*(common.HashLength+2))
-	var roughPreimagesSize = db.preimagesSize
+
+	db.sizeLock.Lock()
+	db.roughDirtiesSize = common.StorageSize((len(db.dirties)-1)*cachedNodeSize) + db.dirtiesSize + db.childrenSize - common.StorageSize(len(db.dirties[common.Hash{}].children)*(common.HashLength+2))
+	if db.preimages != nil {
+		db.roughPreimagesSize = db.preimages.size()
+	}
+	db.sizeLock.Unlock()
+
 	db.lock.Unlock()
-
-	db.sizeLock.Lock()
-	db.roughDirtiesSize = roughDirtiesSize
-	db.roughPreimagesSize = roughPreimagesSize
-	db.sizeLock.Unlock()
 }
 
 // reference is the private locked version of Reference.
@@ -668,18 +669,7 @@
 	// Move all of the accumulated preimages into a write batch
 	db.lock.RLock()
 	if db.preimages != nil {
-<<<<<<< HEAD
-		rawdb.WritePreimages(batch, db.preimages)
-		// Since we're going to replay trie node writes into the clean cache, flush out
-		// any batched pre-images before continuing.
-		if err := batch.Write(); err != nil {
-			db.lock.RUnlock()
-			return err
-		}
-		batch.Reset()
-=======
 		db.preimages.commit(true)
->>>>>>> 2de49b04
 	}
 	// Move the trie itself into the batch, flushing if enough data is accumulated
 	nodes, storage := len(db.dirties), db.dirtiesSize
@@ -845,25 +835,9 @@
 // Size returns the current storage size of the memory cache in front of the
 // persistent database layer.
 func (db *Database) Size() (common.StorageSize, common.StorageSize) {
-<<<<<<< HEAD
 	db.sizeLock.RLock()
 	defer db.sizeLock.RUnlock()
 	return db.roughDirtiesSize, db.roughPreimagesSize
-=======
-	db.lock.RLock()
-	defer db.lock.RUnlock()
-
-	// db.dirtiesSize only contains the useful data in the cache, but when reporting
-	// the total memory consumption, the maintenance metadata is also needed to be
-	// counted.
-	var metadataSize = common.StorageSize((len(db.dirties) - 1) * cachedNodeSize)
-	var metarootRefs = common.StorageSize(len(db.dirties[common.Hash{}].children) * (common.HashLength + 2))
-	var preimageSize common.StorageSize
-	if db.preimages != nil {
-		preimageSize = db.preimages.size()
-	}
-	return db.dirtiesSize + db.childrenSize + metadataSize - metarootRefs, preimageSize
->>>>>>> 2de49b04
 }
 
 // saveCache saves clean state cache to given directory path
