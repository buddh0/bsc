// Copyright 2022 The go-ethereum Authors
// This file is part of the go-ethereum library.
//
// The go-ethereum library is free software: you can redistribute it and/or modify
// it under the terms of the GNU Lesser General Public License as published by
// the Free Software Foundation, either version 3 of the License, or
// (at your option) any later version.
//
// The go-ethereum library is distributed in the hope that it will be useful,
// but WITHOUT ANY WARRANTY; without even the implied warranty of
// MERCHANTABILITY or FITNESS FOR A PARTICULAR PURPOSE. See the
// GNU Lesser General Public License for more details.
//
// You should have received a copy of the GNU Lesser General Public License
// along with the go-ethereum library. If not, see <http://www.gnu.org/licenses/>.

package trie

import (
	"errors"
	"strings"

	"github.com/ethereum/go-ethereum/common"
	"github.com/ethereum/go-ethereum/core/rawdb"
	"github.com/ethereum/go-ethereum/ethdb"
	"github.com/ethereum/go-ethereum/log"
	"github.com/ethereum/go-ethereum/trie/triedb/hashdb"
	"github.com/ethereum/go-ethereum/trie/triedb/pathdb"
	"github.com/ethereum/go-ethereum/trie/trienode"
	"github.com/ethereum/go-ethereum/trie/triestate"
)

// Config defines all necessary options for database.
type Config struct {
<<<<<<< HEAD
	NoTries   bool
	Preimages bool // Flag whether the preimage of node key is recorded
	Cache     int
	HashDB    *hashdb.Config // Configs for hash-based scheme
	PathDB    *pathdb.Config // Configs for experimental path-based scheme
=======
	Preimages bool           // Flag whether the preimage of node key is recorded
	HashDB    *hashdb.Config // Configs for hash-based scheme
	PathDB    *pathdb.Config // Configs for experimental path-based scheme
}
>>>>>>> 3f40e65c

// HashDefaults represents a config for using hash-based scheme with
// default settings.
var HashDefaults = &Config{
	Preimages: false,
	HashDB:    hashdb.Defaults,
}

// HashDefaults represents a config for using hash-based scheme with
// default settings.
var HashDefaults = &Config{
	Preimages: false,
	HashDB:    hashdb.Defaults,
}

// backend defines the methods needed to access/update trie nodes in different
// state scheme.
type backend interface {
	// Scheme returns the identifier of used storage scheme.
	Scheme() string

	// Initialized returns an indicator if the state data is already initialized
	// according to the state scheme.
	Initialized(genesisRoot common.Hash) bool

<<<<<<< HEAD
	// Size returns the current storage size of the memory cache in front of the
	// persistent database layer.
	Size() (common.StorageSize, common.StorageSize, common.StorageSize)
=======
	// Size returns the current storage size of the diff layers on top of the
	// disk layer and the storage size of the nodes cached in the disk layer.
	//
	// For hash scheme, there is no differentiation between diff layer nodes
	// and dirty disk layer nodes, so both are merged into the second return.
	Size() (common.StorageSize, common.StorageSize)
>>>>>>> 3f40e65c

	// Update performs a state transition by committing dirty nodes contained
	// in the given set in order to update state from the specified parent to
	// the specified root.
	//
	// The passed in maps(nodes, states) will be retained to avoid copying
	// everything. Therefore, these maps must not be changed afterwards.
	Update(root common.Hash, parent common.Hash, block uint64, nodes *trienode.MergedNodeSet, states *triestate.Set) error

	// Commit writes all relevant trie nodes belonging to the specified state
	// to disk. Report specifies whether logs will be displayed in info level.
	Commit(root common.Hash, report bool) error

	// Close closes the trie database backend and releases all held resources.
	Close() error
}

// Database is the wrapper of the underlying backend which is shared by different
// types of node backend as an entrypoint. It's responsible for all interactions
// relevant with trie nodes and node preimages.
type Database struct {
	config    *Config        // Configuration for trie database
	diskdb    ethdb.Database // Persistent database to store the snapshot
	preimages *preimageStore // The store for caching preimages
	backend   backend        // The backend for managing trie nodes
}

// NewDatabase initializes the trie database with default settings, note
// the legacy hash-based scheme is used by default.
func NewDatabase(diskdb ethdb.Database, config *Config) *Database {
	// Sanitize the config and use the default one if it's not specified.
	if config == nil {
		config = HashDefaults
	}
	var preimages *preimageStore
	if config.Preimages {
		preimages = newPreimageStore(diskdb)
	}
	db := &Database{
		config:    config,
		diskdb:    diskdb,
		preimages: preimages,
	}
<<<<<<< HEAD
}

// NewDatabase initializes the trie database with default settings, note
// the legacy hash-based scheme is used by default.
func NewDatabase(diskdb ethdb.Database, config *Config) *Database {
	// Sanitize the config and use the default one if it's not specified.
	dbScheme := rawdb.ReadStateScheme(diskdb)
	if config == nil {
		if dbScheme == rawdb.PathScheme {
			config = &Config{
				PathDB: pathdb.Defaults,
			}
		} else {
			config = HashDefaults
		}
	}
	if config.PathDB == nil && config.HashDB == nil {
		if dbScheme == rawdb.PathScheme {
			config.PathDB = pathdb.Defaults
		} else {
			config.HashDB = hashdb.Defaults
		}
	}
	var preimages *preimageStore
	if config.Preimages {
		preimages = newPreimageStore(diskdb)
	}
	db := &Database{
		config:    config,
		diskdb:    diskdb,
		preimages: preimages,
	}
	/*
	 * 1. First, initialize db according to the user config
	 * 2. Second, initialize the db according to the scheme already used by db
	 * 3. Last, use the default scheme, namely hash scheme
	 */
	if config.HashDB != nil {
		if rawdb.ReadStateScheme(diskdb) == rawdb.PathScheme {
			log.Warn("incompatible state scheme", "old", rawdb.PathScheme, "new", rawdb.HashScheme)
		}
		db.backend = hashdb.New(diskdb, config.HashDB, mptResolver{})
	} else if config.PathDB != nil {
		if rawdb.ReadStateScheme(diskdb) == rawdb.HashScheme {
			log.Warn("incompatible state scheme", "old", rawdb.HashScheme, "new", rawdb.PathScheme)
		}
		db.backend = pathdb.New(diskdb, config.PathDB)
	} else if strings.Compare(dbScheme, rawdb.PathScheme) == 0 {
		if config.PathDB == nil {
			config.PathDB = pathdb.Defaults
		}
		db.backend = pathdb.New(diskdb, config.PathDB)
	} else {
		if config.HashDB == nil {
			config.HashDB = hashdb.Defaults
		}
=======
	if config.HashDB != nil && config.PathDB != nil {
		log.Crit("Both 'hash' and 'path' mode are configured")
	}
	if config.PathDB != nil {
		db.backend = pathdb.New(diskdb, config.PathDB)
	} else {
>>>>>>> 3f40e65c
		db.backend = hashdb.New(diskdb, config.HashDB, mptResolver{})
	}
	return db
}

func (db *Database) Config() *Config {
	return db.config
}

// Reader returns a reader for accessing all trie nodes with provided state root.
// An error will be returned if the requested state is not available.
func (db *Database) Reader(blockRoot common.Hash) (Reader, error) {
	switch b := db.backend.(type) {
	case *hashdb.Database:
		return b.Reader(blockRoot)
	case *pathdb.Database:
		return b.Reader(blockRoot)
	}
	return nil, errors.New("unknown backend")
}

// Update performs a state transition by committing dirty nodes contained in the
// given set in order to update state from the specified parent to the specified
// root. The held pre-images accumulated up to this point will be flushed in case
// the size exceeds the threshold.
//
// The passed in maps(nodes, states) will be retained to avoid copying everything.
// Therefore, these maps must not be changed afterwards.
func (db *Database) Update(root common.Hash, parent common.Hash, block uint64, nodes *trienode.MergedNodeSet, states *triestate.Set) error {
	if db.preimages != nil {
		db.preimages.commit(false)
	}
	return db.backend.Update(root, parent, block, nodes, states)
}

// Commit iterates over all the children of a particular node, writes them out
// to disk. As a side effect, all pre-images accumulated up to this point are
// also written.
func (db *Database) Commit(root common.Hash, report bool) error {
	if db.preimages != nil {
		db.preimages.commit(true)
	}
	return db.backend.Commit(root, report)
}

<<<<<<< HEAD
// Size returns the storage size of dirty trie nodes in front of the persistent
// database and the size of cached preimages.
func (db *Database) Size() (common.StorageSize, common.StorageSize, common.StorageSize, common.StorageSize) {
	var (
		diffs, nodes, immutablenodes common.StorageSize
		preimages                    common.StorageSize
	)
	diffs, nodes, immutablenodes = db.backend.Size()
	if db.preimages != nil {
		preimages = db.preimages.size()
	}
	return diffs, nodes, immutablenodes, preimages
=======
// Size returns the storage size of diff layer nodes above the persistent disk
// layer, the dirty nodes buffered within the disk layer, and the size of cached
// preimages.
func (db *Database) Size() (common.StorageSize, common.StorageSize, common.StorageSize) {
	var (
		diffs, nodes common.StorageSize
		preimages    common.StorageSize
	)
	diffs, nodes = db.backend.Size()
	if db.preimages != nil {
		preimages = db.preimages.size()
	}
	return diffs, nodes, preimages
>>>>>>> 3f40e65c
}

// Initialized returns an indicator if the state data is already initialized
// according to the state scheme.
func (db *Database) Initialized(genesisRoot common.Hash) bool {
	return db.backend.Initialized(genesisRoot)
}

// Scheme returns the node scheme used in the database.
func (db *Database) Scheme() string {
	return db.backend.Scheme()
}

// Close flushes the dangling preimages to disk and closes the trie database.
// It is meant to be called when closing the blockchain object, so that all
// resources held can be released correctly.
func (db *Database) Close() error {
	db.WritePreimages()
	return db.backend.Close()
}

// WritePreimages flushes all accumulated preimages to disk forcibly.
func (db *Database) WritePreimages() {
	if db.preimages != nil {
		db.preimages.commit(true)
	}
}

// Cap iteratively flushes old but still referenced trie nodes until the total
// memory usage goes below the given threshold. The held pre-images accumulated
// up to this point will be flushed in case the size exceeds the threshold.
//
// It's only supported by hash-based database and will return an error for others.
func (db *Database) Cap(limit common.StorageSize) error {
	hdb, ok := db.backend.(*hashdb.Database)
	if !ok {
		return errors.New("not supported")
	}
	if db.preimages != nil {
		db.preimages.commit(false)
	}
	return hdb.Cap(limit)
}

// Reference adds a new reference from a parent node to a child node. This function
// is used to add reference between internal trie node and external node(e.g. storage
// trie root), all internal trie nodes are referenced together by database itself.
//
// It's only supported by hash-based database and will return an error for others.
func (db *Database) Reference(root common.Hash, parent common.Hash) error {
	hdb, ok := db.backend.(*hashdb.Database)
	if !ok {
		return errors.New("not supported")
	}
	hdb.Reference(root, parent)
	return nil
}

// Dereference removes an existing reference from a root node. It's only
// supported by hash-based database and will return an error for others.
func (db *Database) Dereference(root common.Hash) error {
	hdb, ok := db.backend.(*hashdb.Database)
	if !ok {
		return errors.New("not supported")
	}
	hdb.Dereference(root)
	return nil
}

// Node retrieves the rlp-encoded node blob with provided node hash. It's
// only supported by hash-based database and will return an error for others.
// Note, this function should be deprecated once ETH66 is deprecated.
func (db *Database) Node(hash common.Hash) ([]byte, error) {
	hdb, ok := db.backend.(*hashdb.Database)
	if !ok {
		return nil, errors.New("not supported")
	}
	return hdb.Node(hash)
}

// Recover rollbacks the database to a specified historical point. The state is
// supported as the rollback destination only if it's canonical state and the
// corresponding trie histories are existent. It's only supported by path-based
// database and will return an error for others.
func (db *Database) Recover(target common.Hash) error {
	pdb, ok := db.backend.(*pathdb.Database)
	if !ok {
		return errors.New("not supported")
	}
	return pdb.Recover(target, &trieLoader{db: db})
}

// Recoverable returns the indicator if the specified state is enabled to be
// recovered. It's only supported by path-based database and will return an
// error for others.
func (db *Database) Recoverable(root common.Hash) (bool, error) {
	pdb, ok := db.backend.(*pathdb.Database)
	if !ok {
		return false, errors.New("not supported")
	}
	return pdb.Recoverable(root), nil
}

// Reset wipes all available journal from the persistent database and discard
// all caches and diff layers. Using the given root to create a new disk layer.
// It's only supported by path-based database and will return an error for others.
func (db *Database) Reset(root common.Hash) error {
	pdb, ok := db.backend.(*pathdb.Database)
	if !ok {
		return errors.New("not supported")
	}
	return pdb.Reset(root)
}

// Journal commits an entire diff hierarchy to disk into a single journal entry.
// This is meant to be used during shutdown to persist the snapshot without
// flattening everything down (bad for reorgs). It's only supported by path-based
// database and will return an error for others.
func (db *Database) Journal(root common.Hash) error {
	pdb, ok := db.backend.(*pathdb.Database)
	if !ok {
		return errors.New("not supported")
	}
	return pdb.Journal(root)
}

// SetBufferSize sets the node buffer size to the provided value(in bytes).
// It's only supported by path-based database and will return an error for
// others.
func (db *Database) SetBufferSize(size int) error {
	pdb, ok := db.backend.(*pathdb.Database)
	if !ok {
		return errors.New("not supported")
	}
	return pdb.SetBufferSize(size)
<<<<<<< HEAD
}

// Head return the top non-fork difflayer/disklayer root hash for rewinding.
// It's only supported by path-based database and will return an error for
// others.
func (db *Database) Head() common.Hash {
	pdb, ok := db.backend.(*pathdb.Database)
	if !ok {
		return common.Hash{}
	}
	return pdb.Head()
=======
>>>>>>> 3f40e65c
}<|MERGE_RESOLUTION|>--- conflicted
+++ resolved
@@ -32,18 +32,12 @@
 
 // Config defines all necessary options for database.
 type Config struct {
-<<<<<<< HEAD
 	NoTries   bool
 	Preimages bool // Flag whether the preimage of node key is recorded
 	Cache     int
 	HashDB    *hashdb.Config // Configs for hash-based scheme
 	PathDB    *pathdb.Config // Configs for experimental path-based scheme
-=======
-	Preimages bool           // Flag whether the preimage of node key is recorded
-	HashDB    *hashdb.Config // Configs for hash-based scheme
-	PathDB    *pathdb.Config // Configs for experimental path-based scheme
-}
->>>>>>> 3f40e65c
+}
 
 // HashDefaults represents a config for using hash-based scheme with
 // default settings.
@@ -52,13 +46,6 @@
 	HashDB:    hashdb.Defaults,
 }
 
-// HashDefaults represents a config for using hash-based scheme with
-// default settings.
-var HashDefaults = &Config{
-	Preimages: false,
-	HashDB:    hashdb.Defaults,
-}
-
 // backend defines the methods needed to access/update trie nodes in different
 // state scheme.
 type backend interface {
@@ -69,18 +56,9 @@
 	// according to the state scheme.
 	Initialized(genesisRoot common.Hash) bool
 
-<<<<<<< HEAD
 	// Size returns the current storage size of the memory cache in front of the
 	// persistent database layer.
 	Size() (common.StorageSize, common.StorageSize, common.StorageSize)
-=======
-	// Size returns the current storage size of the diff layers on top of the
-	// disk layer and the storage size of the nodes cached in the disk layer.
-	//
-	// For hash scheme, there is no differentiation between diff layer nodes
-	// and dirty disk layer nodes, so both are merged into the second return.
-	Size() (common.StorageSize, common.StorageSize)
->>>>>>> 3f40e65c
 
 	// Update performs a state transition by committing dirty nodes contained
 	// in the given set in order to update state from the specified parent to
@@ -106,25 +84,6 @@
 	diskdb    ethdb.Database // Persistent database to store the snapshot
 	preimages *preimageStore // The store for caching preimages
 	backend   backend        // The backend for managing trie nodes
-}
-
-// NewDatabase initializes the trie database with default settings, note
-// the legacy hash-based scheme is used by default.
-func NewDatabase(diskdb ethdb.Database, config *Config) *Database {
-	// Sanitize the config and use the default one if it's not specified.
-	if config == nil {
-		config = HashDefaults
-	}
-	var preimages *preimageStore
-	if config.Preimages {
-		preimages = newPreimageStore(diskdb)
-	}
-	db := &Database{
-		config:    config,
-		diskdb:    diskdb,
-		preimages: preimages,
-	}
-<<<<<<< HEAD
 }
 
 // NewDatabase initializes the trie database with default settings, note
@@ -181,14 +140,6 @@
 		if config.HashDB == nil {
 			config.HashDB = hashdb.Defaults
 		}
-=======
-	if config.HashDB != nil && config.PathDB != nil {
-		log.Crit("Both 'hash' and 'path' mode are configured")
-	}
-	if config.PathDB != nil {
-		db.backend = pathdb.New(diskdb, config.PathDB)
-	} else {
->>>>>>> 3f40e65c
 		db.backend = hashdb.New(diskdb, config.HashDB, mptResolver{})
 	}
 	return db
@@ -234,9 +185,9 @@
 	return db.backend.Commit(root, report)
 }
 
-<<<<<<< HEAD
-// Size returns the storage size of dirty trie nodes in front of the persistent
-// database and the size of cached preimages.
+// Size returns the storage size of diff layer nodes above the persistent disk
+// layer, the dirty nodes buffered within the disk layer, and the size of cached
+// preimages.
 func (db *Database) Size() (common.StorageSize, common.StorageSize, common.StorageSize, common.StorageSize) {
 	var (
 		diffs, nodes, immutablenodes common.StorageSize
@@ -247,21 +198,6 @@
 		preimages = db.preimages.size()
 	}
 	return diffs, nodes, immutablenodes, preimages
-=======
-// Size returns the storage size of diff layer nodes above the persistent disk
-// layer, the dirty nodes buffered within the disk layer, and the size of cached
-// preimages.
-func (db *Database) Size() (common.StorageSize, common.StorageSize, common.StorageSize) {
-	var (
-		diffs, nodes common.StorageSize
-		preimages    common.StorageSize
-	)
-	diffs, nodes = db.backend.Size()
-	if db.preimages != nil {
-		preimages = db.preimages.size()
-	}
-	return diffs, nodes, preimages
->>>>>>> 3f40e65c
 }
 
 // Initialized returns an indicator if the state data is already initialized
@@ -397,7 +333,6 @@
 		return errors.New("not supported")
 	}
 	return pdb.SetBufferSize(size)
-<<<<<<< HEAD
 }
 
 // Head return the top non-fork difflayer/disklayer root hash for rewinding.
@@ -409,6 +344,4 @@
 		return common.Hash{}
 	}
 	return pdb.Head()
-=======
->>>>>>> 3f40e65c
 }