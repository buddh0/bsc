--- conflicted
+++ resolved
@@ -144,13 +144,8 @@
 					tries[index].Update(key, val)
 				}
 			}
-<<<<<<< HEAD
-			tries[index].Commit(nil)
+			tries[index].Commit(false)
 		})
-=======
-			tries[index].Commit(false)
-		}(i)
->>>>>>> 2de49b04
 	}
 	// Wait for all threads to finish
 	pend.Wait()
