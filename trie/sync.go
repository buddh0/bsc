--- conflicted
+++ resolved
@@ -411,14 +411,10 @@
 		panic(fmt.Sprintf("unknown node: %+v", node))
 	}
 	// Iterate over the children, and request all unknown ones
-<<<<<<< HEAD
 	var (
-		missing = make(chan *request, len(children))
+		missing = make(chan *nodeRequest, len(children))
 		pending sync.WaitGroup
 	)
-=======
-	requests := make([]*nodeRequest, 0, len(children))
->>>>>>> 67109427
 	for _, child := range children {
 		// Notify any external watcher of a new key/value node
 		if req.callback != nil {
@@ -441,7 +437,6 @@
 			if s.membatch.hasNode(child.path) {
 				continue
 			}
-<<<<<<< HEAD
 			// Check the presence of children concurrently
 			pending.Add(1)
 			go func(child childNode) {
@@ -454,10 +449,10 @@
 					return
 				}
 				// Locally unknown node, schedule for retrieval
-				missing <- &request{
+				missing <- &nodeRequest{
 					path:     child.path,
 					hash:     chash,
-					parents:  []*request{req},
+					parent:   req,
 					callback: req.callback,
 				}
 			}(child)
@@ -465,28 +460,13 @@
 	}
 	pending.Wait()
 
-	requests := make([]*request, 0, len(children))
+	requests := make([]*nodeRequest, 0, len(children))
 	for done := false; !done; {
 		select {
 		case miss := <-missing:
 			requests = append(requests, miss)
 		default:
 			done = true
-=======
-			// If database says duplicate, then at least the trie node is present
-			// and we hold the assumption that it's NOT legacy contract code.
-			chash := common.BytesToHash(node)
-			if rawdb.HasTrieNode(s.database, chash) {
-				continue
-			}
-			// Locally unknown node, schedule for retrieval
-			requests = append(requests, &nodeRequest{
-				path:     child.path,
-				hash:     chash,
-				parent:   req,
-				callback: req.callback,
-			})
->>>>>>> 67109427
 		}
 	}
 	return requests, nil
