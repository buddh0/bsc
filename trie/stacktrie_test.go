--- conflicted
+++ resolved
@@ -26,10 +26,7 @@
 	"github.com/ethereum/go-ethereum/core/rawdb"
 	"github.com/ethereum/go-ethereum/crypto"
 	"github.com/ethereum/go-ethereum/trie/testutil"
-<<<<<<< HEAD
-=======
 	"github.com/stretchr/testify/assert"
->>>>>>> 916d6a44
 	"golang.org/x/exp/slices"
 )
 
@@ -465,8 +462,6 @@
 				}
 			}
 		}
-<<<<<<< HEAD
-=======
 	}
 }
 
@@ -481,7 +476,6 @@
 	}
 	if err := s.Update([]byte{0xa}, []byte{}); err == nil {
 		t.Fatal("expected error")
->>>>>>> 916d6a44
 	}
 	// Non-ascending keys (going backwards or repeating)
 	assert.Nil(t, s.Update([]byte{0xaa}, []byte{0xa}))
