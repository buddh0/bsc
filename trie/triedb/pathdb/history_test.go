--- conflicted
+++ resolved
@@ -270,11 +270,8 @@
 
 // openFreezer initializes the freezer instance for storing state histories.
 func openFreezer(datadir string, readOnly bool) (*rawdb.ResettableFreezer, error) {
-<<<<<<< HEAD
+	// TODO offset=0?
 	return rawdb.NewStateFreezer(datadir, readOnly, 0)
-=======
-	return rawdb.NewStateFreezer(datadir, readOnly)
->>>>>>> 3f40e65c
 }
 
 func compareSet[k comparable](a, b map[k][]byte) bool {
