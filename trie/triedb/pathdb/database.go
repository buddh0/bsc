// Copyright 2022 The go-ethereum Authors
// This file is part of the go-ethereum library.
//
// The go-ethereum library is free software: you can redistribute it and/or modify
// it under the terms of the GNU Lesser General Public License as published by
// the Free Software Foundation, either version 3 of the License, or
// (at your option) any later version.
//
// The go-ethereum library is distributed in the hope that it will be useful,
// but WITHOUT ANY WARRANTY; without even the implied warranty of
// MERCHANTABILITY or FITNESS FOR A PARTICULAR PURPOSE. See the
// GNU Lesser General Public License for more details.
//
// You should have received a copy of the GNU Lesser General Public License
// along with the go-ethereum library. If not, see <http://www.gnu.org/licenses/>.

package pathdb

import (
	"errors"
	"fmt"
	"io"
	"sort"
	"strconv"
	"sync"
	"time"

	"github.com/ethereum/go-ethereum/common"
	"github.com/ethereum/go-ethereum/core/rawdb"
	"github.com/ethereum/go-ethereum/core/types"
	"github.com/ethereum/go-ethereum/ethdb"
	"github.com/ethereum/go-ethereum/log"
	"github.com/ethereum/go-ethereum/params"
	"github.com/ethereum/go-ethereum/trie/trienode"
	"github.com/ethereum/go-ethereum/trie/triestate"
)

const (
	// maxDiffLayers is the maximum diff layers allowed in the layer tree.
	maxDiffLayers = 128

	// defaultCleanSize is the default memory allowance of clean cache.
	defaultCleanSize = 16 * 1024 * 1024

	// MaxDirtyBufferSize is the maximum memory allowance of node buffer.
	// Too large nodebuffer will cause the system to pause for a long
	// time when write happens. Also, the largest batch that pebble can
	// support is 4GB, node will panic if batch size exceeds this limit.
	MaxDirtyBufferSize = 256 * 1024 * 1024

	// DefaultDirtyBufferSize is the default memory allowance of node buffer
	// that aggregates the writes from above until it's flushed into the
	// disk. It's meant to be used once the initial sync is finished.
	// Do not increase the buffer size arbitrarily, otherwise the system
	// pause time will increase when the database writes happen.
	DefaultDirtyBufferSize = 64 * 1024 * 1024

	// DefaultBackgroundFlushInterval defines the default the wait interval
	// that background node cache flush disk.
	DefaultBackgroundFlushInterval = 3

	// DefaultBatchRedundancyRate defines the batch size, compatible write
	// size calculation is inaccurate
	DefaultBatchRedundancyRate = 1.1
)

// layer is the interface implemented by all state layers which includes some
// public methods and some additional methods for internal usage.
type layer interface {
	// Node retrieves the trie node with the node info. An error will be returned
	// if the read operation exits abnormally. For example, if the layer is already
	// stale, or the associated state is regarded as corrupted. Notably, no error
	// will be returned if the requested node is not found in database.
	Node(owner common.Hash, path []byte, hash common.Hash) ([]byte, error)

	// rootHash returns the root hash for which this layer was made.
	rootHash() common.Hash

	// stateID returns the associated state id of layer.
	stateID() uint64

	// parentLayer returns the subsequent layer of it, or nil if the disk was reached.
	parentLayer() layer

	// update creates a new layer on top of the existing layer diff tree with
	// the provided dirty trie nodes along with the state change set.
	//
	// Note, the maps are retained by the method to avoid copying everything.
	update(root common.Hash, id uint64, block uint64, nodes map[common.Hash]map[string]*trienode.Node, states *triestate.Set) *diffLayer

	// journal commits an entire diff hierarchy to disk into a single journal entry.
	// This is meant to be used during shutdown to persist the layer without
	// flattening everything down (bad for reorgs).
	journal(w io.Writer) error
}

// Config contains the settings for database.
type Config struct {
	SyncFlush      bool   // Flag of trienodebuffer sync flush cache to disk
	StateHistory   uint64 // Number of recent blocks to maintain state history for
	CleanCacheSize int    // Maximum memory allowance (in bytes) for caching clean nodes
	DirtyCacheSize int    // Maximum memory allowance (in bytes) for caching dirty nodes
	ReadOnly       bool   // Flag whether the database is opened in read only mode.
}

// sanitize checks the provided user configurations and changes anything that's
// unreasonable or unworkable.
func (c *Config) sanitize() *Config {
	conf := *c
	if conf.DirtyCacheSize > MaxDirtyBufferSize {
		log.Warn("Sanitizing invalid node buffer size", "provided", common.StorageSize(conf.DirtyCacheSize), "updated", common.StorageSize(MaxDirtyBufferSize))
		conf.DirtyCacheSize = MaxDirtyBufferSize
	}
	return &conf
}

// Defaults contains default settings for Ethereum mainnet.
var Defaults = &Config{
	StateHistory:   params.FullImmutabilityThreshold,
	CleanCacheSize: defaultCleanSize,
	DirtyCacheSize: DefaultDirtyBufferSize,
}

// ReadOnly is the config in order to open database in read only mode.
var ReadOnly = &Config{ReadOnly: true}

// Database is a multiple-layered structure for maintaining in-memory trie nodes.
// It consists of one persistent base layer backed by a key-value store, on top
// of which arbitrarily many in-memory diff layers are stacked. The memory diffs
// can form a tree with branching, but the disk layer is singleton and common to
// all. If a reorg goes deeper than the disk layer, a batch of reverse diffs can
// be applied to rollback. The deepest reorg that can be handled depends on the
// amount of state histories tracked in the disk.
//
// At most one readable and writable database can be opened at the same time in
// the whole system which ensures that only one database writer can operate disk
// state. Unexpected open operations can cause the system to panic.
type Database struct {
	// readOnly is the flag whether the mutation is allowed to be applied.
	// It will be set automatically when the database is journaled during
	// the shutdown to reject all following unexpected mutations.
	readOnly   bool                     // Flag if database is opened in read only mode
	waitSync   bool                     // Flag if database is deactivated due to initial state sync
	bufferSize int                      // Memory allowance (in bytes) for caching dirty nodes
	config     *Config                  // Configuration for database
	diskdb     ethdb.Database           // Persistent storage for matured trie nodes
	tree       *layerTree               // The group for all known layers
	freezer    *rawdb.ResettableFreezer // Freezer for storing trie histories, nil possible in tests
	lock       sync.RWMutex             // Lock to prevent mutations from happening at the same time
}

// New attempts to load an already existing layer from a persistent key-value
// store (with a number of memory layers from a journal). If the journal is not
// matched with the base persistent layer, all the recorded diff layers are discarded.
func New(diskdb ethdb.Database, config *Config) *Database {
	if config == nil {
		config = Defaults
	}
	config = config.sanitize()

	db := &Database{
		readOnly:   config.ReadOnly,
		bufferSize: config.DirtyCacheSize,
		config:     config,
		diskdb:     diskdb,
	}
	// Construct the layer tree by resolving the in-disk singleton state
	// and in-memory layer journal.
	db.tree = newLayerTree(db.loadLayers())

	// Open the freezer for state history if the passed database contains an
	// ancient store. Otherwise, all the relevant functionalities are disabled.
	//
	// Because the freezer can only be opened once at the same time, this
	// mechanism also ensures that at most one **non-readOnly** database
	// is opened at the same time to prevent accidental mutation.
	if ancient, err := diskdb.AncientDatadir(); err == nil && ancient != "" && !db.readOnly {
		offset := uint64(0) // differ from in block data, only metadata is used in state data
		freezer, err := rawdb.NewStateFreezer(ancient, false, offset)
		if err != nil {
			log.Crit("Failed to open state history freezer", "err", err)
		}
		db.freezer = freezer

		// Truncate the extra state histories above in freezer in case
		// it's not aligned with the disk layer.
		pruned, err := truncateFromHead(db.diskdb, freezer, db.tree.bottom().stateID())
		if err != nil {
			log.Crit("Failed to truncate extra state histories", "err", err)
		}
		if pruned != 0 {
			log.Warn("Truncated extra state histories", "number", pruned)
		}
	}
	// Disable database in case node is still in the initial state sync stage.
	if rawdb.ReadSnapSyncStatusFlag(diskdb) == rawdb.StateSyncRunning && !db.readOnly {
		if err := db.Disable(); err != nil {
			log.Crit("Failed to disable database", "err", err) // impossible to happen
		}
	}
	log.Warn("Path-based state scheme is an experimental feature", "sync", db.config.SyncFlush)
	return db
}

// Reader retrieves a layer belonging to the given state root.
func (db *Database) Reader(root common.Hash) (layer, error) {
	l := db.tree.get(root)
	if l == nil {
		return nil, fmt.Errorf("state %#x is not available", root)
	}
	return l, nil
}

// Update adds a new layer into the tree, if that can be linked to an existing
// old parent. It is disallowed to insert a disk layer (the origin of all). Apart
// from that this function will flatten the extra diff layers at bottom into disk
// to only keep 128 diff layers in memory by default.
//
// The passed in maps(nodes, states) will be retained to avoid copying everything.
// Therefore, these maps must not be changed afterwards.
func (db *Database) Update(root common.Hash, parentRoot common.Hash, block uint64, nodes *trienode.MergedNodeSet, states *triestate.Set) error {
	// Hold the lock to prevent concurrent mutations.
	db.lock.Lock()
	defer db.lock.Unlock()

	// Short circuit if the mutation is not allowed.
	if err := db.modifyAllowed(); err != nil {
		return err
	}
	if err := db.tree.add(root, parentRoot, block, nodes, states); err != nil {
		return err
	}
	// Keep 128 diff layers in the memory, persistent layer is 129th.
	// - head layer is paired with HEAD state
	// - head-1 layer is paired with HEAD-1 state
	// - head-127 layer(bottom-most diff layer) is paired with HEAD-127 state
	// - head-128 layer(disk layer) is paired with HEAD-128 state
	return db.tree.cap(root, maxDiffLayers)
}

// Commit traverses downwards the layer tree from a specified layer with the
// provided state root and all the layers below are flattened downwards. It
// can be used alone and mostly for test purposes.
func (db *Database) Commit(root common.Hash, report bool) error {
	// Hold the lock to prevent concurrent mutations.
	db.lock.Lock()
	defer db.lock.Unlock()

	// Short circuit if the mutation is not allowed.
	if err := db.modifyAllowed(); err != nil {
		return err
	}
	return db.tree.cap(root, 0)
}

// Disable deactivates the database and invalidates all available state layers
// as stale to prevent access to the persistent state, which is in the syncing
// stage.
func (db *Database) Disable() error {
	db.lock.Lock()
	defer db.lock.Unlock()

	// Short circuit if the database is in read only mode.
	if db.readOnly {
		return errDatabaseReadOnly
	}
	// Prevent duplicated disable operation.
	if db.waitSync {
		log.Error("Reject duplicated disable operation")
		return nil
	}
	db.waitSync = true

	// Mark the disk layer as stale to prevent access to persistent state.
	db.tree.bottom().markStale()

	// Write the initial sync flag to persist it across restarts.
	rawdb.WriteSnapSyncStatusFlag(db.diskdb, rawdb.StateSyncRunning)
	log.Info("Disabled trie database due to state sync")
	return nil
}

// Enable activates database and resets the state tree with the provided persistent
// state root once the state sync is finished.
func (db *Database) Enable(root common.Hash) error {
	db.lock.Lock()
	defer db.lock.Unlock()

	// Short circuit if the database is in read only mode.
	if db.readOnly {
		return errDatabaseReadOnly
	}
	// Ensure the provided state root matches the stored one.
	root = types.TrieRootHash(root)
	_, stored := rawdb.ReadAccountTrieNode(db.diskdb, nil)
	if stored != root {
		return fmt.Errorf("state root mismatch: stored %x, synced %x", stored, root)
	}
	// Drop the stale state journal in persistent database and
	// reset the persistent state id back to zero.
	batch := db.diskdb.NewBatch()
	rawdb.DeleteTrieJournal(batch)
	rawdb.WritePersistentStateID(batch, 0)
	if err := batch.Write(); err != nil {
		return err
	}
	// Clean up all state histories in freezer. Theoretically
	// all root->id mappings should be removed as well. Since
	// mappings can be huge and might take a while to clear
	// them, just leave them in disk and wait for overwriting.
	if db.freezer != nil {
		if err := db.freezer.Reset(); err != nil {
			return err
		}
	}
	// Re-construct a new disk layer backed by persistent state
	// with **empty clean cache and node buffer**.
	dl := newDiskLayer(root, 0, db, nil, NewTrieNodeBuffer(db.config.SyncFlush, db.bufferSize, nil, 0))
	db.tree.reset(dl)

	// Re-enable the database as the final step.
	db.waitSync = false
	rawdb.WriteSnapSyncStatusFlag(db.diskdb, rawdb.StateSyncFinished)
	log.Info("Rebuilt trie database", "root", root)
	return nil
}

// Recover rollbacks the database to a specified historical point.
// The state is supported as the rollback destination only if it's
// canonical state and the corresponding trie histories are existent.
func (db *Database) Recover(root common.Hash, loader triestate.TrieLoader) error {
	db.lock.Lock()
	defer db.lock.Unlock()

	// Short circuit if rollback operation is not supported.
	if err := db.modifyAllowed(); err != nil {
		return err
	}
	if db.freezer == nil {
		return errors.New("state rollback is non-supported")
	}
	// Short circuit if the target state is not recoverable.
	root = types.TrieRootHash(root)
	if !db.Recoverable(root) {
		return errStateUnrecoverable
	}
	// Apply the state histories upon the disk layer in order.
	var (
		start = time.Now()
		dl    = db.tree.bottom()
	)
	for dl.rootHash() != root {
		h, err := readHistory(db.freezer, dl.stateID())
		if err != nil {
			return err
		}
		dl, err = dl.revert(h, loader)
		if err != nil {
			return err
		}
		// reset layer with newly created disk layer. It must be
		// done after each revert operation, otherwise the new
		// disk layer won't be accessible from outside.
		db.tree.reset(dl)
	}
	rawdb.DeleteTrieJournal(db.diskdb)
	_, err := truncateFromHead(db.diskdb, db.freezer, dl.stateID())
	if err != nil {
		return err
	}
	log.Debug("Recovered state", "root", root, "elapsed", common.PrettyDuration(time.Since(start)))
	return nil
}

// Recoverable returns the indicator if the specified state is recoverable.
func (db *Database) Recoverable(root common.Hash) bool {
	// Ensure the requested state is a known state.
	root = types.TrieRootHash(root)
	id := rawdb.ReadStateID(db.diskdb, root)
	if id == nil {
		return false
	}
	// Recoverable state must below the disk layer. The recoverable
	// state only refers the state that is currently not available,
	// but can be restored by applying state history.
	dl := db.tree.bottom()
	if *id >= dl.stateID() {
		return false
	}
	// Ensure the requested state is a canonical state and all state
	// histories in range [id+1, disklayer.ID] are present and complete.
	parent := root
	return checkHistories(db.freezer, *id+1, dl.stateID()-*id, func(m *meta) error {
		if m.parent != parent {
			return errors.New("unexpected state history")
		}
		if len(m.incomplete) > 0 {
			return errors.New("incomplete state history")
		}
		parent = m.root
		return nil
	}) == nil
}

// Close closes the trie database and the held freezer.
func (db *Database) Close() error {
	db.lock.Lock()
	defer db.lock.Unlock()

	// Set the database to read-only mode to prevent all
	// following mutations.
	db.readOnly = true

	// Release the memory held by clean cache.
	db.tree.bottom().resetCache()

	// Close the attached state history freezer.
	if db.freezer == nil {
		return nil
	}
	return db.freezer.Close()
}

// Size returns the current storage size of the memory cache in front of the
// persistent database layer.
func (db *Database) Size() (diffs common.StorageSize, nodes common.StorageSize, immutableNodes common.StorageSize) {
	db.tree.forEach(func(layer layer) {
		if diff, ok := layer.(*diffLayer); ok {
			diffs += common.StorageSize(diff.memory)
		}
		if disk, ok := layer.(*diskLayer); ok {
			nodes, immutableNodes = disk.size()
		}
	})
	return diffs, nodes, immutableNodes
}

// Initialized returns an indicator if the state data is already
// initialized in path-based scheme.
func (db *Database) Initialized(genesisRoot common.Hash) bool {
	var inited bool
	db.tree.forEach(func(layer layer) {
		if layer.rootHash() != types.EmptyRootHash {
			inited = true
		}
	})
	return inited
}

// SetBufferSize sets the node buffer size to the provided value(in bytes).
func (db *Database) SetBufferSize(size int) error {
	db.lock.Lock()
	defer db.lock.Unlock()

	if size > MaxDirtyBufferSize {
		log.Info("Capped node buffer size", "provided", common.StorageSize(size), "adjusted", common.StorageSize(MaxDirtyBufferSize))
		size = MaxDirtyBufferSize
	}
	db.bufferSize = size
	return db.tree.bottom().setBufferSize(db.bufferSize)
}

// Scheme returns the node scheme used in the database.
func (db *Database) Scheme() string {
	return rawdb.PathScheme
}

// Head return the top non-fork difflayer/disklayer root hash for rewinding.
func (db *Database) Head() common.Hash {
	db.lock.Lock()
	defer db.lock.Unlock()
	return db.tree.front()
}

<<<<<<< HEAD
// modifyAllowed returns the indicator if mutation is allowed. This function
// assumes the db.lock is already held.
func (db *Database) modifyAllowed() error {
	if db.readOnly {
		return errDatabaseReadOnly
	}
	if db.waitSync {
		return errDatabaseWaitSync
	}
	return nil
=======
// GetAllRooHash returns all diffLayer and diskLayer root hash
func (db *Database) GetAllRooHash() [][]string {
	db.lock.Lock()
	defer db.lock.Unlock()

	data := make([][]string, 0, len(db.tree.layers))
	for _, v := range db.tree.layers {
		if dl, ok := v.(*diffLayer); ok {
			data = append(data, []string{fmt.Sprintf("%d", dl.block), dl.rootHash().String()})
		}
	}
	sort.Slice(data, func(i, j int) bool {
		block1, _ := strconv.Atoi(data[i][0])
		block2, _ := strconv.Atoi(data[j][0])
		return block1 > block2
	})

	data = append(data, []string{"-1", db.tree.bottom().rootHash().String()})
	return data
>>>>>>> fecd2bfa
}<|MERGE_RESOLUTION|>--- conflicted
+++ resolved
@@ -472,7 +472,6 @@
 	return db.tree.front()
 }
 
-<<<<<<< HEAD
 // modifyAllowed returns the indicator if mutation is allowed. This function
 // assumes the db.lock is already held.
 func (db *Database) modifyAllowed() error {
@@ -483,7 +482,8 @@
 		return errDatabaseWaitSync
 	}
 	return nil
-=======
+}
+
 // GetAllRooHash returns all diffLayer and diskLayer root hash
 func (db *Database) GetAllRooHash() [][]string {
 	db.lock.Lock()
@@ -503,5 +503,4 @@
 
 	data = append(data, []string{"-1", db.tree.bottom().rootHash().String()})
 	return data
->>>>>>> fecd2bfa
 }