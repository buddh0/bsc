// Copyright 2022 The go-ethereum Authors
// This file is part of the go-ethereum library.
//
// The go-ethereum library is free software: you can redistribute it and/or modify
// it under the terms of the GNU Lesser General Public License as published by
// the Free Software Foundation, either version 3 of the License, or
// (at your option) any later version.
//
// The go-ethereum library is distributed in the hope that it will be useful,
// but WITHOUT ANY WARRANTY; without even the implied warranty of
// MERCHANTABILITY or FITNESS FOR A PARTICULAR PURPOSE. See the
// GNU Lesser General Public License for more details.
//
// You should have received a copy of the GNU Lesser General Public License
// along with the go-ethereum library. If not, see <http://www.gnu.org/licenses/>.

package pathdb

import (
	"errors"
	"fmt"
	"io"
	"sync"
	"time"

	"github.com/ethereum/go-ethereum/common"
	"github.com/ethereum/go-ethereum/core/rawdb"
	"github.com/ethereum/go-ethereum/core/types"
	"github.com/ethereum/go-ethereum/ethdb"
	"github.com/ethereum/go-ethereum/log"
	"github.com/ethereum/go-ethereum/params"
	"github.com/ethereum/go-ethereum/trie/trienode"
	"github.com/ethereum/go-ethereum/trie/triestate"
)

const (
	// maxDiffLayers is the maximum diff layers allowed in the layer tree.
	maxDiffLayers = 128

	// defaultCleanSize is the default memory allowance of clean cache.
	defaultCleanSize = 16 * 1024 * 1024

	// MaxDirtyBufferSize is the maximum memory allowance of node buffer.
	// Too large nodebuffer will cause the system to pause for a long
	// time when write happens. Also, the largest batch that pebble can
	// support is 4GB, node will panic if batch size exceeds this limit.
	MaxDirtyBufferSize = 256 * 1024 * 1024

	// DefaultDirtyBufferSize is the default memory allowance of node buffer
	// that aggregates the writes from above until it's flushed into the
	// disk. It's meant to be used once the initial sync is finished.
	// Do not increase the buffer size arbitrarily, otherwise the system
	// pause time will increase when the database writes happen.
	DefaultDirtyBufferSize = 64 * 1024 * 1024

	// DefaultBackgroundFlushInterval defines the default the wait interval
	// that background node cache flush disk.
	DefaultBackgroundFlushInterval = 3

	// DefaultBatchRedundancyRate defines the batch size, compatible write
	// size calculation is inaccurate
	DefaultBatchRedundancyRate = 1.1
)

// layer is the interface implemented by all state layers which includes some
// public methods and some additional methods for internal usage.
type layer interface {
	// Node retrieves the trie node with the node info. An error will be returned
	// if the read operation exits abnormally. For example, if the layer is already
	// stale, or the associated state is regarded as corrupted. Notably, no error
	// will be returned if the requested node is not found in database.
	Node(owner common.Hash, path []byte, hash common.Hash) ([]byte, error)

	// rootHash returns the root hash for which this layer was made.
	rootHash() common.Hash

	// stateID returns the associated state id of layer.
	stateID() uint64

	// parentLayer returns the subsequent layer of it, or nil if the disk was reached.
	parentLayer() layer

	// update creates a new layer on top of the existing layer diff tree with
	// the provided dirty trie nodes along with the state change set.
	//
	// Note, the maps are retained by the method to avoid copying everything.
	update(root common.Hash, id uint64, block uint64, nodes map[common.Hash]map[string]*trienode.Node, states *triestate.Set) *diffLayer

	// journal commits an entire diff hierarchy to disk into a single journal entry.
	// This is meant to be used during shutdown to persist the layer without
	// flattening everything down (bad for reorgs).
	journal(w io.Writer) error
}

// Config contains the settings for database.
type Config struct {
	SyncFlush      bool   // Flag of trienodebuffer sync flush cache to disk
	StateHistory   uint64 // Number of recent blocks to maintain state history for
	CleanCacheSize int    // Maximum memory allowance (in bytes) for caching clean nodes
	DirtyCacheSize int    // Maximum memory allowance (in bytes) for caching dirty nodes
	ReadOnly       bool   // Flag whether the database is opened in read only mode.
}

// sanitize checks the provided user configurations and changes anything that's
// unreasonable or unworkable.
func (c *Config) sanitize() *Config {
	conf := *c
	if conf.DirtyCacheSize > MaxDirtyBufferSize {
		log.Warn("Sanitizing invalid node buffer size", "provided", common.StorageSize(conf.DirtyCacheSize), "updated", common.StorageSize(MaxDirtyBufferSize))
		conf.DirtyCacheSize = MaxDirtyBufferSize
	}
	return &conf
}

// Defaults contains default settings for Ethereum mainnet.
var Defaults = &Config{
	StateHistory:   params.FullImmutabilityThreshold,
	CleanCacheSize: defaultCleanSize,
	DirtyCacheSize: DefaultDirtyBufferSize,
}

// ReadOnly is the config in order to open database in read only mode.
var ReadOnly = &Config{ReadOnly: true}

// Database is a multiple-layered structure for maintaining in-memory trie nodes.
// It consists of one persistent base layer backed by a key-value store, on top
// of which arbitrarily many in-memory diff layers are stacked. The memory diffs
// can form a tree with branching, but the disk layer is singleton and common to
// all. If a reorg goes deeper than the disk layer, a batch of reverse diffs can
// be applied to rollback. The deepest reorg that can be handled depends on the
// amount of state histories tracked in the disk.
//
// At most one readable and writable database can be opened at the same time in
// the whole system which ensures that only one database writer can operate disk
// state. Unexpected open operations can cause the system to panic.
type Database struct {
	// readOnly is the flag whether the mutation is allowed to be applied.
	// It will be set automatically when the database is journaled during
	// the shutdown to reject all following unexpected mutations.
	readOnly   bool                     // Flag if database is opened in read only mode
	waitSync   bool                     // Flag if database is deactivated due to initial state sync
	bufferSize int                      // Memory allowance (in bytes) for caching dirty nodes
	config     *Config                  // Configuration for database
	diskdb     ethdb.Database           // Persistent storage for matured trie nodes
	tree       *layerTree               // The group for all known layers
	freezer    *rawdb.ResettableFreezer // Freezer for storing trie histories, nil possible in tests
	lock       sync.RWMutex             // Lock to prevent mutations from happening at the same time
}

// New attempts to load an already existing layer from a persistent key-value
// store (with a number of memory layers from a journal). If the journal is not
// matched with the base persistent layer, all the recorded diff layers are discarded.
func New(diskdb ethdb.Database, config *Config) *Database {
	if config == nil {
		config = Defaults
	}
	config = config.sanitize()

	db := &Database{
		readOnly:   config.ReadOnly,
		bufferSize: config.DirtyCacheSize,
		config:     config,
		diskdb:     diskdb,
	}
	// Construct the layer tree by resolving the in-disk singleton state
	// and in-memory layer journal.
	db.tree = newLayerTree(db.loadLayers())

	// Open the freezer for state history if the passed database contains an
	// ancient store. Otherwise, all the relevant functionalities are disabled.
	//
	// Because the freezer can only be opened once at the same time, this
	// mechanism also ensures that at most one **non-readOnly** database
	// is opened at the same time to prevent accidental mutation.
	if ancient, err := diskdb.AncientDatadir(); err == nil && ancient != "" && !db.readOnly {
		offset := uint64(0) // differ from in block data, only metadata is used in state data
		freezer, err := rawdb.NewStateFreezer(ancient, false, offset)
		if err != nil {
			log.Crit("Failed to open state history freezer", "err", err)
		}
		db.freezer = freezer

		// Truncate the extra state histories above in freezer in case
		// it's not aligned with the disk layer.
		pruned, err := truncateFromHead(db.diskdb, freezer, db.tree.bottom().stateID())
		if err != nil {
			log.Crit("Failed to truncate extra state histories", "err", err)
		}
		if pruned != 0 {
			log.Warn("Truncated extra state histories", "number", pruned)
		}
	}
<<<<<<< HEAD
	log.Warn("Path-based state scheme is an experimental feature", "sync", db.config.SyncFlush)
=======
	// Disable database in case node is still in the initial state sync stage.
	if rawdb.ReadSnapSyncStatusFlag(diskdb) == rawdb.StateSyncRunning && !db.readOnly {
		if err := db.Disable(); err != nil {
			log.Crit("Failed to disable database", "err", err) // impossible to happen
		}
	}
	log.Warn("Path-based state scheme is an experimental feature")
>>>>>>> 916d6a44
	return db
}

// Reader retrieves a layer belonging to the given state root.
func (db *Database) Reader(root common.Hash) (layer, error) {
	l := db.tree.get(root)
	if l == nil {
		return nil, fmt.Errorf("state %#x is not available", root)
	}
	return l, nil
}

// Update adds a new layer into the tree, if that can be linked to an existing
// old parent. It is disallowed to insert a disk layer (the origin of all). Apart
// from that this function will flatten the extra diff layers at bottom into disk
// to only keep 128 diff layers in memory by default.
//
// The passed in maps(nodes, states) will be retained to avoid copying everything.
// Therefore, these maps must not be changed afterwards.
func (db *Database) Update(root common.Hash, parentRoot common.Hash, block uint64, nodes *trienode.MergedNodeSet, states *triestate.Set) error {
	// Hold the lock to prevent concurrent mutations.
	db.lock.Lock()
	defer db.lock.Unlock()

	// Short circuit if the mutation is not allowed.
	if err := db.modifyAllowed(); err != nil {
		return err
	}
	if err := db.tree.add(root, parentRoot, block, nodes, states); err != nil {
		return err
	}
	// Keep 128 diff layers in the memory, persistent layer is 129th.
	// - head layer is paired with HEAD state
	// - head-1 layer is paired with HEAD-1 state
	// - head-127 layer(bottom-most diff layer) is paired with HEAD-127 state
	// - head-128 layer(disk layer) is paired with HEAD-128 state
	return db.tree.cap(root, maxDiffLayers)
}

// Commit traverses downwards the layer tree from a specified layer with the
// provided state root and all the layers below are flattened downwards. It
// can be used alone and mostly for test purposes.
func (db *Database) Commit(root common.Hash, report bool) error {
	// Hold the lock to prevent concurrent mutations.
	db.lock.Lock()
	defer db.lock.Unlock()

	// Short circuit if the mutation is not allowed.
	if err := db.modifyAllowed(); err != nil {
		return err
	}
	return db.tree.cap(root, 0)
}

// Disable deactivates the database and invalidates all available state layers
// as stale to prevent access to the persistent state, which is in the syncing
// stage.
func (db *Database) Disable() error {
	db.lock.Lock()
	defer db.lock.Unlock()

	// Short circuit if the database is in read only mode.
	if db.readOnly {
		return errDatabaseReadOnly
	}
	// Prevent duplicated disable operation.
	if db.waitSync {
		log.Error("Reject duplicated disable operation")
		return nil
	}
	db.waitSync = true

	// Mark the disk layer as stale to prevent access to persistent state.
	db.tree.bottom().markStale()

	// Write the initial sync flag to persist it across restarts.
	rawdb.WriteSnapSyncStatusFlag(db.diskdb, rawdb.StateSyncRunning)
	log.Info("Disabled trie database due to state sync")
	return nil
}

// Enable activates database and resets the state tree with the provided persistent
// state root once the state sync is finished.
func (db *Database) Enable(root common.Hash) error {
	db.lock.Lock()
	defer db.lock.Unlock()

	// Short circuit if the database is in read only mode.
	if db.readOnly {
		return errDatabaseReadOnly
	}
	// Ensure the provided state root matches the stored one.
	root = types.TrieRootHash(root)
	_, stored := rawdb.ReadAccountTrieNode(db.diskdb, nil)
	if stored != root {
		return fmt.Errorf("state root mismatch: stored %x, synced %x", stored, root)
	}
	// Drop the stale state journal in persistent database and
	// reset the persistent state id back to zero.
	batch := db.diskdb.NewBatch()
	rawdb.DeleteTrieJournal(batch)
	rawdb.WritePersistentStateID(batch, 0)
	if err := batch.Write(); err != nil {
		return err
	}
	// Clean up all state histories in freezer. Theoretically
	// all root->id mappings should be removed as well. Since
	// mappings can be huge and might take a while to clear
	// them, just leave them in disk and wait for overwriting.
	if db.freezer != nil {
		if err := db.freezer.Reset(); err != nil {
			return err
		}
	}
	// Re-construct a new disk layer backed by persistent state
	// with **empty clean cache and node buffer**.
<<<<<<< HEAD
	dl := newDiskLayer(root, 0, db, nil, NewTrieNodeBuffer(db.config.SyncFlush, db.bufferSize, nil, 0))
	db.tree.reset(dl)
=======
	db.tree.reset(newDiskLayer(root, 0, db, nil, newNodeBuffer(db.bufferSize, nil, 0)))

	// Re-enable the database as the final step.
	db.waitSync = false
	rawdb.WriteSnapSyncStatusFlag(db.diskdb, rawdb.StateSyncFinished)
>>>>>>> 916d6a44
	log.Info("Rebuilt trie database", "root", root)
	return nil
}

// Recover rollbacks the database to a specified historical point.
// The state is supported as the rollback destination only if it's
// canonical state and the corresponding trie histories are existent.
func (db *Database) Recover(root common.Hash, loader triestate.TrieLoader) error {
	db.lock.Lock()
	defer db.lock.Unlock()

	// Short circuit if rollback operation is not supported.
	if err := db.modifyAllowed(); err != nil {
		return err
	}
	if db.freezer == nil {
		return errors.New("state rollback is non-supported")
	}
	// Short circuit if the target state is not recoverable.
	root = types.TrieRootHash(root)
	if !db.Recoverable(root) {
		return errStateUnrecoverable
	}
	// Apply the state histories upon the disk layer in order.
	var (
		start = time.Now()
		dl    = db.tree.bottom()
	)
	for dl.rootHash() != root {
		h, err := readHistory(db.freezer, dl.stateID())
		if err != nil {
			return err
		}
		dl, err = dl.revert(h, loader)
		if err != nil {
			return err
		}
		// reset layer with newly created disk layer. It must be
		// done after each revert operation, otherwise the new
		// disk layer won't be accessible from outside.
		db.tree.reset(dl)
	}
	rawdb.DeleteTrieJournal(db.diskdb)
	_, err := truncateFromHead(db.diskdb, db.freezer, dl.stateID())
	if err != nil {
		return err
	}
	log.Debug("Recovered state", "root", root, "elapsed", common.PrettyDuration(time.Since(start)))
	return nil
}

// Recoverable returns the indicator if the specified state is recoverable.
func (db *Database) Recoverable(root common.Hash) bool {
	// Ensure the requested state is a known state.
	root = types.TrieRootHash(root)
	id := rawdb.ReadStateID(db.diskdb, root)
	if id == nil {
		return false
	}
	// Recoverable state must below the disk layer. The recoverable
	// state only refers the state that is currently not available,
	// but can be restored by applying state history.
	dl := db.tree.bottom()
	if *id >= dl.stateID() {
		return false
	}
	// Ensure the requested state is a canonical state and all state
	// histories in range [id+1, disklayer.ID] are present and complete.
	parent := root
	return checkHistories(db.freezer, *id+1, dl.stateID()-*id, func(m *meta) error {
		if m.parent != parent {
			return errors.New("unexpected state history")
		}
		if len(m.incomplete) > 0 {
			return errors.New("incomplete state history")
		}
		parent = m.root
		return nil
	}) == nil
}

// Close closes the trie database and the held freezer.
func (db *Database) Close() error {
	db.lock.Lock()
	defer db.lock.Unlock()

	// Set the database to read-only mode to prevent all
	// following mutations.
	db.readOnly = true

	// Release the memory held by clean cache.
	db.tree.bottom().resetCache()

	// Close the attached state history freezer.
	if db.freezer == nil {
		return nil
	}
	return db.freezer.Close()
}

// Size returns the current storage size of the memory cache in front of the
// persistent database layer.
func (db *Database) Size() (diffs common.StorageSize, nodes common.StorageSize, immutableNodes common.StorageSize) {
	db.tree.forEach(func(layer layer) {
		if diff, ok := layer.(*diffLayer); ok {
			diffs += common.StorageSize(diff.memory)
		}
		if disk, ok := layer.(*diskLayer); ok {
			nodes, immutableNodes = disk.size()
		}
	})
	return diffs, nodes, immutableNodes
}

// Initialized returns an indicator if the state data is already
// initialized in path-based scheme.
func (db *Database) Initialized(genesisRoot common.Hash) bool {
	var inited bool
	db.tree.forEach(func(layer layer) {
		if layer.rootHash() != types.EmptyRootHash {
			inited = true
		}
	})
	return inited
}

// SetBufferSize sets the node buffer size to the provided value(in bytes).
func (db *Database) SetBufferSize(size int) error {
	db.lock.Lock()
	defer db.lock.Unlock()

	if size > MaxDirtyBufferSize {
		log.Info("Capped node buffer size", "provided", common.StorageSize(size), "adjusted", common.StorageSize(MaxDirtyBufferSize))
		size = MaxDirtyBufferSize
	}
	db.bufferSize = size
	return db.tree.bottom().setBufferSize(db.bufferSize)
}

// Scheme returns the node scheme used in the database.
func (db *Database) Scheme() string {
	return rawdb.PathScheme
}

<<<<<<< HEAD
// Head return the top non-fork difflayer/disklayer root hash for rewinding.
func (db *Database) Head() common.Hash {
	db.lock.Lock()
	defer db.lock.Unlock()
	return db.tree.front()
=======
// modifyAllowed returns the indicator if mutation is allowed. This function
// assumes the db.lock is already held.
func (db *Database) modifyAllowed() error {
	if db.readOnly {
		return errDatabaseReadOnly
	}
	if db.waitSync {
		return errDatabaseWaitSync
	}
	return nil
>>>>>>> 916d6a44
}<|MERGE_RESOLUTION|>--- conflicted
+++ resolved
@@ -190,17 +190,13 @@
 			log.Warn("Truncated extra state histories", "number", pruned)
 		}
 	}
-<<<<<<< HEAD
-	log.Warn("Path-based state scheme is an experimental feature", "sync", db.config.SyncFlush)
-=======
 	// Disable database in case node is still in the initial state sync stage.
 	if rawdb.ReadSnapSyncStatusFlag(diskdb) == rawdb.StateSyncRunning && !db.readOnly {
 		if err := db.Disable(); err != nil {
 			log.Crit("Failed to disable database", "err", err) // impossible to happen
 		}
 	}
-	log.Warn("Path-based state scheme is an experimental feature")
->>>>>>> 916d6a44
+	log.Warn("Path-based state scheme is an experimental feature", "sync", db.config.SyncFlush)
 	return db
 }
 
@@ -317,16 +313,12 @@
 	}
 	// Re-construct a new disk layer backed by persistent state
 	// with **empty clean cache and node buffer**.
-<<<<<<< HEAD
 	dl := newDiskLayer(root, 0, db, nil, NewTrieNodeBuffer(db.config.SyncFlush, db.bufferSize, nil, 0))
 	db.tree.reset(dl)
-=======
-	db.tree.reset(newDiskLayer(root, 0, db, nil, newNodeBuffer(db.bufferSize, nil, 0)))
 
 	// Re-enable the database as the final step.
 	db.waitSync = false
 	rawdb.WriteSnapSyncStatusFlag(db.diskdb, rawdb.StateSyncFinished)
->>>>>>> 916d6a44
 	log.Info("Rebuilt trie database", "root", root)
 	return nil
 }
@@ -471,13 +463,13 @@
 	return rawdb.PathScheme
 }
 
-<<<<<<< HEAD
 // Head return the top non-fork difflayer/disklayer root hash for rewinding.
 func (db *Database) Head() common.Hash {
 	db.lock.Lock()
 	defer db.lock.Unlock()
 	return db.tree.front()
-=======
+}
+
 // modifyAllowed returns the indicator if mutation is allowed. This function
 // assumes the db.lock is already held.
 func (db *Database) modifyAllowed() error {
@@ -488,5 +480,4 @@
 		return errDatabaseWaitSync
 	}
 	return nil
->>>>>>> 916d6a44
 }