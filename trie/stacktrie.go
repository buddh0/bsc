--- conflicted
+++ resolved
@@ -18,10 +18,7 @@
 
 import (
 	"bytes"
-<<<<<<< HEAD
-=======
 	"errors"
->>>>>>> 916d6a44
 	"sync"
 
 	"github.com/ethereum/go-ethereum/common"
@@ -96,14 +93,6 @@
 
 // Update inserts a (key, value) pair into the stack trie.
 func (t *StackTrie) Update(key, value []byte) error {
-<<<<<<< HEAD
-	k := keybytesToHex(key)
-	if len(value) == 0 {
-		panic("deletion not supported")
-	}
-	k = k[:len(k)-1] // chop the termination flag
-
-=======
 	if len(value) == 0 {
 		return errors.New("trying to insert empty (deletion)")
 	}
@@ -112,7 +101,6 @@
 	if bytes.Compare(t.last, k) >= 0 {
 		return errors.New("non-ascending key order")
 	}
->>>>>>> 916d6a44
 	// track the first and last inserted entries.
 	if t.first == nil {
 		t.first = append([]byte{}, k...)
