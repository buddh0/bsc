# Support setting various labels on the final image
ARG COMMIT=""
ARG VERSION=""
ARG BUILDNUM=""

# Build Geth in a stock Go builder container
FROM golang:1.19-alpine as builder

RUN apk add --no-cache make cmake gcc musl-dev linux-headers git bash build-base libc-dev
# Get dependencies - will also be cached if we won't change go.mod/go.sum
COPY go.mod /go-ethereum/
COPY go.sum /go-ethereum/
RUN cd /go-ethereum && go mod download

ADD . /go-ethereum
<<<<<<< HEAD

# For blst
ENV CGO_CFLAGS="-O -D__BLST_PORTABLE__" 
ENV CGO_CFLAGS_ALLOW="-O -D__BLST_PORTABLE__"
RUN cd /go-ethereum && go run build/ci.go install ./cmd/geth
=======
RUN cd /go-ethereum && go run build/ci.go install -static ./cmd/geth
>>>>>>> 2de49b04

# Pull Geth into a second stage deploy alpine container
FROM alpine:3.17

ARG BSC_USER=bsc
ARG BSC_USER_UID=1000
ARG BSC_USER_GID=1000

ENV BSC_HOME=/bsc
ENV HOME=${BSC_HOME}
ENV DATA_DIR=/data

ENV PACKAGES ca-certificates jq \
  bash bind-tools tini \
  grep curl sed gcc

RUN apk add --no-cache $PACKAGES \
  && rm -rf /var/cache/apk/* \
  && addgroup -g ${BSC_USER_GID} ${BSC_USER} \
  && adduser -u ${BSC_USER_UID} -G ${BSC_USER} --shell /sbin/nologin --no-create-home -D ${BSC_USER} \
  && addgroup ${BSC_USER} tty \
  && sed -i -e "s/bin\/sh/bin\/bash/" /etc/passwd  

RUN echo "[ ! -z \"\$TERM\" -a -r /etc/motd ] && cat /etc/motd" >> /etc/bash/bashrc

WORKDIR ${BSC_HOME}

COPY --from=builder /go-ethereum/build/bin/geth /usr/local/bin/

COPY docker-entrypoint.sh ./

RUN chmod +x docker-entrypoint.sh \
    && mkdir -p ${DATA_DIR} \
    && chown -R ${BSC_USER_UID}:${BSC_USER_GID} ${BSC_HOME} ${DATA_DIR}

VOLUME ${DATA_DIR}

USER ${BSC_USER_UID}:${BSC_USER_GID}

# rpc ws graphql
EXPOSE 8545 8546 8547 30303 30303/udp

ENTRYPOINT ["/sbin/tini", "--", "./docker-entrypoint.sh"]<|MERGE_RESOLUTION|>--- conflicted
+++ resolved
@@ -13,15 +13,11 @@
 RUN cd /go-ethereum && go mod download
 
 ADD . /go-ethereum
-<<<<<<< HEAD
 
 # For blst
 ENV CGO_CFLAGS="-O -D__BLST_PORTABLE__" 
 ENV CGO_CFLAGS_ALLOW="-O -D__BLST_PORTABLE__"
-RUN cd /go-ethereum && go run build/ci.go install ./cmd/geth
-=======
 RUN cd /go-ethereum && go run build/ci.go install -static ./cmd/geth
->>>>>>> 2de49b04
 
 # Pull Geth into a second stage deploy alpine container
 FROM alpine:3.17
