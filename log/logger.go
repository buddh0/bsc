--- conflicted
+++ resolved
@@ -2,11 +2,8 @@
 
 import (
 	"context"
-<<<<<<< HEAD
 	"fmt"
-=======
 	"log/slog"
->>>>>>> 87246f3c
 	"math"
 	"os"
 	"runtime"
